import { async, ComponentFixture, TestBed } from '@angular/core/testing';

import { ProductListComponent } from './product-list.component';
import { ProductFacetNavigationComponent } from '../product-facet-navigation/product-facet-navigation.component';
import { ProductGridItemComponent } from '../product-grid-item/product-grid-item.component';
import { AddToCartComponent } from '../../../../cart/components/add-to-cart/add-to-cart.component';
import { PictureComponent } from '../../../../ui/components/media/picture/picture.component';
import { RouterTestingModule } from '@angular/router/testing';

import {
  ProductViewComponent,
  ViewModes
} from '../product-view/product-view.component';
import {
  NgbCollapseModule,
  NgbPaginationModule,
  NgbRatingModule
} from '@ng-bootstrap/ng-bootstrap';
import { StarRatingComponent } from '../../../../ui';
import { FormsModule } from '@angular/forms';
import { PaginationAndSortingModule } from '../../../../ui/components/pagination-and-sorting/pagination-and-sorting.module';
import { PaginationComponent } from '../../../../ui/components/pagination-and-sorting/pagination/pagination.component';
import { SortingComponent } from '../../../../ui/components/pagination-and-sorting/sorting/sorting.component';
<<<<<<< HEAD
import { ProductSearchService } from '../../../facade/product-search.service';
import { Component, Input, PipeTransform, Pipe } from '@angular/core';
=======
import { Component, Input } from '@angular/core';
import { ProductSearchService } from '@spartacus/core';
>>>>>>> e3070e01

class MockProductSearchService {
  search() {}
}

@Component({
  template: '',
  selector: 'cx-product-list-item'
})
class MockProductListItemComponent {
  @Input()
  product;
}

<<<<<<< HEAD
@Pipe({
  name: 'cxPath'
})
class MockPathPipe implements PipeTransform {
  transform() {}
}

=======
>>>>>>> e3070e01
describe('ProductListComponent in product-list', () => {
  let service: ProductSearchService;
  let component: ProductListComponent;
  let fixture: ComponentFixture<ProductListComponent>;

  beforeEach(async(() => {
    TestBed.configureTestingModule({
      imports: [
        NgbPaginationModule,
        NgbCollapseModule,
        NgbRatingModule,
        PaginationAndSortingModule,
        FormsModule,
        RouterTestingModule
      ],
      providers: [
        {
          provide: ProductSearchService,
          useClass: MockProductSearchService
        }
      ],
      declarations: [
        ProductListComponent,
        ProductFacetNavigationComponent,
        ProductGridItemComponent,
        AddToCartComponent,
        PictureComponent,
        ProductViewComponent,
        StarRatingComponent,
<<<<<<< HEAD
        MockProductListItemComponent,
        MockPathPipe
=======
        MockProductListItemComponent
>>>>>>> e3070e01
      ]
    }).compileComponents();
  }));

  beforeEach(() => {
    fixture = TestBed.createComponent(ProductListComponent);
    component = fixture.componentInstance;
    service = TestBed.get(ProductSearchService);
    spyOn(service, 'search').and.callThrough();
  });

  it('should create', () => {
    expect(component).toBeTruthy();
  });

  it('should call ngOnChanges and get search results with category code', () => {
    component.categoryCode = 'mockCategoryCode';
    component.ngOnInit();
    component.ngOnChanges();
    expect(service.search).toHaveBeenCalledWith(
      ':relevance:category:mockCategoryCode',
      { pageSize: 10 }
    );
  });

  it('should call ngOnChanges get search results with brand code', () => {
    component.brandCode = 'mockBrandCode';
    component.ngOnInit();
    component.ngOnChanges();
    expect(service.search).toHaveBeenCalledWith(
      ':relevance:brand:mockBrandCode',
      { pageSize: 10 }
    );
  });

  it('should call onFilter', () => {
    component.onFilter('mockQuery');
    expect(service.search).toHaveBeenCalledWith('mockQuery', {});
  });

  it('should change pages', done => {
    const pagination = new PaginationComponent();
    pagination.viewPageEvent.subscribe(event => {
      expect(event).toEqual(1);
      component.viewPage(event);
      expect(component.searchConfig.currentPage).toBe(event);
      done();
    });

    pagination.pageChange(2);
  });

  it('should change sortings', done => {
    const pagination = new SortingComponent();
    pagination.sortListEvent.subscribe(event => {
      expect(event).toEqual('sortCode');
      component.viewPage(event);
      expect(component.searchConfig.currentPage).toBe(event);
      done();
    });

    pagination.sortList('sortCode');
  });

  it('should change view mode to grid from default list', done => {
    const viewMode = new ProductViewComponent();
    viewMode.modeChange.subscribe(event => {
      expect(event).toEqual(ViewModes.Grid);
      done();
    });

    viewMode.changeMode();
  });
});<|MERGE_RESOLUTION|>--- conflicted
+++ resolved
@@ -21,13 +21,8 @@
 import { PaginationAndSortingModule } from '../../../../ui/components/pagination-and-sorting/pagination-and-sorting.module';
 import { PaginationComponent } from '../../../../ui/components/pagination-and-sorting/pagination/pagination.component';
 import { SortingComponent } from '../../../../ui/components/pagination-and-sorting/sorting/sorting.component';
-<<<<<<< HEAD
-import { ProductSearchService } from '../../../facade/product-search.service';
 import { Component, Input, PipeTransform, Pipe } from '@angular/core';
-=======
-import { Component, Input } from '@angular/core';
 import { ProductSearchService } from '@spartacus/core';
->>>>>>> e3070e01
 
 class MockProductSearchService {
   search() {}
@@ -42,7 +37,6 @@
   product;
 }
 
-<<<<<<< HEAD
 @Pipe({
   name: 'cxPath'
 })
@@ -50,8 +44,6 @@
   transform() {}
 }
 
-=======
->>>>>>> e3070e01
 describe('ProductListComponent in product-list', () => {
   let service: ProductSearchService;
   let component: ProductListComponent;
@@ -81,12 +73,8 @@
         PictureComponent,
         ProductViewComponent,
         StarRatingComponent,
-<<<<<<< HEAD
         MockProductListItemComponent,
         MockPathPipe
-=======
-        MockProductListItemComponent
->>>>>>> e3070e01
       ]
     }).compileComponents();
   }));
