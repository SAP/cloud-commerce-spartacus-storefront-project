import {
  Component,
  Input,
  OnInit,
  OnChanges,
  ChangeDetectionStrategy
} from '@angular/core';
import { Observable } from 'rxjs';
<<<<<<< HEAD
import { SearchConfig } from '../../../search-config';
import { ProductSearchService } from '../../../facade/product-search.service';
import { ActivatedRoute } from '@angular/router';
=======
import { SearchConfig } from '@spartacus/core';
import { ProductSearchService } from '@spartacus/core';
>>>>>>> e091bb43

@Component({
  selector: 'cx-product-list',
  templateUrl: './product-list.component.html',
  styleUrls: ['./product-list.component.scss'],
  changeDetection: ChangeDetectionStrategy.OnPush
})
export class ProductListComponent implements OnChanges, OnInit {
  @Input()
  gridMode: String;
  @Input()
  query;
  @Input()
  categoryCode;
  @Input()
  brandCode;
  @Input()
  itemPerPage: number;

  grid: any;
  model$: Observable<any>;
  searchConfig: SearchConfig = {};

  constructor(
    protected productSearchService: ProductSearchService,
    private activatedRoute: ActivatedRoute
  ) {}

  ngOnChanges() {
    const newConfig = { ...this.activatedRoute.snapshot.queryParams };

    this.query = this.activatedRoute.snapshot.queryParams.query;
    delete newConfig.query;
    this.searchConfig = newConfig;

    this.searchConfig = {
      ...this.searchConfig,
      pageSize: this.itemPerPage || 10
    };

    if (this.categoryCode && !this.query) {
      this.query = ':relevance:category:' + this.categoryCode;
    }
    if (this.brandCode && !this.query) {
      this.query = ':relevance:brand:' + this.brandCode;
    }
    if (this.query) {
      this.search(this.query);
    }
  }

  ngOnInit() {
    this.grid = {
      mode: this.gridMode
    };

    this.model$ = this.productSearchService.searchResults$;
  }

  onFilter(query: string) {
    this.query = query;
    this.search(query);
  }

  viewPage(pageNumber: number) {
    this.search(this.query, { currentPage: pageNumber });
  }

  sortList(sortCode: string) {
    this.search(this.query, { sortCode: sortCode });
  }

  protected search(query: string, options?: SearchConfig) {
    if (options) {
      // Overide default options
      this.searchConfig = {
        ...this.searchConfig,
        ...options
      };
    }
    this.productSearchService.search(query, this.searchConfig);
  }
}<|MERGE_RESOLUTION|>--- conflicted
+++ resolved
@@ -6,14 +6,9 @@
   ChangeDetectionStrategy
 } from '@angular/core';
 import { Observable } from 'rxjs';
-<<<<<<< HEAD
-import { SearchConfig } from '../../../search-config';
-import { ProductSearchService } from '../../../facade/product-search.service';
 import { ActivatedRoute } from '@angular/router';
-=======
 import { SearchConfig } from '@spartacus/core';
 import { ProductSearchService } from '@spartacus/core';
->>>>>>> e091bb43
 
 @Component({
   selector: 'cx-product-list',
