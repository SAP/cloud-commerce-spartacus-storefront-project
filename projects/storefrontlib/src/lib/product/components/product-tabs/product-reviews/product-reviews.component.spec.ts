import { ComponentsModule } from './../../../../ui/components/components.module';
import { async, ComponentFixture, TestBed } from '@angular/core/testing';
import { ReactiveFormsModule } from '@angular/forms';
import { of, Observable } from 'rxjs';
import { ProductReviewsComponent } from './product-reviews.component';
<<<<<<< HEAD
import { I18nTestingModule, ProductReviewService } from '@spartacus/core';
=======
import { ProductReviewService, I18nTestingModule } from '@spartacus/core';
>>>>>>> b2f6e400

const productCode = '123';
const product = { code: productCode, text: 'bla' };
const reviews = [
  { comment: 'bla1', headline: '1', alias: 'test1' },
  { comment: 'bla2', headline: '2', alias: 'test2' },
];

class MockProductReviewService {
  getByProductCode(): Observable<any> {
    return of(reviews);
  }
  add() {}
}

describe('ProductReviewsComponent in product', () => {
  let productReviewsComponent: ProductReviewsComponent;
  let fixture: ComponentFixture<ProductReviewsComponent>;

  beforeEach(async(() => {
    TestBed.configureTestingModule({
      imports: [ReactiveFormsModule, ComponentsModule, I18nTestingModule],
      providers: [
        {
          provide: ProductReviewService,
          useClass: MockProductReviewService,
        },
      ],
      declarations: [ProductReviewsComponent],
    }).compileComponents();
  }));

  beforeEach(() => {
    fixture = TestBed.createComponent(ProductReviewsComponent);
    productReviewsComponent = fixture.componentInstance;
    productReviewsComponent.product = product;

    fixture.detectChanges();
  });

  it('should create', () => {
    expect(productReviewsComponent).toBeTruthy();
  });

  it('from get reviews by product code', () => {
    productReviewsComponent.ngOnChanges();

    expect(productReviewsComponent.reviews$).toBeTruthy();
    productReviewsComponent.reviews$.subscribe(result => {
      expect(result).toEqual(reviews);
    });
  });

  it('should contain a form object for the review submission form, after init()', () => {
    productReviewsComponent.ngOnInit();
    const props = ['comment', 'title', 'rating', 'reviewerName'];

    props.forEach(prop => {
      expect(productReviewsComponent.reviewForm.controls[prop]).toBeDefined();
    });
  });

  describe('Logic on displaying review submission form', () => {
    it('should be initiated to hide the form', () => {
      expect(productReviewsComponent.isWritingReview).toBe(false);
    });

    it('should display form on initiateWriteReview()', () => {
      productReviewsComponent.initiateWriteReview();
      expect(productReviewsComponent.isWritingReview).toBe(true);
    });

    it('should hide form on cancelWriteReview()', () => {
      productReviewsComponent.cancelWriteReview();
      expect(productReviewsComponent.isWritingReview).toBe(false);
    });

    it('should hide form on submitReview()', () => {
      productReviewsComponent.submitReview();
      expect(productReviewsComponent.isWritingReview).toBe(false);
    });
  });
});<|MERGE_RESOLUTION|>--- conflicted
+++ resolved
@@ -3,11 +3,7 @@
 import { ReactiveFormsModule } from '@angular/forms';
 import { of, Observable } from 'rxjs';
 import { ProductReviewsComponent } from './product-reviews.component';
-<<<<<<< HEAD
-import { I18nTestingModule, ProductReviewService } from '@spartacus/core';
-=======
 import { ProductReviewService, I18nTestingModule } from '@spartacus/core';
->>>>>>> b2f6e400
 
 const productCode = '123';
 const product = { code: productCode, text: 'bla' };
