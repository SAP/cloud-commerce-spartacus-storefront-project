import { FormsModule, ReactiveFormsModule } from '@angular/forms';
import { NgModule } from '@angular/core';
import { CommonModule } from '@angular/common';
import { RouterModule } from '@angular/router';

import {
  CmsConfig,
  ConfigModule,
  ProductService,
  RoutingService,
  WindowRef,
<<<<<<< HEAD
  I18nModule
=======
>>>>>>> f5ecc777
} from '@spartacus/core';
import { CmsModule } from '../../../cms/cms.module'; // some slots are loaded inside components (i.e. tabs)
// guards
import { CartSharedModule } from './../../../cart/cart-shared/cart-shared.module';
import { ComponentsModule } from './../../../ui/components/components.module';
import { AddToCartModule } from '../../../cart/add-to-cart/add-to-cart.module';
import { OutletModule } from '../../../outlet/index';
import { ProductTabsComponent } from './container/product-tabs.component';
import { ProductAttributesComponent } from './product-attributes/product-attributes.component';
import { ProductReviewsComponent } from './product-reviews/product-reviews.component';
import { ProductReviewsModule } from './product-reviews/product-reviews.module';
import { PageComponentModule } from '../../../../cms-structure/page/component/page-component.module';

@NgModule({
  imports: [
    CommonModule,
    RouterModule,
    FormsModule,
    ReactiveFormsModule,
    ComponentsModule,
    CartSharedModule,
    CmsModule,
    AddToCartModule,
    OutletModule,
    ProductReviewsModule,
    PageComponentModule,
    ConfigModule.withConfig(<CmsConfig>{
      cmsComponents: {
        CMSTabParagraphContainer: {
<<<<<<< HEAD
          selector: 'cx-product-tabs'
        }
      }
    }),
    I18nModule
=======
          selector: 'cx-product-tabs',
        },
      },
    }),
>>>>>>> f5ecc777
  ],
  declarations: [ProductAttributesComponent, ProductTabsComponent],
  exports: [
    ProductAttributesComponent,
    ProductReviewsComponent,
    ProductTabsComponent,
  ],
  entryComponents: [ProductTabsComponent],
  providers: [ProductService, WindowRef, RoutingService],
})
export class ProductTabsModule {}<|MERGE_RESOLUTION|>--- conflicted
+++ resolved
@@ -9,10 +9,7 @@
   ProductService,
   RoutingService,
   WindowRef,
-<<<<<<< HEAD
-  I18nModule
-=======
->>>>>>> f5ecc777
+  I18nModule,
 } from '@spartacus/core';
 import { CmsModule } from '../../../cms/cms.module'; // some slots are loaded inside components (i.e. tabs)
 // guards
@@ -42,18 +39,11 @@
     ConfigModule.withConfig(<CmsConfig>{
       cmsComponents: {
         CMSTabParagraphContainer: {
-<<<<<<< HEAD
-          selector: 'cx-product-tabs'
-        }
-      }
-    }),
-    I18nModule
-=======
           selector: 'cx-product-tabs',
         },
       },
     }),
->>>>>>> f5ecc777
+    I18nModule,
   ],
   declarations: [ProductAttributesComponent, ProductTabsComponent],
   exports: [
