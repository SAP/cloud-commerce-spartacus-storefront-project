--- conflicted
+++ resolved
@@ -2,17 +2,13 @@
   Component,
   Input,
   ChangeDetectionStrategy,
-<<<<<<< HEAD
-  ViewEncapsulation
-} from '@angular/core';
-
-=======
+  ViewEncapsulation,
   Output,
   EventEmitter
 } from '@angular/core';
->>>>>>> fe391006
+
+import { ProductModuleConfig } from '../../../product-config';
 import { ProductDetailOutlets } from '../../../product-outlets.model';
-import { ProductModuleConfig } from '../../../product-config';
 
 @Component({
   selector: 'cx-product-summary',
