@import 'theme';
@import 'functions';
@import 'mixins';
$cx-product-details-trbl-margin: 0 0 40px 0 !default;
$cx-product-details-table-width: 100% !default;
$cx-product-details-tab-content-background-color: 'background' !default;
$cx-product-details-tab-title-color: 'text' !default;
$cx-product-details-tab-title-trbl-padding: 0 20px 0 20px !default;
$cx-product-details-tab-border-color: 'primary' !default;
$cx-product-details-tab-content-trbl-padding: 3rem 8rem !default;
$cx-accordian-mobile-background-color: 'inverse' !default;
$cx-accordian-mobile-body-background-color: 'background' !default;
$cx-accordion-mobile-body-padding: 30px 20px 20px 20px !default;
$cx-accordion-mobile-head-border: 1px solid !default;
$cx-accordion-mobile-head-border-color: 'light' !default;
$cx-accordion-mobile-head-trbl-padding: 0 !default;
$cx-accordion-mobile-head-link-color: 'text' !default;
$cx-accordion-mobile-head-link-padding: 25px 20px !default;
$cx-accordion-mobile-head-btn-border: 5px solid !default;
$cx-accordion-mobile-head-btn-height: 74px !default;

<<<<<<< HEAD
.cx-product-details {
  display: grid;
  grid-column-gap: 30px;

  @include media-breakpoint-up(md) {
    grid-template-columns: repeat(2, 1fr);
    grid-template-rows: auto 1fr;
  }

  &__item-images {
    @include media-breakpoint-up(md) {
      grid-row: 1 / span 2;
    }
  }

  margin: $cx-product-details-trbl-margin;
  &__item-name {
    @include type('1');
  }
  &__item-code {
    @include type('7');
    @include var-color('color', $cx-product-details-item-code-color);
  }
  &__item-rating {
    display: flex;
    flex-direction: row;
    align-items: baseline;
    margin: $cx-product-details-item-rating-trbl-margin;
  }
  &__review-count {
    margin: $cx-product-details-review-count-trbl-margin;
  }
  &__review-link {
    @include type('6');
    margin: $cx-product-details-review-link-trbl-margin;
  }
  .btn-block {
    margin: $cx-product-details-cart-btn-trbl-margin;
  }
=======
cx-product-summary {
  margin: $cx-product-details-trbl-margin;
}

.cx-product-details {
>>>>>>> 37601333
  &__tab-title {
    @include type('3');
    @include var-color('color', $cx-product-details-tab-title-color);
    padding: $cx-product-details-tab-title-trbl-padding;
    font-weight: $font-weight-normal;
  }
  &__tab-section {
    @include type();
    @include var-color(
      'background-color',
      $cx-product-details-tab-content-background-color
    );
    padding: $cx-product-details-tab-content-trbl-padding;
  }
}<|MERGE_RESOLUTION|>--- conflicted
+++ resolved
@@ -19,53 +19,11 @@
 $cx-accordion-mobile-head-btn-border: 5px solid !default;
 $cx-accordion-mobile-head-btn-height: 74px !default;
 
-<<<<<<< HEAD
-.cx-product-details {
-  display: grid;
-  grid-column-gap: 30px;
-
-  @include media-breakpoint-up(md) {
-    grid-template-columns: repeat(2, 1fr);
-    grid-template-rows: auto 1fr;
-  }
-
-  &__item-images {
-    @include media-breakpoint-up(md) {
-      grid-row: 1 / span 2;
-    }
-  }
-
-  margin: $cx-product-details-trbl-margin;
-  &__item-name {
-    @include type('1');
-  }
-  &__item-code {
-    @include type('7');
-    @include var-color('color', $cx-product-details-item-code-color);
-  }
-  &__item-rating {
-    display: flex;
-    flex-direction: row;
-    align-items: baseline;
-    margin: $cx-product-details-item-rating-trbl-margin;
-  }
-  &__review-count {
-    margin: $cx-product-details-review-count-trbl-margin;
-  }
-  &__review-link {
-    @include type('6');
-    margin: $cx-product-details-review-link-trbl-margin;
-  }
-  .btn-block {
-    margin: $cx-product-details-cart-btn-trbl-margin;
-  }
-=======
 cx-product-summary {
   margin: $cx-product-details-trbl-margin;
 }
 
 .cx-product-details {
->>>>>>> 37601333
   &__tab-title {
     @include type('3');
     @include var-color('color', $cx-product-details-tab-title-color);
