<ng-container *ngIf="(product$ | async) as product">
  <ng-container *cxOutlet="outlets.PAGE">
    <div class="container">
      <div class="cx-product-details">
        <div class="cx-product-details__item-images">
          <ng-container *cxOutlet="outlets.IMAGES">
            <cx-product-images [product]="product"></cx-product-images>
          </ng-container>
        </div>
        <div>
          <ng-container *cxOutlet="outlets.SUMMARY">
            <cx-product-summary [product]="product"></cx-product-summary>
          </ng-container>

          <ng-container *cxOutlet="outlets.SHARE">
            <a href="#" class="btn-link"> Share </a>
          </ng-container>
        </div>
      </div>
    </div>

<<<<<<< HEAD
    <ng-container *cxOutlet="outlets.TAB">
      <div class="cx-product-details__tabset" #tabSetWrapper>
        <ngb-tabset justify="center" #tabSet>
          <ngb-tab>
            <ng-template ngbTabTitle>
              <div class="cx-product-details__tab-title">Product Details</div>
            </ng-template>
            <ng-template ngbTabContent>
              <div class="cx-product-details__tab-section">
                <ng-container *cxOutlet="outlets.DESCRIPTION">
                  <div class="container">
                    <p [innerHTML]="product?.description"></p>
                  </div>
                </ng-container>
              </div>
            </ng-template>
          </ngb-tab>
          <ngb-tab>
            <ng-template ngbTabTitle>
              <div class="cx-product-details__tab-title">Specs</div>
            </ng-template>
            <ng-template ngbTabContent>
              <div class="cx-product-details__tab-section">
                <ng-container *cxOutlet="outlets.SPECIFICATIONS">
                  <div class="container">
                    <cx-product-attributes
                      [product]="product"
                    ></cx-product-attributes>
                  </div>
                </ng-container>
              </div>
            </ng-template>
          </ngb-tab>

          <ngb-tab id="reviews">
            <ng-template ngbTabTitle>
              <div class="cx-product-details__tab-title">
                Reviews ({{ product?.numberOfReviews }})
              </div>
            </ng-template>
            <ng-template ngbTabContent>
              <div class="cx-product-details__tab-section">
                <ng-container *cxOutlet="outlets.REVIEWS">
                  <div class="container">
                    <cx-product-reviews
                      [(isWritingReview)]="isWritingReview"
                      [product]="product"
                    ></cx-product-reviews>
                  </div>
                </ng-container>
              </div>
            </ng-template>
          </ngb-tab>
          <ngb-tab>
            <ng-template ngbTabTitle>
              <div class="cx-product-details__tab-title">Shipping</div>
            </ng-template>
            <ng-template ngbTabContent>
              <div class="cx-product-details__tab-section">
                <ng-container *cxOutlet="outlets.SHIPPING">
                  <div class="container">
                    <ng-container
                      yComponentWrapper
                      componentType="CMSTabParagraphComponent"
                      componentUid="deliveryTab"
                    ></ng-container>
                    <cx-dynamic-slot position="Tabs"></cx-dynamic-slot>
                  </div>
                </ng-container>
              </div>
            </ng-template>
          </ngb-tab>
        </ngb-tabset>
      </div>
=======
                    <ngb-tab id="reviews">
                        <ng-template ngbTabTitle>
                            <div class="cx-product-details__tab-title">
                                Reviews ({{product?.numberOfReviews}})
                            </div>
                        </ng-template>
                        <ng-template ngbTabContent>
                            <div class="cx-product-details__tab-section">
                                <ng-container *cxOutlet="outlets.REVIEWS">
                                    <div class="container">
                                        <cx-product-reviews [(isWritingReview)]="isWritingReview" [product]="product"></cx-product-reviews>
                                    </div>
                                </ng-container>
                            </div>
                        </ng-template>
                    </ngb-tab>
                    <ngb-tab>
                        <ng-template ngbTabTitle>
                            <div class="cx-product-details__tab-title">
                                Shipping
                            </div>
                        </ng-template>
                        <ng-template ngbTabContent>
                            <div class="cx-product-details__tab-section">
                                <ng-container *cxOutlet="outlets.SHIPPING">
                                    <div class="container">
                                        <ng-container cxComponentWrapper componentType="CMSTabParagraphComponent"
                                            componentUid="deliveryTab"></ng-container>
                                        <cx-dynamic-slot position="Tabs"></cx-dynamic-slot>
                                    </div>
                                </ng-container>
                            </div>
                        </ng-template>
                    </ngb-tab>
                </ngb-tabset>
            </div>

            <!-- Mobile accordion -->
            <div class="cx-product-details__tabset-mobile">
                <ngb-accordion #acc="ngbAccordion">
                    <ngb-panel id="toggle-1" title="Product Details">
                        <ng-template ngbPanelContent>
                            <ng-container *cxOutlet="outlets.DESCRIPTION">
                                <p [innerHTML]="product?.description"></p>
                            </ng-container>
                        </ng-template>
                    </ngb-panel>
                    <ngb-panel id="toggle-2" title="Specs">
                        <ng-template ngbPanelContent>
                            <ng-container *cxOutlet="outlets.SPECIFICATIONS">
                                <cx-product-attributes [product]="product"></cx-product-attributes>
                            </ng-container>
                        </ng-template>
                    </ngb-panel>
                    <ngb-panel id="toggle-3" title="Reviews">
                        <ng-template ngbPanelContent>
                            <ng-container *cxOutlet="outlets.REVIEWS">
                                <cx-product-reviews [(isWritingReview)]="isWritingReview" [product]="product"></cx-product-reviews>
                            </ng-container>
                        </ng-template>
                    </ngb-panel>
                    <ngb-panel id="toggle-4" title="Shipping">
                        <ng-template ngbPanelContent>
                            <ng-container *cxOutlet="outlets.SHIPPING">
                                <div class="container">
                                    <div cxComponentWrapper componentType="CMSTabParagraphComponent" componentUid="deliveryTab"></div>
                                    <cx-dynamic-slot position="Tabs"></cx-dynamic-slot>
                                </div>
                            </ng-container>
                        </ng-template>
                    </ngb-panel>
                </ngb-accordion>
            </div>
        </ng-container>
>>>>>>> dcc9c179

      <!-- Mobile accordion -->
      <div class="cx-product-details__tabset-mobile">
        <ngb-accordion #acc="ngbAccordion">
          <ngb-panel id="toggle-1" title="Product Details">
            <ng-template ngbPanelContent>
              <ng-container *cxOutlet="outlets.DESCRIPTION">
                <p [innerHTML]="product?.description"></p>
              </ng-container>
            </ng-template>
          </ngb-panel>
          <ngb-panel id="toggle-2" title="Specs">
            <ng-template ngbPanelContent>
              <ng-container *cxOutlet="outlets.SPECIFICATIONS">
                <cx-product-attributes
                  [product]="product"
                ></cx-product-attributes>
              </ng-container>
            </ng-template>
          </ngb-panel>
          <ngb-panel id="toggle-3" title="Reviews">
            <ng-template ngbPanelContent>
              <ng-container *cxOutlet="outlets.REVIEWS">
                <cx-product-reviews
                  [(isWritingReview)]="isWritingReview"
                  [product]="product"
                ></cx-product-reviews>
              </ng-container>
            </ng-template>
          </ngb-panel>
          <ngb-panel id="toggle-4" title="Shipping">
            <ng-template ngbPanelContent>
              <ng-container *cxOutlet="outlets.SHIPPING">
                <div class="container">
                  <!--
                    <cx-component-wrapper [componentType]="'CMSTabParagraphComponent'" [componentUid]="'deliveryTab'"
                    ></cx-component-wrapper>
                  -->
                  <div
                    yComponentWrapper
                    componentType="CMSTabParagraphComponent"
                    componentUid="deliveryTab"
                  ></div>
                  <cx-dynamic-slot position="Tabs"></cx-dynamic-slot>
                </div>
              </ng-container>
            </ng-template>
          </ngb-panel>
        </ngb-accordion>
      </div>
    </ng-container> </ng-container
></ng-container><|MERGE_RESOLUTION|>--- conflicted
+++ resolved
@@ -19,7 +19,6 @@
       </div>
     </div>
 
-<<<<<<< HEAD
     <ng-container *cxOutlet="outlets.TAB">
       <div class="cx-product-details__tabset" #tabSetWrapper>
         <ngb-tabset justify="center" #tabSet>
@@ -82,7 +81,7 @@
                 <ng-container *cxOutlet="outlets.SHIPPING">
                   <div class="container">
                     <ng-container
-                      yComponentWrapper
+                      cxComponentWrapper
                       componentType="CMSTabParagraphComponent"
                       componentUid="deliveryTab"
                     ></ng-container>
@@ -94,82 +93,6 @@
           </ngb-tab>
         </ngb-tabset>
       </div>
-=======
-                    <ngb-tab id="reviews">
-                        <ng-template ngbTabTitle>
-                            <div class="cx-product-details__tab-title">
-                                Reviews ({{product?.numberOfReviews}})
-                            </div>
-                        </ng-template>
-                        <ng-template ngbTabContent>
-                            <div class="cx-product-details__tab-section">
-                                <ng-container *cxOutlet="outlets.REVIEWS">
-                                    <div class="container">
-                                        <cx-product-reviews [(isWritingReview)]="isWritingReview" [product]="product"></cx-product-reviews>
-                                    </div>
-                                </ng-container>
-                            </div>
-                        </ng-template>
-                    </ngb-tab>
-                    <ngb-tab>
-                        <ng-template ngbTabTitle>
-                            <div class="cx-product-details__tab-title">
-                                Shipping
-                            </div>
-                        </ng-template>
-                        <ng-template ngbTabContent>
-                            <div class="cx-product-details__tab-section">
-                                <ng-container *cxOutlet="outlets.SHIPPING">
-                                    <div class="container">
-                                        <ng-container cxComponentWrapper componentType="CMSTabParagraphComponent"
-                                            componentUid="deliveryTab"></ng-container>
-                                        <cx-dynamic-slot position="Tabs"></cx-dynamic-slot>
-                                    </div>
-                                </ng-container>
-                            </div>
-                        </ng-template>
-                    </ngb-tab>
-                </ngb-tabset>
-            </div>
-
-            <!-- Mobile accordion -->
-            <div class="cx-product-details__tabset-mobile">
-                <ngb-accordion #acc="ngbAccordion">
-                    <ngb-panel id="toggle-1" title="Product Details">
-                        <ng-template ngbPanelContent>
-                            <ng-container *cxOutlet="outlets.DESCRIPTION">
-                                <p [innerHTML]="product?.description"></p>
-                            </ng-container>
-                        </ng-template>
-                    </ngb-panel>
-                    <ngb-panel id="toggle-2" title="Specs">
-                        <ng-template ngbPanelContent>
-                            <ng-container *cxOutlet="outlets.SPECIFICATIONS">
-                                <cx-product-attributes [product]="product"></cx-product-attributes>
-                            </ng-container>
-                        </ng-template>
-                    </ngb-panel>
-                    <ngb-panel id="toggle-3" title="Reviews">
-                        <ng-template ngbPanelContent>
-                            <ng-container *cxOutlet="outlets.REVIEWS">
-                                <cx-product-reviews [(isWritingReview)]="isWritingReview" [product]="product"></cx-product-reviews>
-                            </ng-container>
-                        </ng-template>
-                    </ngb-panel>
-                    <ngb-panel id="toggle-4" title="Shipping">
-                        <ng-template ngbPanelContent>
-                            <ng-container *cxOutlet="outlets.SHIPPING">
-                                <div class="container">
-                                    <div cxComponentWrapper componentType="CMSTabParagraphComponent" componentUid="deliveryTab"></div>
-                                    <cx-dynamic-slot position="Tabs"></cx-dynamic-slot>
-                                </div>
-                            </ng-container>
-                        </ng-template>
-                    </ngb-panel>
-                </ngb-accordion>
-            </div>
-        </ng-container>
->>>>>>> dcc9c179
 
       <!-- Mobile accordion -->
       <div class="cx-product-details__tabset-mobile">
@@ -204,12 +127,8 @@
             <ng-template ngbPanelContent>
               <ng-container *cxOutlet="outlets.SHIPPING">
                 <div class="container">
-                  <!--
-                    <cx-component-wrapper [componentType]="'CMSTabParagraphComponent'" [componentUid]="'deliveryTab'"
-                    ></cx-component-wrapper>
-                  -->
                   <div
-                    yComponentWrapper
+                    cxComponentWrapper
                     componentType="CMSTabParagraphComponent"
                     componentUid="deliveryTab"
                   ></div>
