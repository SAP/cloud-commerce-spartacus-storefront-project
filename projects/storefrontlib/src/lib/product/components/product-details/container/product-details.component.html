--- conflicted
+++ resolved
@@ -1,12 +1,5 @@
 <ng-container *ngIf="product$ | async as product">
 
-<<<<<<< HEAD
-                    <div class="y-product-details__item-rating">
-                        <y-star-rating [rating]="product?.averageRating" [disabled]="true"></y-star-rating>
-                        <div class="y-product-details__review-count">({{product?.numberOfReviews}})</div>
-                        <a class="y-product-details__review-link btn btn-link" (click)="goToReviews($event)">Write a
-                            review</a>
-=======
     <ng-container *cxOutlet="outlets.PAGE">
         <div class="container">
             <div class="y-product-details">
@@ -15,7 +8,6 @@
                         <ng-container *cxOutlet="outlets.IMAGES">
                             <y-product-images [product]="product"></y-product-images>
                         </ng-container>
->>>>>>> 63b6e6c1
                     </div>
                     <div class="col-lg-5">
 
@@ -49,11 +41,6 @@
                                 [productCode]="product?.code"></y-add-to-cart>
                         </ng-container>
 
-<<<<<<< HEAD
-                    <a href="#" class="btn btn-link">
-                        Share
-                    </a>
-=======
                         <ng-container *cxOutlet="outlets.SHARE">
                             <a href="#" class="btn-link">
                                 Share
@@ -61,7 +48,6 @@
                         </ng-container>
 
                     </div>
->>>>>>> 63b6e6c1
                 </div>
             </div>
         </div>
