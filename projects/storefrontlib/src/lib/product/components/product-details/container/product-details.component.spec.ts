import {
  Component,
  Directive,
  EventEmitter,
  Input,
  Output
} from '@angular/core';
import { async, ComponentFixture, TestBed } from '@angular/core/testing';
import { ReactiveFormsModule } from '@angular/forms';
import { of, Observable } from 'rxjs';
<<<<<<< HEAD

import { ProductService, ComponentMapperService } from '@spartacus/core';

import { BootstrapModule } from '../../../../bootstrap.module';
=======
import { ProductService } from '@spartacus/core';
>>>>>>> a731d090
import { ProductDetailsComponent } from './product-details.component';
import { OutletDirective } from '../../../../outlet';

const mockProduct = 'mockProduct';

class MockProductService {
  get(): Observable<any> {
    return of(mockProduct);
  }
}

@Component({
  selector: 'cx-add-to-cart',
  template: '<button>add to cart</button>'
})
export class MockAddToCartComponent {
  @Input()
  iconOnly;
  @Input()
  productCode;
  @Input()
  quantity;
}

@Component({
  selector: 'cx-product-reviews',
  template: 'product-reviews'
})
class MockProductReviewsComponent {
  @Input()
  product;
  @Input()
  isWritingReview;
}

@Component({
  selector: 'cx-product-images',
  template: 'product-images.component'
})
export class MockProductImagesComponent {
  @Input()
  product: any;
}

@Component({
  selector: 'cx-product-summary',
  template: 'product-summary.component'
})
export class MockProductSummaryComponent {
  @Input() product: any;
  @Output() openReview = new EventEmitter();
}

@Directive({
  selector: '[cxComponentWrapper]'
})
export class MockComponentWrapperDirective {
  @Input()
  componentType: string;
  @Input()
  componentUid: string;
}

@Component({
  selector: 'cx-dynamic-slot',
  template: 'dynamic-slot.component'
})
export class MockDynamicSlotComponent {
  @Input()
  position: string;
}

@Component({
  selector: 'cx-product-attributes',
  template: 'product-attributes.component'
})
export class MockProductAttributesComponent {
  @Input()
  product: any;
}

describe('ProductDetailsComponent in product', () => {
  let productDetailsComponent: ProductDetailsComponent;
  let fixture: ComponentFixture<ProductDetailsComponent>;

  beforeEach(async(() => {
    TestBed.configureTestingModule({
      imports: [ReactiveFormsModule],
      declarations: [
        ProductDetailsComponent,
        MockDynamicSlotComponent,
        MockComponentWrapperDirective,
        MockProductImagesComponent,
        MockProductSummaryComponent,
        MockProductAttributesComponent,
        MockProductReviewsComponent,
        MockAddToCartComponent,
        OutletDirective
      ],
      providers: [
        {
          provide: ProductService,
          useClass: MockProductService
        }
      ]
    }).compileComponents();
  }));

  beforeEach(() => {
    fixture = TestBed.createComponent(ProductDetailsComponent);
    fixture.detectChanges();
    productDetailsComponent = fixture.componentInstance;
    fixture.detectChanges();
  });

  it('should be created', () => {
    expect(productDetailsComponent).toBeTruthy();
  });

  it('should call ngOnChanges()', () => {
    productDetailsComponent.productCode = '123456';
    productDetailsComponent.ngOnChanges();
    let product;
    productDetailsComponent.product$.subscribe(x => (product = x));
    expect(product).toEqual(mockProduct);
  });

  it('should go to reviews tab', () => {
    productDetailsComponent.productCode = '123456';
    productDetailsComponent.ngOnChanges();
    productDetailsComponent.product$.subscribe(() => {
      fixture.detectChanges();
      productDetailsComponent.openReview();
      expect(productDetailsComponent.isWritingReview).toEqual(true);
    });
  });
});<|MERGE_RESOLUTION|>--- conflicted
+++ resolved
@@ -8,14 +8,10 @@
 import { async, ComponentFixture, TestBed } from '@angular/core/testing';
 import { ReactiveFormsModule } from '@angular/forms';
 import { of, Observable } from 'rxjs';
-<<<<<<< HEAD
-
 import { ProductService, ComponentMapperService } from '@spartacus/core';
 
 import { BootstrapModule } from '../../../../bootstrap.module';
-=======
-import { ProductService } from '@spartacus/core';
->>>>>>> a731d090
+
 import { ProductDetailsComponent } from './product-details.component';
 import { OutletDirective } from '../../../../outlet';
 
