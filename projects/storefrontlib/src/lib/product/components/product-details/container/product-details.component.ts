--- conflicted
+++ resolved
@@ -1,10 +1,6 @@
-<<<<<<< HEAD
 import { Component, OnInit } from '@angular/core';
-=======
-import { Component, EventEmitter, OnInit, Output } from '@angular/core';
+import { Observable } from 'rxjs';
 import { UIProduct } from '@spartacus/core';
->>>>>>> 9d7ce6b7
-import { Observable } from 'rxjs';
 import { CurrentProductService } from '../../../../ui/pages/product-page/current-product.service';
 import { ProductDetailOutlets } from '../../../product-outlets.model';
 
@@ -15,13 +11,7 @@
 export class ProductDetailsComponent implements OnInit {
   static outlets = ProductDetailOutlets;
 
-<<<<<<< HEAD
-  product$: Observable<Product>;
-=======
-  @Output() openReview = new EventEmitter();
-
   product$: Observable<UIProduct>;
->>>>>>> 9d7ce6b7
 
   get outlets(): any {
     return ProductDetailsComponent.outlets;
@@ -32,11 +22,4 @@
   ngOnInit(): void {
     this.product$ = this.currentPageService.getProduct();
   }
-<<<<<<< HEAD
-=======
-
-  launchReview(): void {
-    this.openReview.emit();
-  }
->>>>>>> 9d7ce6b7
 }