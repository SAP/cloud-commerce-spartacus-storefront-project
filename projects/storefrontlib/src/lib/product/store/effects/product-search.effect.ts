import { Injectable } from '@angular/core';

import { Effect, Actions, ofType } from '@ngrx/effects';
import { Observable, of } from 'rxjs';
import { map, catchError, switchMap } from 'rxjs/operators';

import * as productsSearchActions from '../actions/product-search.action';
import { OccProductSearchService } from '../../../occ/product/product-search.service';
import { ProductImageConverterService } from '../../converters/product-image-converter.service';

@Injectable()
export class ProductsSearchEffects {
  @Effect()
<<<<<<< HEAD
  searchProducts$: Observable<any> = this.actions$
    .ofType(productsSearchActions.SEARCH_PRODUCTS)
    .pipe(
      switchMap((action: productsSearchActions.SearchProducts) => {
        return this.occProductSearchService
          .query(action.payload.queryText, action.payload.searchConfig)
          .pipe(
            map(data => {
              this.productImageConverter.convertList(data.products);
              return new productsSearchActions.SearchProductsSuccess(
                data,
                action.auxiliary
              );
            }),
            catchError(error =>
              of(
                new productsSearchActions.SearchProductsFail(
                  error,
                  action.auxiliary
                )
              )
            )
          );
      })
    );
=======
  searchProducts$: Observable<any> = this.actions$.pipe(
    ofType(productsSearchActions.SEARCH_PRODUCTS),
    map((action: productsSearchActions.SearchProducts) => action.payload),
    switchMap(payload => {
      return this.occProductSearchService
        .query(payload.queryText, payload.searchConfig)
        .pipe(
          map(data => {
            this.productImageConverter.convertList(data.products);
            return new productsSearchActions.SearchProductsSuccess(data);
          }),
          catchError(error =>
            of(new productsSearchActions.SearchProductsFail(error))
          )
        );
    })
  );
>>>>>>> 0ebbf45d

  @Effect()
  getProductSuggestions$: Observable<any> = this.actions$.pipe(
    ofType(productsSearchActions.GET_PRODUCT_SUGGESTIONS),
    map(
      (action: productsSearchActions.GetProductSuggestions) => action.payload
    ),
    switchMap(payload => {
      return this.occProductSearchService
        .queryProductSuggestions(payload.term, payload.searchConfig.pageSize)
        .pipe(
          map(data => {
            if (data.suggestions === undefined) {
              return new productsSearchActions.GetProductSuggestionsSuccess([]);
            }
            return new productsSearchActions.GetProductSuggestionsSuccess(
              data.suggestions
            );
          }),
          catchError(error =>
            of(new productsSearchActions.GetProductSuggestionsFail(error))
          )
        );
    })
  );

  constructor(
    private actions$: Actions,
    private occProductSearchService: OccProductSearchService,
    private productImageConverter: ProductImageConverterService
  ) {}
}<|MERGE_RESOLUTION|>--- conflicted
+++ resolved
@@ -11,11 +11,9 @@
 @Injectable()
 export class ProductsSearchEffects {
   @Effect()
-<<<<<<< HEAD
-  searchProducts$: Observable<any> = this.actions$
-    .ofType(productsSearchActions.SEARCH_PRODUCTS)
-    .pipe(
-      switchMap((action: productsSearchActions.SearchProducts) => {
+  searchProducts$: Observable<any> = this.actions$.pipe(
+    ofType(productsSearchActions.SEARCH_PRODUCTS),
+    switchMap((action: productsSearchActions.SearchProducts) => {
         return this.occProductSearchService
           .query(action.payload.queryText, action.payload.searchConfig)
           .pipe(
@@ -37,25 +35,6 @@
           );
       })
     );
-=======
-  searchProducts$: Observable<any> = this.actions$.pipe(
-    ofType(productsSearchActions.SEARCH_PRODUCTS),
-    map((action: productsSearchActions.SearchProducts) => action.payload),
-    switchMap(payload => {
-      return this.occProductSearchService
-        .query(payload.queryText, payload.searchConfig)
-        .pipe(
-          map(data => {
-            this.productImageConverter.convertList(data.products);
-            return new productsSearchActions.SearchProductsSuccess(data);
-          }),
-          catchError(error =>
-            of(new productsSearchActions.SearchProductsFail(error))
-          )
-        );
-    })
-  );
->>>>>>> 0ebbf45d
 
   @Effect()
   getProductSuggestions$: Observable<any> = this.actions$.pipe(
