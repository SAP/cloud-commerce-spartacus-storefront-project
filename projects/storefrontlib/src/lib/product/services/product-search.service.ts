--- conflicted
+++ resolved
@@ -1,9 +1,5 @@
 import { Injectable } from '@angular/core';
-<<<<<<< HEAD
-import { Store, select } from '@ngrx/store';
-=======
 import { select, Store } from '@ngrx/store';
->>>>>>> ea920e88
 import { Observable } from 'rxjs';
 import { filter } from 'rxjs/operators';
 
