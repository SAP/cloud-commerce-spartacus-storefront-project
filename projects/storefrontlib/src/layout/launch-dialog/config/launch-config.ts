--- conflicted
+++ resolved
@@ -78,10 +78,7 @@
   ASM = 'ASM',
   SKIP_LINKS = 'SKIP_LINKS',
   ANONYMOUS_CONSENT = 'ANONYMOUS_CONSENT',
-<<<<<<< HEAD
   IMAGE_ZOOM = 'IMAGE_ZOOM',
-=======
   REPLENISHMENT_ORDER = 'REPLENISHMENT_ORDER',
   PLACE_ORDER_SPINNER = 'PLACE_ORDER_SPINNER',
->>>>>>> b65957e9
 }