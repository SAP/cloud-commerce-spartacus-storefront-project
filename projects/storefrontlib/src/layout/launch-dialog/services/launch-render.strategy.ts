--- conflicted
+++ resolved
@@ -1,4 +1,3 @@
-<<<<<<< HEAD
 import { DOCUMENT } from '@angular/common';
 import {
   ComponentRef,
@@ -7,26 +6,12 @@
   RendererFactory2,
   ViewContainerRef,
 } from '@angular/core';
+import { Applicable } from '@spartacus/core';
 import { Observable } from 'rxjs';
-import {
-  DIALOG_TYPE,
-  LaunchDialog,
-  LaunchOptions,
-  LAUNCH_CALLER,
-} from '../config';
-
-export abstract class LaunchRenderStrategy {
-  /**
-   *  List of called references; only used for rendered elements
-   */
-=======
-import { ViewContainerRef } from '@angular/core';
-import { LAUNCH_CALLER, LaunchDialog, LaunchOptions } from '../config';
-import { Applicable } from '@spartacus/core';
+import { LaunchDialog, LaunchOptions, LAUNCH_CALLER } from '../config';
 
 export abstract class LaunchRenderStrategy implements Applicable {
   // List of called references; only used for rendered elements
->>>>>>> d2cf5b22
   protected renderedCallers: Array<{
     caller: LAUNCH_CALLER | string;
     element?: any;
