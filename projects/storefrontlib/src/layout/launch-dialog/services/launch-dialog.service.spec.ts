import { Component, Injectable, ViewContainerRef } from '@angular/core';
import { TestBed } from '@angular/core/testing';
import { LayoutConfig } from '../../config/layout-config';
import {
  LaunchInlineDialog,
  LaunchOptions,
  LaunchRoute,
  LAUNCH_CALLER,
} from '../config/launch-config';
import { LaunchDialogService } from './launch-dialog.service';
import { LaunchRenderStrategy } from './launch-render.strategy';

const mockLaunchConfig: LayoutConfig = {
  launch: {
    TEST_INLINE: {
      inline: true,
      component: {},
    },
    TEST_URL: {
      cxRoute: 'url',
    },
  },
};

@Injectable({
  providedIn: 'root',
})
class MockRoutingRenderStrategy {
  public render(
    _config: LaunchRoute,
    _caller: LAUNCH_CALLER | string,
    _vcr?: ViewContainerRef
  ) {}

<<<<<<< HEAD
  public remove(_caller: LAUNCH_CALLER | string, _config: LaunchOptions) {}

  public match(config: LaunchRoute) {
=======
  public hasMatch(config: LaunchRoute) {
>>>>>>> d2cf5b22
    return Boolean(config.cxRoute);
  }
}

@Injectable({
  providedIn: 'root',
})
class MockInlineRenderStrategy {
  public render(
    _config: LaunchInlineDialog,
    _caller: LAUNCH_CALLER | string,
    _vcr: ViewContainerRef
  ) {}

<<<<<<< HEAD
  public remove(_caller: LAUNCH_CALLER | string, _config: LaunchOptions) {}

  public match(config: LaunchInlineDialog) {
=======
  public hasMatch(config: LaunchInlineDialog) {
>>>>>>> d2cf5b22
    return Boolean(config.inline);
  }
}

@Component({
  template: '',
})
class TestContainerComponent {
  constructor(public vcr: ViewContainerRef) {}
}

describe('LaunchDialogService', () => {
  let service: LaunchDialogService;
  let routingRenderStrategy: MockRoutingRenderStrategy;
  let inlineRenderStrategy: MockInlineRenderStrategy;
  let component: TestContainerComponent;

  beforeEach(() => {
    TestBed.configureTestingModule({
      providers: [
        LaunchDialogService,
        {
          provide: LaunchRenderStrategy,
          useExisting: MockRoutingRenderStrategy,
          multi: true,
        },
        {
          provide: LaunchRenderStrategy,
          useExisting: MockInlineRenderStrategy,
          multi: true,
        },
        { provide: LayoutConfig, useValue: mockLaunchConfig },
      ],
      declarations: [TestContainerComponent],
    }).compileComponents();

    service = TestBed.inject(LaunchDialogService);
    component = TestBed.createComponent(TestContainerComponent)
      .componentInstance;
    routingRenderStrategy = TestBed.inject(MockRoutingRenderStrategy);
    inlineRenderStrategy = TestBed.inject(MockInlineRenderStrategy);

    spyOn(routingRenderStrategy, 'render');
    spyOn(routingRenderStrategy, 'remove');
    spyOn(inlineRenderStrategy, 'render');
    spyOn(inlineRenderStrategy, 'remove');
  });

  it('should be created', () => {
    expect(service).toBeTruthy();
  });

  describe('launch', () => {
    it('should call the proper renderer', () => {
      const urlConfig = mockLaunchConfig.launch['TEST_URL'];
      service.launch('TEST_URL' as LAUNCH_CALLER);
      expect(routingRenderStrategy.render).toHaveBeenCalledWith(
        urlConfig as LaunchRoute,
        'TEST_URL',
        undefined
      );

      const inlineConfig = mockLaunchConfig.launch['TEST_INLINE'];
      service.launch('TEST_INLINE', component.vcr);
      expect(inlineRenderStrategy.render).toHaveBeenCalledWith(
        inlineConfig as LaunchInlineDialog,
        'TEST_INLINE',
        component.vcr
      );
    });
  });

  describe('clear', () => {
    it('should call the proper remove', () => {
      const urlConfig = mockLaunchConfig.launch['TEST_URL'];
      const inlineConfig =
        mockLaunchConfig.launch['TEST_INLINE' as LAUNCH_CALLER];

      service.clear('TEST_URL' as LAUNCH_CALLER);
      expect(routingRenderStrategy.remove).toHaveBeenCalledWith(
        'TEST_URL',
        urlConfig
      );

      service.clear('TEST_INLINE' as LAUNCH_CALLER);
      expect(inlineRenderStrategy.remove).toHaveBeenCalledWith(
        'TEST_INLINE',
        inlineConfig
      );
    });
  });

  describe('findConfiguration', () => {
    it('should return configuration for caller', () => {
      const inlineConfig = mockLaunchConfig.launch['TEST_INLINE'];
      expect(service['findConfiguration']('TEST_INLINE')).toEqual(inlineConfig);

      const urlConfig = mockLaunchConfig.launch['TEST_URL'];
      expect(service['findConfiguration']('TEST_URL')).toEqual(urlConfig);
    });
  });
});<|MERGE_RESOLUTION|>--- conflicted
+++ resolved
@@ -32,13 +32,9 @@
     _vcr?: ViewContainerRef
   ) {}
 
-<<<<<<< HEAD
   public remove(_caller: LAUNCH_CALLER | string, _config: LaunchOptions) {}
 
-  public match(config: LaunchRoute) {
-=======
   public hasMatch(config: LaunchRoute) {
->>>>>>> d2cf5b22
     return Boolean(config.cxRoute);
   }
 }
@@ -53,13 +49,9 @@
     _vcr: ViewContainerRef
   ) {}
 
-<<<<<<< HEAD
   public remove(_caller: LAUNCH_CALLER | string, _config: LaunchOptions) {}
 
-  public match(config: LaunchInlineDialog) {
-=======
   public hasMatch(config: LaunchInlineDialog) {
->>>>>>> d2cf5b22
     return Boolean(config.inline);
   }
 }
