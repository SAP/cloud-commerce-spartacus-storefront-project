--- conflicted
+++ resolved
@@ -44,11 +44,7 @@
   ): Observable<boolean> {
     const elementVisible$ = new Observable((observer) => {
       const rootMargin = this.getRootMargin(options);
-<<<<<<< HEAD
-      const intersectOptions = { rootMargin, threshold: options.threshold };
-=======
       const intersectOptions = { rootMargin, thresholds: options.threshold };
->>>>>>> 101af5d4
       const intersectionObserver = new IntersectionObserver((entries) => {
         observer.next(entries);
       }, intersectOptions);
