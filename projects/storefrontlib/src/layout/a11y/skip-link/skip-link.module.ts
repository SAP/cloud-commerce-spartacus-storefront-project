import { CommonModule } from '@angular/common';
import {
  APP_INITIALIZER,
  ComponentFactoryResolver,
  NgModule,
} from '@angular/core';
import { Config, I18nModule, provideDefaultConfig } from '@spartacus/core';
import { OutletPosition } from '../../../cms-structure/outlet/outlet.model';
import { OutletService } from '../../../cms-structure/outlet/outlet.service';
import { KeyboardFocusModule } from '../keyboard-focus';
import { SkipLinkComponent } from './component/skip-link.component';
import { defaultSkipLinkConfig } from './config/default-skip-link.config';
import { SkipLinkConfig } from './config/skip-link.config';
import { SkipLinkDirective } from './directive/skip-link.directive';

@NgModule({
<<<<<<< HEAD
  imports: [
    CommonModule,
    I18nModule,
    ConfigModule.withConfig(defaultSkipLinkConfig),
    KeyboardFocusModule,
  ],
=======
  imports: [CommonModule, I18nModule],
>>>>>>> ab18f274
  declarations: [SkipLinkComponent, SkipLinkDirective],
  exports: [SkipLinkDirective],
  entryComponents: [SkipLinkComponent],

  providers: [
    provideDefaultConfig(defaultSkipLinkConfig),
    { provide: SkipLinkConfig, useExisting: Config },
    {
      provide: APP_INITIALIZER,
      useFactory: skipLinkFactory,
      deps: [ComponentFactoryResolver, OutletService],
      multi: true,
    },
  ],
})
export class SkipLinkModule {}

/**
 * Adds the skip link component before the cx-storefront.
 */
export function skipLinkFactory(
  componentFactoryResolver: ComponentFactoryResolver,
  outletService: OutletService
) {
  const isReady = () => {
    const factory = componentFactoryResolver.resolveComponentFactory(
      SkipLinkComponent
    );
    outletService.add('cx-storefront', <any>factory, OutletPosition.BEFORE);
  };
  return isReady;
}<|MERGE_RESOLUTION|>--- conflicted
+++ resolved
@@ -4,7 +4,12 @@
   ComponentFactoryResolver,
   NgModule,
 } from '@angular/core';
-import { Config, I18nModule, provideDefaultConfig } from '@spartacus/core';
+import {
+  Config,
+  ConfigModule,
+  I18nModule,
+  provideDefaultConfig,
+} from '@spartacus/core';
 import { OutletPosition } from '../../../cms-structure/outlet/outlet.model';
 import { OutletService } from '../../../cms-structure/outlet/outlet.service';
 import { KeyboardFocusModule } from '../keyboard-focus';
@@ -14,16 +19,12 @@
 import { SkipLinkDirective } from './directive/skip-link.directive';
 
 @NgModule({
-<<<<<<< HEAD
   imports: [
     CommonModule,
     I18nModule,
     ConfigModule.withConfig(defaultSkipLinkConfig),
     KeyboardFocusModule,
   ],
-=======
-  imports: [CommonModule, I18nModule],
->>>>>>> ab18f274
   declarations: [SkipLinkComponent, SkipLinkDirective],
   exports: [SkipLinkDirective],
   entryComponents: [SkipLinkComponent],
