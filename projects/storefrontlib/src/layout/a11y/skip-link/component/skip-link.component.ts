--- conflicted
+++ resolved
@@ -1,9 +1,5 @@
 import { ChangeDetectionStrategy, Component } from '@angular/core';
-<<<<<<< HEAD
-import { asyncScheduler, Observable } from 'rxjs';
-=======
 import { Observable } from 'rxjs';
->>>>>>> c39bb23e
 import { SkipLink } from '../config/skip-link.config';
 import { SkipLinkService } from '../service/skip-link.service';
 
