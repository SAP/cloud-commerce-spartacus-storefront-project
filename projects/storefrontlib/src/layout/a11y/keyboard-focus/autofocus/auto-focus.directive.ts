--- conflicted
+++ resolved
@@ -1,16 +1,13 @@
-<<<<<<< HEAD
-import { AfterViewInit, Directive, ElementRef, OnDestroy } from '@angular/core';
-import { fromEvent, Subscription } from 'rxjs';
-import { debounceTime } from 'rxjs/operators';
-=======
 import {
   AfterViewInit,
   Directive,
   ElementRef,
   OnChanges,
+  OnDestroy,
   SimpleChanges,
 } from '@angular/core';
->>>>>>> d9b9a0a9
+import { fromEvent, Subscription } from 'rxjs';
+import { debounceTime } from 'rxjs/operators';
 import { EscapeFocusDirective } from '../escape/escape-focus.directive';
 import { AutoFocusConfig } from '../keyboard-focus.model';
 import { AutoFocusService } from './auto-focus.service';
@@ -40,11 +37,7 @@
 @Directive() // selector: '[cxAutoFocus]'
 export class AutoFocusDirective
   extends EscapeFocusDirective
-<<<<<<< HEAD
-  implements AfterViewInit, OnDestroy {
-=======
-  implements AfterViewInit, OnChanges {
->>>>>>> d9b9a0a9
+  implements AfterViewInit, OnDestroy, OnChanges {
   /** The AutoFocusDirective will be using autofocus by default  */
   protected defaultConfig: AutoFocusConfig = { autofocus: true };
 
