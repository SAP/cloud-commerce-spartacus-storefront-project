--- conflicted
+++ resolved
@@ -85,11 +85,7 @@
       expect(service.get()).toBeUndefined();
     });
 
-<<<<<<< HEAD
-    it(`should clear a value for a specific`, () => {
-=======
     it(`should clear a value for a specific group`, () => {
->>>>>>> 0c475dd5
       const key = 'my-key';
       const group = 'group-a';
       service.set(key, group);
