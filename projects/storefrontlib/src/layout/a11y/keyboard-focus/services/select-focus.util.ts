import { Injectable } from '@angular/core';
import { AutoFocusConfig } from '../keyboard-focus.model';

@Injectable({
  providedIn: 'root',
})
export class SelectFocusUtility {
  /**
   * Query selectors used to query focusable child elements of the host element.
   * The selectors are supplemented with `:not([disabled])` and `:not([hidden])`.
   */
  protected focusableSelectors: string[] = [
    'a[href]',
    'button',
    '[tabindex]',
    'input',
    'select',
    'textarea',
  ];

  // like to leave out the following as we don't use it, and make this list exensible.
  //   `[contentEditable=true]`, // very unlikely to suport as we're not a business tool
  //   `iframe`, // we really don't like iframes...
  //   `area[href]`, // very debatable!

  protected focusableSelectorSuffix = ':not([disabled]):not([hidden])';

  query(host: HTMLElement, selector: string): HTMLElement[] {
    if (!selector || selector === '') {
      return [];
    }
    return Array.from(
      host.querySelectorAll(selector) as NodeListOf<HTMLElement>
    );
  }

  findFirstFocusable(
    host: HTMLElement,
    config: AutoFocusConfig = { autofocus: true }
  ): HTMLElement {
    const selector =
      typeof config?.autofocus === 'string' ? config.autofocus : '[autofocus]';
    // fallback to first focusable
    return (
      this.query(host, selector).find(el => !this.isHidden(el)) ||
<<<<<<< HEAD
      this.findFocusable(host).find(el => !this.isHidden(el))
=======
      this.findFocusable(host).find(el => Boolean(el))
>>>>>>> 0c475dd5
    );
  }

  /**
   * returns all focusable child elements of the host element. The element selectors
   * are build from the `focusableSelectors`.
   *
   * @param host the `HTMLElement` used to query focusable elements
   * @param locked indicates whether inactive (`tabindex="-1"`) focusable elements should be returned
<<<<<<< HEAD
   * @param invisible indicates whether hidden focusable elements should be returend
=======
   * @param invisible indicates whether hidden focusable elements should be returned
>>>>>>> 0c475dd5
   */
  findFocusable(
    host: HTMLElement,
    locked = false,
    invisible = false
  ): HTMLElement[] {
    let suffix = this.focusableSelectorSuffix;
    if (!locked) {
      suffix += `:not([tabindex='-1'])`;
    }
    const selector = this.focusableSelectors.map(s => (s += suffix)).join(',');
    return this.query(host, selector).filter(el =>
      !invisible ? !this.isHidden(el) : Boolean(el)
    );
  }

  /**
   * Indicates whether the element is hidden by CSS. There are various CSS rules and
   * HTML structures which can lead to an hidden or invisible element. An `offsetParent`
   * of null indicates that the element or any of it's decendants is hidden (`display:none`).
   *
   * Oother techniques use the visibility (`visibility: hidden`), opacity (`opacity`) or
   * phyisical location on the element itself or any of it's anchestor elements. Those
   * technique require to work with the _computed styles_, which will cause a performance
   * downgrade. We don't do this in the standard implementaton.
   */
  protected isHidden(el: HTMLElement): boolean {
    return el.offsetParent === null;
  }
}<|MERGE_RESOLUTION|>--- conflicted
+++ resolved
@@ -43,11 +43,7 @@
     // fallback to first focusable
     return (
       this.query(host, selector).find(el => !this.isHidden(el)) ||
-<<<<<<< HEAD
-      this.findFocusable(host).find(el => !this.isHidden(el))
-=======
       this.findFocusable(host).find(el => Boolean(el))
->>>>>>> 0c475dd5
     );
   }
 
@@ -57,11 +53,7 @@
    *
    * @param host the `HTMLElement` used to query focusable elements
    * @param locked indicates whether inactive (`tabindex="-1"`) focusable elements should be returned
-<<<<<<< HEAD
-   * @param invisible indicates whether hidden focusable elements should be returend
-=======
    * @param invisible indicates whether hidden focusable elements should be returned
->>>>>>> 0c475dd5
    */
   findFocusable(
     host: HTMLElement,
