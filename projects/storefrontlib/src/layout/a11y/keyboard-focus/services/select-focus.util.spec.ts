--- conflicted
+++ resolved
@@ -97,11 +97,7 @@
     });
 
     describe('hide by css', () => {
-<<<<<<< HEAD
-      it('should find 4 focusable elements which are not hidden by css', () => {
-=======
       it('should find 5 focusable elements which are not hidden by css', () => {
->>>>>>> 0c475dd5
         const host: HTMLElement = fixture.debugElement.query(By.css('#e'))
           .nativeElement;
         host.classList.remove('hide');
