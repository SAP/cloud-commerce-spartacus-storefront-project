import { NgModule } from '@angular/core';
import { Config } from '@spartacus/core';
import { OutletRefModule } from '../cms-structure/outlet/index';
<<<<<<< HEAD
import { StyleRefModule } from '../cms-structure/outlet/style-ref/style-ref.module';
=======
import { defaultLayoutConfig } from './config/default-layout-config';
>>>>>>> 0eac4a48
import { LayoutConfig } from './config/layout-config';
import { MainModule } from './main/main.module';

const layoutModules = [OutletRefModule];

@NgModule({
  imports: [MainModule, ...layoutModules],
  providers: [{ provide: LayoutConfig, useExisting: Config }],
  exports: [MainModule, ...layoutModules],
})
export class LayoutModule {}<|MERGE_RESOLUTION|>--- conflicted
+++ resolved
@@ -1,11 +1,6 @@
 import { NgModule } from '@angular/core';
 import { Config } from '@spartacus/core';
 import { OutletRefModule } from '../cms-structure/outlet/index';
-<<<<<<< HEAD
-import { StyleRefModule } from '../cms-structure/outlet/style-ref/style-ref.module';
-=======
-import { defaultLayoutConfig } from './config/default-layout-config';
->>>>>>> 0eac4a48
 import { LayoutConfig } from './config/layout-config';
 import { MainModule } from './main/main.module';
 
