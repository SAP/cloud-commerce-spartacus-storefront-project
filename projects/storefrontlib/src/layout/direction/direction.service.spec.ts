import { TestBed } from '@angular/core/testing';
import {
  ConfigInitializerService,
  LanguageService,
  WindowRef,
} from '@spartacus/core';
import { EMPTY, of, Subject } from 'rxjs';
import { DirectionMode } from '../config/direction.model';
import { DirectionService } from './direction.service';

class MockWindowRef implements Partial<WindowRef> {
  document = { documentElement: { nodeName: 'document' } } as Document;
}

class MockLanguageService implements Partial<LanguageService> {
  getActive = () => EMPTY;
}

<<<<<<< HEAD
xdescribe('DirectionService', () => {
=======
class MockConfigInitializerService {
  getStableConfig() {}
}

describe('DirectionService', () => {
>>>>>>> a817895b
  let service: DirectionService;
  let languageService: LanguageService;
  let winRef: WindowRef;
  let configInitializerService: ConfigInitializerService;

  beforeEach(() => {
    TestBed.configureTestingModule({
      providers: [
        { provide: WindowRef, useClass: MockWindowRef },
        { provide: LanguageService, useClass: MockLanguageService },
        {
          provide: ConfigInitializerService,
          useClass: MockConfigInitializerService,
        },
      ],
    });
    service = TestBed.inject(DirectionService);
    languageService = TestBed.inject(LanguageService);
    winRef = TestBed.inject(WindowRef);
    configInitializerService = TestBed.inject(ConfigInitializerService);
  });

  it('should be created', () => {
    expect(service).toBeTruthy();
  });

  describe('addDirection', () => {
    it('should add dir=ltr attribute to element', () => {
      const el = {} as HTMLElement;
      service.addDirection(el, DirectionMode.LTR);
      expect(el.dir).toBe(DirectionMode.LTR);
    });

    it('should add dir=rtl attribute to element', () => {
      const el = {} as HTMLElement;
      service.addDirection(el, DirectionMode.RTL);
      expect(el.dir).toBe(DirectionMode.RTL);
    });
  });

  describe('getDirection', () => {
    describe('without default', () => {
      beforeEach(() => {
        spyOn(configInitializerService, 'getStableConfig').and.returnValue(
          of({
            direction: {
              detect: true,
              ltrLanguages: ['en', 'de'],
              rtlLanguages: ['ar', 'he'],
            },
          }).toPromise()
        );
        service.initialize();
      });

      it('should return LTR direction for ltr language', async () => {
        await configInitializerService.getStableConfig();
        expect(service.getDirection('en')).toBe(DirectionMode.LTR);
      });

      it('should return RTL direction for rtl language', async () => {
        await configInitializerService.getStableConfig();
        expect(service.getDirection('he')).toBe(DirectionMode.RTL);
      });

      it('should return undefined when no language mapping is available', async () => {
        await configInitializerService.getStableConfig();
        expect(service.getDirection('unknown')).toBeUndefined();
      });
    });

    describe('with default', () => {
      beforeEach(() => {
        spyOn(configInitializerService, 'getStableConfig').and.returnValue(
          of({
            direction: {
              detect: true,
              default: DirectionMode.RTL,
            },
          }).toPromise()
        );
        service.initialize();
      });
      it('should return default direction for unknown language direction', async () => {
        await configInitializerService.getStableConfig();
        expect(service.getDirection('unknown')).toBe(DirectionMode.RTL);
      });
    });
  });

  describe('initialize', () => {
    describe('when `detect` config is falsy', () => {
      beforeEach(() => {
        spyOn(languageService, 'getActive').and.callThrough();
        spyOn(service, 'addDirection');
        spyOn(configInitializerService, 'getStableConfig').and.returnValue(
          of({
            direction: { detect: false, default: DirectionMode.LTR },
          }).toPromise()
        );
      });

      it('should set the default configured direction', async () => {
        service.initialize();
        await configInitializerService.getStableConfig();

        expect(languageService.getActive).not.toHaveBeenCalled();
        expect(service.addDirection).toHaveBeenCalledWith(
          winRef.document.documentElement,
          DirectionMode.LTR
        );
      });
    });

    describe('when `detect` config is true', () => {
      beforeEach(() => {
        spyOn(configInitializerService, 'getStableConfig').and.returnValue(
          of({
            direction: { detect: true, default: DirectionMode.LTR },
          }).toPromise()
        );
      });

      it('should set the direction by the active language', async () => {
        const TEST_LANGUAGE = 'testLanguage';
        const TEST_DIRECTION = 'testDirection' as DirectionMode;

        spyOn(languageService, 'getActive').and.returnValue(of(TEST_LANGUAGE));
        spyOn(service, 'addDirection');
        spyOn(service, 'getDirection').and.returnValue(TEST_DIRECTION);

        service.initialize();
        await configInitializerService.getStableConfig();

        expect(service.getDirection).toHaveBeenCalledWith(TEST_LANGUAGE);
        expect(service.addDirection).toHaveBeenCalledWith(
          winRef.document.documentElement,
          TEST_DIRECTION
        );
      });

      it('should set the direction each time the active language changes', async () => {
        const TEST_LANGUAGE_1 = 'testLanguage_1';
        const TEST_LANGUAGE_2 = 'testLanguage_2';
        const TEST_DIRECTION_1 = 'testDirection_1' as DirectionMode;
        const TEST_DIRECTION_2 = 'testDirection_2' as DirectionMode;

        const mockActiveLanguage$ = new Subject<string>();
        spyOn(languageService, 'getActive').and.returnValue(
          mockActiveLanguage$
        );
        spyOn(service, 'addDirection');
        spyOn(service, 'getDirection').and.returnValues(
          TEST_DIRECTION_1,
          TEST_DIRECTION_2
        );

        service.initialize();
        await configInitializerService.getStableConfig();

        mockActiveLanguage$.next(TEST_LANGUAGE_1);
        expect(service.getDirection).toHaveBeenCalledWith(TEST_LANGUAGE_1);
        expect(service.addDirection).toHaveBeenCalledWith(
          winRef.document.documentElement,
          TEST_DIRECTION_1
        );

        mockActiveLanguage$.next(TEST_LANGUAGE_2);
        expect(service.getDirection).toHaveBeenCalledWith(TEST_LANGUAGE_2);
        expect(service.addDirection).toHaveBeenCalledWith(
          winRef.document.documentElement,
          TEST_DIRECTION_2
        );

        expect(service.getDirection).toHaveBeenCalledTimes(2);
      });
    });
  });
});<|MERGE_RESOLUTION|>--- conflicted
+++ resolved
@@ -16,15 +16,11 @@
   getActive = () => EMPTY;
 }
 
-<<<<<<< HEAD
-xdescribe('DirectionService', () => {
-=======
 class MockConfigInitializerService {
   getStableConfig() {}
 }
 
 describe('DirectionService', () => {
->>>>>>> a817895b
   let service: DirectionService;
   let languageService: LanguageService;
   let winRef: WindowRef;
