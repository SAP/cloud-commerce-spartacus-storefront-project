--- conflicted
+++ resolved
@@ -5,6 +5,7 @@
 import { Observable, of } from 'rxjs';
 import { MockFeatureLevelDirective } from '../../shared/test/mock-feature-level-directive';
 import { StorefrontComponent } from './storefront.component';
+
 @Component({
   selector: 'cx-asm',
   template: '',
@@ -62,12 +63,8 @@
         MockFooterComponent,
         DynamicSlotComponent,
         MockPageLayoutComponent,
-<<<<<<< HEAD
-=======
-        MockAnonymousConsentsComponent,
         MockAsmRootComponent,
         MockFeatureLevelDirective,
->>>>>>> fa13a4db
       ],
       providers: [
         {
