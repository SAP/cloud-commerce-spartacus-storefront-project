import { NgModule } from '@angular/core';
import {
<<<<<<< HEAD
=======
  AnonymousConsentsModule,
>>>>>>> d308cbc5
  AsmModule,
  AuthModule,
  CartModule,
  CheckoutModule,
  CmsModule,
  ConfigModule,
  ConfiguratorCommonsModule,
  ConfiguratorTextfieldModule,
  FeaturesConfigModule,
  GlobalMessageModule,
  I18nModule,
  ProcessModule,
  ProductModule,
  provideConfigFromMetaTags,
  StateModule,
  UserModule,
} from '@spartacus/core';
import { RoutingModule } from '../cms-structure/routing/routing.module';
import { LayoutModule } from '../layout/layout.module';
import { ViewConfigModule } from '../shared/config/view-config.module';

@NgModule({
  imports: [
    AsmModule.forRoot(),
    StateModule.forRoot(),
    AuthModule.forRoot(),
    AnonymousConsentsModule.forRoot(),
    ConfigModule.forRoot(),
    RoutingModule.forRoot(),
    I18nModule.forRoot(),
    CmsModule.forRoot(),
    GlobalMessageModule.forRoot(),
    ProcessModule.forRoot(),
    CartModule.forRoot(),
    CheckoutModule.forRoot(),
    UserModule.forRoot(),
    ProductModule.forRoot(),
    ViewConfigModule.forRoot(),
    FeaturesConfigModule.forRoot('1.0'),
    LayoutModule,
    ConfiguratorCommonsModule.forRoot(),
    ConfiguratorTextfieldModule.forRoot(),
  ],
  exports: [LayoutModule],
  providers: [...provideConfigFromMetaTags()],
})
export class StorefrontFoundationModule {}<|MERGE_RESOLUTION|>--- conflicted
+++ resolved
@@ -1,9 +1,6 @@
 import { NgModule } from '@angular/core';
 import {
-<<<<<<< HEAD
-=======
   AnonymousConsentsModule,
->>>>>>> d308cbc5
   AsmModule,
   AuthModule,
   CartModule,
