--- conflicted
+++ resolved
@@ -32,12 +32,8 @@
     CheckoutModule.forRoot(),
     UserModule.forRoot(),
     ProductModule.forRoot(),
-<<<<<<< HEAD
     ViewConfigModule.forRoot(),
-    FeaturesConfigModule.forRoot(),
-=======
     FeaturesConfigModule.forRoot('1.0'),
->>>>>>> 5978e066
     LayoutModule,
   ],
   exports: [LayoutModule],
