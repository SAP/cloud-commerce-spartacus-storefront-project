--- conflicted
+++ resolved
@@ -16,13 +16,9 @@
         replenishmentOrderDetailsHistory:
           'users/${userId}/replenishmentOrders/${replenishmentOrderCode}/orders',
         cancelReplenishmentOrder:
-<<<<<<< HEAD
           'users/${userId}/replenishmentOrders/${replenishmentOrderCode}',
         replenishmentOrderHistory:
           'users/${userId}/replenishmentOrders?fields=FULL,replenishmentOrders(FULL, purchaseOrderNumber)',
-=======
-          'users/${userId}/replenishmentOrders/${replenishmentOrderCode}?fields=FULL,costCenter(FULL),purchaseOrderNumber,paymentType,user',
->>>>>>> 9282fcf9
       },
     },
   },
