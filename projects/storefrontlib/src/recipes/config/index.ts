<<<<<<< HEAD
export * from './b2b-layout-config';
export * from './b2b-occ-config';
export * from './b2b-checkout-config';
export * from './b2c-layout-config';
=======
>>>>>>> 400240d8
export * from './default-media.config';
export * from './layout-config';
export * from './static-cms-structure/index';<|MERGE_RESOLUTION|>--- conflicted
+++ resolved
@@ -1,10 +1,3 @@
-<<<<<<< HEAD
-export * from './b2b-layout-config';
-export * from './b2b-occ-config';
-export * from './b2b-checkout-config';
-export * from './b2c-layout-config';
-=======
->>>>>>> 400240d8
 export * from './default-media.config';
 export * from './layout-config';
 export * from './static-cms-structure/index';