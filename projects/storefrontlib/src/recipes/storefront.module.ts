import { ModuleWithProviders, NgModule } from '@angular/core';
import { RouterModule } from '@angular/router';
import { EffectsModule } from '@ngrx/effects';
import { StoreModule } from '@ngrx/store';
import {
  ExternalRoutesModule,
  OccModule,
  PersonalizationModule,
  provideConfig,
  SiteContextModule,
  SmartEditModule,
} from '@spartacus/core';
import { AsmModule } from '../cms-components/asm/asm.module';
import { ProductDetailsPageModule } from '../cms-pages/product-details-page/product-details-page.module';
import { ProductListingPageModule } from '../cms-pages/product-listing-page/product-listing-page.module';
import { MainModule } from '../layout/main/main.module';
import { StorefrontConfig } from '../storefront-config';
import { StorefrontFoundationModule } from './storefront-foundation.module';

@NgModule({
  imports: [
    RouterModule.forRoot([], {
<<<<<<< HEAD
      // scrollPositionRestoration: 'enabled',
=======
>>>>>>> 400240d8
      anchorScrolling: 'enabled',
      relativeLinkResolution: 'corrected',
    }),

    StoreModule.forRoot({}),
    EffectsModule.forRoot([]),

    // ASM module must be imported before the `AuthModule (which is imported in `StorefrontFoundationModule`)
    // since we might have conflicting interceptor logic. See #5461.
    AsmModule,

    StorefrontFoundationModule,
    MainModule,
    SiteContextModule.forRoot(), // should be imported after RouterModule.forRoot, because it overwrites UrlSerializer

    SmartEditModule.forRoot(), // should be custom
    PersonalizationModule.forRoot(), // should be custom

    // opt-in explicitly
    OccModule.forRoot(),
    ProductDetailsPageModule,
    ProductListingPageModule,
    ExternalRoutesModule.forRoot(),
  ],
  exports: [MainModule, StorefrontFoundationModule],
})
export class StorefrontModule {
  static withConfig(
    config?: StorefrontConfig
  ): ModuleWithProviders<StorefrontModule> {
    return {
      ngModule: StorefrontModule,
      providers: [provideConfig(config)],
    };
  }
}<|MERGE_RESOLUTION|>--- conflicted
+++ resolved
@@ -20,10 +20,6 @@
 @NgModule({
   imports: [
     RouterModule.forRoot([], {
-<<<<<<< HEAD
-      // scrollPositionRestoration: 'enabled',
-=======
->>>>>>> 400240d8
       anchorScrolling: 'enabled',
       relativeLinkResolution: 'corrected',
     }),
