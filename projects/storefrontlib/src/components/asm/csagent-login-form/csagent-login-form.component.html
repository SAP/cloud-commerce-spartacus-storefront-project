--- conflicted
+++ resolved
@@ -2,22 +2,12 @@
   <div class="fd-container">
     <div class="fd-col--3">
       <label>
-<<<<<<< HEAD
-        <!-- <span class="label-content">{{
-          'asm.loginForm.userId.label' | cxTranslate
-        }}</span> -->
-=======
->>>>>>> 707fc438
         <input
           type="text"
           class="form-control"
           [class.is-invalid]="isNotValid('userId')"
           formControlName="userId"
-<<<<<<< HEAD
-          placeholder="{{ 'asm.loginForm.userId.placeholder' | cxTranslate }}"
-=======
           placeholder="{{ 'asm.loginForm.userId.label' | cxTranslate }}"
->>>>>>> 707fc438
         />
         <div class="invalid-feedback" *ngIf="isNotValid('userId')">
           <span>{{ 'asm.loginForm.userId.required' | cxTranslate }}</span>
@@ -26,21 +16,11 @@
     </div>
     <div class="fd-col--3">
       <label>
-<<<<<<< HEAD
-        <!-- <span class="label-content">{{
-          'asm.loginForm.password.label' | cxTranslate
-        }}</span> -->
-=======
->>>>>>> 707fc438
         <input
           type="password"
           class="form-control"
           [class.is-invalid]="isNotValid('password')"
-<<<<<<< HEAD
-          placeholder="{{ 'asm.loginForm.password.placeholder' | cxTranslate }}"
-=======
           placeholder="{{ 'asm.loginForm.password.label' | cxTranslate }}"
->>>>>>> 707fc438
           formControlName="password"
         />
         <div class="invalid-feedback" *ngIf="isNotValid('password')">
