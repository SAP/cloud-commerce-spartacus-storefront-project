export interface FeatureToggles {
  features?: {
    /**
     * Configure feature level.
     * Value corresponds to minor (feature) release version number: '1.0', '1.1', etc.
     * Each subsequent level contains all of the features from previous one.
     */
    level?: string;
<<<<<<< HEAD
    configurableOccEndpoints?: boolean;
    consignmentTracking?: boolean;
=======
>>>>>>> c46021c7
  };
}<|MERGE_RESOLUTION|>--- conflicted
+++ resolved
@@ -6,10 +6,6 @@
      * Each subsequent level contains all of the features from previous one.
      */
     level?: string;
-<<<<<<< HEAD
-    configurableOccEndpoints?: boolean;
     consignmentTracking?: boolean;
-=======
->>>>>>> c46021c7
   };
 }