--- conflicted
+++ resolved
@@ -6,10 +6,7 @@
      * Each subsequent level contains all of the features from previous one.
      */
     level?: string;
-<<<<<<< HEAD
     guestCheckout?: boolean;
-=======
     consignmentTracking?: boolean;
->>>>>>> 96d9c40c
   };
 }