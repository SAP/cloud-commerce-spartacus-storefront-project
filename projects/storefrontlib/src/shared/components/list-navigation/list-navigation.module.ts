--- conflicted
+++ resolved
@@ -1,27 +1,13 @@
 import { CommonModule } from '@angular/common';
 import { NgModule } from '@angular/core';
-import { FormsModule, ReactiveFormsModule } from '@angular/forms';
+import { FormsModule } from '@angular/forms';
 import { NgSelectModule } from '@ng-select/ng-select';
 import { PaginationComponent, PaginationModule } from './pagination/index';
 import { SortingComponent } from './sorting/sorting.component';
-import { SearchComponent } from './search/search.component';
-import { IconModule } from '../../../cms-components/misc/icon/icon.module';
 
 @NgModule({
-<<<<<<< HEAD
-  imports: [
-    CommonModule,
-    NgSelectModule,
-    FormsModule,
-    ReactiveFormsModule,
-    IconModule,
-  ],
-  declarations: [PaginationComponent, SortingComponent, SearchComponent],
-  exports: [PaginationComponent, SortingComponent, SearchComponent],
-=======
   imports: [CommonModule, NgSelectModule, FormsModule, PaginationModule],
   declarations: [SortingComponent],
   exports: [SortingComponent, PaginationComponent],
->>>>>>> 92d94760
 })
 export class ListNavigationModule {}