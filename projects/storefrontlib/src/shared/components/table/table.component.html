--- conflicted
+++ resolved
@@ -15,14 +15,10 @@
     </tr>
   </thead>
 
-<<<<<<< HEAD
   <tr
     *ngFor="let item of dataset.data"
     [class.is-current]="isCurrentItem(item)"
   >
-=======
-  <tr *ngFor="let item of dataset.data">
->>>>>>> 86c91642
     <td *ngFor="let field of structure.fields; let i = index" [class]="field">
       <ng-template
         [cxOutlet]="getDataOutletRef(field)"
