<table *ngIf="dataset?.structure as structure">
  <thead *ngIf="!structure.options?.hideHeader">
    <tr>
      <th scope="col" *ngFor="let field of structure.fields" [class]="field">
        <!-- render an outlet for each column header -->
        <ng-template
          [cxOutlet]="getHeaderOutletRef(field)"
          [cxOutletContext]="getHeaderOutletContext(field)"
        >
<<<<<<< HEAD
          {{ getHeader(field) || (getLocalizedHeader(field) | cxTranslate) }}
=======
          <!-- Render the label by default, fallback to localize the label by it's key -->
          {{
            header.label || (structure.type + '.' + header.key | cxTranslate)
          }}
>>>>>>> 6797d15c
        </ng-template>
        <cx-icon
          *ngIf="!!header.sortCode"
          [type]="
            header.sortCode === structure.pagination?.sort
              ? 'SORT_DOWN'
              : 'SORT'
          "
        ></cx-icon>
      </th>
    </tr>
  </thead>

  <tr *ngFor="let row of dataset.data">
    <td *ngFor="let field of structure.fields; let i = index" [class]="field">
      <!-- render an outlet for each cell -->
      <ng-template
        [cxOutlet]="getDataOutletRef(field)"
        [cxOutletContext]="getDataOutletContext(field, row)"
      >
        {{ getDataValue(row, field, i) }}
      </ng-template>
    </td>
  </tr>
</table><|MERGE_RESOLUTION|>--- conflicted
+++ resolved
@@ -7,14 +7,7 @@
           [cxOutlet]="getHeaderOutletRef(field)"
           [cxOutletContext]="getHeaderOutletContext(field)"
         >
-<<<<<<< HEAD
           {{ getHeader(field) || (getLocalizedHeader(field) | cxTranslate) }}
-=======
-          <!-- Render the label by default, fallback to localize the label by it's key -->
-          {{
-            header.label || (structure.type + '.' + header.key | cxTranslate)
-          }}
->>>>>>> 6797d15c
         </ng-template>
         <cx-icon
           *ngIf="!!header.sortCode"
