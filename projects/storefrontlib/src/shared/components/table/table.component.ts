--- conflicted
+++ resolved
@@ -9,28 +9,6 @@
 } from '@angular/core';
 import { TableRendererService } from './table-renderer.service';
 import {
-<<<<<<< HEAD
-  Table,
-  TableDataOutletContext,
-  TableHeaderOutletContext,
-  TableLayout,
-} from './table.model';
-
-/**
- * The table component provides a generic DOM structure based on the `dataset` input.
- * The `Table` dataset contains a type, table structure and table data.
- *
- * The table component only supports horizontal, vertical and stacked table layout.
- *
- * The implementation is fairly "dumb" and only renders string based content for TH and TD elements.
- * The actual cell rendering is delegated to a (configurable) cell component. Additionally, each cell
- * is registered as an outlet, so that customizations can be done by both outlet templates
- * and components.
- *
- * The outlet references are concatenated from the table `type` and header `key`. The following
- * snippet shows an outlet generated for a table header, for the table type "cost-center" with
- * a header key "name":
-=======
   TableDataOutletContext,
   TableHeaderOutletContext,
   TableLayout,
@@ -50,7 +28,6 @@
  * The outlet references are concatenated from the table `type` and header `key`. The
  * following snippet shows an outlet generated for a table header, for the table type
  * "cost-center" with a header key "name":
->>>>>>> 400240d8
  *
  * ```
  * <th>
@@ -72,45 +49,6 @@
   @HostBinding('class.horizontal') horizontalLayout: boolean;
   @HostBinding('class.vertical') verticalLayout: boolean;
   @HostBinding('class.vertical-stacked') verticalStackedLayout: boolean;
-<<<<<<< HEAD
-
-  private _dataset: Table;
-  @Input() set dataset(value) {
-    this._dataset = value;
-    this.init(value);
-  }
-  get dataset(): Table {
-    return this._dataset;
-  }
-
-  /**
-   * Provides a mechanism to compare a matching value for each item.
-   *
-   * The `property` refers to the dataset.value property, and the value tot the
-   * matching property value.
-   */
-  @Input() currentItem: { value: any; property: string };
-
-  @Output() launch = new EventEmitter();
-
-  constructor(protected rendererService: TableRendererService) {}
-
-  init(dataset: Table) {
-    this.verticalLayout = !this.layout || this.layout === TableLayout.VERTICAL;
-    this.verticalStackedLayout = this.layout === TableLayout.VERTICAL_STACKED;
-    this.horizontalLayout = this.layout === TableLayout.HORIZONTAL;
-
-    this.rendererService.add(dataset);
-
-    this.addTableDebugInfo();
-  }
-
-  launchItem(item: any): void {
-    this.launch.emit(item);
-  }
-
-  /**
-=======
 
   private _structure: TableStructure;
   @Input() set structure(structure: TableStructure) {
@@ -156,42 +94,10 @@
   }
 
   /**
->>>>>>> 400240d8
    * Indicates whether the given item is the current item.
    *
    * The current item is driven by the `currentItem`, that holds a
    * property and value to compare.
-<<<<<<< HEAD
-   */
-  isCurrentItem(item: any): boolean {
-    if (!this.currentItem || !this.currentItem.value) {
-      return;
-    }
-    return this.currentItem?.value === item?.[this.currentItem?.property];
-  }
-
-  /**
-   * Returns the header (th) outlet reference for the given field.
-   */
-  getHeaderOutletRef(field: string): string {
-    return this.rendererService.getHeaderOutletRef(this.type, field);
-  }
-
-  /**
-   * Returns the header (th) outlet context for the given field.
-   */
-  getHeaderOutletContext(field: string): TableHeaderOutletContext {
-    return this.rendererService.getHeaderOutletContext(
-      this.type,
-      this.options,
-      field
-    );
-  }
-
-  /**
-   * Returns the data (td) outlet reference for the given field.
-   */
-=======
    */
   isCurrentItem(item: any): boolean {
     if (!this.currentItem || !this.currentItem.value) {
@@ -222,7 +128,6 @@
   /**
    * Returns the data (td) outlet reference for the given field.
    */
->>>>>>> 400240d8
   getDataOutletRef(field: string): string {
     return this.rendererService.getDataOutletRef(this.type, field);
   }
@@ -234,10 +139,7 @@
     return this.rendererService.getDataOutletContext(
       this.type,
       this.options,
-<<<<<<< HEAD
-=======
       this.i18nRoot,
->>>>>>> 400240d8
       field,
       data
     );
@@ -261,29 +163,17 @@
    * Helper method to return the deeply nested orientation configuration.
    */
   private get layout() {
-<<<<<<< HEAD
-    return this.dataset?.structure?.options?.layout;
-=======
     return this.structure?.options?.layout;
->>>>>>> 400240d8
   }
 
   /**
    * Helper method to return the deeply nested type.
    */
   private get type() {
-<<<<<<< HEAD
-    return this.dataset?.structure?.type;
-  }
-
-  private get options() {
-    return this.dataset?.structure?.options;
-=======
     return this.structure?.type;
   }
 
   private get options() {
     return this.structure?.options;
->>>>>>> 400240d8
   }
 }