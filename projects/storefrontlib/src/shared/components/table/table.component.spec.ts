--- conflicted
+++ resolved
@@ -189,26 +189,5 @@
       ).nativeElement;
       expect(td3.classList).toContain('key3');
     });
-<<<<<<< HEAD
-
-    describe('sort data', () => {
-      it('should emit event if header has sortCode', () => {
-        spyOn(tableComponent.sortEvent, 'emit');
-        tableComponent.dataset = mockDataset;
-        tableComponent.sort(headers[0]);
-        expect(tableComponent.sortEvent.emit).toHaveBeenCalledWith(
-          headers[0].sortCode
-        );
-      });
-
-      it('should not emit event if header has no sortCode', () => {
-        spyOn(tableComponent.sortEvent, 'emit');
-        tableComponent.dataset = mockDataset;
-        tableComponent.sort(headers[2]);
-        expect(tableComponent.sortEvent.emit).not.toHaveBeenCalled();
-      });
-    });
-=======
->>>>>>> f110bba4
   });
 });