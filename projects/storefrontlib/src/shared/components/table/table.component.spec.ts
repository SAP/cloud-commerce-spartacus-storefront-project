import * as AngularCore from '@angular/core';
import { ChangeDetectionStrategy } from '@angular/core';
import { ComponentFixture, TestBed } from '@angular/core/testing';
import { By } from '@angular/platform-browser';
import { OutletModule } from 'projects/storefrontlib/src/cms-structure';
import { TableRendererService } from './table-renderer.service';
import { TableComponent } from './table.component';
import { Table, TableLayout } from './table.model';
import createSpy = jasmine.createSpy;

const headers: string[] = ['key1', 'key2', 'key3'];

const data = [
  { key1: 'val1', key2: 'val2', key3: 'val3' },
  { key1: 'val4', key2: 'val5', key3: 'val6' },
  { key1: 'val7', key2: 'val8', key3: 'val9' },
];

const mockDataset: Table = {
  structure: {
    type: 'test-1',
    cells: headers,
    options: {
      layout: TableLayout.VERTICAL,
    },
  },
  data,
};

class MockTableRendererService {
  getHeaderOutletRef = createSpy('getHeaderOutletRef');
  getHeaderOutletContext = createSpy('getHeaderOutletRef');
  getDataOutletRef = createSpy('getDataOutletRef');
  getDataOutletContext = createSpy('getDataOutletRef');
  add() {}
}

describe('TableComponent', () => {
<<<<<<< HEAD
  let fixture: ComponentFixture<TableComponent>;
  let tableComponent: TableComponent;
=======
  let fixture: ComponentFixture<TableComponent<any>>;
  let tableComponent: TableComponent<any>;
>>>>>>> 400240d8
  let tableRendererService: TableRendererService;

  beforeEach(() => {
    TestBed.configureTestingModule({
      imports: [OutletModule],
      declarations: [TableComponent],
      providers: [
        { provide: TableRendererService, useClass: MockTableRendererService },
      ],
    })
      .overrideComponent(TableComponent, {
        set: { changeDetection: ChangeDetectionStrategy.Default },
      })
      .compileComponents();

    fixture = TestBed.createComponent(TableComponent);
    tableComponent = fixture.componentInstance;
    tableRendererService = TestBed.inject(TableRendererService);
    fixture.detectChanges();
  });

  it('should be created', () => {
    expect(tableComponent).toBeTruthy();
  });

  it('should not render a table if there is no structure', () => {
    tableComponent.structure = undefined;
    fixture.detectChanges();
    const table = fixture.debugElement.query(By.css('table'));
    expect(table).toBeNull();
  });

  it('should render table', () => {
    tableComponent.structure = mockDataset.structure;
    tableComponent.data = mockDataset.data;
    fixture.detectChanges();
    const table = fixture.debugElement.query(By.css('table'));
    expect(table.nativeElement).toBeTruthy();
  });

  it('should add the table type to __cx-table-type attribute in devMode', () => {
    spyOnProperty(AngularCore, 'isDevMode').and.returnValue(() => true);

    tableComponent.structure = mockDataset.structure;
    fixture.detectChanges();
    const attr = (fixture.debugElement
      .nativeElement as HTMLElement).getAttribute('__cx-table-type');
    expect(attr).toEqual('test-1');
  });

  it('should not add the table type to __cx-table-type attribute in production mode', () => {
    spyOnProperty(AngularCore, 'isDevMode').and.returnValue(() => false);
<<<<<<< HEAD

    tableComponent.dataset = mockDataset;
=======
    tableComponent.structure = mockDataset.structure;
>>>>>>> 400240d8
    fixture.detectChanges();
    const attr = (fixture.debugElement
      .nativeElement as HTMLElement).getAttribute('__cx-table-type');
    expect(attr).toBeFalsy();
  });

  describe('table header', () => {
    beforeEach(() => {
<<<<<<< HEAD
      tableComponent.dataset = mockDataset;
=======
      tableComponent.structure = mockDataset.structure;
      tableComponent.data = mockDataset.data;
      tableComponent.i18nRoot = 'i18nRoot';
>>>>>>> 400240d8
    });

    it('should delegate creation of table header outlet reference', () => {
      tableComponent.getHeaderOutletRef('key1');
      expect(tableRendererService.getHeaderOutletRef).toHaveBeenCalledWith(
        'test-1',
        'key1'
      );
    });

    it('should delegate creation of table header outlet context', () => {
      tableComponent.getHeaderOutletContext('key1');

      expect(tableRendererService.getHeaderOutletContext).toHaveBeenCalledWith(
        'test-1',
        mockDataset.structure.options,
<<<<<<< HEAD
=======
        'i18nRoot',
>>>>>>> 400240d8
        'key1'
      );
    });

    describe('UI', () => {
      it('should add a th for each tableHeader ', () => {
        fixture.detectChanges();
        const table = fixture.debugElement.query(By.css('table > thead'));
        expect(table.nativeElement).toBeTruthy();
        const th = fixture.debugElement.queryAll(
          By.css('table > thead > tr > th')
        );
        expect(th.length).toBe(3);
        expect(th[0].nativeElement).toBeTruthy();
        expect(th[1].nativeElement).toBeTruthy();
        expect(th[2].nativeElement).toBeTruthy();
      });

      it('should add the col key as a css class to each <th>', () => {
        fixture.detectChanges();

        const th1: HTMLElement = fixture.debugElement.query(
          By.css('table th:nth-child(1)')
        ).nativeElement;

        expect(th1.classList).toContain('key1');
      });
    });
  });

  describe('table data', () => {
    beforeEach(() => {
<<<<<<< HEAD
      tableComponent.dataset = mockDataset;
=======
      tableComponent.structure = mockDataset.structure;
      tableComponent.data = mockDataset.data;
      tableComponent.i18nRoot = 'i18nRoot';
>>>>>>> 400240d8
    });

    it('should delegate creation of table data outlet reference', () => {
      tableComponent.getDataOutletRef('key1');
      expect(tableRendererService.getDataOutletRef).toHaveBeenCalledWith(
        'test-1',
        'key1'
      );
    });

    it('should delegate creation of table data outlet context', () => {
      tableComponent.getDataOutletContext('key1', {
        foo: 'bar',
      });

      expect(tableRendererService.getDataOutletContext).toHaveBeenCalledWith(
        'test-1',
        mockDataset.structure.options,
<<<<<<< HEAD
=======
        'i18nRoot',
>>>>>>> 400240d8
        'key1',
        {
          foo: 'bar',
        }
      );
    });

    describe('UI', () => {
      it('should generate a tr for each data row', () => {
        fixture.detectChanges();

        const tr = fixture.debugElement.queryAll(By.css('table > tr'));
        expect(tr.length).toBe(3);
      });

      it('should generate a td for each data row', () => {
        fixture.detectChanges();

        const td = fixture.debugElement.queryAll(By.css('table > tr > td'));
        expect(td.length).toBe(9);
      });
<<<<<<< HEAD

      it('should add the col key as a css class to each <td>', () => {
        fixture.detectChanges();

        const td1: HTMLElement = fixture.debugElement.query(
          By.css('table td:nth-child(1)')
        ).nativeElement;
        expect(td1.classList).toContain('key1');

        const td2: HTMLElement = fixture.debugElement.query(
          By.css('table td:nth-child(2)')
        ).nativeElement;
        expect(td2.classList).toContain('key2');

        const td3: HTMLElement = fixture.debugElement.query(
          By.css('table td:nth-child(3)')
        ).nativeElement;
        expect(td3.classList).toContain('key3');
      });
    });
  });

  describe('table layout', () => {
    describe('vertical', () => {
      beforeEach(() => {
        const table = Object.assign({}, mockDataset);
        table.structure.options.layout = TableLayout.VERTICAL;
        tableComponent.dataset = table;
        fixture.detectChanges();
      });

      it('should have vertical class', () => {
        expect(tableComponent.verticalLayout).toBeTruthy();
        const table: HTMLElement = fixture.debugElement.nativeElement;
        expect(table.classList).toContain('vertical');
      });

      it('should send out an event for the selected item', () => {
        spyOn(tableComponent.launch, 'emit');
        tableComponent.launchItem({ foo: 'bar' });
        expect(tableComponent.launch.emit).toHaveBeenCalledWith({ foo: 'bar' });
      });

      it('should launch on TR click', () => {
        spyOn(tableComponent.launch, 'emit');
        const rows = fixture.debugElement.queryAll(By.css('table > tr'));
        (rows[0].nativeElement as HTMLElement).click();
        expect(tableComponent.launch.emit).toHaveBeenCalledWith(data[0]);
      });

      it('should have a current item', () => {
        tableComponent.currentItem = { property: 'key1', value: 'val7' };
        expect(tableComponent.isCurrentItem(mockDataset.data[2])).toBeTruthy();
      });

      it('should add is-current class to tr holding the current item', () => {
        tableComponent.currentItem = { property: 'key1', value: 'val4' };

        fixture.detectChanges();
        const tr = fixture.debugElement.queryAll(By.css('table > tr'));
        expect((tr[0].nativeElement as HTMLElement).classList).not.toContain(
          'is-current'
        );
        expect((tr[1].nativeElement as HTMLElement).classList).toContain(
          'is-current'
        );
        expect((tr[2].nativeElement as HTMLElement).classList).not.toContain(
          'is-current'
        );
      });
    });

    describe('vertical stacked', () => {
      beforeEach(() => {
        const table = Object.assign({}, mockDataset);
        table.structure.options.layout = TableLayout.VERTICAL_STACKED;
        tableComponent.dataset = table;
        fixture.detectChanges();
      });

      it('should have vertical-stacked class', () => {
        expect(tableComponent.verticalStackedLayout).toBeTruthy();
        const table: HTMLElement = fixture.debugElement.nativeElement;
        expect(table.classList).toContain('vertical-stacked');
      });

      it('should have a tbody for each data item', () => {
        const tbody = fixture.debugElement.queryAll(By.css('tbody'));
        expect(tbody.length).toEqual(data.length);
      });

      it('should have a tr in tbody for each data item', () => {
        const tr = fixture.debugElement.queryAll(
          By.css('tbody:first-child tr')
        );
        expect(tr.length).toEqual(Object.keys(data[0]).length);
      });

      it('should launch on tbody click', () => {
        spyOn(tableComponent.launch, 'emit');
        const rows = fixture.debugElement.queryAll(By.css('table > tbody'));
        (rows[0].nativeElement as HTMLElement).click();
        expect(tableComponent.launch.emit).toHaveBeenCalledWith(data[0]);
      });

      it('should add is-current class to tbody holding the current item', () => {
        tableComponent.currentItem = { property: 'key1', value: 'val4' };
        fixture.detectChanges();
        const tbody = fixture.debugElement.queryAll(By.css('table > tbody'));
        expect((tbody[0].nativeElement as HTMLElement).classList).not.toContain(
          'is-current'
        );
        expect((tbody[1].nativeElement as HTMLElement).classList).toContain(
          'is-current'
        );
        expect((tbody[2].nativeElement as HTMLElement).classList).not.toContain(
          'is-current'
        );
      });
    });

=======

      it('should add the col key as a css class to each <td>', () => {
        fixture.detectChanges();

        const td1: HTMLElement = fixture.debugElement.query(
          By.css('table td:nth-child(1)')
        ).nativeElement;
        expect(td1.classList).toContain('key1');

        const td2: HTMLElement = fixture.debugElement.query(
          By.css('table td:nth-child(2)')
        ).nativeElement;
        expect(td2.classList).toContain('key2');

        const td3: HTMLElement = fixture.debugElement.query(
          By.css('table td:nth-child(3)')
        ).nativeElement;
        expect(td3.classList).toContain('key3');
      });
    });
  });

  describe('table layout', () => {
    describe('vertical', () => {
      beforeEach(() => {
        const table = Object.assign({}, mockDataset);
        table.structure.options.layout = TableLayout.VERTICAL;
        tableComponent.structure = table.structure;
        tableComponent.data = table.data;
        fixture.detectChanges();
      });

      it('should have vertical class', () => {
        expect(tableComponent.verticalLayout).toBeTruthy();
        const table: HTMLElement = fixture.debugElement.nativeElement;
        expect(table.classList).toContain('vertical');
      });

      it('should send out an event for the selected item', () => {
        spyOn(tableComponent.launch, 'emit');
        tableComponent.launchItem({ foo: 'bar' });
        expect(tableComponent.launch.emit).toHaveBeenCalledWith({ foo: 'bar' });
      });

      it('should launch on TR click', () => {
        spyOn(tableComponent.launch, 'emit');
        const rows = fixture.debugElement.queryAll(By.css('table > tr'));
        (rows[0].nativeElement as HTMLElement).click();
        expect(tableComponent.launch.emit).toHaveBeenCalledWith(data[0]);
      });

      it('should have a current item', () => {
        tableComponent.currentItem = { property: 'key1', value: 'val7' };
        expect(tableComponent.isCurrentItem(mockDataset.data[2])).toBeTruthy();
      });

      it('should add is-current class to tr holding the current item', () => {
        tableComponent.currentItem = { property: 'key1', value: 'val4' };

        fixture.detectChanges();
        const tr = fixture.debugElement.queryAll(By.css('table > tr'));
        expect((tr[0].nativeElement as HTMLElement).classList).not.toContain(
          'is-current'
        );
        expect((tr[1].nativeElement as HTMLElement).classList).toContain(
          'is-current'
        );
        expect((tr[2].nativeElement as HTMLElement).classList).not.toContain(
          'is-current'
        );
      });
    });

    describe('vertical stacked', () => {
      beforeEach(() => {
        const table = Object.assign({}, mockDataset);
        table.structure.options.layout = TableLayout.VERTICAL_STACKED;
        tableComponent.structure = table.structure;
        tableComponent.data = table.data;
        fixture.detectChanges();
      });

      it('should have vertical-stacked class', () => {
        expect(tableComponent.verticalStackedLayout).toBeTruthy();
        const table: HTMLElement = fixture.debugElement.nativeElement;
        expect(table.classList).toContain('vertical-stacked');
      });

      it('should have a tbody for each data item', () => {
        const tbody = fixture.debugElement.queryAll(By.css('tbody'));
        expect(tbody.length).toEqual(data.length);
      });

      it('should have a tr in tbody for each data item', () => {
        const tr = fixture.debugElement.queryAll(
          By.css('tbody:first-child tr')
        );
        expect(tr.length).toEqual(Object.keys(data[0]).length);
      });

      it('should launch on tbody click', () => {
        spyOn(tableComponent.launch, 'emit');
        const rows = fixture.debugElement.queryAll(By.css('table > tbody'));
        (rows[0].nativeElement as HTMLElement).click();
        expect(tableComponent.launch.emit).toHaveBeenCalledWith(data[0]);
      });

      it('should add is-current class to tbody holding the current item', () => {
        tableComponent.currentItem = { property: 'key1', value: 'val4' };
        fixture.detectChanges();
        const tbody = fixture.debugElement.queryAll(By.css('table > tbody'));
        expect((tbody[0].nativeElement as HTMLElement).classList).not.toContain(
          'is-current'
        );
        expect((tbody[1].nativeElement as HTMLElement).classList).toContain(
          'is-current'
        );
        expect((tbody[2].nativeElement as HTMLElement).classList).not.toContain(
          'is-current'
        );
      });
    });

>>>>>>> 400240d8
    describe('horizontal', () => {
      beforeEach(() => {
        const table = Object.assign({}, mockDataset);
        table.structure.options.layout = TableLayout.HORIZONTAL;
<<<<<<< HEAD
        tableComponent.dataset = table;
=======
        tableComponent.structure = table.structure;
        tableComponent.data = table.data;
>>>>>>> 400240d8
        fixture.detectChanges();
      });

      it('should have horizontal class', () => {
        expect(tableComponent.horizontalLayout).toBeTruthy();
        const table: HTMLElement = fixture.debugElement.nativeElement;
        expect(table.classList).toContain('horizontal');
      });
    });
  });
});<|MERGE_RESOLUTION|>--- conflicted
+++ resolved
@@ -36,13 +36,8 @@
 }
 
 describe('TableComponent', () => {
-<<<<<<< HEAD
-  let fixture: ComponentFixture<TableComponent>;
-  let tableComponent: TableComponent;
-=======
   let fixture: ComponentFixture<TableComponent<any>>;
   let tableComponent: TableComponent<any>;
->>>>>>> 400240d8
   let tableRendererService: TableRendererService;
 
   beforeEach(() => {
@@ -95,12 +90,7 @@
 
   it('should not add the table type to __cx-table-type attribute in production mode', () => {
     spyOnProperty(AngularCore, 'isDevMode').and.returnValue(() => false);
-<<<<<<< HEAD
-
-    tableComponent.dataset = mockDataset;
-=======
     tableComponent.structure = mockDataset.structure;
->>>>>>> 400240d8
     fixture.detectChanges();
     const attr = (fixture.debugElement
       .nativeElement as HTMLElement).getAttribute('__cx-table-type');
@@ -109,13 +99,9 @@
 
   describe('table header', () => {
     beforeEach(() => {
-<<<<<<< HEAD
-      tableComponent.dataset = mockDataset;
-=======
       tableComponent.structure = mockDataset.structure;
       tableComponent.data = mockDataset.data;
       tableComponent.i18nRoot = 'i18nRoot';
->>>>>>> 400240d8
     });
 
     it('should delegate creation of table header outlet reference', () => {
@@ -132,10 +118,7 @@
       expect(tableRendererService.getHeaderOutletContext).toHaveBeenCalledWith(
         'test-1',
         mockDataset.structure.options,
-<<<<<<< HEAD
-=======
         'i18nRoot',
->>>>>>> 400240d8
         'key1'
       );
     });
@@ -168,13 +151,9 @@
 
   describe('table data', () => {
     beforeEach(() => {
-<<<<<<< HEAD
-      tableComponent.dataset = mockDataset;
-=======
       tableComponent.structure = mockDataset.structure;
       tableComponent.data = mockDataset.data;
       tableComponent.i18nRoot = 'i18nRoot';
->>>>>>> 400240d8
     });
 
     it('should delegate creation of table data outlet reference', () => {
@@ -193,10 +172,7 @@
       expect(tableRendererService.getDataOutletContext).toHaveBeenCalledWith(
         'test-1',
         mockDataset.structure.options,
-<<<<<<< HEAD
-=======
         'i18nRoot',
->>>>>>> 400240d8
         'key1',
         {
           foo: 'bar',
@@ -218,129 +194,6 @@
         const td = fixture.debugElement.queryAll(By.css('table > tr > td'));
         expect(td.length).toBe(9);
       });
-<<<<<<< HEAD
-
-      it('should add the col key as a css class to each <td>', () => {
-        fixture.detectChanges();
-
-        const td1: HTMLElement = fixture.debugElement.query(
-          By.css('table td:nth-child(1)')
-        ).nativeElement;
-        expect(td1.classList).toContain('key1');
-
-        const td2: HTMLElement = fixture.debugElement.query(
-          By.css('table td:nth-child(2)')
-        ).nativeElement;
-        expect(td2.classList).toContain('key2');
-
-        const td3: HTMLElement = fixture.debugElement.query(
-          By.css('table td:nth-child(3)')
-        ).nativeElement;
-        expect(td3.classList).toContain('key3');
-      });
-    });
-  });
-
-  describe('table layout', () => {
-    describe('vertical', () => {
-      beforeEach(() => {
-        const table = Object.assign({}, mockDataset);
-        table.structure.options.layout = TableLayout.VERTICAL;
-        tableComponent.dataset = table;
-        fixture.detectChanges();
-      });
-
-      it('should have vertical class', () => {
-        expect(tableComponent.verticalLayout).toBeTruthy();
-        const table: HTMLElement = fixture.debugElement.nativeElement;
-        expect(table.classList).toContain('vertical');
-      });
-
-      it('should send out an event for the selected item', () => {
-        spyOn(tableComponent.launch, 'emit');
-        tableComponent.launchItem({ foo: 'bar' });
-        expect(tableComponent.launch.emit).toHaveBeenCalledWith({ foo: 'bar' });
-      });
-
-      it('should launch on TR click', () => {
-        spyOn(tableComponent.launch, 'emit');
-        const rows = fixture.debugElement.queryAll(By.css('table > tr'));
-        (rows[0].nativeElement as HTMLElement).click();
-        expect(tableComponent.launch.emit).toHaveBeenCalledWith(data[0]);
-      });
-
-      it('should have a current item', () => {
-        tableComponent.currentItem = { property: 'key1', value: 'val7' };
-        expect(tableComponent.isCurrentItem(mockDataset.data[2])).toBeTruthy();
-      });
-
-      it('should add is-current class to tr holding the current item', () => {
-        tableComponent.currentItem = { property: 'key1', value: 'val4' };
-
-        fixture.detectChanges();
-        const tr = fixture.debugElement.queryAll(By.css('table > tr'));
-        expect((tr[0].nativeElement as HTMLElement).classList).not.toContain(
-          'is-current'
-        );
-        expect((tr[1].nativeElement as HTMLElement).classList).toContain(
-          'is-current'
-        );
-        expect((tr[2].nativeElement as HTMLElement).classList).not.toContain(
-          'is-current'
-        );
-      });
-    });
-
-    describe('vertical stacked', () => {
-      beforeEach(() => {
-        const table = Object.assign({}, mockDataset);
-        table.structure.options.layout = TableLayout.VERTICAL_STACKED;
-        tableComponent.dataset = table;
-        fixture.detectChanges();
-      });
-
-      it('should have vertical-stacked class', () => {
-        expect(tableComponent.verticalStackedLayout).toBeTruthy();
-        const table: HTMLElement = fixture.debugElement.nativeElement;
-        expect(table.classList).toContain('vertical-stacked');
-      });
-
-      it('should have a tbody for each data item', () => {
-        const tbody = fixture.debugElement.queryAll(By.css('tbody'));
-        expect(tbody.length).toEqual(data.length);
-      });
-
-      it('should have a tr in tbody for each data item', () => {
-        const tr = fixture.debugElement.queryAll(
-          By.css('tbody:first-child tr')
-        );
-        expect(tr.length).toEqual(Object.keys(data[0]).length);
-      });
-
-      it('should launch on tbody click', () => {
-        spyOn(tableComponent.launch, 'emit');
-        const rows = fixture.debugElement.queryAll(By.css('table > tbody'));
-        (rows[0].nativeElement as HTMLElement).click();
-        expect(tableComponent.launch.emit).toHaveBeenCalledWith(data[0]);
-      });
-
-      it('should add is-current class to tbody holding the current item', () => {
-        tableComponent.currentItem = { property: 'key1', value: 'val4' };
-        fixture.detectChanges();
-        const tbody = fixture.debugElement.queryAll(By.css('table > tbody'));
-        expect((tbody[0].nativeElement as HTMLElement).classList).not.toContain(
-          'is-current'
-        );
-        expect((tbody[1].nativeElement as HTMLElement).classList).toContain(
-          'is-current'
-        );
-        expect((tbody[2].nativeElement as HTMLElement).classList).not.toContain(
-          'is-current'
-        );
-      });
-    });
-
-=======
 
       it('should add the col key as a css class to each <td>', () => {
         fixture.detectChanges();
@@ -464,17 +317,12 @@
       });
     });
 
->>>>>>> 400240d8
     describe('horizontal', () => {
       beforeEach(() => {
         const table = Object.assign({}, mockDataset);
         table.structure.options.layout = TableLayout.HORIZONTAL;
-<<<<<<< HEAD
-        tableComponent.dataset = table;
-=======
         tableComponent.structure = table.structure;
         tableComponent.data = table.data;
->>>>>>> 400240d8
         fixture.detectChanges();
       });
 
