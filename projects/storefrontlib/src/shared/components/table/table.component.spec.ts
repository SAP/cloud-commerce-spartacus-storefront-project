--- conflicted
+++ resolved
@@ -194,27 +194,5 @@
       ).nativeElement;
       expect(td3.classList).toContain('key3');
     });
-<<<<<<< HEAD
-
-    describe('sort data', () => {
-      it('should emit event if header has sortCode', () => {
-        spyOn(tableComponent.paginateEvent, 'emit');
-        tableComponent.dataset = mockDataset;
-        tableComponent.sort(headers[0]);
-        expect(tableComponent.paginateEvent.emit).toHaveBeenCalledWith({
-          sort: headers[0].sortCode,
-        });
-      });
-
-      it('should not emit event if header has no sortCode', () => {
-        const TAB_HEADER_INDEX = 2;
-        spyOn(tableComponent.paginateEvent, 'emit');
-        tableComponent.dataset = mockDataset;
-        tableComponent.sort(headers[TAB_HEADER_INDEX]);
-        expect(tableComponent.paginateEvent.emit).not.toHaveBeenCalled();
-      });
-    });
-=======
->>>>>>> defe47a6
   });
 });