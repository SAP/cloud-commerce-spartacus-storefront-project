--- conflicted
+++ resolved
@@ -229,26 +229,6 @@
           });
         });
 
-<<<<<<< HEAD
-=======
-        describe('"unknown" table type', () => {
-          it('should generate table structure based on first data item', () => {
-            let result: TableStructure;
-            spyOn(console, 'warn').and.stub();
-            tableService
-              .buildStructure(
-                'unknown',
-                {},
-                of([{ firstUnknown: 'foo', lastUnknown: 'bar' }])
-              )
-              .subscribe((structure) => (result = structure));
-
-            expect(result.cells[0]).toEqual('firstUnknown');
-            expect(result.cells[1]).toEqual('lastUnknown');
-          });
-        });
-
->>>>>>> 09a0f7ce
         it('should generate random table structure', () => {
           let result: TableStructure;
           spyOn(console, 'warn').and.stub();
