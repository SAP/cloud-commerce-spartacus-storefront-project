import {
  ChangeDetectionStrategy,
  Component,
  EventEmitter,
  HostBinding,
  Input,
  OnChanges,
  Output,
  OnChanges,
} from '@angular/core';
import { Media } from './media.model';
import { MediaService } from './media.service';

@Component({
  selector: 'cx-media',
  templateUrl: './media.component.html',
  changeDetection: ChangeDetectionStrategy.OnPush,
})
<<<<<<< HEAD
export class MediaComponent implements OnInit, OnChanges {
=======
export class MediaComponent implements OnChanges {
>>>>>>> 9a5b714d
  /**
   * The media container can hold multiple media items, so that
   * a specific media (by format) can be used or multiple media
   * can be provided in a `srcset` so the browser will figure out
   * the best media for the device.
   */
  @Input() container: any;

  /**
   * if a media format is given, a media for the given format will be rendered
   */
  @Input() format: string;

  /**
   * A specific alt text for an image, which overrules the alt text
   * from the container data.
   */
  @Input() alt: string;

  /**
   * Once the media is loaded, we emit an event.
   */
  @Output() loaded: EventEmitter<Boolean> = new EventEmitter<Boolean>();

  /**
   * The media contains the info for the UI to create the image. This media
   * object might contain more info once other media types (i.e. video) is supported.
   */
  media: Media;

  /**
   * The `cx-media` component has a `loading` class as long as the
   * media is loaded. Wehn the media is loaded, the `initialized` class
   * is added.
   */
  @HostBinding('class.loading') isLoading = true;
  @HostBinding('class.initialized') isInitialized = false;

  constructor(protected mediaService: MediaService) {}

  ngOnChanges(): void {
    this.create();
  }

  ngOnChanges(): void {
    this.create();
  }

  /**
   * Creates the `Media` object
   */
  private create(): void {
    this.media = this.mediaService.getMedia(
      this.container,
      this.format,
      this.alt
    );
  }

  /**
   * This handler is called from the UI when the image is loaded.
   * The
   */
  loadHandler(): void {
    this.isLoading = false;
    this.isInitialized = true;
    this.loaded.emit(true);
  }

  /**
   * Whenever an error happens during load, we fall back to a missing image.
   * This means we need to update the local media object. In this scenario we
   * do not provide a `srcset` for responsive images.
   */
  errorHandler(): void {
    this.media = this.mediaService.getMissingImage();
  }
}<|MERGE_RESOLUTION|>--- conflicted
+++ resolved
@@ -6,7 +6,6 @@
   Input,
   OnChanges,
   Output,
-  OnChanges,
 } from '@angular/core';
 import { Media } from './media.model';
 import { MediaService } from './media.service';
@@ -16,11 +15,7 @@
   templateUrl: './media.component.html',
   changeDetection: ChangeDetectionStrategy.OnPush,
 })
-<<<<<<< HEAD
-export class MediaComponent implements OnInit, OnChanges {
-=======
 export class MediaComponent implements OnChanges {
->>>>>>> 9a5b714d
   /**
    * The media container can hold multiple media items, so that
    * a specific media (by format) can be used or multiple media
@@ -65,10 +60,6 @@
     this.create();
   }
 
-  ngOnChanges(): void {
-    this.create();
-  }
-
   /**
    * Creates the `Media` object
    */
