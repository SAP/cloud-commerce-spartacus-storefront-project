--- conflicted
+++ resolved
@@ -8,11 +8,7 @@
   ariaLabel: string = '';
 
   @Input()
-<<<<<<< HEAD
-  classes: string = '';
-=======
   class: string = '';
->>>>>>> da423b45
 
   @Input()
   disabled: boolean = false;
