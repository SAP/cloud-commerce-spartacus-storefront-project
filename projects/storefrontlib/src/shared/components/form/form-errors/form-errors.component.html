<<<<<<< HEAD
<p *ngIf="error$ | async as errorName">
  {{ 'formErrors.' + errorName | cxTranslate: translationParams }}
=======
<p *ngFor="let errorName of errors$ | async">
  {{ prefix + '.' + errorName | cxTranslate: translationParams }}
>>>>>>> 28a981e5
</p><|MERGE_RESOLUTION|>--- conflicted
+++ resolved
@@ -1,8 +1,3 @@
-<<<<<<< HEAD
 <p *ngIf="error$ | async as errorName">
-  {{ 'formErrors.' + errorName | cxTranslate: translationParams }}
-=======
-<p *ngFor="let errorName of errors$ | async">
   {{ prefix + '.' + errorName | cxTranslate: translationParams }}
->>>>>>> 28a981e5
 </p>