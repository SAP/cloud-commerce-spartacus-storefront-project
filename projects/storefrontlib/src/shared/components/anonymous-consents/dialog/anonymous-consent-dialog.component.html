<cx-dialog [cxFocus]="focusConfig">
  <!-- z-index is a temporary fix until we have the new modal styles -->
  <div class="modal-content" style="z-index: 10;">
    <div *ngIf="loading$ | async; else dialogBody">
      <div class="cx-spinner">
        <cx-spinner></cx-spinner>
      </div>
    </div>

    <!-- Modal Header -->
    <ng-template #dialogBody>
      <div class="cx-dialog-header modal-header">
        <div class="cx-dialog-title modal-title">
          {{ 'anonymousConsents.dialog.title' | cxTranslate }}
        </div>
        <button
          type="button"
          class="close"
          aria-label="Close"
          (click)="closeModal('Cross click')"
        >
          <span aria-hidden="true">
            <cx-icon [type]="iconTypes.CLOSE"></cx-icon>
          </span>
        </button>
      </div>
      <!-- Separator -->
      <div
        class="cx-dialog-separator col-sm-12 d-xs-block d-sm-block d-md-none"
      ></div>
      <div class="cx-dialog-description" *ngIf="showLegalDescription">
        {{ 'anonymousConsents.dialog.legalDescription' | cxTranslate }}
        <div
<<<<<<< HEAD
          class="cx-dialog-separator col-sm-12 d-xs-block d-sm-block d-md-none"
        ></div>
      </div>
      <!-- Actions -->
      <div class="cx-dialog-buttons">
        <a tabindex="0" class="btn-link cx-action-link" (click)="rejectAll()">{{
          'anonymousConsents.dialog.clearAll' | cxTranslate
        }}</a>
        <a tabindex="0" class="btn-link cx-action-link" (click)="allowAll()">{{
          'anonymousConsents.dialog.selectAll' | cxTranslate
        }}</a>
      </div>
      <!-- Modal Body -->
      <div
        class="cx-dialog-body modal-body"
        *ngIf="templates$ | async as templates"
      >
        <div *ngIf="consents$ | async as consents">
          <div
            class="cx-dialog-row col-sm-12 col-md-6"
            *ngFor="let template of templates"
          >
            <cx-consent-management-form
              [consentTemplate]="template"
              [requiredConsents]="requiredConsents"
              [consent]="getCorrespondingConsent(template, consents)"
              [isAnonymousConsentsEnabled]="true"
              [isLevel13]="isLevel13"
              (consentChanged)="onConsentChange($event)"
            ></cx-consent-management-form>
          </div>
=======
          class="cx-dialog-row col-sm-12 col-md-6"
          *ngFor="let template of templates"
        >
          <cx-consent-management-form
            [consentTemplate]="template"
            [requiredConsents]="requiredConsents"
            [consent]="getCorrespondingConsent(template, consents)"
            (consentChanged)="onConsentChange($event)"
          ></cx-consent-management-form>
>>>>>>> f209962f
        </div>
      </div>
    </ng-template>
  </div>
</cx-dialog><|MERGE_RESOLUTION|>--- conflicted
+++ resolved
@@ -31,7 +31,6 @@
       <div class="cx-dialog-description" *ngIf="showLegalDescription">
         {{ 'anonymousConsents.dialog.legalDescription' | cxTranslate }}
         <div
-<<<<<<< HEAD
           class="cx-dialog-separator col-sm-12 d-xs-block d-sm-block d-md-none"
         ></div>
       </div>
@@ -58,22 +57,9 @@
               [consentTemplate]="template"
               [requiredConsents]="requiredConsents"
               [consent]="getCorrespondingConsent(template, consents)"
-              [isAnonymousConsentsEnabled]="true"
-              [isLevel13]="isLevel13"
               (consentChanged)="onConsentChange($event)"
             ></cx-consent-management-form>
           </div>
-=======
-          class="cx-dialog-row col-sm-12 col-md-6"
-          *ngFor="let template of templates"
-        >
-          <cx-consent-management-form
-            [consentTemplate]="template"
-            [requiredConsents]="requiredConsents"
-            [consent]="getCorrespondingConsent(template, consents)"
-            (consentChanged)="onConsentChange($event)"
-          ></cx-consent-management-form>
->>>>>>> f209962f
         </div>
       </div>
     </ng-template>
