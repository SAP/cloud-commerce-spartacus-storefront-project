<div #dialog>
  <!-- Modal Header -->
  <div class="cx-dialog-header modal-header">
    <div class="cx-dialog-title modal-title">
      {{ 'anonymousConsents.dialog.title' | cxTranslate }}
    </div>
    <button
      type="button"
      class="close"
      aria-label="Close"
      (click)="closeModal('Cross click')"
    >
      <span aria-hidden="true">
        <cx-icon [type]="iconTypes.CLOSE"></cx-icon>
      </span>
    </button>
  </div>
  <!-- Separator -->
  <div
    class="cx-dialog-separator col-sm-12 d-xs-block d-sm-block d-md-none"
  ></div>
  <div>
    <span>{{ 'anonymousConsents.dialog.description' | cxTranslate }}</span>
    <div
      class="cx-dialog-separator col-sm-12 d-xs-block d-sm-block d-md-none"
    ></div>
  </div>
  <!-- Actions -->
  <div class="cx-dialog-buttons">
<<<<<<< HEAD
    <a class="btn cx-action-btn" (click)="rejectAll()">{{
      'anonymousConsents.rejectAll' | cxTranslate
    }}</a>
    <a class="btn cx-action-btn" (click)="allowAll()">{{
      'anonymousConsents.allowAll' | cxTranslate
=======
    <a class="btn" (click)="rejectAll()">{{
      'anonymousConsents.dialog.rejectAll' | cxTranslate
    }}</a>
    <a class="btn" (click)="allowAll()">{{
      'anonymousConsents.dialog.allowAll' | cxTranslate
>>>>>>> c04a65c8
    }}</a>
  </div>
  <!-- Modal Body -->
  <div
    class="cx-dialog-body modal-body"
    *ngIf="templates$ | async as templates"
  >
    <div *ngIf="consents$ | async as consents">
      <div
        class="cx-dialog-row col-sm-12 col-md-6"
        *ngFor="let template of templates; let i = index"
      >
        <cx-anonymous-consent-form
          [template]="template"
          [consent]="consents[i]"
          (consentChanged)="onConsentChange($event)"
        ></cx-anonymous-consent-form>
      </div>
    </div>
  </div>
</div><|MERGE_RESOLUTION|>--- conflicted
+++ resolved
@@ -27,19 +27,11 @@
   </div>
   <!-- Actions -->
   <div class="cx-dialog-buttons">
-<<<<<<< HEAD
     <a class="btn cx-action-btn" (click)="rejectAll()">{{
-      'anonymousConsents.rejectAll' | cxTranslate
+      'anonymousConsents.dialog.rejectAll' | cxTranslate
     }}</a>
     <a class="btn cx-action-btn" (click)="allowAll()">{{
-      'anonymousConsents.allowAll' | cxTranslate
-=======
-    <a class="btn" (click)="rejectAll()">{{
-      'anonymousConsents.dialog.rejectAll' | cxTranslate
-    }}</a>
-    <a class="btn" (click)="allowAll()">{{
       'anonymousConsents.dialog.allowAll' | cxTranslate
->>>>>>> c04a65c8
     }}</a>
   </div>
   <!-- Modal Body -->
