--- conflicted
+++ resolved
@@ -34,12 +34,8 @@
         [columns]="columns"
         (check)="checkEvent($event)"
         (uncheck)="uncheckEvent($event)"
-<<<<<<< HEAD
         (buttonClick)="buttonClickEvent($event)"
-      ></cx-table>
-=======
       ></cx-table2>
->>>>>>> 7dd4a5a2
       <div class="bottom cx-pagination">
         <div
           class="cx-form-group form-group col-xs-12 col-sm-12 col-md-4 col-lg-4 cx-centeralign"
