--- conflicted
+++ resolved
@@ -1,25 +1,3 @@
-<<<<<<< HEAD
-<div class="cx-counter-wrapper">
-  <div
-    class="cx-counter btn-group"
-    role="group"
-    aria-label="Add more items"
-    [class.focused]="focus"
-    (keydown)="onKeyDown($event)"
-    (blur)="onBlur($event)"
-    (focus)="onFocus($event)"
-  >
-    <button
-      #decrementBtn
-      type="button"
-      class="cx-counter-action"
-      (click)="decrement()"
-      [disabled]="cartIsLoading || value <= min"
-      *ngIf="isValueChangeable"
-    >
-      -
-    </button>
-=======
 <button
   type="button"
   (click)="decrement()"
@@ -28,7 +6,6 @@
 >
   -
 </button>
->>>>>>> 53a18809
 
 <input
   #qty
