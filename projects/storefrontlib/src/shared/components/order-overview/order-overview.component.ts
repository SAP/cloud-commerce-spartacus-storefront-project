import { ChangeDetectionStrategy, Component, Input } from '@angular/core';
import {
  Address,
  CostCenter,
  DeliveryMode,
  PaymentDetails,
  TranslationService,
} from '@spartacus/core';
import { combineLatest, Observable } from 'rxjs';
import { filter, map } from 'rxjs/operators';
import { Card } from '../card/card.component';

@Component({
  selector: 'cx-order-overview',
  templateUrl: './order-overview.component.html',
  changeDetection: ChangeDetectionStrategy.OnPush,
})
export class OrderOverviewComponent {
  order: any;

  @Input('order')
  set setOrder(order: any) {
    this.order = order;
  }

  constructor(protected translation: TranslationService) {}

  getReplenishmentCodeCardContent(orderCode: string): Observable<Card> {
    return this.translation
      .translate('checkoutOrderConfirmation.replenishmentNumber')
      .pipe(
        filter(() => Boolean(orderCode)),
        map((textTitle) => ({
          title: textTitle,
          text: [orderCode],
        }))
      );
  }

  getReplenishmentActiveCardContent(active: boolean): Observable<Card> {
    return combineLatest([
      this.translation.translate('checkoutOrderConfirmation.status'),
      this.translation.translate('checkoutOrderConfirmation.active'),
      this.translation.translate('checkoutOrderConfirmation.cancelled'),
    ]).pipe(
      map(([textTitle, textActive, textCancelled]) => ({
        title: textTitle,
        text: [active ? textActive : textCancelled],
      }))
    );
  }

  getReplenishmentStartOnCardContent(isoDate: string): Observable<Card> {
    return this.translation.translate('checkoutReview.startOn').pipe(
      filter(() => Boolean(isoDate)),
      map((textTitle) => {
        return {
          title: textTitle,
          text: [isoDate],
        };
      })
    );
  }

  getReplenishmentFrequencyCardContent(frequency: string): Observable<Card> {
    return this.translation
      .translate('checkoutOrderConfirmation.frequency')
      .pipe(
        filter(() => Boolean(frequency)),
        map((textTitle) => ({
          title: textTitle,
          text: [frequency],
        }))
      );
  }

  getReplenishmentNextDateCardContent(isoDate: string): Observable<Card> {
    return this.translation
      .translate('checkoutOrderConfirmation.nextOrderDate')
      .pipe(
        filter(() => Boolean(isoDate)),
        map((textTitle) => {
          return {
            title: textTitle,
            text: [isoDate],
          };
        })
      );
  }

  getOrderCodeCardContent(orderCode: string): Observable<Card> {
    return this.translation
      .translate('checkoutOrderConfirmation.orderNumber')
      .pipe(
        filter(() => Boolean(orderCode)),
        map((textTitle) => ({
          title: textTitle,
          text: [orderCode],
        }))
      );
  }

  getOrderCurrentDateCardContent(isoDate: string): Observable<Card> {
    return this.translation
      .translate('checkoutOrderConfirmation.placedOn')
      .pipe(
        filter(() => Boolean(isoDate)),
        map((textTitle) => {
          return {
            title: textTitle,
            text: [isoDate],
          };
        })
      );
  }

  getOrderStatusCardContent(status: string): Observable<Card> {
    return combineLatest([
      this.translation.translate('checkoutOrderConfirmation.status'),
      this.translation.translate('orderDetails.statusDisplay_' + status),
    ]).pipe(
      map(([textTitle, textStatus]) => ({
        title: textTitle,
        text: [textStatus],
      }))
    );
  }

  getPurchaseOrderNumber(poNumber: string): Observable<Card> {
    return combineLatest([
      this.translation.translate('checkoutReview.poNumber'),
      this.translation.translate('checkoutPO.noPoNumber'),
    ]).pipe(
      map(([textTitle, noneTextTitle]) => ({
        title: textTitle,
        text: [poNumber ? poNumber : noneTextTitle],
      }))
    );
  }

  getMethodOfPaymentCardContent(
    hasPaymentInfo: PaymentDetails
  ): Observable<Card> {
    return combineLatest([
      this.translation.translate('checkoutProgress.methodOfPayment'),
      this.translation.translate('paymentTypes.paymentType_ACCOUNT'),
      this.translation.translate('paymentTypes.paymentType_CARD'),
    ]).pipe(
      map(([textTitle, textAccount, textCard]) => ({
        title: textTitle,
        text: [Boolean(hasPaymentInfo) ? textCard : textAccount],
      }))
    );
  }

  getCostCenterCardContent(costCenter: CostCenter): Observable<Card> {
    return this.translation.translate('checkoutPO.costCenter').pipe(
      filter(() => Boolean(costCenter)),
      map((textTitle) => ({
        title: textTitle,
        textBold: costCenter?.name,
        text: ['(' + costCenter?.unit?.name + ')'],
      }))
    );
  }

  getAddressCardContent(deliveryAddress: Address): Observable<Card> {
    return this.translation.translate('addressCard.shipTo').pipe(
      filter(() => Boolean(deliveryAddress)),
      map((textTitle) => {
        const formattedAddress = this.normalizeFormattedAddress(
          deliveryAddress.formattedAddress
        );

        return {
          title: textTitle,
          textBold: `${deliveryAddress.firstName} ${deliveryAddress.lastName}`,
          text: [formattedAddress, deliveryAddress.country.name],
        };
      })
    );
  }

  getDeliveryModeCardContent(deliveryMode: DeliveryMode): Observable<Card> {
    return this.translation.translate('checkoutShipping.shippingMethod').pipe(
      filter(() => Boolean(deliveryMode)),
      map((textTitle) => ({
        title: textTitle,
        textBold: deliveryMode.name,
        text: [
          deliveryMode.description,
          deliveryMode.deliveryCost?.formattedValue
            ? deliveryMode.deliveryCost?.formattedValue
            : '',
        ],
      }))
    );
  }

  getPaymentInfoCardContent(payment: PaymentDetails): Observable<Card> {
    return combineLatest([
      this.translation.translate('paymentForm.payment'),
      this.translation.translate('paymentCard.expires', {
        month: Boolean(payment) ? payment.expiryMonth : '',
        year: Boolean(payment) ? payment.expiryYear : '',
      }),
    ]).pipe(
      filter(() => Boolean(payment)),
      map(([textTitle, textExpires]) => ({
        title: textTitle,
        textBold: payment.accountHolderName,
        text: [payment.cardNumber, textExpires],
      }))
    );
  }

  getBillingAddressCardContent(billingAddress: Address): Observable<Card> {
    return this.translation.translate('paymentForm.billingAddress').pipe(
      filter(() => Boolean(billingAddress)),
      map((textTitle) => ({
        title: textTitle,
        textBold: `${billingAddress.firstName} ${billingAddress.lastName}`,
        text: [billingAddress.formattedAddress, billingAddress.country.name],
      }))
    );
  }
<<<<<<< HEAD
=======

  private getDate(givenDate: Date): string {
    const date = givenDate.toDateString().split(' ');

    const month = date[1];
    const day = date[2];
    const year = date[3];

    return month + ' ' + day + ' ' + year;
  }

  private normalizeFormattedAddress(formattedAddress: string): string {
    const addresses = formattedAddress
      .split(',')
      .map((address) => address.trim());

    const newFormattedAddress = addresses.filter(Boolean).join(', ');

    return newFormattedAddress;
  }
>>>>>>> 7b8267ea
}<|MERGE_RESOLUTION|>--- conflicted
+++ resolved
@@ -224,18 +224,6 @@
       }))
     );
   }
-<<<<<<< HEAD
-=======
-
-  private getDate(givenDate: Date): string {
-    const date = givenDate.toDateString().split(' ');
-
-    const month = date[1];
-    const day = date[2];
-    const year = date[3];
-
-    return month + ' ' + day + ' ' + year;
-  }
 
   private normalizeFormattedAddress(formattedAddress: string): string {
     const addresses = formattedAddress
@@ -246,5 +234,4 @@
 
     return newFormattedAddress;
   }
->>>>>>> 7b8267ea
 }