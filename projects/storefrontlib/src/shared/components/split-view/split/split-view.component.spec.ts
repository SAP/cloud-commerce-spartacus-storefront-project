--- conflicted
+++ resolved
@@ -6,14 +6,9 @@
 
 @Injectable({ providedIn: 'root' })
 class MockSplitViewService {
-<<<<<<< HEAD
-  visibleViewCount() {
+  getActiveView() {
     const VISIBLE_VIEW_COUNT = 5;
     return of(VISIBLE_VIEW_COUNT);
-=======
-  getActiveView() {
-    return of(5);
->>>>>>> defe47a6
   }
 }
 
@@ -46,13 +41,9 @@
   });
 
   it('should bind service.visibleViewCount to lastVisibleView', () => {
-    const VALUE = 5;
+    const VALUE = 6;
     fixture.detectChanges();
-<<<<<<< HEAD
     expect(component.lastVisibleView).toEqual(VALUE);
-=======
-    expect(component.lastVisibleView).toEqual(6);
->>>>>>> defe47a6
   });
 
   it('should bind lastVisibleView to --cx-active-view CSS property', () => {
