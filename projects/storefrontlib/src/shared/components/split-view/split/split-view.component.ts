--- conflicted
+++ resolved
@@ -51,12 +51,7 @@
    * is bind to a css variable `--cx-active-view` so that the experience
    * can be fully controlled by css.
    */
-<<<<<<< HEAD
-  @HostBinding('style.--cx-last-visible-view')
-  @HostBinding('attr.last-visible-view')
-=======
   @HostBinding('style.--cx-active-view')
->>>>>>> 746a15c1
   lastVisibleView = 1;
 
   protected subscription: Subscription = this.splitService
