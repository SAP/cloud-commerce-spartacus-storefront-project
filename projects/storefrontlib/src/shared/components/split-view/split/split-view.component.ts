import {
  ChangeDetectionStrategy,
  Component,
  ElementRef,
  HostBinding,
  Input,
  OnDestroy,
  OnInit,
} from '@angular/core';
import { BreakpointService } from '../../../../layout/breakpoint/breakpoint.service';
import { Subscription } from 'rxjs';
import { BreakpointService } from '../../../../layout/breakpoint/breakpoint.service';
import { SplitViewService } from '../split-view.service';

/**
 * The split-view component supports an unlimited number of nested views. The component
 * is a host to those view components and doesn't add any restrictions to it's content;
 * content is projected as-is.
 *
 * ```html
 * <cx-split-view>
 *   <cx-view></cx-view>
 *   <cx-view></cx-view>
 *   <any-wrapper>
 *     <cx-view></cx-view>
 *   </any-wrapper>
 * </cx-split-view>
 * ```
 *
 * The split view component is only concerned with tracking the underlying _visible_
 * view components, so that the `lastVisibleView` can be updated accordingly. The actual
 * visibility of views is controlled by CSS. To allow for maximum flexibility, the CSS
 * implementation is using CSS variables. The `lastVisibleView` is bind to the
 * `--cx-active-view` on the host, so that all descendants views will inherit the
 * property conveniently.
 */
@Component({
  selector: 'cx-split-view',
  templateUrl: './split-view.component.html',
  changeDetection: ChangeDetectionStrategy.OnPush,
  providers: [SplitViewService],
})
export class SplitViewComponent implements OnInit, OnDestroy {
  private subscription = new Subscription();

  /**
   * Sets the default hide mode for views. This mode is useful in case views are dynamically being created,
   * for example when they are created by router components.
   *
   * The mode defaults to true, unless this is the first view; the first view is never hidden.
   */
  @Input()
  set hideMode(mode: boolean) {
    this.splitService.defaultHideMode = mode;
  }

  /**
   * Indicates the last visible view in the range of views that is visible. This
   * is bind to a css variable `--cx-active-view` so that the experience
   * can be fully controlled by css.
   */
  @HostBinding('style.--cx-active-view')
  @HostBinding('attr.active-view')
  lastVisibleView = 1;

  constructor(
    protected splitService: SplitViewService,
    protected breakpointService: BreakpointService,
    protected elementRef: ElementRef
  ) {}

  ngOnInit() {
    this.subscription.add(
      this.splitService
        .getActiveView()
        .subscribe(
          (lastVisible: number) => (this.lastVisibleView = lastVisible + 1)
        )
    );
    this.subscription.add(
      this.breakpointService.breakpoint$.subscribe(() => {
        this.splitService.updateSplitView(this.splitViewCount);
      })
    );
  }

  /**
   * Returns the maximum number of views per split-view. The number is based on the
   * CSS custom property `--cx-max-views`.
<<<<<<< HEAD
   *
   * Defaults to `1`.
   */
  protected get splitViewCount(): number {
    return Number(
      getComputedStyle(this.elementRef.nativeElement)
        .getPropertyValue('--cx-max-views')
        .trim() || 1
=======
   */
  protected get splitViewCount(): number {
    return Number(
      getComputedStyle(this.elementRef.nativeElement).getPropertyValue(
        '--cx-max-views'
      )
>>>>>>> 400240d8
    );
  }

  ngOnDestroy() {
    this.subscription.unsubscribe();
  }
}<|MERGE_RESOLUTION|>--- conflicted
+++ resolved
@@ -87,23 +87,12 @@
   /**
    * Returns the maximum number of views per split-view. The number is based on the
    * CSS custom property `--cx-max-views`.
-<<<<<<< HEAD
-   *
-   * Defaults to `1`.
-   */
-  protected get splitViewCount(): number {
-    return Number(
-      getComputedStyle(this.elementRef.nativeElement)
-        .getPropertyValue('--cx-max-views')
-        .trim() || 1
-=======
    */
   protected get splitViewCount(): number {
     return Number(
       getComputedStyle(this.elementRef.nativeElement).getPropertyValue(
         '--cx-max-views'
       )
->>>>>>> 400240d8
     );
   }
 
