import { TestBed } from '@angular/core/testing';
import { SplitViewService } from './split-view.service';
import { SplitViewState } from './split/split-view.model';

describe('SplitViewService', () => {
  let service: SplitViewService;

  beforeEach(() => {
    TestBed.configureTestingModule({
      providers: [SplitViewService],
    });
    service = TestBed.inject(SplitViewService);
  });

  it('should inject service', () => {
    expect(service).toBeTruthy();
  });

  describe('nextPosition', () => {
    it('should return 0 for the next view number', () => {
      expect(service.nextPosition).toEqual(0);
    });

<<<<<<< HEAD
    it('should return 3 for the next view number', () => {
      const EXPECTED_POSITION = 2;
      service.add(0);
      service.add(1);
      expect(service.generateNextPosition()).toEqual(EXPECTED_POSITION);
    });
  });

  describe('add() and remove()', () => {
    it('should add 3 views', () => {
      const INPUT_POSITION = 2;
      const EXPECTED_POSITION = 3;
=======
    it('should return 2 for the next view number', () => {
      service.add(0);
      service.add(1);
      expect(service.nextPosition).toEqual(2);
    });

    it('should return 1 for the next view number', () => {
      service.add(0);
      service.add(1);
      service.remove(1);
      expect(service.nextPosition).toEqual(1);
    });

    it('should return nextPosition "0" when the first position is removed', () => {
      service.add(0);
      service.add(1);
      service.remove(0);
      expect(service.nextPosition).toEqual(0);
    });
  });

  describe('add', () => {
    it('should add a new view', () => {
>>>>>>> defe47a6
      let result: number;
      service.add(0);
      service
        .getActiveView()
        .subscribe((view) => (result = view))
        .unsubscribe();

      expect(result).toEqual(0);
    });

    it('should add 2 new visible views', () => {
      service.defaultHideMode = false;
      let result: number;
      service.add(0);
      service.add(1);
<<<<<<< HEAD
      service.add(INPUT_POSITION);
=======
      service
        .getActiveView()
        .subscribe((view) => (result = view))
        .unsubscribe();

      expect(result).toEqual(1);
    });

    it('should add views in random order', () => {
      service.defaultHideMode = false;
      let result: number;
      service.add(1);
      service.add(2);
      service.add(0);
      service
        .getActiveView()
        .subscribe((view) => (result = view))
        .unsubscribe();

      expect(result).toEqual(2);
    });

    it('should add view with explicit hidden state', () => {
      let result: number;
      service.add(0);
      service.add(1, { hidden: false });
      service.add(2);
>>>>>>> defe47a6
      service
        .getActiveView()
        .subscribe((visible) => (result = visible))
        .unsubscribe();

<<<<<<< HEAD
      expect(result).toEqual(EXPECTED_POSITION);
=======
      expect(result).toEqual(1);
>>>>>>> defe47a6
    });

    it('should avoid explicit hidden state for first view', () => {
      let result: number;
<<<<<<< HEAD
      const INPUT_POSITION = 2;
      const EXPECTED_POSITION = 2;
=======
      service.add(0, { hidden: true });
      service.add(1);
      service.add(2);
      service
        .getActiveView()
        .subscribe((visible) => (result = visible))
        .unsubscribe();

      expect(result).toEqual(0);
    });
>>>>>>> defe47a6

    it('should activate last view if all view are added with visible state = true', () => {
      let result: number;
      service.add(0);
<<<<<<< HEAD
      service.add(1);
      service.add(INPUT_POSITION, true);
=======
      service.add(1, { hidden: false });
      service.add(2, { hidden: false });
>>>>>>> defe47a6
      service
        .getActiveView()
        .subscribe((visible) => (result = visible))
        .unsubscribe();

      expect(result).toEqual(EXPECTED_POSITION);
    });

    it('should activate first view if defaultHideMode = true', () => {
      service.defaultHideMode = true;
      let result: number;
<<<<<<< HEAD
      const INPUT_POSITION = 2;
      const EXPECTED_POSITION = 3;
      const POSITION_ADD = 3;
      const POSITION_ANOTHER_ADD = 4;

      service.add(0);
      service.add(1);
      service.add(INPUT_POSITION);
      service.add(POSITION_ADD);
      service.add(POSITION_ANOTHER_ADD);

      service.remove(POSITION_ANOTHER_ADD);
      service.remove(POSITION_ADD);
=======
      service.add(0);
      service.add(1);
      service.add(2);
      service
        .getActiveView()
        .subscribe((visible) => (result = visible))
        .unsubscribe();

      expect(result).toEqual(0);
    });

    it('should defaultHideMode set to true by default', () => {
      let result: number;
      service.add(0);
      service.add(1);
      service.add(2);
>>>>>>> defe47a6
      service
        .getActiveView()
        .subscribe((visible) => (result = visible))
        .unsubscribe();

<<<<<<< HEAD
      expect(result).toEqual(EXPECTED_POSITION);
=======
      expect(result).toEqual(0);
>>>>>>> defe47a6
    });

<<<<<<< HEAD
  describe('toggle()', () => {
    it('should add view if it doesnt exist in views array', () => {
      const TOGGLED_POSITION = 2;
      const EXPECTED_POSITION = 2;

      spyOn(service, 'add');
      service.toggle(TOGGLED_POSITION);
      expect(service.add).toHaveBeenCalledWith(EXPECTED_POSITION, false);
=======
    it('should activate last view if defaultHideMode = false', () => {
      service.defaultHideMode = false;
      let result: number;
      service.add(0);
      service.add(1);
      service.add(2);
      service
        .getActiveView()
        .subscribe((visible) => (result = visible))
        .unsubscribe();

      expect(result).toEqual(2);
>>>>>>> defe47a6
    });
  });

  describe('remove', () => {
    it('should change active after views are removed', () => {
      let result: number;
      const INPUT_POSITION = 2;
      const EXPECTED_POSITION = 2;

      service.add(0);
<<<<<<< HEAD
      service.add(1);
      service.add(INPUT_POSITION);
=======
      service.add(1, { hidden: false });
      service.add(2);
      service.add(3);
      service.add(4);
>>>>>>> defe47a6

      service.remove(4);
      service.remove(3);
      service
        .getActiveView()
        .subscribe((visible) => (result = visible))
        .unsubscribe();

<<<<<<< HEAD
      expect(result).toEqual(EXPECTED_POSITION);
=======
      expect(result).toEqual(1);
>>>>>>> defe47a6
    });

    it('should remove all subsequential views', () => {
      let result: number;
      const INPUT_POSITION = 2;
      const TOGGLED_POSITION = 2;
      const EXPECTED_POSITION = 2;

      service.add(0);
      service.add(1);
<<<<<<< HEAD
      service.add(INPUT_POSITION);

      service.toggle(TOGGLED_POSITION);
=======
      service.add(2);
      service.add(3);
      service.add(4, { hidden: false });

      service.remove(3);
>>>>>>> defe47a6
      service
        .getActiveView()
        .subscribe((visible) => (result = visible))
        .unsubscribe();

      expect(result).toEqual(EXPECTED_POSITION);
    });

    it('should change the active view if the view is removed  the same active when a the removed view does not effect the view', () => {
      let result: number;
      const EXPECTED_POSITION = 3;
      const TOGGLED_POSITION = 2;
      const INPUT_POSITION = 2;

      service.add(0);
      service.add(1);
<<<<<<< HEAD
      service.add(INPUT_POSITION);

      service.toggle(TOGGLED_POSITION, false);
=======
      service.add(2);
      service.add(3);
      service.add(4, { hidden: false });

      service.remove(4);

>>>>>>> defe47a6
      service
        .getActiveView()
        .subscribe((visible) => (result = visible))
        .unsubscribe();

      expect(result).toEqual(EXPECTED_POSITION);
    });

    it('should keep the same active when a the removed view does not effect the view', () => {
      let result: number;
      const TOGGLED_POSITION = 2;
      const INPUT_POSITION = 2;
      const EXPECTED_POSITION = 2;

      service.add(0);
      service.add(1);
<<<<<<< HEAD
      service.add(INPUT_POSITION, true);

      service.toggle(TOGGLED_POSITION, true);
=======
      service.add(2);
      service.add(3);
      service.add(4);

      service.remove(4);

>>>>>>> defe47a6
      service
        .getActiveView()
        .subscribe((visible) => (result = visible))
        .unsubscribe();

<<<<<<< HEAD
      expect(result).toEqual(EXPECTED_POSITION);
=======
      expect(result).toEqual(0);
>>>>>>> defe47a6
    });
  });

<<<<<<< HEAD
    it('should keep visibleViewCount$ after toggling hide state', () => {
      let result: number;
      const TOGGLED_POSITION = 2;
      const INPUT_POSITION = 2;
      const EXPECTED_POSITION = 2;
=======
  describe('toggle()', () => {
    it('should add view during toggling if it was not added before', () => {
      spyOn(service, 'add');
      service.toggle(2);
      expect(service.add).toHaveBeenCalledWith(2, { hidden: false });
    });
>>>>>>> defe47a6

    it('should change activeView after toggling', () => {
      let result: number;
      service.add(0);
      service.add(1);
      service.add(INPUT_POSITION);

      service.toggle(TOGGLED_POSITION);
      service
        .getActiveView()
        .subscribe((visible) => (result = visible))
        .unsubscribe();

      expect(result).toEqual(EXPECTED_POSITION);
    });

    it('should drop activeView for the position if it was already active', () => {
      let result: number;
<<<<<<< HEAD
      const INPUT_POSITION = 2;

      service.add(0);
      service.add(1);
      service.add(INPUT_POSITION);
=======
      service.add(0);
      service.add(1, { hidden: false });
      service.add(2);
>>>>>>> defe47a6

      service.toggle(1);
      service
        .getActiveView()
        .subscribe((visible) => (result = visible))
        .unsubscribe();

      expect(result).toEqual(0);
    });

    it('should keep the activeView for the position if hide is forced', () => {
      let result: number;
      service.add(0);
      service.add(1, { hidden: false });
      service.add(2);

      service.toggle(1, false);
      service
        .getActiveView()
        .subscribe((visible) => (result = visible))
        .unsubscribe();

      expect(result).toEqual(1);
    });
  });

  describe('view state', () => {
    it('should emit the ViewState for the position 0', () => {
      let result: SplitViewState;
      service.add(0);
      service
        .getViewState(0)
        .subscribe((state) => (result = state))
        .unsubscribe();

      expect(result).toEqual({ hidden: false });
    });

    it('should emit the ViewState for the position 1', () => {
      let result: SplitViewState;
      service.add(0);
      service.add(1, { hidden: true });
      service
        .getViewState(1)
        .subscribe((state) => (result = state))
        .unsubscribe();

      expect(result).toEqual({ hidden: true });
    });
  });
});<|MERGE_RESOLUTION|>--- conflicted
+++ resolved
@@ -21,24 +21,11 @@
       expect(service.nextPosition).toEqual(0);
     });
 
-<<<<<<< HEAD
-    it('should return 3 for the next view number', () => {
-      const EXPECTED_POSITION = 2;
-      service.add(0);
-      service.add(1);
-      expect(service.generateNextPosition()).toEqual(EXPECTED_POSITION);
-    });
-  });
-
-  describe('add() and remove()', () => {
-    it('should add 3 views', () => {
-      const INPUT_POSITION = 2;
-      const EXPECTED_POSITION = 3;
-=======
     it('should return 2 for the next view number', () => {
-      service.add(0);
-      service.add(1);
-      expect(service.nextPosition).toEqual(2);
+      const EXPECTED_POSITION = 2;
+      service.add(0);
+      service.add(1);
+      expect(service.nextPosition).toEqual(EXPECTED_POSITION);
     });
 
     it('should return 1 for the next view number', () => {
@@ -58,7 +45,6 @@
 
   describe('add', () => {
     it('should add a new view', () => {
->>>>>>> defe47a6
       let result: number;
       service.add(0);
       service
@@ -74,9 +60,6 @@
       let result: number;
       service.add(0);
       service.add(1);
-<<<<<<< HEAD
-      service.add(INPUT_POSITION);
-=======
       service
         .getActiveView()
         .subscribe((view) => (result = view))
@@ -86,65 +69,58 @@
     });
 
     it('should add views in random order', () => {
+      const INPUT_POSITION = 2;
+      const EXPECTED_POSITION = 2;
+
       service.defaultHideMode = false;
       let result: number;
       service.add(1);
+      service.add(INPUT_POSITION);
+      service.add(0);
+      service
+        .getActiveView()
+        .subscribe((view) => (result = view))
+        .unsubscribe();
+
+      expect(result).toEqual(EXPECTED_POSITION);
+    });
+
+    it('should add view with explicit hidden state', () => {
+      let result: number;
+      service.add(0);
+      service.add(1, { hidden: false });
       service.add(2);
-      service.add(0);
-      service
-        .getActiveView()
-        .subscribe((view) => (result = view))
-        .unsubscribe();
-
-      expect(result).toEqual(2);
-    });
-
-    it('should add view with explicit hidden state', () => {
-      let result: number;
-      service.add(0);
-      service.add(1, { hidden: false });
-      service.add(2);
->>>>>>> defe47a6
-      service
-        .getActiveView()
-        .subscribe((visible) => (result = visible))
-        .unsubscribe();
-
-<<<<<<< HEAD
-      expect(result).toEqual(EXPECTED_POSITION);
-=======
+      service
+        .getActiveView()
+        .subscribe((visible) => (result = visible))
+        .unsubscribe();
+
       expect(result).toEqual(1);
->>>>>>> defe47a6
     });
 
     it('should avoid explicit hidden state for first view', () => {
       let result: number;
-<<<<<<< HEAD
-      const INPUT_POSITION = 2;
-      const EXPECTED_POSITION = 2;
-=======
+      const INPUT_POSITION = 2;
+
       service.add(0, { hidden: true });
       service.add(1);
-      service.add(2);
-      service
-        .getActiveView()
-        .subscribe((visible) => (result = visible))
-        .unsubscribe();
-
-      expect(result).toEqual(0);
-    });
->>>>>>> defe47a6
+      service.add(INPUT_POSITION);
+      service
+        .getActiveView()
+        .subscribe((visible) => (result = visible))
+        .unsubscribe();
+
+      expect(result).toEqual(0);
+    });
 
     it('should activate last view if all view are added with visible state = true', () => {
       let result: number;
-      service.add(0);
-<<<<<<< HEAD
-      service.add(1);
-      service.add(INPUT_POSITION, true);
-=======
-      service.add(1, { hidden: false });
-      service.add(2, { hidden: false });
->>>>>>> defe47a6
+      const INPUT_POSITION = 2;
+      const EXPECTED_POSITION = 2;
+
+      service.add(0);
+      service.add(1, { hidden: false });
+      service.add(INPUT_POSITION, { hidden: false });
       service
         .getActiveView()
         .subscribe((visible) => (result = visible))
@@ -156,108 +132,151 @@
     it('should activate first view if defaultHideMode = true', () => {
       service.defaultHideMode = true;
       let result: number;
-<<<<<<< HEAD
-      const INPUT_POSITION = 2;
+      const INPUT_POSITION = 2;
+
+      service.add(0);
+      service.add(1);
+      service.add(INPUT_POSITION);
+      service
+        .getActiveView()
+        .subscribe((visible) => (result = visible))
+        .unsubscribe();
+
+      expect(result).toEqual(0);
+    });
+
+    it('should defaultHideMode set to true by default', () => {
+      let result: number;
+      const INPUT_POSITION = 2;
+
+      service.add(0);
+      service.add(1);
+      service.add(INPUT_POSITION);
+      service
+        .getActiveView()
+        .subscribe((visible) => (result = visible))
+        .unsubscribe();
+
+      expect(result).toEqual(0);
+    });
+
+    it('should activate last view if defaultHideMode = false', () => {
+      service.defaultHideMode = false;
+      const TOGGLED_POSITION = 2;
+      const EXPECTED_POSITION = 2;
+      let result: number;
+      service.add(0);
+      service.add(1);
+      service.add(TOGGLED_POSITION);
+      service
+        .getActiveView()
+        .subscribe((visible) => (result = visible))
+        .unsubscribe();
+
+      expect(result).toEqual(EXPECTED_POSITION);
+    });
+  });
+
+  describe('remove', () => {
+    it('should change active after views are removed', () => {
+      let result: number;
+      const INPUT_POSITION = 2;
+      const INPUT_POSITION_ANOTHER = 3;
+      const INPUT_POSITION_ADD = 4;
+
+      service.add(0);
+      service.add(1, { hidden: false });
+      service.add(INPUT_POSITION);
+      service.add(INPUT_POSITION_ANOTHER);
+      service.add(INPUT_POSITION_ADD);
+
+      service.remove(INPUT_POSITION_ADD);
+      service.remove(INPUT_POSITION_ANOTHER);
+      service
+        .getActiveView()
+        .subscribe((visible) => (result = visible))
+        .unsubscribe();
+
+      expect(result).toEqual(1);
+    });
+
+    it('should remove all subsequential views', () => {
+      let result: number;
+      const INPUT_POSITION = 2;
+      const INPUT_POSITION_ANOTHER = 3;
+      const INPUT_POSITION_ADD = 4;
+      const EXPECTED_POSITION = 2;
+
+      service.add(0);
+      service.add(1);
+      service.add(INPUT_POSITION);
+      service.add(INPUT_POSITION_ANOTHER);
+      service.add(INPUT_POSITION_ADD, { hidden: false });
+
+      service.remove(INPUT_POSITION_ANOTHER);
+      service
+        .getActiveView()
+        .subscribe((visible) => (result = visible))
+        .unsubscribe();
+
+      expect(result).toEqual(EXPECTED_POSITION);
+    });
+
+    it('should change the active view if the view is removed  the same active when a the removed view does not effect the view', () => {
+      let result: number;
+      const INPUT_POSITION = 2;
+      const INPUT_POSITION_ANOTHER = 3;
+      const INPUT_POSITION_ADD = 4;
       const EXPECTED_POSITION = 3;
-      const POSITION_ADD = 3;
-      const POSITION_ANOTHER_ADD = 4;
-
-      service.add(0);
-      service.add(1);
-      service.add(INPUT_POSITION);
-      service.add(POSITION_ADD);
-      service.add(POSITION_ANOTHER_ADD);
-
-      service.remove(POSITION_ANOTHER_ADD);
-      service.remove(POSITION_ADD);
-=======
-      service.add(0);
-      service.add(1);
-      service.add(2);
-      service
-        .getActiveView()
-        .subscribe((visible) => (result = visible))
-        .unsubscribe();
-
-      expect(result).toEqual(0);
-    });
-
-    it('should defaultHideMode set to true by default', () => {
-      let result: number;
-      service.add(0);
-      service.add(1);
-      service.add(2);
->>>>>>> defe47a6
-      service
-        .getActiveView()
-        .subscribe((visible) => (result = visible))
-        .unsubscribe();
-
-<<<<<<< HEAD
-      expect(result).toEqual(EXPECTED_POSITION);
-=======
-      expect(result).toEqual(0);
->>>>>>> defe47a6
-    });
-
-<<<<<<< HEAD
+
+      service.add(0);
+      service.add(1);
+      service.add(INPUT_POSITION);
+      service.add(INPUT_POSITION_ANOTHER);
+      service.add(INPUT_POSITION_ADD, { hidden: false });
+
+      service.remove(INPUT_POSITION_ADD);
+
+      service
+        .getActiveView()
+        .subscribe((visible) => (result = visible))
+        .unsubscribe();
+
+      expect(result).toEqual(EXPECTED_POSITION);
+    });
+
+    it('should keep the same active when a the removed view does not effect the view', () => {
+      let result: number;
+      const INPUT_POSITION = 2;
+      const INPUT_POSITION_ANOTHER = 3;
+      const INPUT_POSITION_ADD = 4;
+
+      service.add(0);
+      service.add(1);
+      service.add(INPUT_POSITION);
+      service.add(INPUT_POSITION_ANOTHER);
+      service.add(INPUT_POSITION_ADD);
+
+      service.remove(INPUT_POSITION_ADD);
+
+      service
+        .getActiveView()
+        .subscribe((visible) => (result = visible))
+        .unsubscribe();
+
+      expect(result).toEqual(0);
+    });
+  });
+
   describe('toggle()', () => {
-    it('should add view if it doesnt exist in views array', () => {
+    it('should add view during toggling if it was not added before', () => {
       const TOGGLED_POSITION = 2;
-      const EXPECTED_POSITION = 2;
-
       spyOn(service, 'add');
       service.toggle(TOGGLED_POSITION);
-      expect(service.add).toHaveBeenCalledWith(EXPECTED_POSITION, false);
-=======
-    it('should activate last view if defaultHideMode = false', () => {
-      service.defaultHideMode = false;
-      let result: number;
-      service.add(0);
-      service.add(1);
-      service.add(2);
-      service
-        .getActiveView()
-        .subscribe((visible) => (result = visible))
-        .unsubscribe();
-
-      expect(result).toEqual(2);
->>>>>>> defe47a6
-    });
-  });
-
-  describe('remove', () => {
-    it('should change active after views are removed', () => {
-      let result: number;
-      const INPUT_POSITION = 2;
-      const EXPECTED_POSITION = 2;
-
-      service.add(0);
-<<<<<<< HEAD
-      service.add(1);
-      service.add(INPUT_POSITION);
-=======
-      service.add(1, { hidden: false });
-      service.add(2);
-      service.add(3);
-      service.add(4);
->>>>>>> defe47a6
-
-      service.remove(4);
-      service.remove(3);
-      service
-        .getActiveView()
-        .subscribe((visible) => (result = visible))
-        .unsubscribe();
-
-<<<<<<< HEAD
-      expect(result).toEqual(EXPECTED_POSITION);
-=======
-      expect(result).toEqual(1);
->>>>>>> defe47a6
-    });
-
-    it('should remove all subsequential views', () => {
+      expect(service.add).toHaveBeenCalledWith(2, { hidden: false });
+    });
+
+    it('should change activeView after toggling', () => {
       let result: number;
       const INPUT_POSITION = 2;
       const TOGGLED_POSITION = 2;
@@ -265,108 +284,9 @@
 
       service.add(0);
       service.add(1);
-<<<<<<< HEAD
       service.add(INPUT_POSITION);
 
       service.toggle(TOGGLED_POSITION);
-=======
-      service.add(2);
-      service.add(3);
-      service.add(4, { hidden: false });
-
-      service.remove(3);
->>>>>>> defe47a6
-      service
-        .getActiveView()
-        .subscribe((visible) => (result = visible))
-        .unsubscribe();
-
-      expect(result).toEqual(EXPECTED_POSITION);
-    });
-
-    it('should change the active view if the view is removed  the same active when a the removed view does not effect the view', () => {
-      let result: number;
-      const EXPECTED_POSITION = 3;
-      const TOGGLED_POSITION = 2;
-      const INPUT_POSITION = 2;
-
-      service.add(0);
-      service.add(1);
-<<<<<<< HEAD
-      service.add(INPUT_POSITION);
-
-      service.toggle(TOGGLED_POSITION, false);
-=======
-      service.add(2);
-      service.add(3);
-      service.add(4, { hidden: false });
-
-      service.remove(4);
-
->>>>>>> defe47a6
-      service
-        .getActiveView()
-        .subscribe((visible) => (result = visible))
-        .unsubscribe();
-
-      expect(result).toEqual(EXPECTED_POSITION);
-    });
-
-    it('should keep the same active when a the removed view does not effect the view', () => {
-      let result: number;
-      const TOGGLED_POSITION = 2;
-      const INPUT_POSITION = 2;
-      const EXPECTED_POSITION = 2;
-
-      service.add(0);
-      service.add(1);
-<<<<<<< HEAD
-      service.add(INPUT_POSITION, true);
-
-      service.toggle(TOGGLED_POSITION, true);
-=======
-      service.add(2);
-      service.add(3);
-      service.add(4);
-
-      service.remove(4);
-
->>>>>>> defe47a6
-      service
-        .getActiveView()
-        .subscribe((visible) => (result = visible))
-        .unsubscribe();
-
-<<<<<<< HEAD
-      expect(result).toEqual(EXPECTED_POSITION);
-=======
-      expect(result).toEqual(0);
->>>>>>> defe47a6
-    });
-  });
-
-<<<<<<< HEAD
-    it('should keep visibleViewCount$ after toggling hide state', () => {
-      let result: number;
-      const TOGGLED_POSITION = 2;
-      const INPUT_POSITION = 2;
-      const EXPECTED_POSITION = 2;
-=======
-  describe('toggle()', () => {
-    it('should add view during toggling if it was not added before', () => {
-      spyOn(service, 'add');
-      service.toggle(2);
-      expect(service.add).toHaveBeenCalledWith(2, { hidden: false });
-    });
->>>>>>> defe47a6
-
-    it('should change activeView after toggling', () => {
-      let result: number;
-      service.add(0);
-      service.add(1);
-      service.add(INPUT_POSITION);
-
-      service.toggle(TOGGLED_POSITION);
       service
         .getActiveView()
         .subscribe((visible) => (result = visible))
@@ -377,17 +297,11 @@
 
     it('should drop activeView for the position if it was already active', () => {
       let result: number;
-<<<<<<< HEAD
-      const INPUT_POSITION = 2;
-
-      service.add(0);
-      service.add(1);
-      service.add(INPUT_POSITION);
-=======
-      service.add(0);
-      service.add(1, { hidden: false });
-      service.add(2);
->>>>>>> defe47a6
+      const INPUT_POSITION = 2;
+
+      service.add(0);
+      service.add(1, { hidden: false });
+      service.add(INPUT_POSITION);
 
       service.toggle(1);
       service
