import { ChangeDetectionStrategy } from '@angular/core';
import { async, ComponentFixture, TestBed } from '@angular/core/testing';
import { of } from 'rxjs';
import { SplitViewService } from '../split-view.service';
import { ViewComponent } from './view.component';

class MockSplitViewService {
  nextPosition = 0;

  generateNextPosition() {
    return 0;
  }
  visibleViewCount() {
    const VISIBLE_VIEW_COUNT = 5;
    return of(VISIBLE_VIEW_COUNT);
  }
  add() {}
  remove() {}
  toggle() {}

  getViewState() {
    return of();
  }
}

describe('ViewComponent', () => {
  let component: ViewComponent;
  let fixture: ComponentFixture<ViewComponent>;
  let service: SplitViewService;

  beforeEach(async(() => {
    TestBed.configureTestingModule({
      declarations: [ViewComponent],
      providers: [
        { provide: SplitViewService, useClass: MockSplitViewService },
      ],
    })
      .overrideComponent(ViewComponent, {
        set: {
          changeDetection: ChangeDetectionStrategy.Default,
        },
      })
      .compileComponents();
  }));

  beforeEach(() => {
    fixture = TestBed.createComponent(ViewComponent);
    component = fixture.componentInstance;
    service = TestBed.inject(SplitViewService);

    spyOn(service, 'add').and.stub();
    spyOn(service, 'remove').and.stub();
    spyOn(service, 'toggle').and.stub();
  });

  it('should create', () => {
    expect(component).toBeTruthy();
  });

  describe('add()', () => {
    it('should add view with position 0', () => {
      component.ngOnInit();
      expect(service.add).toHaveBeenCalledWith(0, {});
    });

    it('should add view with position 3', () => {
<<<<<<< HEAD
      const INPUT_POSITION = 3;
      const EXPECTED_POSITION = 3;
      component.position = INPUT_POSITION;
      component.ngOnInit();
      expect(service.add).toHaveBeenCalledWith(EXPECTED_POSITION, undefined);
=======
      component.position = '3';
      component.ngOnInit();
      expect(service.add).toHaveBeenCalledWith(3, {});
>>>>>>> defe47a6
    });
  });

  describe('remove()', () => {
    it('should remove view with position 0', () => {
      component.ngOnDestroy();
      expect(service.remove).toHaveBeenCalledWith(0);
    });

    it('should remove view with position 0', () => {
<<<<<<< HEAD
      const INPUT_POSITION = 3;
      const EXPECTED_POSITION = 3;
      component.position = INPUT_POSITION;
=======
      component.position = '3';
>>>>>>> defe47a6
      component.ngOnInit();
      component.ngOnDestroy();
      expect(service.remove).toHaveBeenCalledWith(EXPECTED_POSITION);
    });
  });

  describe('toggle()', () => {
<<<<<<< HEAD
    it('should toggle view based on hidden state', () => {
      const INPUT_POSITION = 5;
      const EXPECTED_POSITION = 5;
      component.position = INPUT_POSITION;
      component.hidden = true;
      expect(service.toggle).toHaveBeenCalledWith(EXPECTED_POSITION, true);
    });

=======
>>>>>>> defe47a6
    it('should delegate toggle the view', () => {
      component.toggle();
      expect(service.toggle).toHaveBeenCalledWith(0, undefined);
    });

    it('should toggle view based on hidden state', () => {
      component.position = '5';
      component.hidden = true;
      expect(service.toggle).toHaveBeenCalledWith(5, true);
    });

    it('should force show', () => {
      component.position = '0';
      component.toggle(false);
      expect(service.toggle).toHaveBeenCalledWith(0, false);
    });

    it('should force hide', () => {
      component.position = '0';
      component.toggle(true);
      expect(service.toggle).toHaveBeenCalledWith(0, true);
    });
  });

  describe('position', () => {
    it('should set position attribute to 0', () => {
      component.ngOnInit();
      fixture.detectChanges();
      const el: HTMLElement = fixture.debugElement.nativeElement;
      expect(el.getAttribute('position')).toEqual('0');
    });

    it('should set position attribute to given position', () => {
<<<<<<< HEAD
      const INPUT_POSITION = 5;
      component.position = INPUT_POSITION;
=======
      component.position = '5';
>>>>>>> defe47a6
      component.ngOnInit();
      fixture.detectChanges();
      const el: HTMLElement = fixture.debugElement.nativeElement;
      expect(el.getAttribute('position')).toEqual('5');
    });
  });
});<|MERGE_RESOLUTION|>--- conflicted
+++ resolved
@@ -64,17 +64,11 @@
     });
 
     it('should add view with position 3', () => {
-<<<<<<< HEAD
-      const INPUT_POSITION = 3;
+      const INPUT_POSITION = '3';
       const EXPECTED_POSITION = 3;
       component.position = INPUT_POSITION;
       component.ngOnInit();
-      expect(service.add).toHaveBeenCalledWith(EXPECTED_POSITION, undefined);
-=======
-      component.position = '3';
-      component.ngOnInit();
-      expect(service.add).toHaveBeenCalledWith(3, {});
->>>>>>> defe47a6
+      expect(service.add).toHaveBeenCalledWith(EXPECTED_POSITION, {});
     });
   });
 
@@ -85,13 +79,10 @@
     });
 
     it('should remove view with position 0', () => {
-<<<<<<< HEAD
-      const INPUT_POSITION = 3;
+      const INPUT_POSITION = '3';
       const EXPECTED_POSITION = 3;
+
       component.position = INPUT_POSITION;
-=======
-      component.position = '3';
->>>>>>> defe47a6
       component.ngOnInit();
       component.ngOnDestroy();
       expect(service.remove).toHaveBeenCalledWith(EXPECTED_POSITION);
@@ -99,17 +90,6 @@
   });
 
   describe('toggle()', () => {
-<<<<<<< HEAD
-    it('should toggle view based on hidden state', () => {
-      const INPUT_POSITION = 5;
-      const EXPECTED_POSITION = 5;
-      component.position = INPUT_POSITION;
-      component.hidden = true;
-      expect(service.toggle).toHaveBeenCalledWith(EXPECTED_POSITION, true);
-    });
-
-=======
->>>>>>> defe47a6
     it('should delegate toggle the view', () => {
       component.toggle();
       expect(service.toggle).toHaveBeenCalledWith(0, undefined);
@@ -143,16 +123,13 @@
     });
 
     it('should set position attribute to given position', () => {
-<<<<<<< HEAD
-      const INPUT_POSITION = 5;
+      const INPUT_POSITION = '5',
+        EXPECTED_POSITION = '5';
       component.position = INPUT_POSITION;
-=======
-      component.position = '5';
->>>>>>> defe47a6
       component.ngOnInit();
       fixture.detectChanges();
       const el: HTMLElement = fixture.debugElement.nativeElement;
-      expect(el.getAttribute('position')).toEqual('5');
+      expect(el.getAttribute('position')).toEqual(EXPECTED_POSITION);
     });
   });
 });