/*
 * Public API Surface of storefrontlib
 */

export * from './lib/config/index';
export * from './lib/auth/index';
export * from './lib/cart/index';
export * from './lib/checkout/index';
export * from './lib/cms/index';
export * from './lib/cms-lib/index';
export * from './lib/global-message/index';
export * from './lib/my-account/index';
export * from './lib/occ/index';
export * from './lib/product/index';
export * from './lib/routing/index';
export * from './lib/site-context/index';
export * from './lib/store-finder/index';
export * from './lib/ui/index';
export * from './lib/user/index';
<<<<<<< HEAD
export * from './lib/material.module';
export * from './lib/pwa/addToHomScreen';
=======
export * from './lib/storefront.module';
export * from './lib/storefront-config';
export * from './lib/outlet/index';
>>>>>>> 50a23545
<|MERGE_RESOLUTION|>--- conflicted
+++ resolved
@@ -17,11 +17,7 @@
 export * from './lib/store-finder/index';
 export * from './lib/ui/index';
 export * from './lib/user/index';
-<<<<<<< HEAD
-export * from './lib/material.module';
 export * from './lib/pwa/addToHomScreen';
-=======
 export * from './lib/storefront.module';
 export * from './lib/storefront-config';
-export * from './lib/outlet/index';
->>>>>>> 50a23545
+export * from './lib/outlet/index';