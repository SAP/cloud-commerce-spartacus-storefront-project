--- conflicted
+++ resolved
@@ -11,11 +11,8 @@
 export * from './recipes/storefront.module';
 export * from './shared/index';
 export * from './storefront-config';
-<<<<<<< HEAD
+export * from './utils/index';
 
 /** AUGMENTABLE_TYPES_START */
 export { BREAKPOINT } from './layout/config/layout-config';
-/** AUGMENTABLE_TYPES_END */
-=======
-export * from './utils/index';
->>>>>>> bc69ae2e
+/** AUGMENTABLE_TYPES_END */