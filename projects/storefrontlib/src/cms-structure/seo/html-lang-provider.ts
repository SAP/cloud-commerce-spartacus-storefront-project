--- conflicted
+++ resolved
@@ -1,5 +1,5 @@
 import { APP_INITIALIZER, Provider } from '@angular/core';
-import { WindowRef, LanguageService } from '@spartacus/core';
+import { LanguageService, WindowRef } from '@spartacus/core';
 
 export const htmlLangProvider: Provider = {
   provide: APP_INITIALIZER,
@@ -16,13 +16,8 @@
   languageService: LanguageService
 ) {
   const result = () => {
-<<<<<<< HEAD
-    languageService.getActive().subscribe(lang => {
+    languageService.getActive().subscribe((lang) => {
       winRef.document.documentElement.lang = lang.replace(/_/g, '-');
-=======
-    languageService.getActive().subscribe((lang) => {
-      winRef.document.documentElement.lang = lang;
->>>>>>> ac8c750e
     });
   };
   return result;
