--- conflicted
+++ resolved
@@ -26,11 +26,7 @@
   init() {
     this.subscription = this.pageMetaService
       .getMeta()
-<<<<<<< HEAD
       .pipe(filter(isNotNull))
-=======
-      .pipe(filter((meta): meta is PageMeta => Boolean(meta)))
->>>>>>> d3ec217c
       .subscribe((meta: PageMeta) => (this.meta = meta));
   }
 
