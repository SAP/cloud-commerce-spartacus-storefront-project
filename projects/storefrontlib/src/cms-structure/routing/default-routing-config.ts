import { RoutesConfig, RoutingConfig } from '@spartacus/core';

export const defaultStorefrontRoutesConfig: RoutesConfig = {
  home: { paths: [''] },
  notFound: { paths: ['not-found'] },
  cart: { paths: ['cart'] },

  // semantic links for login related pages
  login: { paths: ['login'], protected: false },
  register: { paths: ['login/register'], protected: false },
  forgotPassword: { paths: ['login/forgot-password'], protected: false },
  resetPassword: { paths: ['login/pw/change'], protected: false },
  logout: { paths: ['logout'] },
  checkoutLogin: { paths: ['checkout-login'] },

  checkout: { paths: ['checkout'] },
  checkoutShippingAddress: { paths: ['checkout/shipping-address'] },
  checkoutDeliveryMode: { paths: ['checkout/delivery-mode'] },
  checkoutPaymentDetails: { paths: ['checkout/payment-details'] },
  checkoutReviewOrder: { paths: ['checkout/review-order'] },
  orderConfirmation: { paths: ['order-confirmation'] },

  // plp routes
  search: { paths: ['search/:query'] },
  category: {
    paths: ['category/:categoryCode'],
    paramsMapping: { categoryCode: 'code' },
  },
  brand: { paths: ['Brands/:brandName/c/:brandCode'] },

  // pdp routes
  product: {
    paths: ['product/:productCode/:name'],
    paramsMapping: { productCode: 'code' },
  },

  termsAndConditions: { paths: ['terms-and-conditions'] },
  orders: {
    paths: ['my-account/orders'],
  },
  orderDetails: {
    paths: ['my-account/order/:orderCode'],
    paramsMapping: { orderCode: 'code' },
  },
  orderGuest: {
    paths: ['guest/order/:orderCode'],
    paramsMapping: { orderCode: 'code' },
  },
  orderReturn: {
    paths: ['my-account/order/return/:orderCode'],
    paramsMapping: { orderCode: 'code' },
  },
  orderReturnConfirmation: {
    paths: ['my-account/order/return/confirmation/:orderCode'],
    paramsMapping: { orderCode: 'code' },
  },
  orderCancel: {
    paths: ['my-account/order/cancel/:orderCode'],
    paramsMapping: { orderCode: 'code' },
  },
  orderCancelConfirmation: {
    paths: ['my-account/order/cancel/confirmation/:orderCode'],
    paramsMapping: { orderCode: 'code' },
  },
  returnRequestDetails: {
    paths: ['my-account/return-request/:returnCode'],
    paramsMapping: { returnCode: 'rma' },
  },
  coupons: { paths: ['my-account/coupons'] },
  couponClaim: {
    paths: ['my-account/coupon/claim/:couponCode'],
    paramsMapping: { couponCode: 'code' },
  },
  organization: {
    paths: ['organization'],
  },
  budgets: {
    paths: ['organization/budgets'],
  },
  budgetCreate: {
    paths: ['organization/budgets/create'],
  },
  budgetDetails: {
    paths: ['organization/budget/:code'],
  },
  budgetCostCenters: {
    paths: ['organization/budget/cost-centers/:code'],
  },
  budgetEdit: {
    paths: ['organization/budget/edit/:code'],
  },
<<<<<<< HEAD
=======
  orderApprovals: {
    paths: ['my-account/approval-dashboard'],
  },
  orgUnits: {
    paths: ['organization/units'],
  },
  orgUnitCreate: {
    paths: ['organization/units/create'],
  },
  orgUnitDetails: {
    paths: ['organization/unit/:code'],
    paramsMapping: { code: 'uid' },
  },
  orgUnitEdit: {
    paths: ['organization/unit/edit/:code'],
    paramsMapping: { code: 'uid' },
  },
  orgUnitUsers: {
    paths: ['organization/unit/users/:code'],
  },
  orgUnitAssignRoles: {
    paths: ['organization/unit/assign-roles/:code/:roleId'],
  },
  orgUnitApprovers: {
    paths: ['organization/unit/approvers/:code'],
  },
  orgUnitAssignApprovers: {
    paths: ['organization/unit/assign-approvers/:code'],
  },
  orgUnitManageAddresses: {
    paths: ['organization/unit/addresses/:code'],
  },
  orgUnitChildren: {
    paths: ['organization/unit/children/:code'],
  },
  orgUnitCostCenters: {
    paths: ['organization/unit/cost-centers/:code'],
  },
  orgUnitAddressEdit: {
    paths: ['organization/unit/address/edit/:code/:id'],
  },
  orgUnitAddressDetails: {
    paths: ['organization/unit/address/:code/:id'],
  },
  orgUnitAddressCreate: {
    paths: ['organization/unit/addresses/create/:code'],
  },
>>>>>>> b67e7129
  permissions: {
    paths: ['organization/purchase-limits'],
  },
  permissionCreate: {
    paths: ['organization/purchase-limits/create'],
  },
  permissionDetails: {
    paths: ['organization/purchase-limit/:code'],
  },
  permissionEdit: {
    paths: ['organization/purchase-limit/edit/:code'],
  },
  users: {
    paths: ['organization/users'],
  },
  userCreate: {
    paths: ['organization/users/create'],
  },
  userDetails: {
    paths: ['organization/user/:code'],
    paramsMapping: { code: 'customerId' },
  },
  userEdit: {
    paths: ['organization/user/edit/:code'],
    paramsMapping: { code: 'customerId' },
  },
  userApprovers: {
    paths: ['organization/user/approvers/:code'],
  },
  userAssignApprovers: {
    paths: ['organization/user/assign-approvers/:code'],
  },
  userPermissions: {
    paths: ['organization/user/purchase-limits/:code'],
  },
  userAssignPermissions: {
    paths: ['organization/user/assign-purchase-limits/:code'],
  },
  userUserGroups: {
    paths: ['organization/user/user-groups/:code'],
  },
  userAssignUserGroups: {
    paths: ['organization/user/assign-user-groups/:code'],
  },
  orderApprovalDetails: {
    paths: ['my-account/approval/:approvalCode'],
    paramsMapping: { approvalCode: 'approvalCode' },
  },
};

export const defaultRoutingConfig: RoutingConfig = {
  routing: {
    routes: defaultStorefrontRoutesConfig,
  },
};<|MERGE_RESOLUTION|>--- conflicted
+++ resolved
@@ -89,56 +89,6 @@
   budgetEdit: {
     paths: ['organization/budget/edit/:code'],
   },
-<<<<<<< HEAD
-=======
-  orderApprovals: {
-    paths: ['my-account/approval-dashboard'],
-  },
-  orgUnits: {
-    paths: ['organization/units'],
-  },
-  orgUnitCreate: {
-    paths: ['organization/units/create'],
-  },
-  orgUnitDetails: {
-    paths: ['organization/unit/:code'],
-    paramsMapping: { code: 'uid' },
-  },
-  orgUnitEdit: {
-    paths: ['organization/unit/edit/:code'],
-    paramsMapping: { code: 'uid' },
-  },
-  orgUnitUsers: {
-    paths: ['organization/unit/users/:code'],
-  },
-  orgUnitAssignRoles: {
-    paths: ['organization/unit/assign-roles/:code/:roleId'],
-  },
-  orgUnitApprovers: {
-    paths: ['organization/unit/approvers/:code'],
-  },
-  orgUnitAssignApprovers: {
-    paths: ['organization/unit/assign-approvers/:code'],
-  },
-  orgUnitManageAddresses: {
-    paths: ['organization/unit/addresses/:code'],
-  },
-  orgUnitChildren: {
-    paths: ['organization/unit/children/:code'],
-  },
-  orgUnitCostCenters: {
-    paths: ['organization/unit/cost-centers/:code'],
-  },
-  orgUnitAddressEdit: {
-    paths: ['organization/unit/address/edit/:code/:id'],
-  },
-  orgUnitAddressDetails: {
-    paths: ['organization/unit/address/:code/:id'],
-  },
-  orgUnitAddressCreate: {
-    paths: ['organization/unit/addresses/create/:code'],
-  },
->>>>>>> b67e7129
   permissions: {
     paths: ['organization/purchase-limits'],
   },
