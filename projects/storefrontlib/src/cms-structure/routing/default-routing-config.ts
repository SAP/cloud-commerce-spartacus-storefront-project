--- conflicted
+++ resolved
@@ -74,114 +74,6 @@
   organization: {
     paths: ['organization'],
   },
-<<<<<<< HEAD
-  budgets: {
-    paths: ['organization/budgets'],
-  },
-  budgetCreate: {
-    paths: ['organization/budgets/create'],
-  },
-  budgetDetails: {
-    paths: ['organization/budget/:code'],
-  },
-  budgetCostCenters: {
-    paths: ['organization/budget/cost-centers/:code'],
-  },
-  budgetEdit: {
-    paths: ['organization/budget/edit/:code'],
-  },
-  permissions: {
-    paths: ['organization/purchase-limits'],
-  },
-  permissionCreate: {
-    paths: ['organization/purchase-limits/create'],
-  },
-  permissionDetails: {
-    paths: ['organization/purchase-limit/:code'],
-  },
-  permissionEdit: {
-    paths: ['organization/purchase-limit/edit/:code'],
-  },
-  users: {
-    paths: ['organization/users'],
-  },
-  userCreate: {
-    paths: ['organization/users/create'],
-  },
-  userDetails: {
-    paths: ['organization/user/:code'],
-    paramsMapping: { code: 'customerId' },
-  },
-  userEdit: {
-    paths: ['organization/user/edit/:code'],
-    paramsMapping: { code: 'customerId' },
-  },
-  userApprovers: {
-    paths: ['organization/user/approvers/:code'],
-  },
-  userAssignApprovers: {
-    paths: ['organization/user/assign-approvers/:code'],
-  },
-  userPermissions: {
-    paths: ['organization/user/purchase-limits/:code'],
-  },
-  userAssignPermissions: {
-    paths: ['organization/user/assign-purchase-limits/:code'],
-  },
-  userUserGroups: {
-    paths: ['organization/user/user-groups/:code'],
-  },
-  userAssignUserGroups: {
-    paths: ['organization/user/assign-user-groups/:code'],
-=======
-  orderApprovals: {
-    paths: ['my-account/approval-dashboard'],
-  },
-  orgUnits: {
-    paths: ['organization/units'],
-  },
-  orgUnitCreate: {
-    paths: ['organization/units/create'],
-  },
-  orgUnitDetails: {
-    paths: ['organization/unit/:code'],
-    paramsMapping: { code: 'uid' },
-  },
-  orgUnitEdit: {
-    paths: ['organization/unit/edit/:code'],
-    paramsMapping: { code: 'uid' },
-  },
-  orgUnitUsers: {
-    paths: ['organization/unit/users/:code'],
-  },
-  orgUnitAssignRoles: {
-    paths: ['organization/unit/assign-roles/:code/:roleId'],
-  },
-  orgUnitApprovers: {
-    paths: ['organization/unit/approvers/:code'],
-  },
-  orgUnitAssignApprovers: {
-    paths: ['organization/unit/assign-approvers/:code'],
-  },
-  orgUnitManageAddresses: {
-    paths: ['organization/unit/addresses/:code'],
-  },
-  orgUnitChildren: {
-    paths: ['organization/unit/children/:code'],
-  },
-  orgUnitCostCenters: {
-    paths: ['organization/unit/cost-centers/:code'],
-  },
-  orgUnitAddressEdit: {
-    paths: ['organization/unit/address/edit/:code/:id'],
-  },
-  orgUnitAddressDetails: {
-    paths: ['organization/unit/address/:code/:id'],
-  },
-  orgUnitAddressCreate: {
-    paths: ['organization/unit/addresses/create/:code'],
->>>>>>> c31c9ca1
-  },
   orderApprovalDetails: {
     paths: ['my-account/approval/:approvalCode'],
     paramsMapping: { approvalCode: 'approvalCode' },
