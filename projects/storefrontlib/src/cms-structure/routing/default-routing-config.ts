import { RoutesConfig, RoutingConfig } from '@spartacus/core';

export const defaultStorefrontRoutesConfig: RoutesConfig = {
  home: { paths: [''] },
  notFound: { paths: ['not-found'] },
  cart: { paths: ['cart'] },

  // semantic links for login related pages
  login: { paths: ['login'], protected: false },
  register: { paths: ['login/register'], protected: false },
  forgotPassword: { paths: ['login/forgot-password'], protected: false },
  resetPassword: { paths: ['login/pw/change'], protected: false },
  logout: { paths: ['logout'] },
  checkoutLogin: { paths: ['checkout-login'] },

  checkout: { paths: ['checkout'] },
  checkoutShippingAddress: { paths: ['checkout/shipping-address'] },
  checkoutDeliveryMode: { paths: ['checkout/delivery-mode'] },
  checkoutPaymentDetails: { paths: ['checkout/payment-details'] },
  checkoutReviewOrder: { paths: ['checkout/review-order'] },
  orderConfirmation: { paths: ['order-confirmation'] },

  // plp routes
  search: { paths: ['search/:query'] },
  category: {
    paths: ['category/:categoryCode'],
    paramsMapping: { categoryCode: 'code' },
  },
  brand: { paths: ['Brands/:brandName/c/:brandCode'] },

  // pdp routes
  product: {
    paths: ['product/:productCode/:name'],
    paramsMapping: { productCode: 'code' },
  },

  termsAndConditions: { paths: ['terms-and-conditions'] },
  orders: {
    paths: ['my-account/orders'],
  },
  orderDetails: {
    paths: ['my-account/order/:orderCode'],
    paramsMapping: { orderCode: 'code' },
  },
  orderGuest: {
    paths: ['guest/order/:orderCode'],
    paramsMapping: { orderCode: 'code' },
  },
  orderReturn: {
    paths: ['my-account/order/return/:orderCode'],
    paramsMapping: { orderCode: 'code' },
  },
  orderReturnConfirmation: {
    paths: ['my-account/order/return/confirmation/:orderCode'],
    paramsMapping: { orderCode: 'code' },
  },
  orderCancel: {
    paths: ['my-account/order/cancel/:orderCode'],
    paramsMapping: { orderCode: 'code' },
  },
  orderCancelConfirmation: {
    paths: ['my-account/order/cancel/confirmation/:orderCode'],
    paramsMapping: { orderCode: 'code' },
  },
  returnRequestDetails: {
    paths: ['my-account/return-request/:returnCode'],
    paramsMapping: { returnCode: 'rma' },
  },
  coupons: { paths: ['my-account/coupons'] },
  couponClaim: {
    paths: ['my-account/coupon/claim/:couponCode'],
    paramsMapping: { couponCode: 'code' },
  },
  organization: {
    paths: ['organization'],
  },
<<<<<<< HEAD
=======
  budgets: {
    paths: ['organization/budgets'],
  },
  budgetCreate: {
    paths: ['organization/budgets/create'],
  },
  budgetDetails: {
    paths: ['organization/budget/:code'],
  },
  budgetCostCenters: {
    paths: ['organization/budget/cost-centers/:code'],
  },
  budgetEdit: {
    paths: ['organization/budget/edit/:code'],
  },
  orderApprovals: {
    paths: ['my-account/approval-dashboard'],
  },
>>>>>>> b67e7129
  orgUnits: {
    paths: ['organization/units'],
  },
  orgUnitCreate: {
    paths: ['organization/units/create'],
  },
  orgUnitDetails: {
    paths: ['organization/unit/:code'],
    paramsMapping: { code: 'uid' },
  },
  orgUnitEdit: {
    paths: ['organization/unit/edit/:code'],
    paramsMapping: { code: 'uid' },
  },
  orgUnitUsers: {
    paths: ['organization/unit/users/:code'],
  },
  orgUnitAssignRoles: {
    paths: ['organization/unit/assign-roles/:code/:roleId'],
  },
  orgUnitApprovers: {
    paths: ['organization/unit/approvers/:code'],
  },
  orgUnitAssignApprovers: {
    paths: ['organization/unit/assign-approvers/:code'],
  },
  orgUnitManageAddresses: {
    paths: ['organization/unit/addresses/:code'],
  },
  orgUnitChildren: {
    paths: ['organization/unit/children/:code'],
  },
  orgUnitCostCenters: {
    paths: ['organization/unit/cost-centers/:code'],
  },
  orgUnitAddressEdit: {
    paths: ['organization/unit/address/edit/:code/:id'],
  },
  orgUnitAddressDetails: {
    paths: ['organization/unit/address/:code/:id'],
  },
  orgUnitAddressCreate: {
    paths: ['organization/unit/addresses/create/:code'],
  },
  permissions: {
    paths: ['organization/purchase-limits'],
  },
  permissionCreate: {
    paths: ['organization/purchase-limits/create'],
  },
  permissionDetails: {
    paths: ['organization/purchase-limit/:code'],
  },
  permissionEdit: {
    paths: ['organization/purchase-limit/edit/:code'],
  },
  users: {
    paths: ['organization/users'],
  },
  userCreate: {
    paths: ['organization/users/create'],
  },
  userDetails: {
    paths: ['organization/user/:code'],
    paramsMapping: { code: 'customerId' },
  },
  userEdit: {
    paths: ['organization/user/edit/:code'],
    paramsMapping: { code: 'customerId' },
  },
  userApprovers: {
    paths: ['organization/user/approvers/:code'],
  },
  userAssignApprovers: {
    paths: ['organization/user/assign-approvers/:code'],
  },
  userPermissions: {
    paths: ['organization/user/purchase-limits/:code'],
  },
  userAssignPermissions: {
    paths: ['organization/user/assign-purchase-limits/:code'],
  },
  userUserGroups: {
    paths: ['organization/user/user-groups/:code'],
  },
  userAssignUserGroups: {
    paths: ['organization/user/assign-user-groups/:code'],
  },
  orderApprovalDetails: {
    paths: ['my-account/approval/:approvalCode'],
    paramsMapping: { approvalCode: 'approvalCode' },
  },
};

export const defaultRoutingConfig: RoutingConfig = {
  routing: {
    routes: defaultStorefrontRoutesConfig,
  },
};<|MERGE_RESOLUTION|>--- conflicted
+++ resolved
@@ -74,27 +74,9 @@
   organization: {
     paths: ['organization'],
   },
-<<<<<<< HEAD
-=======
-  budgets: {
-    paths: ['organization/budgets'],
-  },
-  budgetCreate: {
-    paths: ['organization/budgets/create'],
-  },
-  budgetDetails: {
-    paths: ['organization/budget/:code'],
-  },
-  budgetCostCenters: {
-    paths: ['organization/budget/cost-centers/:code'],
-  },
-  budgetEdit: {
-    paths: ['organization/budget/edit/:code'],
-  },
   orderApprovals: {
     paths: ['my-account/approval-dashboard'],
   },
->>>>>>> b67e7129
   orgUnits: {
     paths: ['organization/units'],
   },
