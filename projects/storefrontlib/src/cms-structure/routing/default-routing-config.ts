--- conflicted
+++ resolved
@@ -73,18 +73,6 @@
     paths: ['my-account/coupon/claim/:couponCode'],
     paramsMapping: { couponCode: 'code' },
   },
-<<<<<<< HEAD
-
-  // configuration related routes
-  configureCPQCONFIGURATOR: {
-    paths: ['configure/vc/:ownerType/entityKey/:entityKey'],
-  },
-  configureOverviewCPQCONFIGURATOR: {
-    paths: [
-      'configure-overview/vc/:ownerType/entityKey/:entityKey/displayOnly/:displayOnly',
-      'configure-overview/vc/:ownerType/entityKey/:entityKey',
-    ],
-  },
   configureCLOUDCPQCONFIGURATOR: {
     paths: ['configure/cpq/:ownerType/entityKey/:entityKey'],
   },
@@ -94,11 +82,6 @@
       'configure-overview/cpq/:ownerType/entityKey/:entityKey',
     ],
   },
-  configureTEXTFIELD: {
-    paths: ['configure/textfield/:ownerType/entityKey/:entityKey'],
-  },
-=======
->>>>>>> 815b023a
   replenishmentOrders: {
     paths: ['my-account/my-replenishments'],
   },
