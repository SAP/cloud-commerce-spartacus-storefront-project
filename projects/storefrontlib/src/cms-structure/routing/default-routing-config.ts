--- conflicted
+++ resolved
@@ -73,17 +73,13 @@
     paths: ['my-account/coupon/claim/:couponCode'],
     paramsMapping: { couponCode: 'code' },
   },
-<<<<<<< HEAD
   replenishmentOrders: {
     paths: ['my-account/replenishment-orders'],
   },
-
-=======
   replenishmentDetails: {
     paths: ['my-account/my-replenishment/:replenishmentOrderCode'],
     paramsMapping: { replenishmentOrderCode: 'code' },
   },
->>>>>>> 631712ec
 };
 
 export const defaultRoutingConfig: RoutingConfig = {
