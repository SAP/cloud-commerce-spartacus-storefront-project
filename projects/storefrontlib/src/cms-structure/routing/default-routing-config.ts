--- conflicted
+++ resolved
@@ -73,21 +73,12 @@
     paths: ['my-account/coupon/claim/:couponCode'],
     paramsMapping: { couponCode: 'code' },
   },
-<<<<<<< HEAD
-  organization: {
-    paths: ['organization'],
-  },
-  orderApprovalDetails: {
-    paths: ['my-account/approval/:approvalCode'],
-    paramsMapping: { approvalCode: 'approvalCode' },
-=======
   replenishmentOrders: {
     paths: ['my-account/my-replenishments'],
   },
   replenishmentDetails: {
     paths: ['my-account/my-replenishment/:replenishmentOrderCode'],
     paramsMapping: { replenishmentOrderCode: 'replenishmentOrderCode' },
->>>>>>> 400240d8
   },
 };
 
