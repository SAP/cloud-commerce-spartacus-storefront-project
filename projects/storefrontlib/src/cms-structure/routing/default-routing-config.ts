import { RoutesConfig, RoutingConfig } from '@spartacus/core';

export const defaultStorefrontRoutesConfig: RoutesConfig = {
  home: { paths: [''] },
  notFound: { paths: ['not-found'] },
  cart: { paths: ['cart'] },

  // semantic links for login related pages
  login: { paths: ['login'], protected: false },
  register: { paths: ['login/register'], protected: false },
  forgotPassword: { paths: ['login/forgot-password'], protected: false },
  resetPassword: { paths: ['login/pw/change'], protected: false },
  logout: { paths: ['logout'] },
  checkoutLogin: { paths: ['checkout-login'] },

  checkout: { paths: ['checkout'] },
  checkoutShippingAddress: { paths: ['checkout/shipping-address'] },
  checkoutDeliveryMode: { paths: ['checkout/delivery-mode'] },
  checkoutPaymentDetails: { paths: ['checkout/payment-details'] },
  checkoutReviewOrder: { paths: ['checkout/review-order'] },
  orderConfirmation: { paths: ['order-confirmation'] },

  // plp routes
  search: { paths: ['search/:query'] },
  category: {
    paths: ['category/:categoryCode'],
    paramsMapping: { categoryCode: 'code' },
  },
  brand: { paths: ['Brands/:brandName/c/:brandCode'] },

  // pdp routes
  product: {
    paths: ['product/:productCode/:name'],
    paramsMapping: { productCode: 'code' },
  },

  termsAndConditions: { paths: ['terms-and-conditions'] },
  orders: {
    paths: ['my-account/orders'],
  },
  orderDetails: {
    paths: ['my-account/order/:orderCode'],
    paramsMapping: { orderCode: 'code' },
  },
  orderGuest: {
    paths: ['guest/order/:orderCode'],
    paramsMapping: { orderCode: 'code' },
  },
  orderReturn: {
    paths: ['my-account/order/return/:orderCode'],
    paramsMapping: { orderCode: 'code' },
  },
  orderReturnConfirmation: {
    paths: ['my-account/order/return/confirmation/:orderCode'],
    paramsMapping: { orderCode: 'code' },
  },
  orderCancel: {
    paths: ['my-account/order/cancel/:orderCode'],
    paramsMapping: { orderCode: 'code' },
  },
  orderCancelConfirmation: {
    paths: ['my-account/order/cancel/confirmation/:orderCode'],
    paramsMapping: { orderCode: 'code' },
  },
  returnRequestDetails: {
    paths: ['my-account/return-request/:returnCode'],
    paramsMapping: { returnCode: 'rma' },
  },
  coupons: { paths: ['my-account/coupons'] },
  couponClaim: {
    paths: ['my-account/coupon/claim/:couponCode'],
    paramsMapping: { couponCode: 'code' },
  },
  organization: {
    paths: ['organization'],
  },
  orderApprovals: {
    paths: ['my-account/approval-dashboard'],
  },
  orgUnits: {
    paths: ['organization/units'],
  },
  orgUnitCreate: {
    paths: ['organization/units/create'],
  },
  orgUnitDetails: {
    paths: ['organization/unit/:code'],
    paramsMapping: { code: 'uid' },
  },
  orgUnitEdit: {
    paths: ['organization/unit/edit/:code'],
    paramsMapping: { code: 'uid' },
  },
  orgUnitUsers: {
    paths: ['organization/unit/users/:code'],
  },
  orgUnitAssignRoles: {
    paths: ['organization/unit/assign-roles/:code/:roleId'],
  },
  orgUnitApprovers: {
    paths: ['organization/unit/approvers/:code'],
  },
  orgUnitAssignApprovers: {
    paths: ['organization/unit/assign-approvers/:code'],
  },
  orgUnitManageAddresses: {
    paths: ['organization/unit/addresses/:code'],
  },
  orgUnitChildren: {
    paths: ['organization/unit/children/:code'],
  },
  orgUnitCostCenters: {
    paths: ['organization/unit/cost-centers/:code'],
  },
  orgUnitAddressEdit: {
    paths: ['organization/unit/address/edit/:code/:id'],
  },
  orgUnitAddressDetails: {
    paths: ['organization/unit/address/:code/:id'],
  },
  orgUnitAddressCreate: {
    paths: ['organization/unit/addresses/create/:code'],
  },
<<<<<<< HEAD
  users: {
    paths: ['organization/users'],
  },
  userCreate: {
    paths: ['organization/users/create'],
  },
  userDetails: {
    paths: ['organization/user/:code'],
    paramsMapping: { code: 'customerId' },
  },
  userEdit: {
    paths: ['organization/user/edit/:code'],
    paramsMapping: { code: 'customerId' },
  },
  userApprovers: {
    paths: ['organization/user/approvers/:code'],
  },
  userAssignApprovers: {
    paths: ['organization/user/assign-approvers/:code'],
  },
  userPermissions: {
    paths: ['organization/user/purchase-limits/:code'],
  },
  userAssignPermissions: {
    paths: ['organization/user/assign-purchase-limits/:code'],
  },
  userUserGroups: {
    paths: ['organization/user/user-groups/:code'],
  },
  userAssignUserGroups: {
    paths: ['organization/user/assign-user-groups/:code'],
  },
=======
  permissions: {
    paths: ['organization/purchase-limits'],
  },
  permissionCreate: {
    paths: ['organization/purchase-limits/create'],
  },
  permissionDetails: {
    paths: ['organization/purchase-limit/:code'],
  },
  permissionEdit: {
    paths: ['organization/purchase-limit/edit/:code'],
  },

>>>>>>> ffb0b7ad
  orderApprovalDetails: {
    paths: ['my-account/approval/:approvalCode'],
    paramsMapping: { approvalCode: 'approvalCode' },
  },
};

export const defaultRoutingConfig: RoutingConfig = {
  routing: {
    routes: defaultStorefrontRoutesConfig,
  },
};<|MERGE_RESOLUTION|>--- conflicted
+++ resolved
@@ -121,54 +121,6 @@
   orgUnitAddressCreate: {
     paths: ['organization/unit/addresses/create/:code'],
   },
-<<<<<<< HEAD
-  users: {
-    paths: ['organization/users'],
-  },
-  userCreate: {
-    paths: ['organization/users/create'],
-  },
-  userDetails: {
-    paths: ['organization/user/:code'],
-    paramsMapping: { code: 'customerId' },
-  },
-  userEdit: {
-    paths: ['organization/user/edit/:code'],
-    paramsMapping: { code: 'customerId' },
-  },
-  userApprovers: {
-    paths: ['organization/user/approvers/:code'],
-  },
-  userAssignApprovers: {
-    paths: ['organization/user/assign-approvers/:code'],
-  },
-  userPermissions: {
-    paths: ['organization/user/purchase-limits/:code'],
-  },
-  userAssignPermissions: {
-    paths: ['organization/user/assign-purchase-limits/:code'],
-  },
-  userUserGroups: {
-    paths: ['organization/user/user-groups/:code'],
-  },
-  userAssignUserGroups: {
-    paths: ['organization/user/assign-user-groups/:code'],
-  },
-=======
-  permissions: {
-    paths: ['organization/purchase-limits'],
-  },
-  permissionCreate: {
-    paths: ['organization/purchase-limits/create'],
-  },
-  permissionDetails: {
-    paths: ['organization/purchase-limit/:code'],
-  },
-  permissionEdit: {
-    paths: ['organization/purchase-limit/edit/:code'],
-  },
-
->>>>>>> ffb0b7ad
   orderApprovalDetails: {
     paths: ['my-account/approval/:approvalCode'],
     paramsMapping: { approvalCode: 'approvalCode' },
