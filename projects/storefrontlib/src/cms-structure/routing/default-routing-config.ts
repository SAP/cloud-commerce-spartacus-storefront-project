import { RoutesConfig, RoutingConfig } from '@spartacus/core';

export const defaultStorefrontRoutesConfig: RoutesConfig = {
  home: { paths: [''] },
  notFound: { paths: ['not-found'] },
  cart: { paths: ['cart'] },

  // semantic links for login related pages
  login: { paths: ['login'], protected: false },
  register: { paths: ['login/register'], protected: false },
  forgotPassword: { paths: ['login/forgot-password'], protected: false },
  resetPassword: { paths: ['login/pw/change'], protected: false },
  logout: { paths: ['logout'] },
  checkoutLogin: { paths: ['checkout-login'] },

  checkout: { paths: ['checkout'] },
  checkoutShippingAddress: { paths: ['checkout/shipping-address'] },
  checkoutDeliveryMode: { paths: ['checkout/delivery-mode'] },
  checkoutPaymentDetails: { paths: ['checkout/payment-details'] },
  checkoutReviewOrder: { paths: ['checkout/review-order'] },
  orderConfirmation: { paths: ['order-confirmation'] },

  // plp routes
  search: { paths: ['search/:query'] },
  category: {
    paths: ['category/:categoryCode'],
    paramsMapping: { categoryCode: 'code' },
  },
  brand: { paths: ['Brands/:brandName/c/:brandCode'] },

  // pdp routes
  product: {
    paths: ['product/:productCode/:name'],
    paramsMapping: { productCode: 'code' },
  },

  termsAndConditions: { paths: ['terms-and-conditions'] },
  orderDetails: {
    paths: ['my-account/order/:orderCode'],
    paramsMapping: { orderCode: 'code' },
  },
  orders: {
    paths: ['my-account/orders'],
  },
<<<<<<< HEAD
  organization: {
    paths: ['my-company/organization-management'],
  },
  budgets: {
    paths: ['my-company/organization-management/manage-budgets'],
  },
  budgetCreate: {
    paths: ['my-company/organization-management/manage-budgets/create'],
  },
  budgetDetails: {
    paths: ['my-company/organization-management/manage-budget/:budgetCode'],
    paramsMapping: { budgetCode: 'code' },
  },
  budgetEdit: {
    paths: [
      'my-company/organization-management/manage-budget/edit/:budgetCode',
    ],
    paramsMapping: { budgetCode: 'code' },
=======
  orderReturn: {
    paths: ['my-account/order/:orderCode/return'],
    paramsMapping: { orderCode: 'code' },
  },
  orderReturnConfirmation: {
    paths: ['my-account/order/:orderCode/return/confirmation'],
    paramsMapping: { orderCode: 'code' },
  },
  orderCancel: {
    paths: ['my-account/order/:orderCode/cancel'],
    paramsMapping: { orderCode: 'code' },
  },
  orderCancelConfirmation: {
    paths: ['my-account/order/:orderCode/cancel/confirmation'],
    paramsMapping: { orderCode: 'code' },
  },
  returnRequestDetails: {
    paths: ['my-account/return-request/:returnCode'],
    paramsMapping: { returnCode: 'rma' },
>>>>>>> 8e79f143
  },
};

export const defaultRoutingConfig: RoutingConfig = {
  routing: {
    routes: defaultStorefrontRoutesConfig,
  },
};<|MERGE_RESOLUTION|>--- conflicted
+++ resolved
@@ -42,26 +42,6 @@
   orders: {
     paths: ['my-account/orders'],
   },
-<<<<<<< HEAD
-  organization: {
-    paths: ['my-company/organization-management'],
-  },
-  budgets: {
-    paths: ['my-company/organization-management/manage-budgets'],
-  },
-  budgetCreate: {
-    paths: ['my-company/organization-management/manage-budgets/create'],
-  },
-  budgetDetails: {
-    paths: ['my-company/organization-management/manage-budget/:budgetCode'],
-    paramsMapping: { budgetCode: 'code' },
-  },
-  budgetEdit: {
-    paths: [
-      'my-company/organization-management/manage-budget/edit/:budgetCode',
-    ],
-    paramsMapping: { budgetCode: 'code' },
-=======
   orderReturn: {
     paths: ['my-account/order/:orderCode/return'],
     paramsMapping: { orderCode: 'code' },
@@ -81,7 +61,25 @@
   returnRequestDetails: {
     paths: ['my-account/return-request/:returnCode'],
     paramsMapping: { returnCode: 'rma' },
->>>>>>> 8e79f143
+  },
+  organization: {
+    paths: ['my-company/organization-management'],
+  },
+  budgets: {
+    paths: ['my-company/organization-management/manage-budgets'],
+  },
+  budgetCreate: {
+    paths: ['my-company/organization-management/manage-budgets/create'],
+  },
+  budgetDetails: {
+    paths: ['my-company/organization-management/manage-budget/:budgetCode'],
+    paramsMapping: { budgetCode: 'code' },
+  },
+  budgetEdit: {
+    paths: [
+      'my-company/organization-management/manage-budget/edit/:budgetCode',
+    ],
+    paramsMapping: { budgetCode: 'code' },
   },
 };
 
