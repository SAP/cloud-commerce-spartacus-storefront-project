import { RoutesConfig, RoutingConfig } from '@spartacus/core';

export const defaultStorefrontRoutesConfig: RoutesConfig = {
  home: { paths: [''] },
  notFound: { paths: ['not-found'] },
  cart: { paths: ['cart'] },

  // semantic links for login related pages
  login: { paths: ['login'], protected: false },
  register: { paths: ['login/register'], protected: false },
  forgotPassword: { paths: ['login/forgot-password'], protected: false },
  resetPassword: { paths: ['login/pw/change'], protected: false },
  logout: { paths: ['logout'] },
  checkoutLogin: { paths: ['checkout-login'] },

  checkout: { paths: ['checkout'] },
  checkoutShippingAddress: { paths: ['checkout/shipping-address'] },
  checkoutDeliveryMode: { paths: ['checkout/delivery-mode'] },
  checkoutPaymentDetails: { paths: ['checkout/payment-details'] },
  checkoutReviewOrder: { paths: ['checkout/review-order'] },
  orderConfirmation: { paths: ['order-confirmation'] },

  // plp routes
  search: { paths: ['search/:query'] },
  category: {
    paths: ['category/:categoryCode'],
    paramsMapping: { categoryCode: 'code' },
  },
  brand: { paths: ['Brands/:brandName/c/:brandCode'] },

  // pdp routes
  product: {
    paths: ['product/:productCode/:name'],
    paramsMapping: { productCode: 'code' },
  },

  termsAndConditions: { paths: ['terms-and-conditions'] },
  orderDetails: {
    paths: ['my-account/order/:orderCode'],
    paramsMapping: { orderCode: 'code' },
  },
  orders: {
    paths: ['my-account/orders'],
  },
<<<<<<< HEAD
  coupons: { paths: ['my-account/coupons'] },
  couponClaim: {
    paths: ['my-account/coupon/claim/:couponCode'],
    paramsMapping: { couponCode: 'code' },
=======
  orderReturn: {
    paths: ['my-account/order/:orderCode/return'],
    paramsMapping: { orderCode: 'code' },
  },
  orderReturnConfirmation: {
    paths: ['my-account/order/:orderCode/return/confirmation'],
    paramsMapping: { orderCode: 'code' },
  },
  orderCancel: {
    paths: ['my-account/order/:orderCode/cancel'],
    paramsMapping: { orderCode: 'code' },
  },
  orderCancelConfirmation: {
    paths: ['my-account/order/:orderCode/cancel/confirmation'],
    paramsMapping: { orderCode: 'code' },
  },
  returnRequestDetails: {
    paths: ['my-account/return-request/:returnCode'],
    paramsMapping: { returnCode: 'rma' },
>>>>>>> f4750a47
  },
};

export const defaultRoutingConfig: RoutingConfig = {
  routing: {
    routes: defaultStorefrontRoutesConfig,
  },
};<|MERGE_RESOLUTION|>--- conflicted
+++ resolved
@@ -42,12 +42,11 @@
   orders: {
     paths: ['my-account/orders'],
   },
-<<<<<<< HEAD
   coupons: { paths: ['my-account/coupons'] },
   couponClaim: {
     paths: ['my-account/coupon/claim/:couponCode'],
     paramsMapping: { couponCode: 'code' },
-=======
+  },
   orderReturn: {
     paths: ['my-account/order/:orderCode/return'],
     paramsMapping: { orderCode: 'code' },
@@ -67,7 +66,6 @@
   returnRequestDetails: {
     paths: ['my-account/return-request/:returnCode'],
     paramsMapping: { returnCode: 'rma' },
->>>>>>> f4750a47
   },
 };
 
