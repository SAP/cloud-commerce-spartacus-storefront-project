import { Injectable } from '@angular/core';
import { CanActivate, RouterStateSnapshot, UrlTree } from '@angular/router';
import {
  CmsActivatedRouteSnapshot,
  CmsService,
  PageContext,
  PageType,
  ProtectedRoutesGuard,
  RoutingService,
  SemanticPathService,
} from '@spartacus/core';
import { Observable, of } from 'rxjs';
import { filter, first, switchMap, tap, withLatestFrom } from 'rxjs/operators';
import { CmsPageGuardService } from './cms-page-guard.service';

@Injectable({
  providedIn: 'root',
})
export class CmsPageGuard implements CanActivate {
  static guardName = 'CmsPageGuard';

  constructor(
    protected routingService: RoutingService,
    protected cmsService: CmsService,
    protected semanticPathService: SemanticPathService,
    protected protectedRoutesGuard: ProtectedRoutesGuard,
    protected service: CmsPageGuardService
  ) {}

  canActivate(
    route: CmsActivatedRouteSnapshot,
    state: RouterStateSnapshot
  ): Observable<boolean | UrlTree> {
    return this.protectedRoutesGuard
<<<<<<< HEAD
      .canActivate(route)
      .pipe(
        switchMap(result =>
          result ? this.getCmsPage(route, state) : of(result)
        )
      );
=======
      ? this.protectedRoutesGuard
          .canActivate(route)
          .pipe(
            switchMap((result) =>
              result ? this.getCmsPage(route, state) : of(result)
            )
          )
      : this.getCmsPage(route, state);
>>>>>>> ea4c7276
  }

  protected getCmsPage(
    route: CmsActivatedRouteSnapshot,
    state: RouterStateSnapshot
  ): Observable<boolean | UrlTree> {
    return this.routingService.getNextPageContext().pipe(
      switchMap((pageContext) =>
        this.cmsService
          .getPage(pageContext, this.cmsGuards.shouldForceRefreshPage())
          .pipe(first(), withLatestFrom(of(pageContext)))
      ),
      switchMap(([pageData, pageContext]) =>
        pageData
          ? this.service.handlePage(pageContext, pageData, route, state)
          : this.handleNotFoundPage(pageContext, route, state)
      )
    );
  }

<<<<<<< HEAD
  protected handleNotFoundPage(
=======
  private resolveCmsPageLogic(
    pageContext: PageContext,
    pageData: Page,
    route: CmsActivatedRouteSnapshot,
    state: RouterStateSnapshot
  ): Observable<boolean | UrlTree> {
    return this.cmsService.getPageComponentTypes(pageContext).pipe(
      take(1),
      switchMap((componentTypes) =>
        this.cmsGuards
          .cmsPageCanActivate(componentTypes, route, state)
          .pipe(withLatestFrom(of(componentTypes)))
      ),
      tap(([canActivate, componentTypes]) => {
        if (canActivate === true) {
          this.cmsI18n.loadChunksForComponents(componentTypes);
        }
      }),
      map(([canActivate, componentTypes]) => {
        const pageLabel = pageData.label || pageContext.id; // for content pages the page label returned from backend can be different than ID initially assumed from route
        if (
          canActivate === true &&
          !route.data.cxCmsRouteContext &&
          !this.cmsRoutes.cmsRouteExist(pageLabel)
        ) {
          return this.cmsRoutes.handleCmsRoutesInGuard(
            pageContext,
            componentTypes,
            state.url,
            pageLabel
          );
        }
        return canActivate;
      })
    );
  }

  private handleNotFoundPage(
>>>>>>> ea4c7276
    pageContext: PageContext,
    route: CmsActivatedRouteSnapshot,
    state: RouterStateSnapshot
  ): Observable<boolean | UrlTree> {
    const notFoundCmsPageContext: PageContext = {
      type: PageType.CONTENT_PAGE,
      id: this.semanticPathService.get('notFound'),
    };
    return this.cmsService.getPage(notFoundCmsPageContext).pipe(
      switchMap((notFoundPage) => {
        if (notFoundPage) {
          return this.cmsService.getPageIndex(notFoundCmsPageContext).pipe(
            tap((notFoundIndex) => {
              this.cmsService.setPageFailIndex(pageContext, notFoundIndex);
            }),
            switchMap((notFoundIndex) =>
              this.cmsService.getPageIndex(pageContext).pipe(
                // we have to wait for page index update
                filter((index) => index === notFoundIndex)
              )
            ),
            switchMap(() =>
              this.service.handlePage(pageContext, notFoundPage, route, state)
            )
          );
        }
        return of(false);
      })
    );
  }
}<|MERGE_RESOLUTION|>--- conflicted
+++ resolved
@@ -32,14 +32,6 @@
     state: RouterStateSnapshot
   ): Observable<boolean | UrlTree> {
     return this.protectedRoutesGuard
-<<<<<<< HEAD
-      .canActivate(route)
-      .pipe(
-        switchMap(result =>
-          result ? this.getCmsPage(route, state) : of(result)
-        )
-      );
-=======
       ? this.protectedRoutesGuard
           .canActivate(route)
           .pipe(
@@ -48,7 +40,6 @@
             )
           )
       : this.getCmsPage(route, state);
->>>>>>> ea4c7276
   }
 
   protected getCmsPage(
@@ -69,9 +60,6 @@
     );
   }
 
-<<<<<<< HEAD
-  protected handleNotFoundPage(
-=======
   private resolveCmsPageLogic(
     pageContext: PageContext,
     pageData: Page,
@@ -110,7 +98,6 @@
   }
 
   private handleNotFoundPage(
->>>>>>> ea4c7276
     pageContext: PageContext,
     route: CmsActivatedRouteSnapshot,
     state: RouterStateSnapshot
