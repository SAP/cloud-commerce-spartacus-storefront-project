--- conflicted
+++ resolved
@@ -13,15 +13,59 @@
     flexType: 'CMSSiteContextComponent',
     context: 'CURRENCY',
   },
-  storeFinder: {
+  StoreFinder: {
     typeCode: 'CMSLinkComponent',
     flexType: 'CMSLinkComponent',
     linkName: 'Find a Store',
     url: '/store-finder',
   },
-  breadcrumbComponent: {
+  BreadcrumbComponent: {
     typeCode: 'BreadcrumbComponent',
     flexType: 'BreadcrumbComponent',
+  },
+  Logo: {
+    typeCode: 'SimpleBannerComponent',
+    flexType: 'SimpleBannerComponent',
+    uid: 'logo',
+    media: {
+      mime: 'svg/image/svg+xml',
+      url: 'https://www.sap.com/dam/application/shared/logos/sap-logo-svg.svg',
+    },
+    urlLink: '/',
+  },
+  SearchBox: {
+    typeCode: 'SearchBoxComponent',
+    flexType: 'SearchBoxComponent',
+    uid: 'SearchBoxComponent',
+  },
+  MiniCart: {
+    typeCode: 'MiniCartComponent',
+    flexType: 'MiniCartComponent',
+    uid: 'MiniCartComponent',
+  },
+  LoginComponent: {
+    typeCode: 'LoginComponent',
+    flexType: 'LoginComponent',
+    uid: 'LoginComponent',
+  },
+  CategoryNavigationComponent: {
+    uid: 'CategoryNavigationComponent',
+    typeCode: 'CategoryNavigationComponent',
+    flexType: 'CategoryNavigationComponent',
+    navigationNode: {
+      uid: 'ElectronicsCategoryNavNode',
+      children: [
+        {
+          uid: 'DigitalCamerasNavNode',
+          entries: [
+            {
+              itemId: 'DigitalCamerasCategoryLink',
+              itemType: 'CMSLinkComponent',
+            },
+          ],
+        },
+      ],
+    },
   },
 };
 
@@ -30,86 +74,24 @@
     componentIds: ['LanguageComponent', 'CurrencyComponent'],
   },
   SiteLinks: {
-<<<<<<< HEAD
-    components: [
-      {
-        typeCode: 'CMSLinkComponent',
-        flexType: 'CMSLinkComponent',
-        linkName: 'Find a Store',
-        url: '/store-finder',
-        uid: 'storefinder'
-      }
-    ]
+    componentIds: ['StoreFinder'],
   },
   SiteLogo: {
-    components: [
-      {
-        typeCode: 'SimpleBannerComponent',
-        flexType: 'SimpleBannerComponent',
-        uid: 'logo',
-        media: {
-          mime: 'svg/image/svg+xml',
-          url:
-            'https://www.sap.com/dam/application/shared/logos/sap-logo-svg.svg'
-        },
-        urlLink: '/'
-      }
-    ]
+    componentIds: ['Logo'],
   },
   SearchBox: {
-    components: [
-      {
-        typeCode: 'SearchBoxComponent',
-        flexType: 'SearchBoxComponent',
-        uid: 'SearchBoxComponent'
-      }
-    ]
+    componentIds: ['SearchBox'],
   },
   MiniCart: {
-    components: [
-      {
-        typeCode: 'MiniCartComponent',
-        flexType: 'MiniCartComponent',
-        uid: 'MiniCartComponent'
-      }
-    ]
+    componentIds: ['MiniCartComponent'],
   },
   SiteLogin: {
-    components: [
-      {
-        typeCode: 'LoginComponent',
-        flexType: 'LoginComponent',
-        uid: 'LoginComponent'
-      }
-    ]
+    componentIds: ['LoginComponent'],
   },
   NavigationBar: {
-    components: [
-      {
-        uid: 'CategoryNavigationComponent',
-        typeCode: 'CategoryNavigationComponent',
-        flexType: 'CategoryNavigationComponent',
-        navigationNode: {
-          uid: 'ElectronicsCategoryNavNode',
-          children: [
-            {
-              uid: 'DigitalCamerasNavNode',
-              entries: [
-                {
-                  itemId: 'DigitalCamerasCategoryLink',
-                  itemType: 'CMSLinkComponent'
-                }
-              ]
-            }
-          ]
-        }
-      }
-    ]
-=======
-    componentIds: ['storeFinder'],
->>>>>>> 49d4111a
+    componentIds: ['CategoryNavigationComponent'],
   },
   BottomHeaderSlot: {
-    componentIds: ['breadcrumbComponent'],
+    componentIds: ['BreadcrumbComponent'],
   },
 };