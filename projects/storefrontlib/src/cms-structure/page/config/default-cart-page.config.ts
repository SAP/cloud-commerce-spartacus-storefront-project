--- conflicted
+++ resolved
@@ -13,8 +13,8 @@
           <li>
           Browse our products by selecting a category above
           </li>
-      </ul>`
-  }
+      </ul>`,
+  },
 };
 
 export const defaultCartPageConfig: CmsPageConfig = {
@@ -25,27 +25,7 @@
   title: 'Cart',
   slots: {
     EmptyCartMiddleContent: {
-<<<<<<< HEAD
-      componentIds: ['emptyCartText']
-    }
-  }
-=======
-      components: [
-        {
-          flexType: 'CMSParagraphComponent',
-          typeCode: 'CMSParagraphComponent',
-          content: `
-                    <h2>Your shopping cart is empty</h2>
-                    <p>Suggestions</p>
-                    <ul>
-                        <li>
-                        Browse our products by selecting a category above
-                        </li>
-                    </ul>`,
-          uid: 'xyz',
-        },
-      ],
+      componentIds: ['emptyCartText'],
     },
   },
->>>>>>> f5ecc777
 };