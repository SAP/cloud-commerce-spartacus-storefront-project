import {
  Component,
  Inject,
  NgModule,
  PLATFORM_ID,
  Renderer2,
  Type,
} from '@angular/core';
import {
  ComponentFixture,
  TestBed,
  TestModuleMetadata,
  waitForAsync,
} from '@angular/core/testing';
import { By } from '@angular/platform-browser';
import {
  CmsComponent,
  CmsConfig,
  CmsService,
  ConfigInitializerService,
  ContentSlotComponentData,
  DynamicAttributeService,
  EventService,
} from '@spartacus/core';
import {
  ComponentCreateEvent,
  ComponentDestroyEvent,
  ComponentEvent,
  ComponentHandler,
  PageComponentModule,
} from '@spartacus/storefront';
import { CmsComponentData } from '../model/cms-component-data';
import { ComponentWrapperDirective } from './component-wrapper.directive';
import { WebComponentHandler } from './handlers/web-component.handler';
import { CxApiService } from './services/cx-api.service';
import { of } from 'rxjs';

const testText = 'test text';

@Component({
  selector: 'cx-test',
  template: ` <div id="debugEl1">${testText}</div> `,
})
class TestComponent {
  constructor(
    public cmsData: CmsComponentData<CmsComponent>,
    @Inject('testService') public testService
  ) {}
}

@NgModule({
  declarations: [TestComponent],
  entryComponents: [TestComponent],
  exports: [TestComponent],
})
class TestModule {}

const MockCmsModuleConfig: CmsConfig = {
  cmsComponents: {
    CMSTestComponent: {
      component: TestComponent,
      providers: [
        {
          provide: 'testService',
          useValue: 'testValue',
        },
      ],
    },
  },
};

class MockCmsService {
  getComponentData(): any {}
}

class MockDynamicAttributeService {
  addAttributesToComponent(): void {}
}

@Component({
  template:
    '<ng-container [cxComponentWrapper]="component">' + '</ng-container>',
})
class TestWrapperComponent {
  component: ContentSlotComponentData = {
    typeCode: 'cms_typeCode',
    flexType: 'CMSTestComponent',
    uid: 'test_uid',
    properties: {
      smartedit: {
        test: 'test',
      },
    },
  };
}

class MockConfigInitializerService
  implements Partial<ConfigInitializerService> {
  getStable = () => of(MockCmsModuleConfig);
}

describe('ComponentWrapperDirective', () => {
  let fixture: ComponentFixture<TestWrapperComponent>;
  let dynamicAttributeService: DynamicAttributeService;
  let renderer: Renderer2;
  let eventService: EventService;
  let testBedConfig: TestModuleMetadata;

  beforeEach(() => {
    testBedConfig = {
      imports: [PageComponentModule, TestModule],
      declarations: [TestWrapperComponent, ComponentWrapperDirective],
      providers: [
        Renderer2,
        { provide: CmsConfig, useValue: MockCmsModuleConfig },
        { provide: CmsService, useClass: MockCmsService },
        {
          provide: DynamicAttributeService,
          useClass: MockDynamicAttributeService,
        },
        {
          provide: ComponentHandler,
          useExisting: WebComponentHandler,
          multi: true,
        },
        { provide: CxApiService, useValue: { cms: {}, auth: {}, routing: {} } },
<<<<<<< HEAD
        EventService,
=======
        {
          provide: ConfigInitializerService,
          useClass: MockConfigInitializerService,
        },
>>>>>>> 84a983fe
      ],
    };
  });

  describe('in SSR', () => {
    let cmsConfig: CmsConfig;

    beforeEach(
      waitForAsync(() => {
        testBedConfig.providers.push({
          provide: PLATFORM_ID,
          useValue: 'server',
        });
        TestBed.configureTestingModule(testBedConfig).compileComponents();
      })
    );

    describe('with angular component', () => {
      beforeEach(() => {
        fixture = TestBed.createComponent(
          TestWrapperComponent as Type<TestWrapperComponent>
        );
        cmsConfig = TestBed.inject(CmsConfig);
      });

      it('should instantiate the found component if it was enabled for SSR', () => {
        cmsConfig.cmsComponents.CMSTestComponent.disableSSR = false;
        fixture.detectChanges();
        const compiled = fixture.debugElement.nativeElement;
        expect(compiled.querySelector('#debugEl1').textContent).toContain(
          testText
        );
      });

      it('should NOT instantiate the found component if it was disabled for SSR', () => {
        cmsConfig.cmsComponents.CMSTestComponent.disableSSR = true;
        fixture.detectChanges();
        const compiled = fixture.debugElement.nativeElement;
        expect(compiled.querySelector('#debugEl1')).toBe(null);
      });
    });
  });

  describe('in non-SSR', () => {
    beforeEach(
      waitForAsync(() => {
        TestBed.configureTestingModule(testBedConfig).compileComponents();
      })
    );

    describe('with angular component', () => {
      beforeEach(() => {
        fixture = TestBed.createComponent(TestWrapperComponent);
        dynamicAttributeService = TestBed.inject(DynamicAttributeService);
        eventService = TestBed.inject(EventService);
        renderer = fixture.componentRef.injector.get<Renderer2>(
          Renderer2 as any
        );
      });

      it('should instantiate the found component correctly', () => {
        fixture.detectChanges();
        const compiled = fixture.debugElement.nativeElement;
        expect(compiled.querySelector('#debugEl1').textContent).toContain(
          testText
        );
      });

      describe('events', () => {
        it('should dispatch ComponentCreateEvent on creation', () => {
          spyOn(eventService, 'dispatch').and.callThrough();
          fixture.detectChanges();

          const el = fixture.debugElement;
          const compEl = el.query(By.css('cx-test')).nativeElement;

          expect(eventService.dispatch).toHaveBeenCalledWith(
            {
              typeCode: 'cms_typeCode',
              id: 'test_uid',
              host: compEl,
            } as ComponentEvent,
            ComponentCreateEvent
          );
        });

        it('should dispatch ComponentDestroyEvent on creation', () => {
          spyOn(eventService, 'dispatch').and.callThrough();
          fixture.detectChanges();
          fixture.destroy();
          expect(eventService.dispatch).toHaveBeenCalledWith(
            {
              typeCode: 'cms_typeCode',
              id: 'test_uid',
            } as ComponentEvent,
            ComponentDestroyEvent
          );
        });
      });

      it('should add SmartEdit contract if app launch in SmartEdit', () => {
        spyOn(
          dynamicAttributeService,
          'addAttributesToComponent'
        ).and.callThrough();

        fixture.detectChanges();
        const el = fixture.debugElement;
        const compEl = el.query(By.css('cx-test')).nativeElement;
        expect(
          dynamicAttributeService.addAttributesToComponent
        ).toHaveBeenCalledWith(compEl, renderer, {
          typeCode: 'cms_typeCode',
          flexType: 'CMSTestComponent',
          uid: 'test_uid',
          properties: {
            smartedit: {
              test: 'test',
            },
          },
        });
      });

      it('should inject cms component data', () => {
        fixture.detectChanges();
        const testCromponemtInstance = <TestComponent>(
          fixture.debugElement.children[0].componentInstance
        );
        expect(testCromponemtInstance.cmsData.uid).toContain('test_uid');
      });

      it('should provide configurable cms component providers', () => {
        fixture.detectChanges();
        const testCromponemtInstance = <TestComponent>(
          fixture.debugElement.children[0].componentInstance
        );
        expect(testCromponemtInstance.testService).toEqual('testValue');
      });
    });

    describe('with web component', () => {
      let scriptEl;

      beforeEach(() => {
        const cmsMapping = TestBed.inject(CmsConfig);
        cmsMapping.cmsComponents.CMSTestComponent.component =
          'path/to/file.js#cms-component';
        fixture = TestBed.createComponent(TestWrapperComponent);
        fixture.detectChanges();
        scriptEl = fixture.debugElement.nativeNode.nextSibling;
      });

      it('should load web component script', () => {
        expect(scriptEl.src).toContain('path/to/file.js');
      });

      it('should instantiate web component', (done) => {
        scriptEl.onload(); // invoke load callbacks

        // run in next runloop (to process async tasks)
        setTimeout(() => {
          const cmsComponentElement = fixture.debugElement.nativeElement.querySelector(
            'cms-component'
          );
          expect(cmsComponentElement).toBeTruthy();
          const componentData = cmsComponentElement.cxApi.cmsComponentData;
          expect(componentData.uid).toEqual('test_uid');
          done();
        });
      });

      it('should pass cxApi to web component', (done) => {
        scriptEl.onload(); // invoke load callbacks

        // run in next runloop (to process async tasks)
        setTimeout(() => {
          const cmsComponentElement = fixture.debugElement.nativeElement.querySelector(
            'cms-component'
          );
          const cxApi = cmsComponentElement.cxApi as CxApiService;
          expect(cxApi.cms).toBeTruthy();
          expect(cxApi.auth).toBeTruthy();
          expect(cxApi.routing).toBeTruthy();
          expect(cxApi.cmsComponentData).toBeTruthy();
          done();
        });
      });
    });
  });
});<|MERGE_RESOLUTION|>--- conflicted
+++ resolved
@@ -29,11 +29,11 @@
   ComponentHandler,
   PageComponentModule,
 } from '@spartacus/storefront';
+import { of } from 'rxjs';
 import { CmsComponentData } from '../model/cms-component-data';
 import { ComponentWrapperDirective } from './component-wrapper.directive';
 import { WebComponentHandler } from './handlers/web-component.handler';
 import { CxApiService } from './services/cx-api.service';
-import { of } from 'rxjs';
 
 const testText = 'test text';
 
@@ -124,14 +124,11 @@
           multi: true,
         },
         { provide: CxApiService, useValue: { cms: {}, auth: {}, routing: {} } },
-<<<<<<< HEAD
         EventService,
-=======
         {
           provide: ConfigInitializerService,
           useClass: MockConfigInitializerService,
         },
->>>>>>> 84a983fe
       ],
     };
   });
