import {
  Component,
  OnInit,
  Input,
  ChangeDetectionStrategy,
  Renderer2,
  ElementRef
} from '@angular/core';

import {
  CmsService,
  ContentSlotData,
  ContentSlotComponentData
} from '@spartacus/core';
import { Observable } from 'rxjs';
import { tap, map } from 'rxjs/operators';
import { CmsMappingService } from '../../../lib/cms/services/cms-mapping.service';

@Component({
  selector: 'cx-page-slot',
  templateUrl: './page-slot.component.html',
  changeDetection: ChangeDetectionStrategy.OnPush
})
export class PageSlotComponent implements OnInit {
  @Input() position: string;

  constructor(
    protected cmsService: CmsService,
    protected renderer: Renderer2,
    protected hostElement: ElementRef,
    protected cmsMapping: CmsMappingService
  ) {}

  ngOnInit() {
    // add the position name as a css class so that
    // layout can be applied to it, using the position based class.
    this.renderer.addClass(this.hostElement.nativeElement, this.position);
  }

  /**
   * returns an observable with `ContentSlotData` for the current position
   */
  get slot$(): Observable<ContentSlotData> {
    return this.cmsService
      .getContentSlot(this.position)
      .pipe(tap(slot => this.addSmartEditSlotClass(slot)));
  }

  /**
   * returns an observable with components (`ContentSlotComponentData[]`)
   * for the current slot
   */
  get components$(): Observable<ContentSlotComponentData[]> {
    return this.slot$.pipe(
      map(slot => (slot && slot.components ? slot.components : [])),
      tap(components => this.addComponentClass(components))
    );
  }

  // add a class to indicate whether the class is empty or not
  private addComponentClass(components) {
    if (components && components.length > 0) {
      this.renderer.addClass(this.hostElement.nativeElement, 'has-components');
    }
  }

  private addSmartEditSlotClass(slot) {
    if (this.cmsService.isLaunchInSmartEdit()) {
      this.addSmartEditContract(slot);
    }
  }

  private addSmartEditContract(slot: ContentSlotData): void {
    this.renderer.addClass(
      this.hostElement.nativeElement,
      'smartEditComponent'
    );
    this.renderer.setAttribute(
      this.hostElement.nativeElement,
      'data-smartedit-component-type',
      'ContentSlot'
    );
    this.renderer.setAttribute(
      this.hostElement.nativeElement,
      'data-smartedit-component-id',
      slot.uid
    );
    this.renderer.setAttribute(
      this.hostElement.nativeElement,
      'data-smartedit-catalog-version-uuid',
      slot.catalogUuid
    );
    this.renderer.setAttribute(
      this.hostElement.nativeElement,
      'data-smartedit-component-uuid',
      slot.uuid
    );
  }
<<<<<<< HEAD

  getComponentMappedType(component: ContentSlotComponentData): string {
    return this.cmsMapping.getMappedType(component);
  }
=======
>>>>>>> f46c1323
}<|MERGE_RESOLUTION|>--- conflicted
+++ resolved
@@ -96,11 +96,4 @@
       slot.uuid
     );
   }
-<<<<<<< HEAD
-
-  getComponentMappedType(component: ContentSlotComponentData): string {
-    return this.cmsMapping.getMappedType(component);
-  }
-=======
->>>>>>> f46c1323
 }