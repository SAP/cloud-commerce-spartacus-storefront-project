import {
  ChangeDetectionStrategy,
  Component,
  ElementRef,
  Input,
  OnInit,
  Renderer2,
} from '@angular/core';
import {
  CmsService,
<<<<<<< HEAD
=======
  DynamicAttributeService,
  ContentSlotData,
>>>>>>> 657baa7f
  ContentSlotComponentData,
  ContentSlotData,
} from '@spartacus/core';
import { Observable } from 'rxjs';
import { map, tap } from 'rxjs/operators';
import { CmsMappingService } from '../../../lib/cms/services/cms-mapping.service';

@Component({
  selector: 'cx-page-slot',
  templateUrl: './page-slot.component.html',
  changeDetection: ChangeDetectionStrategy.OnPush,
})
export class PageSlotComponent implements OnInit {
  @Input() position: string;

  constructor(
    protected cmsService: CmsService,
    protected dynamicAttributeService: DynamicAttributeService,
    protected renderer: Renderer2,
    protected hostElement: ElementRef,
    protected cmsMapping: CmsMappingService
  ) {}

  ngOnInit(): void {
    // add the position name as a css class so that
    // layout can be applied to it, using the position based class.
    this.renderer.addClass(this.hostElement.nativeElement, this.position);
  }

  /**
   * returns an observable with `ContentSlotData` for the current position
   */
  get slot$(): Observable<ContentSlotData> {
    return this.cmsService
      .getContentSlot(this.position)
      .pipe(tap(slot => this.addSmartEditSlotClass(slot)));
  }

  /**
   * returns an observable with components (`ContentSlotComponentData[]`)
   * for the current slot
   */
  get components$(): Observable<ContentSlotComponentData[]> {
    return this.slot$.pipe(
      map(slot => (slot && slot.components ? slot.components : [])),
      tap(components => this.addComponentClass(components))
    );
  }

  // add a class to indicate whether the class is empty or not
  private addComponentClass(components): void {
    if (components && components.length > 0) {
      this.renderer.addClass(this.hostElement.nativeElement, 'has-components');
    }
  }

  private addSmartEditSlotClass(slot): void {
    if (this.cmsService.isLaunchInSmartEdit()) {
      this.addSmartEditContract(slot);
    }
  }

  private addSmartEditContract(slot: ContentSlotData): void {
    this.dynamicAttributeService.addDynamicAttributes(
      slot.properties,
      this.hostElement.nativeElement,
      this.renderer
    );
  }
}<|MERGE_RESOLUTION|>--- conflicted
+++ resolved
@@ -8,13 +8,9 @@
 } from '@angular/core';
 import {
   CmsService,
-<<<<<<< HEAD
-=======
-  DynamicAttributeService,
-  ContentSlotData,
->>>>>>> 657baa7f
   ContentSlotComponentData,
   ContentSlotData,
+  DynamicAttributeService,
 } from '@spartacus/core';
 import { Observable } from 'rxjs';
 import { map, tap } from 'rxjs/operators';
