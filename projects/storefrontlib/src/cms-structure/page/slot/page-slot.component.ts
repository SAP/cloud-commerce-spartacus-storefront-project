import {
  ChangeDetectionStrategy,
  ChangeDetectorRef,
  Component,
  ElementRef,
  HostBinding,
  Input,
  OnDestroy,
  OnInit,
  Renderer2,
} from '@angular/core';
import {
  CmsConfig,
  CmsService,
  ContentSlotComponentData,
  ContentSlotData,
  DynamicAttributeService,
} from '@spartacus/core';
import { BehaviorSubject, Observable, Subscription } from 'rxjs';
import { distinctUntilChanged, map, switchMap, tap } from 'rxjs/operators';
import { IntersectionOptions } from '../../../layout/loading/intersection.model';

/**
 * The `PageSlotComponent` is used to render the CMS page slot and it's components.
 *
 * The Page slot host element will be supplemented with css classes so that the layout
 * can be fully controlled by customers:
 * - The page slot _position_ is added as a css class by default.
 * - The `cx-pending` is added for as long as the slot hasn't start loading.
 * - The `page-fold` style class is added for the page slot which is configured as the page fold.
 */
@Component({
  selector: 'cx-page-slot,[cx-page-slot]',
  templateUrl: './page-slot.component.html',
  changeDetection: ChangeDetectionStrategy.OnPush,
})
export class PageSlotComponent implements OnInit, OnDestroy {
  /**
   * The position represents the unique key for a page slot on a single page, but can
   * be reused cross pages.
   *
   * The position is used to find the CMS components for the page slot. It is also
   * added as an additional CSS class so that layoutt can be applied.
   */
  @Input() set position(value: string) {
    this.position$.next(value);
  }
  get position(): string {
    return this.position$.value;
  }

  /**
   * Maintains css classes introduced by the host and adds additional classes.
   */
  @Input() @HostBinding() class: string;

  /**
   * Indicates that the page slot is the last page slot above the fold.
   */
  @HostBinding('class.page-fold') @Input() isPageFold = false;

  /**
   * Indicates that the components of the page slot haven't been loaded as long
   * as the isPending state is true.
   */
  @HostBinding('class.cx-pending') isPending = true;

  /**
   * Indicates that the page slot doesn't contain any components. This is no
   * longer used in spartacus, but kept for backwards compatibility.
   */
  @HostBinding('class.has-components') @Input() hasComponents = false;

  protected position$: BehaviorSubject<string> = new BehaviorSubject(undefined);

  components: ContentSlotComponentData[];

  protected slot$: Observable<ContentSlotData> = this.position$.pipe(
    switchMap((position) => this.cmsService.getContentSlot(position)),
    distinctUntilChanged(this.isDistinct)
  );

  /** Observes the components for the given page slot. */
  components$: Observable<ContentSlotComponentData[]> = this.slot$.pipe(
    map((slot) => slot?.components ?? [])
  );

  protected subscription: Subscription = new Subscription();

  /** Keeps track of the pending components that must be loaded for the page slot */
  private pendingComponentCount = 0;

  /** Tracks the last used position, in case the page slot is used dynamically */
  private lastPosition: string;
  constructor(
    protected cmsService: CmsService,
    protected dynamicAttributeService: DynamicAttributeService,
    protected renderer: Renderer2,
    protected elementRef: ElementRef,
    protected config: CmsConfig,
    protected cd: ChangeDetectorRef
  ) {}

  ngOnInit() {
    this.subscription.add(
      this.slot$.pipe(tap((slot) => this.decorate(slot))).subscribe((value) => {
        this.components = value?.components || [];
        this.cd.markForCheck();
      })
    );
  }

  protected decorate(slot: ContentSlotData): void {
    let cls = this.class || '';

    if (this.lastPosition && cls.indexOf(this.lastPosition) > -1) {
      cls = cls.replace(this.lastPosition, '');
    }
    if (this.position$.value) {
      cls += ` ${this.position$.value}`;
      this.lastPosition = this.position$.value;
    }

    // host bindings
    this.pending = slot?.components?.length || 0;
    this.hasComponents = slot?.components?.length > 0;
    if (cls && cls !== this.class) {
      this.class = cls;
    }

    this.addSmartEditSlotClass(slot);
  }

  /**
<<<<<<< HEAD
   * Is triggered when a component is added to the view.
   * We use this information to drop the `is-pending` class from the page slot
   * when all nested components have been added.
=======
   * Sets the pending count for the page slot components. Once all pending components are
   * loaded, the `isPending` flag is updated, so that the associated class can be updated
   */
  protected set pending(count: number) {
    this.pendingComponentCount = count;
    this.isPending = this.pendingComponentCount > 0;
  }

  protected get pending(): number {
    return this.pendingComponentCount;
  }

  /*
   * Is triggered when a component is added to the view. This is used to
   * update the pending count
>>>>>>> 27dfc182
   */
  isLoaded(loadState: boolean) {
    if (loadState) {
      this.pending--;
      this.cd.markForCheck();
    }
  }

  /**
   * The `DeferLoadingStrategy` indicates whether the component should be
   * rendered instantly or whether it should be deferred.
   */
  getComponentDeferOptions(componentType: string): IntersectionOptions {
    const deferLoading = (this.config.cmsComponents[componentType] || {})
      .deferLoading;
    return { deferLoading };
  }

  protected isDistinct(old: ContentSlotData, current: ContentSlotData) {
    return (
      current.components &&
      old.components?.length === current.components.length &&
      !old.components.find(
        (el, index) => el.uid !== current.components[index].uid
      )
    );
  }

  private addSmartEditSlotClass(slot): void {
<<<<<<< HEAD
    if (slot) {
      this.addSmartEditContract(slot);
=======
    if (slot && this.cmsService.isLaunchInSmartEdit()) {
      this.dynamicAttributeService.addDynamicAttributes(
        slot.properties,
        this.elementRef.nativeElement,
        this.renderer
      );
>>>>>>> 27dfc182
    }
  }

  ngOnDestroy() {
    this.subscription?.unsubscribe();
  }
}<|MERGE_RESOLUTION|>--- conflicted
+++ resolved
@@ -132,11 +132,6 @@
   }
 
   /**
-<<<<<<< HEAD
-   * Is triggered when a component is added to the view.
-   * We use this information to drop the `is-pending` class from the page slot
-   * when all nested components have been added.
-=======
    * Sets the pending count for the page slot components. Once all pending components are
    * loaded, the `isPending` flag is updated, so that the associated class can be updated
    */
@@ -152,7 +147,6 @@
   /*
    * Is triggered when a component is added to the view. This is used to
    * update the pending count
->>>>>>> 27dfc182
    */
   isLoaded(loadState: boolean) {
     if (loadState) {
@@ -182,17 +176,12 @@
   }
 
   private addSmartEditSlotClass(slot): void {
-<<<<<<< HEAD
     if (slot) {
-      this.addSmartEditContract(slot);
-=======
-    if (slot && this.cmsService.isLaunchInSmartEdit()) {
       this.dynamicAttributeService.addDynamicAttributes(
         slot.properties,
         this.elementRef.nativeElement,
         this.renderer
       );
->>>>>>> 27dfc182
     }
   }
 
