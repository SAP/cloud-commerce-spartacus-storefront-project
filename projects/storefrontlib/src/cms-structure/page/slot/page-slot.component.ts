import {
  ChangeDetectionStrategy,
  Component,
  ElementRef,
  HostBinding,
  Input,
  OnInit,
  Renderer2,
  ViewEncapsulation,
} from '@angular/core';
import {
  CmsConfig,
  CmsService,
  ContentSlotComponentData,
  DynamicAttributeService,
} from '@spartacus/core';
import { Observable } from 'rxjs';
import { delay, distinctUntilChanged, map, tap } from 'rxjs/operators';
import { IntersectionOptions } from '../../../layout/loading/intersection.model';

/**
 * The `PageSlotComponent` is used to render the CMS page slot and it's components.
 *
 * The Page slot host element will be supplemented with css classes so that the layout
 * can be fully controlled by customers:
 * - The page slot _position_ is added as a css class by default.
 * - The `cx-pending` is added for as long as the slot hasn't start loading.
 * - The `page-fold` style class is added for the page slot which is configured as the page fold.
 */
@Component({
  selector: 'cx-page-slot,[cx-page-slot]',
  templateUrl: './page-slot.component.html',
  changeDetection: ChangeDetectionStrategy.OnPush,
  encapsulation: ViewEncapsulation.None,
})
export class PageSlotComponent implements OnInit {
  /**
   * The position represents the unique key for a page slot on a single page, but can
   * be reused cross pages.
   *
   * The position is used to find the CMS components for the page slot. It is also
   * added as an additional CSS class so that layoutt can be applied.
   */
  @Input() position: string;

  /** Contains css classes introduced by the host. Additional classes are added by the component logic. */
  @Input() @HostBinding() class: string;

  /** Indicates that the page slot is the last page slot above the fold */
  @HostBinding('class.page-fold') @Input() isPageFold = false;

  /** Indicates that the page slot is indicated as the last page slot above the fold */
  @HostBinding('class.cx-pending') @Input() isPending = true;

  /** Observes the components for the given page slot. */
  components$: Observable<ContentSlotComponentData[]>;

<<<<<<< HEAD
  /** Keeps track of the pending components that must be loaded for the page slot */
  private _pendingComponentCount = 0;
=======
  /**
   * observable with `ContentSlotData` for the current position
   *
   * @deprecated we'll stop supporting this property in 2.0 as
   * it is not used separately.
   */
  readonly slot$: Observable<ContentSlotData> = this.position$.pipe(
    switchMap((position) => this.cmsService.getContentSlot(position)),
    tap((slot) => this.addSmartEditSlotClass(slot))
  );

  readonly components$: Observable<
    ContentSlotComponentData[]
  > = this.slot$.pipe(
    map((slot) => (slot && slot.components ? slot.components : [])),
    distinctUntilChanged(
      (a, b) =>
        a.length === b.length && !a.find((el, index) => el.uid !== b[index].uid)
    )
  );

  private subscription = new Subscription();
>>>>>>> 167801ca

  constructor(
    protected cmsService: CmsService,
    protected dynamicAttributeService: DynamicAttributeService,
    protected renderer: Renderer2,
    protected elementRef: ElementRef,
    protected config: CmsConfig
  ) {}

  ngOnInit() {
<<<<<<< HEAD
    if (this.position) {
      this.toggleStyleClass(this.position, true);
      this.components$ = this.cmsService.getContentSlot(this.position).pipe(
        tap(slot => this.addSmartEditSlotClass(slot)),
        map(slot => slot?.components ?? []),
        distinctUntilChanged(this.compareComponents),
        delay(0),
        tap(components => {
          this.toggleStyleClass('has-components', components.length > 0);
          this.pending = components.length || 0;
        })
      );
    } else {
      this.isPending = false;
    }
  }

  /**
   * Sets the pending count for the page slot components. Once all pending components are
   * loaded, the `isPending` flag is updated, so that the associated class can be updated
   */
  protected set pending(count: number) {
    this._pendingComponentCount = count;
    this.isPending = this._pendingComponentCount > 0;
=======
    this.subscription.add(
      this.components$.subscribe((components) => {
        this.hasComponents = components && components.length > 0;
        this.pendingComponentCount = components ? components.length : 0;
        this.isPending = this.pendingComponentCount > 0;
      })
    );
>>>>>>> 167801ca
  }

  protected get pending(): number {
    return this._pendingComponentCount;
  }

  /**
   * Toggles the css classes for the host element.
   *
   * @param cls the classname that should be added.
   * @param forceAdd indicates that the class should be added or not regardless of the current classlist.
   */
  protected toggleStyleClass(cls: string, forceAdd?: boolean): void {
    let classes = this.class || '';

    if (!classes.includes(cls) && forceAdd !== false) {
      classes += ` ${cls} `;
    } else if (!forceAdd) {
      classes = classes.replace(cls, '');
    }
    this.class = classes.replace(/\s\s/g, ' ').trim();
  }

  /*
   * Is triggered when a component is added to the view. This is used to
   * update the pending count
   */
  isLoaded(loadState: boolean) {
    if (loadState) {
      this.pending--;
    }
  }

  /**
   * The `DeferLoadingStrategy` indicates whether the component should be
   * rendered instantly or whether it should be deferred.
   */
  getComponentDeferOptions(componentType: string): IntersectionOptions {
    const deferLoading = (this.config.cmsComponents[componentType] || {})
      .deferLoading;
    return { deferLoading };
  }

  private addSmartEditSlotClass(slot): void {
    if (slot && this.cmsService.isLaunchInSmartEdit()) {
      this.dynamicAttributeService.addDynamicAttributes(
        slot.properties,
        this.elementRef.nativeElement,
        this.renderer
      );
    }
  }

  private compareComponents(
    old: ContentSlotComponentData[],
    components: ContentSlotComponentData[]
  ) {
    return (
      old.length === components.length &&
      !old.find((el, index) => el.uid !== components[index].uid)
    );
  }
}<|MERGE_RESOLUTION|>--- conflicted
+++ resolved
@@ -6,13 +6,13 @@
   Input,
   OnInit,
   Renderer2,
-  ViewEncapsulation,
+  ViewEncapsulation
 } from '@angular/core';
 import {
   CmsConfig,
   CmsService,
   ContentSlotComponentData,
-  DynamicAttributeService,
+  DynamicAttributeService
 } from '@spartacus/core';
 import { Observable } from 'rxjs';
 import { delay, distinctUntilChanged, map, tap } from 'rxjs/operators';
@@ -31,7 +31,7 @@
   selector: 'cx-page-slot,[cx-page-slot]',
   templateUrl: './page-slot.component.html',
   changeDetection: ChangeDetectionStrategy.OnPush,
-  encapsulation: ViewEncapsulation.None,
+  encapsulation: ViewEncapsulation.None
 })
 export class PageSlotComponent implements OnInit {
   /**
@@ -55,33 +55,8 @@
   /** Observes the components for the given page slot. */
   components$: Observable<ContentSlotComponentData[]>;
 
-<<<<<<< HEAD
   /** Keeps track of the pending components that must be loaded for the page slot */
   private _pendingComponentCount = 0;
-=======
-  /**
-   * observable with `ContentSlotData` for the current position
-   *
-   * @deprecated we'll stop supporting this property in 2.0 as
-   * it is not used separately.
-   */
-  readonly slot$: Observable<ContentSlotData> = this.position$.pipe(
-    switchMap((position) => this.cmsService.getContentSlot(position)),
-    tap((slot) => this.addSmartEditSlotClass(slot))
-  );
-
-  readonly components$: Observable<
-    ContentSlotComponentData[]
-  > = this.slot$.pipe(
-    map((slot) => (slot && slot.components ? slot.components : [])),
-    distinctUntilChanged(
-      (a, b) =>
-        a.length === b.length && !a.find((el, index) => el.uid !== b[index].uid)
-    )
-  );
-
-  private subscription = new Subscription();
->>>>>>> 167801ca
 
   constructor(
     protected cmsService: CmsService,
@@ -92,7 +67,6 @@
   ) {}
 
   ngOnInit() {
-<<<<<<< HEAD
     if (this.position) {
       this.toggleStyleClass(this.position, true);
       this.components$ = this.cmsService.getContentSlot(this.position).pipe(
@@ -117,15 +91,6 @@
   protected set pending(count: number) {
     this._pendingComponentCount = count;
     this.isPending = this._pendingComponentCount > 0;
-=======
-    this.subscription.add(
-      this.components$.subscribe((components) => {
-        this.hasComponents = components && components.length > 0;
-        this.pendingComponentCount = components ? components.length : 0;
-        this.isPending = this.pendingComponentCount > 0;
-      })
-    );
->>>>>>> 167801ca
   }
 
   protected get pending(): number {
