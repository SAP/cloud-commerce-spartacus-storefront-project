--- conflicted
+++ resolved
@@ -3,7 +3,7 @@
 import {
   CmsService,
   ContentSlotData,
-  DynamicAttributeService
+  DynamicAttributeService,
 } from '@spartacus/core';
 import { of, Observable } from 'rxjs';
 
@@ -15,17 +15,11 @@
 class MockCmsService {
   getContentSlot(): Observable<ContentSlotData> {
     return of({
-<<<<<<< HEAD
       properties: {
         smartedit: {
-          test: 'test'
-        }
-      }
-=======
-      uid: 'slot_uid',
-      catalogUuid: 'slot_catalogUuid',
-      uuid: 'slot_uuid',
->>>>>>> f5ecc777
+          test: 'test',
+        },
+      },
     });
   }
   isLaunchInSmartEdit(): boolean {
@@ -62,19 +56,13 @@
         },
         {
           provide: CmsMappingService,
-<<<<<<< HEAD
-          useClass: MockCmsMappingService
+          useClass: MockCmsMappingService,
         },
         {
           provide: DynamicAttributeService,
-          useClass: MockDynamicAttributeService
-        }
-      ]
-=======
-          useClass: MockCmsMappingService,
+          useClass: MockDynamicAttributeService,
         },
       ],
->>>>>>> f5ecc777
     }).compileComponents();
   }));
 
@@ -100,8 +88,8 @@
     expect(dynamicAttributeService.addDynamicAttributes).toHaveBeenCalledWith(
       {
         smartedit: {
-          test: 'test'
-        }
+          test: 'test',
+        },
       },
       native,
       renderer
@@ -119,8 +107,8 @@
     ).not.toHaveBeenCalledWith(
       {
         smartedit: {
-          test: 'test'
-        }
+          test: 'test',
+        },
       },
       native,
       renderer
