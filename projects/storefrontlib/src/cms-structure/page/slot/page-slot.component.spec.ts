import { Renderer2, Type } from '@angular/core';
import { async, ComponentFixture, TestBed } from '@angular/core/testing';
import {
  CmsConfig,
  CmsService,
  ContentSlotData,
  DeferLoadingStrategy,
  DynamicAttributeService,
} from '@spartacus/core';
import { Observable, of } from 'rxjs';
import { DeferLoaderService } from '../../../layout/loading/defer-loader.service';
import { OutletDirective } from '../../outlet';
import { CmsMappingService } from '../../services/cms-mapping.service';
import { ComponentWrapperDirective } from '../component/component-wrapper.directive';
import { PageSlotComponent } from './page-slot.component';
import {
  SkipDirective,
  SkipLinkConfig,
} from 'projects/storefrontlib/src/layout/a11y';

const slotWithOneComp = {
  components: [
    {
      flexType: 'BannerComponent',
    },
  ],
};

const slotWithTwoComp = {
  components: [
    {
      flexType: 'BannerComponent',
    },
    {
      flexType: 'ParagraphComponent',
    },
  ],
};

class MockCmsService {
  getContentSlot(): Observable<ContentSlotData> {
    return of({
      properties: {
        smartedit: {
          test: 'test',
        },
      },
    });
  }
  isLaunchInSmartEdit(): boolean {
    return true;
  }
}

class MockDynamicAttributeService {
  addDynamicAttributes() {}
}

class MockCmsMappingService {}

<<<<<<< HEAD
const MockSkipLinkConfig: SkipLinkConfig = { skipLinks: [] };
=======
export class MockDeferLoaderService {
  load(_element: HTMLElement, _options?: any) {
    return of(true);
  }
}

const MockCmsConfig: CmsConfig = {
  cmsComponents: {
    CMSTestComponent: {
      component: PageSlotComponent,
      deferLoading: DeferLoadingStrategy.DEFER,
    },
  },
};
>>>>>>> b240a2d7

describe('PageSlotComponent', () => {
  let pageSlotComponent: PageSlotComponent;
  let fixture: ComponentFixture<PageSlotComponent>;
  let cmsService: CmsService;
  let dynamicAttributeService: DynamicAttributeService;
  let renderer: Renderer2;

  beforeEach(() => {
    TestBed.configureTestingModule({
      imports: [],
      declarations: [
        PageSlotComponent,
        ComponentWrapperDirective,
        OutletDirective,
        SkipDirective,
      ],
      providers: [
        Renderer2,
        {
          provide: CmsService,
          useClass: MockCmsService,
        },
        {
          provide: CmsMappingService,
          useClass: MockCmsMappingService,
        },
        {
          provide: DynamicAttributeService,
          useClass: MockDynamicAttributeService,
        },
        {
<<<<<<< HEAD
          provide: SkipLinkConfig,
          useValue: MockSkipLinkConfig,
=======
          provide: DeferLoaderService,
          useClass: MockDeferLoaderService,
        },
        {
          provide: CmsConfig,
          useValue: MockCmsConfig,
>>>>>>> b240a2d7
        },
      ],
    }).compileComponents();

    fixture = TestBed.createComponent(PageSlotComponent);
    pageSlotComponent = fixture.componentInstance;
    pageSlotComponent.position = 'left';

    cmsService = TestBed.get(CmsService as Type<CmsService>);
    dynamicAttributeService = TestBed.get(DynamicAttributeService as Type<
      DynamicAttributeService
    >);
    renderer = fixture.componentRef.injector.get<Renderer2>(Renderer2 as any);
  });

  it('should be created', () => {
    expect(pageSlotComponent).toBeTruthy();
  });

  describe('slot position class', () => {
    it('should have class for the given slot position', () => {
      pageSlotComponent.position = 'abc';
      fixture.detectChanges();
      expect(
        (<HTMLElement>fixture.debugElement.nativeElement).classList
      ).toContain('abc');
    });
  });

  describe('is-pending class', () => {
    it('should have isPending set to true initially', () => {
      expect(pageSlotComponent.isPending).toEqual(true);
    });

    it('should not have isPending when there is no slot', () => {
      spyOn(cmsService, 'getContentSlot').and.returnValue(of(null));
      fixture.detectChanges();
      expect(pageSlotComponent.isPending).toEqual(false);
    });

    it('should not have isPending with a slot with no components', () => {
      spyOn(cmsService, 'getContentSlot').and.returnValue(of({}));
      fixture.detectChanges();
      expect(pageSlotComponent.isPending).toEqual(false);
    });

    it('should have isPending set to true with a slot with at least one component', () => {
      spyOn(cmsService, 'getContentSlot').and.returnValue(
        of({ components: [{}] } as ContentSlotData)
      );
      fixture.detectChanges();
      expect(pageSlotComponent.isPending).toEqual(true);
    });

    it('should add an cx-pending class with at least one component', () => {
      spyOn(cmsService, 'getContentSlot').and.returnValue(
        of({ components: [{}] } as ContentSlotData)
      );
      fixture.detectChanges();
      expect(
        (<HTMLElement>fixture.debugElement.nativeElement).classList
      ).toContain('cx-pending');
    });

    it('should not have isPending when one component is loaded', () => {
      spyOn(cmsService, 'getContentSlot').and.returnValue(
        of({ components: [{}] } as ContentSlotData)
      );
      fixture.detectChanges();
      pageSlotComponent.isLoaded(true);
      expect(pageSlotComponent.isPending).toEqual(false);
    });

    it('should still have isPending when only one component is loaded', () => {
      spyOn(cmsService, 'getContentSlot').and.returnValue(
        of({ components: [{}, {}] } as ContentSlotData)
      );
      fixture.detectChanges();
      pageSlotComponent.isLoaded(true);
      expect(pageSlotComponent.isPending).toEqual(true);
    });

    it('should not have isPending when all components are loaded', () => {
      spyOn(cmsService, 'getContentSlot').and.returnValue(
        of({ components: [{}, {}] } as ContentSlotData)
      );
      fixture.detectChanges();
      pageSlotComponent.isLoaded(true);
      pageSlotComponent.isLoaded(true);
      expect(pageSlotComponent.isPending).toEqual(false);
    });
  });

  describe('page-fold class', () => {
    it('should set isPageFold to false initially', () => {
      expect(pageSlotComponent.isPageFold).toEqual(false);
    });
    it('should set page-fold class when isPageFold is true', () => {
      pageSlotComponent.isPageFold = true;
      fixture.detectChanges();
      expect(
        (<HTMLElement>fixture.debugElement.nativeElement).classList
      ).toContain('page-fold');
    });
  });

  describe('has-components class', () => {
    it('should have has-components class when slot has at least one components', () => {
      spyOn(cmsService, 'getContentSlot').and.returnValue(
        of({ components: [{}] } as ContentSlotData)
      );
      fixture.detectChanges();
      expect(
        (<HTMLElement>fixture.debugElement.nativeElement).classList
      ).toContain('has-components');
    });

    it('should not have has-components class when slot has no components', () => {
      spyOn(cmsService, 'getContentSlot').and.returnValue(
        of({ components: [] } as ContentSlotData)
      );
      fixture.detectChanges();
      expect(
        (<HTMLElement>fixture.debugElement.nativeElement).classList
      ).not.toContain('has-components');
    });
  });

  describe('Component Defer Options', () => {
    it('should DEFER strategy for deferLoading', () => {
      fixture.detectChanges();
      expect(
        pageSlotComponent.getComponentDeferOptions('CMSTestComponent')
          .deferLoading
      ).toEqual(DeferLoadingStrategy.DEFER);
    });
  });

  describe('isLoaded', () => {
    it('should not call isLoaded with 0 components', async(() => {
      spyOn(cmsService, 'getContentSlot').and.returnValue(of({}));
      spyOn(pageSlotComponent, 'isLoaded').and.callThrough();

      fixture.detectChanges();
      fixture.whenStable().then(() => {
        expect(pageSlotComponent.isLoaded).not.toHaveBeenCalled();
      });
    }));

    it('should call isLoaded output twice', async(() => {
      spyOn(cmsService, 'getContentSlot').and.returnValue(of(slotWithOneComp));
      spyOn(pageSlotComponent, 'isLoaded').and.callThrough();

      fixture.detectChanges();
      fixture.whenStable().then(() => {
        expect(pageSlotComponent.isLoaded).toHaveBeenCalledWith(false);
        expect(pageSlotComponent.isLoaded).toHaveBeenCalledWith(true);
        expect(pageSlotComponent.isLoaded).toHaveBeenCalledTimes(2);
      });
    }));

    it('should call isLoaded 4 times', async(() => {
      spyOn(cmsService, 'getContentSlot').and.returnValue(of(slotWithTwoComp));
      spyOn(pageSlotComponent, 'isLoaded').and.callThrough();

      fixture.detectChanges();
      fixture.whenStable().then(() => {
        expect(pageSlotComponent.isLoaded).toHaveBeenCalledTimes(4);
      });
    }));
  });

  describe('smart edit', () => {
    it('should add smart edit slot contract if app launch in smart edit', () => {
      spyOn(dynamicAttributeService, 'addDynamicAttributes').and.callThrough();

      fixture.detectChanges();

      const native = fixture.debugElement.nativeElement;
      expect(dynamicAttributeService.addDynamicAttributes).toHaveBeenCalledWith(
        {
          smartedit: {
            test: 'test',
          },
        },
        native,
        renderer
      );
    });

    it('should not add smart edit slot contract if app not launch in smart edit', () => {
      spyOn(dynamicAttributeService, 'addDynamicAttributes').and.callThrough();
      spyOn(cmsService, 'isLaunchInSmartEdit').and.returnValue(false);

      const native = fixture.debugElement.nativeElement;
      expect(
        dynamicAttributeService.addDynamicAttributes
      ).not.toHaveBeenCalledWith(
        {
          smartedit: {
            test: 'test',
          },
        },
        native,
        renderer
      );
    });
  });
});<|MERGE_RESOLUTION|>--- conflicted
+++ resolved
@@ -58,9 +58,8 @@
 
 class MockCmsMappingService {}
 
-<<<<<<< HEAD
 const MockSkipLinkConfig: SkipLinkConfig = { skipLinks: [] };
-=======
+
 export class MockDeferLoaderService {
   load(_element: HTMLElement, _options?: any) {
     return of(true);
@@ -75,7 +74,6 @@
     },
   },
 };
->>>>>>> b240a2d7
 
 describe('PageSlotComponent', () => {
   let pageSlotComponent: PageSlotComponent;
@@ -108,17 +106,16 @@
           useClass: MockDynamicAttributeService,
         },
         {
-<<<<<<< HEAD
           provide: SkipLinkConfig,
           useValue: MockSkipLinkConfig,
-=======
+        },
+        {
           provide: DeferLoaderService,
           useClass: MockDeferLoaderService,
         },
         {
           provide: CmsConfig,
           useValue: MockCmsConfig,
->>>>>>> b240a2d7
         },
       ],
     }).compileComponents();
