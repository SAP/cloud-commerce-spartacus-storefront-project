import { Component, Renderer2 } from '@angular/core';
import { ComponentFixture, TestBed } from '@angular/core/testing';
import { By } from '@angular/platform-browser';
import {
  CmsConfig,
  CmsService,
  ContentSlotData,
  DeferLoadingStrategy,
  DynamicAttributeService,
} from '@spartacus/core';
import { Observable, of } from 'rxjs';
import { SkipLinkDirective } from '../../../layout/a11y/index';
import { DeferLoaderService } from '../../../layout/loading/defer-loader.service';
import { OutletDirective } from '../../outlet/index';
import { CmsMappingService } from '../../services/cms-mapping.service';
import { PageSlotComponent } from './page-slot.component';

const slotWithOneComp = {
  components: [
    {
      flexType: 'BannerComponent',
    },
  ],
};

const slotWithTwoComp = {
  components: [
    {
      flexType: 'BannerComponent',
    },
    {
      flexType: 'ParagraphComponent',
    },
  ],
};

class MockCmsService {
  getContentSlot(): Observable<ContentSlotData> {
    return of({
      properties: {
        smartedit: {
          test: 'test',
        },
      },
    });
  }
<<<<<<< HEAD
=======
  isLaunchInSmartEdit(): boolean {
    return true;
  }
  getComponentData() {}
>>>>>>> 27dfc182
}

class MockDynamicAttributeService {
  addDynamicAttributes() {}
}

class MockCmsMappingService {
  isComponentEnabled() {
    return true;
  }
  getComponentMapping() {}
}

@Component({
  template: `
    <cx-page-slot
      position="Section1"
      class="existing-style and-more"
    ></cx-page-slot>
  `,
})
class MockHostComponent {}

@Component({
  template: `
    <div cx-page-slot position="Section2" class="existing-style and-more"></div>
  `,
})
class MockHostWithDivComponent {}

class MockDeferLoaderService {
  load(_element: HTMLElement, _options?: any) {
    return of(true);
  }
}

const MockCmsConfig: CmsConfig = {
  cmsComponents: {
    CMSTestComponent: {
      component: PageSlotComponent,
      deferLoading: DeferLoadingStrategy.DEFER,
    },
  },
};

const providers = [
  Renderer2,
  {
    provide: CmsService,
    useClass: MockCmsService,
  },
  {
    provide: CmsMappingService,
    useClass: MockCmsMappingService,
  },
  {
    provide: DynamicAttributeService,
    useClass: MockDynamicAttributeService,
  },
  {
    provide: DeferLoaderService,
    useClass: MockDeferLoaderService,
  },
  {
    provide: CmsConfig,
    useValue: MockCmsConfig,
  },
];

describe('PageSlotComponent', () => {
  let fixture: ComponentFixture<PageSlotComponent>;
  let pageSlotComponent: PageSlotComponent;
  let cmsService: CmsService;
  let dynamicAttributeService;
  let renderer;

  beforeEach(() => {
    TestBed.configureTestingModule({
      declarations: [
        PageSlotComponent,
        OutletDirective,
        SkipLinkDirective,
        MockHostComponent,
        MockHostWithDivComponent,
      ],
      providers,
    }).compileComponents();

    cmsService = TestBed.inject(CmsService);

    fixture = TestBed.createComponent(PageSlotComponent);
    pageSlotComponent = fixture.componentInstance;

    dynamicAttributeService = TestBed.inject(DynamicAttributeService);
    renderer = fixture.componentRef.injector.get<Renderer2>(Renderer2 as any);
  });

  it('should be created', () => {
    expect(pageSlotComponent).toBeTruthy();
  });

  describe('position', () => {
    it('should return undefined for position', () => {
      expect(pageSlotComponent.position).toBeUndefined();
    });

    it('should return the given position', () => {
      pageSlotComponent.position = 'Section1';
      expect(pageSlotComponent.position).toEqual('Section1');
    });

    it('should return the updated position', () => {
      pageSlotComponent.position = 'Section1';
      pageSlotComponent.position = 'Section2';
      expect(pageSlotComponent.position).toEqual('Section2');
    });

    it('should have Section1 class', () => {
      pageSlotComponent.position = 'Section1';
      fixture.detectChanges();
      expect(pageSlotComponent.class).toContain('Section1');
    });

    it('should not have Section1 class anymore', () => {
      pageSlotComponent.position = 'Section1';
      fixture.detectChanges();
      expect(pageSlotComponent.class).toContain('Section1');

      pageSlotComponent.position = 'Section2';
      fixture.detectChanges();
      expect(pageSlotComponent.class).not.toContain('Section1');
      expect(pageSlotComponent.class).toContain('Section2');
    });

    it('should keep custom classes next to Section1', () => {
      pageSlotComponent.class = 'custom styles';
      pageSlotComponent.position = 'Section1';
      fixture.detectChanges();
      expect(pageSlotComponent.class).toContain('Section1');
      expect(pageSlotComponent.class).toContain('custom');
      expect(pageSlotComponent.class).toContain('styles');
    });
  });

  describe('cx-pending style class', () => {
    it('should not have cx-pending class when there is no slot data', () => {
      spyOn(cmsService, 'getContentSlot').and.returnValue(of(null));
      fixture.detectChanges();
      expect(pageSlotComponent.class).not.toContain('cx-pending');
      expect(pageSlotComponent.isPending).toEqual(false);
    });

    it('should not have cx-pending class when there is empty slot data', () => {
      spyOn(cmsService, 'getContentSlot').and.returnValue(of({}));
      fixture.detectChanges();
      expect(pageSlotComponent.class).not.toContain('cx-pending');
      expect(pageSlotComponent.isPending).toEqual(false);
    });

    it('should have cx-pending class when there is at least one component', () => {
      spyOn(cmsService, 'getContentSlot').and.returnValue(of(slotWithOneComp));
      fixture.detectChanges();
      expect(pageSlotComponent.isPending).toEqual(true);
    });

    it('should no longer have cx-pending when the components are loaded', () => {
      spyOn(cmsService, 'getContentSlot').and.returnValue(
        of({ components: [{}] } as ContentSlotData)
      );
      fixture.detectChanges();
      // simulate component load
      pageSlotComponent.isLoaded(true);

      fixture.detectChanges();
      expect(pageSlotComponent.isPending).toEqual(false);
    });

    it('should still have cx-pending class when not all components are loaded', () => {
      spyOn(cmsService, 'getContentSlot').and.returnValue(of(slotWithTwoComp));
      fixture.detectChanges();
      // simulate component load
      pageSlotComponent.isLoaded(true);
      fixture.detectChanges();

      expect(pageSlotComponent.isPending).toEqual(true);
    });

    it('should no longer have cx-pending when all components are loaded', () => {
      spyOn(cmsService, 'getContentSlot').and.returnValue(of(slotWithTwoComp));
      fixture.detectChanges();

      expect(pageSlotComponent.isPending).toEqual(true);
      // simulate component load
      pageSlotComponent.isLoaded(true);
      pageSlotComponent.isLoaded(true);
      fixture.detectChanges();

      expect(pageSlotComponent.isPending).toEqual(false);
    });
  });

  describe('components', () => {
    it('should have empty component list if slot is undefined', () => {
      spyOn(cmsService, 'getContentSlot').and.returnValue(of(undefined));
      fixture.detectChanges();
      let results;
      pageSlotComponent.components$
        .subscribe((c) => (results = c))
        .unsubscribe();
      expect(results).toEqual([]);
    });

    it('should have empty component list if slot is empty', () => {
      spyOn(cmsService, 'getContentSlot').and.returnValue(of({}));
      fixture.detectChanges();
      let results;
      pageSlotComponent.components$
        .subscribe((components) => (results = components))
        .unsubscribe();
      expect(results).toEqual([]);
    });

    it('should have one components', () => {
      spyOn(cmsService, 'getContentSlot').and.returnValue(of(slotWithOneComp));
      fixture.detectChanges();
      let results;
      pageSlotComponent.components$
        .subscribe((c) => (results = c))
        .unsubscribe();
      expect(results.length).toEqual(1);
    });

    it('should have two components', () => {
      spyOn(cmsService, 'getContentSlot').and.returnValue(of(slotWithTwoComp));
      fixture.detectChanges();
      let results;
      pageSlotComponent.components$
        .subscribe((components) => (results = components))
        .unsubscribe();
      expect(results.length).toEqual(2);
    });
  });

  describe('page-fold class', () => {
    it('should not have page-fold class by default', () => {
      fixture.detectChanges();
      const el = <HTMLElement>fixture.debugElement.nativeElement;
      expect(el.classList).not.toContain('page-fold');
    });

    it('should add page-fold class when isPageFold=true', () => {
      pageSlotComponent.isPageFold = true;
      fixture.detectChanges();
      const el = <HTMLElement>fixture.debugElement.nativeElement;
      expect(el.classList).toContain('page-fold');
    });

    it('should remove page-fold class when isPageFold=true', () => {
      pageSlotComponent.isPageFold = true;
      fixture.detectChanges();

      const el = <HTMLElement>fixture.debugElement.nativeElement;
      expect(el.classList).toContain('page-fold');

      pageSlotComponent.isPageFold = false;
      fixture.detectChanges();

      expect(el.classList).not.toContain('page-fold');
    });
  });

  describe('has-components class', () => {
    it('should not add has-components class when slot has no components', () => {
      spyOn(cmsService, 'getContentSlot').and.returnValue(of({}));
      fixture.detectChanges();
      expect(pageSlotComponent.hasComponents).toEqual(false);
    });

    it('should add has-components class when slot has at least one components', () => {
      spyOn(cmsService, 'getContentSlot').and.returnValue(of(slotWithOneComp));
      fixture.detectChanges();
      expect(pageSlotComponent.hasComponents).toEqual(true);
    });

    it('should add has-components class when slot has multiple components', () => {
      spyOn(cmsService, 'getContentSlot').and.returnValue(of(slotWithTwoComp));
      fixture.detectChanges();
      expect(pageSlotComponent.hasComponents).toEqual(true);
    });
  });

  describe('Component Defer Options', () => {
    it('should return DEFER strategy for component', () => {
      fixture.detectChanges();
      expect(
        pageSlotComponent.getComponentDeferOptions('CMSTestComponent')
          .deferLoading
      ).toEqual(DeferLoadingStrategy.DEFER);
    });

    it('should return no strategy for deferLoading for unknown component', () => {
      fixture.detectChanges();
      expect(
        pageSlotComponent.getComponentDeferOptions('UnknownComponent')
          .deferLoading
      ).toBeUndefined();
    });
  });

  describe('SmartEdit integration', () => {
    it('should add page slot contract', () => {
      spyOn(dynamicAttributeService, 'addDynamicAttributes').and.callThrough();
      spyOn(cmsService, 'isLaunchInSmartEdit').and.returnValue(true);

      fixture.detectChanges();

      const native = fixture.debugElement.nativeElement;
      expect(dynamicAttributeService.addDynamicAttributes).toHaveBeenCalledWith(
        {
          smartedit: {
            test: 'test',
          },
        },
        native,
        renderer
      );
    });
<<<<<<< HEAD
=======

    it('should not add page slot contract', () => {
      spyOn(dynamicAttributeService, 'addDynamicAttributes').and.callThrough();
      spyOn(cmsService, 'isLaunchInSmartEdit').and.returnValue(false);

      fixture.detectChanges();
      expect(
        dynamicAttributeService.addDynamicAttributes
      ).not.toHaveBeenCalled();
    });
  });

  describe('host the page-slot component', () => {
    let el: HTMLElement;
    let compFixture;

    beforeEach(async () => {
      compFixture = TestBed.createComponent(MockHostComponent);
      compFixture.detectChanges();
      el = compFixture.debugElement.query(By.css('cx-page-slot')).nativeElement;
    });

    it('should add position as a style class', () => {
      expect(el.classList).toContain('Section1');
    });

    it('should keep existin host classes', () => {
      expect(el.classList).toContain('Section1');
      expect(el.classList).toContain('existing-style');
      expect(el.classList).toContain('and-more');
    });
  });

  describe('host the page-slot attribute directive', () => {
    let el: HTMLElement;
    let compFixture;

    beforeEach(async () => {
      compFixture = TestBed.createComponent(MockHostWithDivComponent);
      compFixture.detectChanges();
      el = compFixture.debugElement.query(By.css('div')).nativeElement;
    });

    it('should get a position class', () => {
      expect(el.classList).toContain('Section2');
    });

    it('should keep existing classes', () => {
      expect(el.classList).toContain('Section2');
      expect(el.classList).toContain('existing-style');
      expect(el.classList).toContain('and-more');
    });
>>>>>>> 27dfc182
  });
});<|MERGE_RESOLUTION|>--- conflicted
+++ resolved
@@ -44,13 +44,7 @@
       },
     });
   }
-<<<<<<< HEAD
-=======
-  isLaunchInSmartEdit(): boolean {
-    return true;
-  }
-  getComponentData() {}
->>>>>>> 27dfc182
+  getComponentData(): void {}
 }
 
 class MockDynamicAttributeService {
@@ -363,7 +357,6 @@
   describe('SmartEdit integration', () => {
     it('should add page slot contract', () => {
       spyOn(dynamicAttributeService, 'addDynamicAttributes').and.callThrough();
-      spyOn(cmsService, 'isLaunchInSmartEdit').and.returnValue(true);
 
       fixture.detectChanges();
 
@@ -378,18 +371,6 @@
         renderer
       );
     });
-<<<<<<< HEAD
-=======
-
-    it('should not add page slot contract', () => {
-      spyOn(dynamicAttributeService, 'addDynamicAttributes').and.callThrough();
-      spyOn(cmsService, 'isLaunchInSmartEdit').and.returnValue(false);
-
-      fixture.detectChanges();
-      expect(
-        dynamicAttributeService.addDynamicAttributes
-      ).not.toHaveBeenCalled();
-    });
   });
 
   describe('host the page-slot component', () => {
@@ -432,6 +413,5 @@
       expect(el.classList).toContain('existing-style');
       expect(el.classList).toContain('and-more');
     });
->>>>>>> 27dfc182
   });
 });