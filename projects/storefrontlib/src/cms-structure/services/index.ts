--- conflicted
+++ resolved
@@ -2,10 +2,6 @@
 export * from './cms-i18n.service';
 export * from './cms-components.service';
 export * from './feature-modules.service';
-<<<<<<< HEAD
-export * from './cms-routes.service';
-export * from './facade-factory.service';
-=======
 export * from './cms-features.service';
 export * from './cms-routes.service';
->>>>>>> db9a93e1
+export * from './facade-factory.service';