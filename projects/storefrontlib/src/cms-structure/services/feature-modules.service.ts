--- conflicted
+++ resolved
@@ -180,11 +180,7 @@
           // extract cms components configuration from feature config
           for (const componentType of featureInstance.cmsComponents) {
             featureInstance.componentsMappings[componentType] =
-<<<<<<< HEAD
-              resolvedConfiguration.cmsComponents?.[componentType];
-=======
               resolvedConfiguration.cmsComponents?.[componentType] ?? {};
->>>>>>> 4c27fd55
           }
           return featureInstance;
         })
