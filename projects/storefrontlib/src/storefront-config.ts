import {
  AuthConfig,
  CmsConfig,
  GlobalMessageConfig,
  I18nConfig,
  KymaConfig,
  OccConfig,
  PersonalizationConfig,
  RoutingConfig,
  SiteContextConfig,
  StateConfig,
} from '@spartacus/core';
import { CheckoutConfig } from './cms-components/checkout/config/checkout-config';
import { IconConfig } from './cms-components/misc/icon/index';
import { PWAModuleConfig } from './cms-structure/pwa/index';
import { LayoutConfig } from './layout/config/layout-config';
<<<<<<< HEAD
import { PaginationConfig } from './cms-components/product/config/pagination-config';
=======
import { FeatureToggles } from './feature-toggles';
>>>>>>> 27299d0c

export type StorefrontConfig =
  | AuthConfig
  | CmsConfig
  | OccConfig
  | StateConfig
  | PWAModuleConfig
  | SiteContextConfig
  | LayoutConfig
  | RoutingConfig
  | I18nConfig
  | PersonalizationConfig
  | IconConfig
  | CheckoutConfig
  | KymaConfig
  | GlobalMessageConfig
<<<<<<< HEAD
  | PaginationConfig;
=======
  | FeatureToggles;
>>>>>>> 27299d0c
<|MERGE_RESOLUTION|>--- conflicted
+++ resolved
@@ -14,11 +14,8 @@
 import { IconConfig } from './cms-components/misc/icon/index';
 import { PWAModuleConfig } from './cms-structure/pwa/index';
 import { LayoutConfig } from './layout/config/layout-config';
-<<<<<<< HEAD
 import { PaginationConfig } from './cms-components/product/config/pagination-config';
-=======
 import { FeatureToggles } from './feature-toggles';
->>>>>>> 27299d0c
 
 export type StorefrontConfig =
   | AuthConfig
@@ -35,8 +32,5 @@
   | CheckoutConfig
   | KymaConfig
   | GlobalMessageConfig
-<<<<<<< HEAD
-  | PaginationConfig;
-=======
-  | FeatureToggles;
->>>>>>> 27299d0c
+  | PaginationConfig
+  | FeatureToggles;