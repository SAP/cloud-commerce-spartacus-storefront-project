import {
  AnonymousConsentsConfig,
  AsmConfig,
  AuthConfig,
  CmsConfig,
  ExternalRoutesConfig,
  GlobalMessageConfig,
  I18nConfig,
  KymaConfig,
  OccConfig,
  PersonalizationConfig,
  RoutingConfig,
  SiteContextConfig,
  StateConfig,
  GroupSkipperConfig,
} from '@spartacus/core';
import { CheckoutConfig } from './cms-components/checkout/config/checkout-config';
import { IconConfig } from './cms-components/misc/icon/index';
import { QualtricsConfig } from './cms-components/misc/qualtrics/index';
import { PWAModuleConfig } from './cms-structure/pwa/index';
import { FeatureToggles } from './feature-toggles';
import { LayoutConfig } from './layout/config/layout-config';
import { ViewConfig } from './shared/config/view-config';

export type StorefrontConfig =
  | AnonymousConsentsConfig
  | AuthConfig
  | CmsConfig
  | OccConfig
  | QualtricsConfig
  | StateConfig
  | PWAModuleConfig
  | SiteContextConfig
  | LayoutConfig
  | RoutingConfig
  | I18nConfig
  | PersonalizationConfig
  | IconConfig
  | CheckoutConfig
  | KymaConfig
  | GlobalMessageConfig
  | ExternalRoutesConfig
  | ViewConfig
  | FeatureToggles
<<<<<<< HEAD
  | GroupSkipperConfig;
=======
  | AsmConfig;
>>>>>>> eb5a8a28
<|MERGE_RESOLUTION|>--- conflicted
+++ resolved
@@ -42,8 +42,5 @@
   | ExternalRoutesConfig
   | ViewConfig
   | FeatureToggles
-<<<<<<< HEAD
-  | GroupSkipperConfig;
-=======
-  | AsmConfig;
->>>>>>> eb5a8a28
+  | GroupSkipperConfig
+  | AsmConfig;