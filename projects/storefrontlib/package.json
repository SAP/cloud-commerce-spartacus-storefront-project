--- conflicted
+++ resolved
@@ -1,10 +1,6 @@
 {
   "name": "@spartacus/storefront",
-<<<<<<< HEAD
-  "version": "0.1.0-prealpha.11",
-=======
   "version": "0.1.0-prealpha.12",
->>>>>>> 1300f1fd
   "homepage": "https://github.com/SAP/cloud-commerce-spartacus-storefront",
   "keywords": [
     "spartacus",
