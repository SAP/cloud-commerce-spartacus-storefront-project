--- conflicted
+++ resolved
@@ -1,10 +1,6 @@
 {
   "name": "@spartacus/storefront",
-<<<<<<< HEAD
-  "version": "6.2.0-1",
-=======
   "version": "6.3.0-1",
->>>>>>> 11978b48
   "keywords": [
     "spartacus",
     "storefront",
@@ -27,11 +23,7 @@
     "@ngrx/effects": "^15.3.0",
     "@ngrx/router-store": "^15.3.0",
     "@ngrx/store": "^15.3.0",
-<<<<<<< HEAD
-    "@spartacus/core": "6.2.0-1",
-=======
     "@spartacus/core": "6.3.0-1",
->>>>>>> 11978b48
     "ngx-infinite-scroll": "^15.0.0",
     "rxjs": "^6.6.0"
   },
