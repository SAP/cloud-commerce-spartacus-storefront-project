{
  "name": "@spartacus/storefront",
  "version": "0.1.3",
  "homepage": "https://github.com/SAP/cloud-commerce-spartacus-storefront",
  "keywords": [
    "spartacus",
    "storefront",
    "angular"
  ],
  "license": "Apache-2.0",
  "publishConfig": {
    "access": "public"
  },
  "repository": "https://github.com/SAP/cloud-commerce-spartacus-storefront",
  "dependencies": {
    "hamburgers": "^0.9.3"
  },
  "peerDependencies": {
    "@angular/animations": "^6.0.0",
    "@angular/common": "^6.0.0",
    "@angular/compiler": "^6.0.0",
    "@angular/core": "^6.0.0",
    "@angular/forms": "^6.0.0",
    "@angular/http": "^6.0.0",
    "@angular/platform-browser": "^6.0.0",
    "@angular/platform-browser-dynamic": "^6.0.0",
    "@angular/router": "^6.0.0",
    "@ng-bootstrap/ng-bootstrap": "^2.0.0",
    "@ngrx/effects": "^6.0.1",
    "@ngrx/router-store": "^6.0.1",
    "@ngrx/store": "^6.0.1",
    "core-js": "^2.5.4",
<<<<<<< HEAD
    "hammerjs": "2.0.8",
=======
    "hamburgers": "^0.9.3",
>>>>>>> 50a23545
    "ngrx-store-localstorage": "^5.0.1",
    "rxjs": "^6.0.0",
    "zone.js": "^0.8.26"
  }
}<|MERGE_RESOLUTION|>--- conflicted
+++ resolved
@@ -30,11 +30,6 @@
     "@ngrx/router-store": "^6.0.1",
     "@ngrx/store": "^6.0.1",
     "core-js": "^2.5.4",
-<<<<<<< HEAD
-    "hammerjs": "2.0.8",
-=======
-    "hamburgers": "^0.9.3",
->>>>>>> 50a23545
     "ngrx-store-localstorage": "^5.0.1",
     "rxjs": "^6.0.0",
     "zone.js": "^0.8.26"
