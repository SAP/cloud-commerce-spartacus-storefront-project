--- conflicted
+++ resolved
@@ -13,30 +13,16 @@
     "tslib": "^2.4.0"
   },
   "peerDependencies": {
-<<<<<<< HEAD
-    "@angular/common": "^13.3.0",
-    "@angular/core": "^13.3.0",
-    "@angular/forms": "^13.3.0",
-    "@angular/platform-browser": "^13.3.0",
-    "@angular/router": "^13.3.0",
-    "@angular/service-worker": "^13.3.0",
-    "@ng-select/ng-select": "^8.0.0",
-    "@ngrx/effects": "^13.0.2",
-    "@ngrx/router-store": "^13.0.2",
-    "@ngrx/store": "^13.0.2",
-=======
     "@angular/common": "^14.2.3",
     "@angular/core": "^14.2.3",
     "@angular/forms": "^14.2.3",
     "@angular/platform-browser": "^14.2.3",
     "@angular/router": "^14.2.3",
     "@angular/service-worker": "^14.2.3",
-    "@ng-bootstrap/ng-bootstrap": "^11.0.0",
     "@ng-select/ng-select": "^9.0.2",
     "@ngrx/effects": "^14.3.0",
     "@ngrx/router-store": "^14.3.0",
     "@ngrx/store": "^14.3.0",
->>>>>>> 931c63e7
     "@spartacus/core": "4.1.0-next.0",
     "ngx-infinite-scroll": "^14.0.0",
     "rxjs": "^6.6.0"
