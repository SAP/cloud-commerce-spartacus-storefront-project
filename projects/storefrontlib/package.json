{
  "name": "@spartacus/storefront",
  "version": "3.0.0-next.3",
  "homepage": "https://github.com/SAP/spartacus",
  "keywords": [
    "spartacus",
    "storefront",
    "angular"
  ],
  "license": "Apache-2.0",
  "publishConfig": {
    "access": "public"
  },
  "repository": "https://github.com/SAP/spartacus/tree/develop/projects/storefrontlib",
  "dependencies": {
    "tslib": "^2.0.0"
  },
  "peerDependencies": {
    "@angular/common": "^10.1.0",
    "@angular/compiler": "^10.1.0",
    "@angular/core": "^10.1.0",
    "@angular/forms": "^10.1.0",
    "@angular/localize": "^10.1.0",
    "@angular/platform-browser": "^10.1.0",
    "@angular/router": "^10.1.0",
    "@angular/service-worker": "^10.1.0",
    "@ng-bootstrap/ng-bootstrap": "^7.0.0",
    "@ng-select/ng-select": "^5.0.0",
    "@ngrx/effects": "^10.0.0",
    "@ngrx/store": "^10.0.0",
<<<<<<< HEAD
    "@spartacus/core": "3.0.0-next.1",
    "bootstrap": "4.5.2",
=======
    "@spartacus/core": "3.0.0-next.3",
    "bootstrap": "4.2.1",
>>>>>>> 45c2f838
    "rxjs": "^6.6.0",
    "zone.js": "^0.10.2",
    "ngx-infinite-scroll": "^8.0.0"
  }
}<|MERGE_RESOLUTION|>--- conflicted
+++ resolved
@@ -28,13 +28,8 @@
     "@ng-select/ng-select": "^5.0.0",
     "@ngrx/effects": "^10.0.0",
     "@ngrx/store": "^10.0.0",
-<<<<<<< HEAD
-    "@spartacus/core": "3.0.0-next.1",
-    "bootstrap": "4.5.2",
-=======
     "@spartacus/core": "3.0.0-next.3",
     "bootstrap": "4.2.1",
->>>>>>> 45c2f838
     "rxjs": "^6.6.0",
     "zone.js": "^0.10.2",
     "ngx-infinite-scroll": "^8.0.0"
