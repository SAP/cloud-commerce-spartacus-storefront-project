--- conflicted
+++ resolved
@@ -20,11 +20,7 @@
     "@angular/forms": "~8.0.0",
     "@angular/platform-browser": "~8.0.0",
     "@angular/platform-browser-dynamic": "~8.0.0",
-<<<<<<< HEAD
-    "@angular/pwa": "^0.800.0",
-=======
     "@angular/pwa": "^0.800.2",
->>>>>>> 81272dd0
     "@angular/router": "~8.0.0",
     "@angular/service-worker": "~8.0.0",
     "@ng-bootstrap/ng-bootstrap": "4.1.0",
@@ -36,11 +32,7 @@
     "@spartacus/styles": "0.1.0-alpha.8",
     "bootstrap": "^4.2.1",
     "core-js": "^2.5.7",
-<<<<<<< HEAD
     "rxjs": "^6.5.2",
-=======
-    "rxjs": "^6.4.0",
->>>>>>> 81272dd0
     "zone.js": "^0.9.1"
   }
 }