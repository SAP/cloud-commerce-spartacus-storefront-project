--- conflicted
+++ resolved
@@ -13,7 +13,6 @@
     "tslib": "^2.6.2"
   },
   "peerDependencies": {
-<<<<<<< HEAD
     "@angular/common": "^16.2.10",
     "@angular/core": "^16.2.10",
     "@angular/forms": "^16.2.10",
@@ -24,24 +23,9 @@
     "@ngrx/effects": "^16.0.1",
     "@ngrx/router-store": "^16.0.1",
     "@ngrx/store": "^16.0.1",
-    "@spartacus/core": "6.6.0-1",
+    "@spartacus/core": "6.7.0",
     "ngx-infinite-scroll": "^16.0.0",
     "rxjs": "^7.8.0"
-=======
-    "@angular/common": "^15.2.9",
-    "@angular/core": "^15.2.9",
-    "@angular/forms": "^15.2.9",
-    "@angular/platform-browser": "^15.2.9",
-    "@angular/router": "^15.2.9",
-    "@angular/service-worker": "^15.2.9",
-    "@ng-select/ng-select": "^10.0.3",
-    "@ngrx/effects": "^15.3.0",
-    "@ngrx/router-store": "^15.3.0",
-    "@ngrx/store": "^15.3.0",
-    "@spartacus/core": "6.7.0",
-    "ngx-infinite-scroll": "^15.0.0",
-    "rxjs": "^6.6.0"
->>>>>>> e50e64ab
   },
   "publishConfig": {
     "access": "public"
