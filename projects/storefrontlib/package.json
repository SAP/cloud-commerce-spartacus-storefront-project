--- conflicted
+++ resolved
@@ -16,7 +16,6 @@
     "tslib": "^2.0.0"
   },
   "peerDependencies": {
-<<<<<<< HEAD
     "@angular/common": "^10.1.0",
     "@angular/compiler": "^10.1.0",
     "@angular/core": "^10.1.0",
@@ -29,22 +28,7 @@
     "@ng-select/ng-select": "^5.0.0",
     "@ngrx/effects": "^10.0.0",
     "@ngrx/store": "^10.0.0",
-    "@spartacus/core": "2.1.0-next.1",
-=======
-    "@angular/common": "^9.0.0",
-    "@angular/compiler": "^9.0.0",
-    "@angular/core": "^9.0.0",
-    "@angular/forms": "^9.0.0",
-    "@angular/localize": "^9.0.0",
-    "@angular/platform-browser": "^9.0.0",
-    "@angular/router": "^9.0.0",
-    "@angular/service-worker": "^9.0.0",
-    "@ng-bootstrap/ng-bootstrap": "^6.0.0",
-    "@ng-select/ng-select": "^4.0.0",
-    "@ngrx/effects": "^9.0.0",
-    "@ngrx/store": "^9.0.0",
     "@spartacus/core": "3.0.0-next.0",
->>>>>>> 741e8d51
     "bootstrap": "4.2.1",
     "rxjs": "^6.6.0",
     "zone.js": "^0.10.2",
