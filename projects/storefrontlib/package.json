{
  "name": "@spartacus/storefront",
  "version": "0.1.0-alpha.4",
  "homepage": "https://github.com/SAP/cloud-commerce-spartacus-storefront",
  "keywords": [
    "spartacus",
    "storefront",
    "angular"
  ],
  "license": "Apache-2.0",
  "publishConfig": {
    "access": "public"
  },
  "repository": "https://github.com/SAP/cloud-commerce-spartacus-storefront",
  "peerDependencies": {
    "@angular/animations": "~7.2.11",
    "@angular/common": "~7.2.11",
    "@angular/compiler": "~7.2.11",
    "@angular/core": "~7.2.11",
    "@angular/forms": "~7.2.11",
    "@angular/http": "~7.2.11",
    "@angular/platform-browser": "~7.2.11",
    "@angular/platform-browser-dynamic": "~7.2.11",
    "@angular/pwa": "^0.13.7",
    "@angular/router": "~7.2.11",
    "@angular/service-worker": "~7.2.11",
    "@ng-bootstrap/ng-bootstrap": "^4.0.1",
    "@ng-select/ng-select": "^2.13.2",
    "@ngrx/effects": "~7.4.0",
    "@ngrx/router-store": "~7.4.0",
    "@ngrx/store": "~7.4.0",
    "@spartacus/core": "0.1.0-alpha.3",
    "@spartacus/styles": "0.1.0-alpha.3",
    "bootstrap": "^4.2.1",
    "core-js": "^2.5.7",
<<<<<<< HEAD
    "rxjs": "^6.3.3",
=======
    "ngrx-store-localstorage": "^7.0.0",
    "rxjs": "^6.4.0",
>>>>>>> 74e600f9
    "zone.js": "^0.8.26"
  }
}<|MERGE_RESOLUTION|>--- conflicted
+++ resolved
@@ -33,12 +33,7 @@
     "@spartacus/styles": "0.1.0-alpha.3",
     "bootstrap": "^4.2.1",
     "core-js": "^2.5.7",
-<<<<<<< HEAD
-    "rxjs": "^6.3.3",
-=======
-    "ngrx-store-localstorage": "^7.0.0",
     "rxjs": "^6.4.0",
->>>>>>> 74e600f9
     "zone.js": "^0.8.26"
   }
 }