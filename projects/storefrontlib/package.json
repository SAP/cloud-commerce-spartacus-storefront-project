{
  "name": "@spartacus/storefront",
<<<<<<< HEAD
  "version": "0.1.0-alpha.0",
=======
  "version": "0.1.0-alpha.1",
>>>>>>> 440ea746
  "homepage": "https://github.com/SAP/cloud-commerce-spartacus-storefront",
  "keywords": [
    "spartacus",
    "storefront",
    "angular"
  ],
  "license": "Apache-2.0",
  "publishConfig": {
    "access": "public"
  },
  "repository": "https://github.com/SAP/cloud-commerce-spartacus-storefront",
  "peerDependencies": {
    "@angular/animations": "~7.2.0",
    "@angular/common": "~7.2.0",
    "@angular/compiler": "~7.2.0",
    "@angular/core": "~7.2.0",
    "@angular/forms": "~7.2.0",
    "@angular/http": "~7.2.0",
    "@angular/platform-browser": "~7.2.0",
    "@angular/platform-browser-dynamic": "~7.2.0",
    "@angular/pwa": "^0.12.0",
    "@angular/router": "~7.2.0",
    "@angular/service-worker": "~7.2.0",
    "@ng-bootstrap/ng-bootstrap": "^4.0.1",
    "@ng-select/ng-select": "^2.13.2",
    "@ngrx/effects": "~7.0.0",
    "@ngrx/router-store": "~7.0.0",
    "@ngrx/store": "~7.0.0",
    "@spartacus/core": "^0.1.0-prealpha",
    "@spartacus/styles": "^0.1.0-prealpha",
    "bootstrap": "^4.1.3",
    "core-js": "^2.5.7",
    "ngrx-store-localstorage": "^5.1.0",
    "rxjs": "^6.3.3",
    "zone.js": "^0.8.26"
  }
}<|MERGE_RESOLUTION|>--- conflicted
+++ resolved
@@ -1,10 +1,6 @@
 {
   "name": "@spartacus/storefront",
-<<<<<<< HEAD
-  "version": "0.1.0-alpha.0",
-=======
   "version": "0.1.0-alpha.1",
->>>>>>> 440ea746
   "homepage": "https://github.com/SAP/cloud-commerce-spartacus-storefront",
   "keywords": [
     "spartacus",
