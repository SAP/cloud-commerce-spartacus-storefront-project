--- conflicted
+++ resolved
@@ -1,10 +1,6 @@
 {
   "name": "@spartacus/storefront",
-<<<<<<< HEAD
-  "version": "0.1.0-beta.0",
-=======
   "version": "0.1.0-beta.1",
->>>>>>> bb4f672a
   "homepage": "https://github.com/SAP/cloud-commerce-spartacus-storefront",
   "keywords": [
     "spartacus",
@@ -29,19 +25,11 @@
     "@angular/service-worker": "~8.0.0",
     "@ng-bootstrap/ng-bootstrap": "4.1.0",
     "@ng-select/ng-select": "^2.13.2",
-<<<<<<< HEAD
-    "@ngrx/effects": "~7.4.0",
-    "@ngrx/router-store": "~7.4.0",
-    "@ngrx/store": "~7.4.0",
-    "@spartacus/core": "0.1.0-beta.0",
-    "@spartacus/styles": "0.1.0-beta.0",
-=======
     "@ngrx/effects": "~8.0.1",
     "@ngrx/router-store": "~8.0.1",
     "@ngrx/store": "~8.0.1",
     "@spartacus/core": "latest",
     "@spartacus/styles": "latest",
->>>>>>> bb4f672a
     "bootstrap": "^4.2.1",
     "core-js": "^2.5.7",
     "rxjs": "^6.4.0",
