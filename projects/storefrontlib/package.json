{
  "name": "@spartacus/storefront",
<<<<<<< HEAD
  "version": "0.1.0-alpha.8",
=======
  "version": "0.1.0-beta.0",
>>>>>>> 13d7a662
  "homepage": "https://github.com/SAP/cloud-commerce-spartacus-storefront",
  "keywords": [
    "spartacus",
    "storefront",
    "angular"
  ],
  "license": "Apache-2.0",
  "publishConfig": {
    "access": "public"
  },
  "repository": "https://github.com/SAP/cloud-commerce-spartacus-storefront",
  "peerDependencies": {
    "@angular/animations": "~8.0.0",
    "@angular/common": "~8.0.0",
    "@angular/compiler": "~8.0.0",
    "@angular/core": "~8.0.0",
    "@angular/forms": "~8.0.0",
    "@angular/platform-browser": "~8.0.0",
    "@angular/platform-browser-dynamic": "~8.0.0",
    "@angular/pwa": "^0.800.2",
    "@angular/router": "~8.0.0",
    "@angular/service-worker": "~8.0.0",
    "@ng-bootstrap/ng-bootstrap": "4.1.0",
    "@ng-select/ng-select": "^2.13.2",
    "@ngrx/effects": "~7.4.0",
    "@ngrx/router-store": "~7.4.0",
    "@ngrx/store": "~7.4.0",
<<<<<<< HEAD
    "@spartacus/core": "0.1.0-alpha.6",
    "@spartacus/styles": "0.1.0-alpha.8",
=======
    "@spartacus/core": "0.1.0-beta.0",
    "@spartacus/styles": "0.1.0-beta.0",
>>>>>>> 13d7a662
    "bootstrap": "^4.2.1",
    "core-js": "^2.5.7",
    "rxjs": "^6.4.0",
    "zone.js": "^0.9.1"
  }
}<|MERGE_RESOLUTION|>--- conflicted
+++ resolved
@@ -1,10 +1,6 @@
 {
   "name": "@spartacus/storefront",
-<<<<<<< HEAD
-  "version": "0.1.0-alpha.8",
-=======
   "version": "0.1.0-beta.0",
->>>>>>> 13d7a662
   "homepage": "https://github.com/SAP/cloud-commerce-spartacus-storefront",
   "keywords": [
     "spartacus",
@@ -32,13 +28,8 @@
     "@ngrx/effects": "~7.4.0",
     "@ngrx/router-store": "~7.4.0",
     "@ngrx/store": "~7.4.0",
-<<<<<<< HEAD
-    "@spartacus/core": "0.1.0-alpha.6",
-    "@spartacus/styles": "0.1.0-alpha.8",
-=======
     "@spartacus/core": "0.1.0-beta.0",
     "@spartacus/styles": "0.1.0-beta.0",
->>>>>>> 13d7a662
     "bootstrap": "^4.2.1",
     "core-js": "^2.5.7",
     "rxjs": "^6.4.0",
