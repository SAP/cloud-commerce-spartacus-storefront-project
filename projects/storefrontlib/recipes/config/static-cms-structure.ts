/*
 * SPDX-FileCopyrightText: 2023 SAP Spartacus team <spartacus-team@sap.com>
 *
 * SPDX-License-Identifier: Apache-2.0
 */

import { ValueProvider } from '@angular/core';
import { provideCmsStructure } from '../../cms-structure/utils/cms-structure.util';

export const defaultCmsContentProviders: ValueProvider[] = [
  provideCmsStructure({
    componentId: 'HamburgerMenuComponent',
    pageSlotPosition: 'PreHeader',
  }),
  provideCmsStructure({
    componentId: 'LoginComponent',
    pageSlotPosition: 'SiteLogin',
  }),
  provideCmsStructure({
<<<<<<< HEAD
    componentId: 'CheckoutReviewPayment',
    pageSlotPosition: 'RightContentSlot',
    pageTemplate: 'MultiStepCheckoutSummaryPageTemplate',
=======
    componentId: 'CheckoutReviewShipping',
    pageSlotPosition: 'OnlyForTest',
>>>>>>> 07c8e0bd
  }),
];<|MERGE_RESOLUTION|>--- conflicted
+++ resolved
@@ -17,13 +17,7 @@
     pageSlotPosition: 'SiteLogin',
   }),
   provideCmsStructure({
-<<<<<<< HEAD
-    componentId: 'CheckoutReviewPayment',
-    pageSlotPosition: 'RightContentSlot',
-    pageTemplate: 'MultiStepCheckoutSummaryPageTemplate',
-=======
     componentId: 'CheckoutReviewShipping',
     pageSlotPosition: 'OnlyForTest',
->>>>>>> 07c8e0bd
   }),
 ];