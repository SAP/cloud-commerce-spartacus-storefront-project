/*
 * SPDX-FileCopyrightText: 2023 SAP Spartacus team <spartacus-team@sap.com>
 *
 * SPDX-License-Identifier: Apache-2.0
 */

import { LayoutConfig } from '../../layout/config/layout-config';

/**
 * The layout configuration is used to define the overall layout of the storefront.
 * The configuration includes the following aspects:
 * - breakpoint layout (AKA screen layout)
 * - Page sections slot configuration (i.e. header vs footer)
 * - page template slot configuration (i.e. landing page template vs PDP page template)
 * - deferred loading configuration
 *
 * The page slot configurations is directly related to the data in the backend. If you use the
 * Spartacus sample-data, you will have an aligned setup. However, if you introduce custom page
 * templates and/or slots, you most likely need to further adjust or replace this configuration.
 */
export const layoutConfig: LayoutConfig = {
  // deferredLoading: {
  //   strategy: DeferLoadingStrategy.DEFER,
  //   intersectionMargin: '50px',
  // },
  layoutSlots: {
    header: {
      lg: {
        slots: [
          'PreHeader',
          'SiteContext',
          'SiteLinks',
          'SiteLogo',
          'SearchBox',
          'SiteLogin',
          'MiniCart',
          'NavigationBar',
        ],
      },
      slots: ['PreHeader', 'SiteLogo', 'SearchBox', 'MiniCart'],
    },
    navigation: {
      lg: { slots: [] },
      slots: ['SiteLogin', 'NavigationBar', 'SiteContext', 'SiteLinks'],
    },
    footer: {
      slots: ['Footer'],
    },
    LandingPage2Template: {
      pageFold: 'Section2B',
      slots: [
        'Section1',
        'Section2A',
        'Section2B',
        'Section2C',
        'Section3',
        'Section4',
        'Section5',
      ],
    },
    ContentPage1Template: {
      slots: ['Section2A', 'Section2B'],
    },
    CategoryPageTemplate: {
      pageFold: 'Section2',
      slots: ['Section1', 'Section2', 'Section3'],
    },
    ProductListPageTemplate: {
      slots: ['ProductLeftRefinements', 'ProductListSlot'],
    },
    ProductGridPageTemplate: {
      slots: ['ProductLeftRefinements', 'ProductGridSlot'],
    },
    SearchResultsListPageTemplate: {
      slots: [
        'Section2',
        'ProductLeftRefinements',
        'SearchResultsListSlot',
        'Section4',
      ],
    },
    SearchResultsGridPageTemplate: {
      slots: [
        'Section2',
        'ProductLeftRefinements',
        'SearchResultsGridSlot',
        'Section4',
      ],
    },
    ProductDetailsPageTemplate: {
      lg: {
        pageFold: 'UpSelling',
      },
      pageFold: 'Summary',
      slots: [
        'Summary',
        'UpSelling',
        'CrossSelling',
        'Tabs',
        'PlaceholderContentSlot',
      ],
    },
    CartPageTemplate: {
      slots: ['TopContent', 'CenterRightContentSlot', 'EmptyCartMiddleContent'],
    },
    AccountPageTemplate: {
      slots: ['BodyContent', 'SideContent'],
    },
    LoginPageTemplate: {
      slots: ['LeftContentSlot', 'RightContentSlot'],
    },
    ErrorPageTemplate: {
      slots: ['TopContent', 'MiddleContent', 'BottomContent'],
    },
    OrderConfirmationPageTemplate: {
      slots: ['BodyContent', 'SideContent'],
    },
    MultiStepCheckoutSummaryPageTemplate: {
<<<<<<< HEAD
      slots: ['TopContent', 'BodyContent', 'SideContent', 'BottomContent', 'RightContentSlot'],
=======
      slots: [
        'TopContent',
        'BodyContent',
        'OnlyForTest',
        'SideContent',
        'BottomContent',
      ],
>>>>>>> 07c8e0bd
    },
    CheckoutLoginPageTemplate: {
      slots: ['RightContentSlot'],
    },
  },
};<|MERGE_RESOLUTION|>--- conflicted
+++ resolved
@@ -116,9 +116,6 @@
       slots: ['BodyContent', 'SideContent'],
     },
     MultiStepCheckoutSummaryPageTemplate: {
-<<<<<<< HEAD
-      slots: ['TopContent', 'BodyContent', 'SideContent', 'BottomContent', 'RightContentSlot'],
-=======
       slots: [
         'TopContent',
         'BodyContent',
@@ -126,7 +123,6 @@
         'SideContent',
         'BottomContent',
       ],
->>>>>>> 07c8e0bd
     },
     CheckoutLoginPageTemplate: {
       slots: ['RightContentSlot'],
