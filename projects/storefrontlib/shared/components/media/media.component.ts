--- conflicted
+++ resolved
@@ -45,15 +45,6 @@
    * set role of the image if different than what is intended (eg, role="presentation")
    */
   @Input() role: string;
-
-  // TODO: Remove type forcing of `this.loadingStrategy` (ie. <ImageLoadingStrategy | null>) in 5.0 (#14236)
-  /**
-   * Set the loading strategy of the media. Defaults to global loading strategy.
-   * Use 'lazy' or 'eager' strategies.
-   */
-  @Input() loading: ImageLoadingStrategy | null = <ImageLoadingStrategy | null>(
-    this.loadingStrategy
-  );
 
   /**
    * Set the loading strategy of the media. Defaults to global loading strategy.
@@ -123,16 +114,10 @@
     this.loaded.emit(true);
   }
 
-  // TODO: Remove string return type (#14236)
   /**
    * Indicates whether the browser should lazy load the image.
-   * @deprecated since 4.2. use ImageLoadingStrategy or null return types only
    */
-<<<<<<< HEAD
   get loadingStrategy(): ImageLoadingStrategy | null {
-=======
-  get loadingStrategy(): string | ImageLoadingStrategy | null {
->>>>>>> 627af539
     return this.mediaService.loadingStrategy === ImageLoadingStrategy.LAZY
       ? ImageLoadingStrategy.LAZY
       : null;
