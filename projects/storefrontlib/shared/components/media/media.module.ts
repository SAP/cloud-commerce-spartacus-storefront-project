/*
 * SPDX-FileCopyrightText: 2024 SAP Spartacus team <spartacus-team@sap.com>
 *
 * SPDX-License-Identifier: Apache-2.0
 */

import { CommonModule } from '@angular/common';
<<<<<<< HEAD
import {
  APP_INITIALIZER,
  ModuleWithProviders,
  NgModule,
  inject,
} from '@angular/core';
=======
import { ModuleWithProviders, NgModule } from '@angular/core';
import { FeaturesConfigModule } from '@spartacus/core';
>>>>>>> 071d8bfb
import { MediaSourcesPipe } from './media-sources.pipe';
import { MediaComponent } from './media.component';
import { MediaService } from './media.service';

@NgModule({
  imports: [CommonModule, FeaturesConfigModule],
  declarations: [MediaComponent, MediaSourcesPipe],
  exports: [MediaComponent],
})
export class MediaModule {
  static forRoot(): ModuleWithProviders<MediaModule> {
    return {
      ngModule: MediaModule,
      providers: [
        {
          provide: APP_INITIALIZER,
          useFactory: () => {
            const mediaService = inject(MediaService);
            return () => mediaService.init();
          },
          multi: true,
        },
      ],
    };
  }
}<|MERGE_RESOLUTION|>--- conflicted
+++ resolved
@@ -5,17 +5,13 @@
  */
 
 import { CommonModule } from '@angular/common';
-<<<<<<< HEAD
 import {
   APP_INITIALIZER,
   ModuleWithProviders,
   NgModule,
   inject,
 } from '@angular/core';
-=======
-import { ModuleWithProviders, NgModule } from '@angular/core';
 import { FeaturesConfigModule } from '@spartacus/core';
->>>>>>> 071d8bfb
 import { MediaSourcesPipe } from './media-sources.pipe';
 import { MediaComponent } from './media.component';
 import { MediaService } from './media.service';
