--- conflicted
+++ resolved
@@ -1,30 +1,3 @@
-<<<<<<< HEAD
-<picture *ngIf="media?.srcset && !isLegacy; else tmpImg">
-  <source
-    *ngFor="
-      let source of media!.srcset! | cxMediaSources;
-      trackBy: trackByMedia
-    "
-    [srcset]="source.srcset"
-    [media]="source.media"
-  />
-
-  <ng-container [ngTemplateOutlet]="tmpImg"></ng-container>
-</picture>
-
-<ng-template #tmpImg>
-  <img
-    *ngIf="media && media.src"
-    [alt]="media.alt"
-    [src]="media.src"
-    [srcset]="media.srcset || media.src"
-    [attr.role]="media.role"
-    [loading]="loading"
-    (load)="loadHandler()"
-    (error)="errorHandler()"
-  />
-</ng-template>
-=======
 <ng-container *ngIf="!!media">
   <picture *ngIf="media.srcset && !isLegacy; else legacyImgTmp">
     <source
@@ -60,5 +33,4 @@
       (error)="errorHandler()"
     />
   </ng-template>
-</ng-container>
->>>>>>> 669cdf58
+</ng-container>