--- conflicted
+++ resolved
@@ -53,11 +53,8 @@
   @Input() class: string;
   @Input() style: string | undefined;
   @Input() title: string;
-<<<<<<< HEAD
   @Input() ariaLabel?: string;
-=======
   @Input() tabindex: 0 | -1 = 0;
->>>>>>> db40fa9b
 
   isExternalUrl(): boolean {
     return this.service.isExternalUrl(this.url);
