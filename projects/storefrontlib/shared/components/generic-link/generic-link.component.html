--- conflicted
+++ resolved
@@ -9,11 +9,8 @@
     [attr.class]="class"
     [attr.style]="style"
     [attr.title]="title"
-<<<<<<< HEAD
     [attr.aria-label]="ariaLabel ? ariaLabel : null"
-=======
     [tabindex]="tabindex"
->>>>>>> db40fa9b
   >
     <ng-container *ngTemplateOutlet="content"></ng-container>
   </a>
@@ -29,11 +26,8 @@
     [attr.class]="class"
     [attr.style]="style"
     [attr.title]="title"
-<<<<<<< HEAD
     [attr.aria-label]="ariaLabel ? ariaLabel : null"
-=======
     [tabindex]="tabindex"
->>>>>>> db40fa9b
   >
     <ng-container *ngTemplateOutlet="content"></ng-container>
   </a>
