/*
 * SPDX-FileCopyrightText: 2023 SAP Spartacus team <spartacus-team@sap.com>
 *
 * SPDX-License-Identifier: Apache-2.0
 */

import { Observable } from 'rxjs';

export interface MessageEvent {
  author?: string;
  rightAlign?: boolean;
  createdAt?: string;
  text?: string;
  attachments?: Array<Attachment>;
  code?: string;
  item?: Item;
}

export interface Attachment {
  filename?: string;
  id?: string;
}

export interface MessagingConfigs {
  attachmentRestrictions?: AttachmentRestrictions;
  charactersLimit?: number;
  newMessagePlaceHolder?: string;
  enableFileUploadOption?: boolean;
  dateFormat?: string;
  displayAddMessageSection?: Observable<boolean>;
  itemList$?: Observable<Array<Item>>;
  defaultItemId?: string;
<<<<<<< HEAD
  sendIsNotPrimary?: boolean;
=======
  sendBtnIsNotPrimary?: boolean;
>>>>>>> dd6009e5
}

export interface AttachmentRestrictions {
  maxSize?: number;
  maxEntries?: number;
  allowedTypes?: Array<string>;
}

export interface Item {
  id: string;
  name: string;
}<|MERGE_RESOLUTION|>--- conflicted
+++ resolved
@@ -30,11 +30,7 @@
   displayAddMessageSection?: Observable<boolean>;
   itemList$?: Observable<Array<Item>>;
   defaultItemId?: string;
-<<<<<<< HEAD
-  sendIsNotPrimary?: boolean;
-=======
   sendBtnIsNotPrimary?: boolean;
->>>>>>> dd6009e5
 }
 
 export interface AttachmentRestrictions {
