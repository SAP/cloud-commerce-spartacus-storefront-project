<ng-container *ngIf="messageEvents$ | async as messageEvents">
  <div class="container">
    <div class="cx-avatar-line"></div>
    <div
      role="list"
      class="cx-messages"
      id="cx-messages"
      (keydown.arrowdown)="focusNextChild($any($event))"
      (keydown.arrowup)="focusPreviousChild($any($event))"
      [attr.aria-label]="'chatMessaging.messages' | cxTranslate"
    >
      <ng-container *ngFor="let message of messageEvents; let i = index">
        <div
          class="cx-message-card"
          [ngClass]="{ 'cx-message-display': message.rightAlign ?? false }"
        >
          <cx-avatar [message]="message"> </cx-avatar>

          <div>
            <label>{{
              (message.createdAt | cxDate: messagingConfigs?.dateFormat) ??
                dateFormat
            }}</label>
            <div
              [ngClass]="
                message.rightAlign ?? false
                  ? 'cx-message-right-align-text'
                  : 'cx-message-left-align-text'
              "
              [tabindex]="i ? -1 : 0"
              role="listitem"
              [attr.aria-label]="
                'chatMessaging.informationLabel'
                  | cxTranslate
                    : {
                        author: message.author,
                        text: getMessageText(message),
                        date:
                          (message.createdAt
                            | cxDate: messagingConfigs?.dateFormat) ??
                          dateFormat
                      }
              "
<<<<<<< HEAD
            [innerText] = "message.text" >
=======
            >
              <a
                *ngIf="message.item"
                class="cx-message-item-link"
                (click)="onItemClicked(message.item)"
                >{{ message.item.name }}:</a
              >
              {{ message.text }}
>>>>>>> 585be9dc
            </div>
            <a
              *ngFor="let attachment of message.attachments ?? []"
              class="cx-attachment"
              (click)="
                triggerDownload(
                  message.code,
                  attachment.id,
                  attachment.filename
                )
              "
              target="_blank"
              rel="noopener noreferrer"
            >
              <cx-icon [type]="iconTypes.ATTACHMENT"></cx-icon>
              {{ attachment.filename }}
            </a>
          </div>
        </div>
      </ng-container>
    </div>
  </div>

  <div
    [formGroup]="form"
    class="cx-message-footer"
    *ngIf="messagingConfigs?.displayAddMessageSection | async"
  >
    <div class="cx-message-box">
      <label class="cx-footer-label" id="cx-messaging-footer-label">
        <span>
          {{ 'chatMessaging.addNewMessage' | cxTranslate }}
          <select
            [attr.aria-label]="
              'chatMessaging.a11y.itemListBoxLabel' | cxTranslate
            "
            *ngIf="messagingConfigs?.itemList$ | async as itemList"
            class="cx-message-item-selection"
            formControlName="item"
          >
            <option *ngFor="let item of itemList" value="{{ item.id }}">
              {{ item.name }}
            </option>
          </select>
        </span>
        <div class="cx-message-input">
          <input
            aria-labelledby="cx-messaging-footer-label"
            formControlName="message"
            type="text"
            class="form-control"
            (keydown.enter)="onSend()"
            [maxLength]="
              messagingConfigs?.charactersLimit || MAX_INPUT_CHARACTERS
            "
            placeholder="{{
              messagingConfigs?.newMessagePlaceHolder ||
                ('chatMessaging.addMessagePlaceHolder' | cxTranslate)
            }}"
          />
          <span
            class="cx-visually-hidden"
            *ngIf="inputCharacterLeft === 0"
            role="alert"
          >
            {{ 'chatMessaging.characterLimitAlert' | cxTranslate }}
          </span>
          <button
            aria-labelledby="cx-messaging-footer-label"
            class="btn btn-block cx-send"
            [ngClass]="
              !!messagingConfigs?.sendBtnIsNotPrimary
                ? 'btn-secondary'
                : 'btn-primary'
            "
            (click)="onSend()"
          >
            {{ 'chatMessaging.send' | cxTranslate }}
          </button>
        </div>
      </label>
      <div class="cx-message-footer-info" id="cx-message-footer">
        <cx-file-upload
          [formControl]="$any(form.get('file'))"
          [accept]="allowedTypes"
          *ngIf="messagingConfigs?.enableFileUploadOption"
        >
          <ng-template>
            <cx-icon [type]="iconTypes.UPLOAD"></cx-icon>
            <span class="cx-message-footer-text"
              >{{ 'chatMessaging.uploadFile' | cxTranslate }}
            </span>
          </ng-template>
        </cx-file-upload>

        <p class="cx-message-footer-info-text">
          {{
            'chatMessaging.charactersLeft'
              | cxTranslate: { count: inputCharacterLeft }
          }}
        </p>
      </div>
      <cx-form-errors
        [control]="form.get('file')"
        prefix="formErrors.file"
      ></cx-form-errors>
    </div>
  </div>
</ng-container><|MERGE_RESOLUTION|>--- conflicted
+++ resolved
@@ -41,10 +41,9 @@
                           dateFormat
                       }
               "
-<<<<<<< HEAD
-            [innerText] = "message.text" >
-=======
+              [innerText]="message.text"
             >
+              >
               <a
                 *ngIf="message.item"
                 class="cx-message-item-link"
@@ -52,7 +51,6 @@
                 >{{ message.item.name }}:</a
               >
               {{ message.text }}
->>>>>>> 585be9dc
             </div>
             <a
               *ngFor="let attachment of message.attachments ?? []"
