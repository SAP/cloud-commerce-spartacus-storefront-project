--- conflicted
+++ resolved
@@ -114,11 +114,7 @@
           <button
             class="btn btn-block cx-send"
             [ngClass]="
-<<<<<<< HEAD
-              !!messagingConfigs?.sendIsNotPrimary
-=======
               !!messagingConfigs?.sendBtnIsNotPrimary
->>>>>>> dd6009e5
                 ? 'btn-secondary'
                 : 'btn-primary'
             "
