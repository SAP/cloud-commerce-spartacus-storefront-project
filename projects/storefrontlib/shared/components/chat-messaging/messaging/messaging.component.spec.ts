--- conflicted
+++ resolved
@@ -80,11 +80,7 @@
   });
 
   it('should render send as btn-secondary if requested', () => {
-<<<<<<< HEAD
-    (component.messagingConfigs ?? {}).sendIsNotPrimary = true;
-=======
     (component.messagingConfigs ?? {}).sendBtnIsNotPrimary = true;
->>>>>>> dd6009e5
     fixture.detectChanges();
     expect(htmlElement.querySelectorAll('.btn-primary').length).toBe(0);
     expect(htmlElement.querySelectorAll('.btn-secondary').length).toBe(1);
