import { ComponentFixture, TestBed } from '@angular/core/testing';
import { ReactiveFormsModule } from '@angular/forms';
import { By } from '@angular/platform-browser';
import { I18nTestingModule } from '@spartacus/core';
import { of } from 'rxjs';
import { IconModule } from '../../../../cms-components';
import { FileUploadModule, FormErrorsModule } from '../../form';
import { MessagingComponent } from './messaging.component';
<<<<<<< HEAD
import { Item, MessageEvent, MessagingConfigs } from './messaging.model';
=======
import { MessageEvent } from './messaging.model';
import { AvatarComponent } from '@spartacus/storefront';
>>>>>>> 475961e3

const mockMessageEvent: MessageEvent = {
  rightAlign: false,
  text: 'mockMessage',
  author: 'Mark Rivers',
};

const mockMessageEventWithItem: MessageEvent = {
  rightAlign: true,
  text: 'mockMessage',
  author: 'Mark Rivers',
  item: { id: 'p123', name: 'Product 123' },
};
const mockMessageEvents: Array<MessageEvent> = [
  mockMessageEvent,
  mockMessageEventWithItem,
];

const mockItemList: Item[] = [
  { id: '', name: 'NO SELECTION' },
  { id: 'p1', name: 'Product 1' },
  { id: 'p2', name: 'Product 2' },
];

describe('MessagingComponent', () => {
  let component: MessagingComponent;
  let fixture: ComponentFixture<MessagingComponent>;
  let messagingConfig: MessagingConfigs;
  let htmlElement: Element;

  beforeEach(async () => {
    await TestBed.configureTestingModule({
      imports: [
        I18nTestingModule,
        IconModule,
        FileUploadModule,
        FormErrorsModule,
        ReactiveFormsModule,
      ],
      declarations: [MessagingComponent, AvatarComponent],
    }).compileComponents();
  });

  beforeEach(() => {
    fixture = TestBed.createComponent(MessagingComponent);
    component = fixture.componentInstance;
    component.messageEvents$ = of(mockMessageEvents);
    component.messagingConfigs = messagingConfig = {
      displayAddMessageSection: of(true),
    };
    fixture.detectChanges();
    htmlElement = fixture.nativeElement;
  });

  it('should create', () => {
    expect(component).toBeTruthy();
  });

  it('should call onSend on click of send', () => {
    spyOn(component, 'onSend');

    fixture.debugElement.query(By.css('.cx-send')).nativeElement.click();
    fixture.detectChanges();

    expect(component.onSend).toHaveBeenCalled();
  });

  it('should render send as btn-primary by default', () => {
    expect(htmlElement.querySelectorAll('.btn-primary').length).toBe(1);
    expect(htmlElement.querySelectorAll('.btn-secondary').length).toBe(0);
  });

  it('should render send as btn-secondary if requested', () => {
    (component.messagingConfigs ?? {}).sendBtnIsNotPrimary = true;
    fixture.detectChanges();
    expect(htmlElement.querySelectorAll('.btn-primary').length).toBe(0);
    expect(htmlElement.querySelectorAll('.btn-secondary').length).toBe(1);
  });

  it('should emit send event', () => {
    spyOn(component.send, 'emit');
    component.form.get('message')?.setValue('mockMessage');
    component.onSend();

    expect(component.send.emit).toHaveBeenCalledWith({
      files: '' as unknown as File,
      message: 'mockMessage',
    });
  });

  it('should emit trigger downloadAttachment event', () => {
    spyOn(component.downloadAttachment, 'emit');
    component.form.get('message')?.setValue('mockMessage');
    component.triggerDownload('mockCode', 'mockId', 'mockName');

    expect(component.downloadAttachment.emit).toHaveBeenCalledWith({
      messageCode: 'mockCode',
      attachmentId: 'mockId',
      fileName: 'mockName',
    });
  });

  describe('with item support', () => {
    it('should not render an item link when there is no item attached to the message', () => {
      expect(
        fixture.debugElement.query(
          By.css('.cx-message-card:nth-child(1) .cx-message-item-link')
        )
      ).toBeNull();
    });

    it('should render an item link when there is an item attached to the message', () => {
      expect(
        fixture.debugElement.query(
          By.css('.cx-message-card:nth-child(2) .cx-message-item-link')
        ).nativeElement.text
      ).toEqual('Product 123:');
    });

    it('should fire itemClicked event when clicking item link', () => {
      spyOn(component.itemClicked, 'emit');
      fixture.debugElement
        .query(By.css('.cx-message-card:nth-child(2) .cx-message-item-link'))
        .nativeElement.click();
      expect(component.itemClicked.emit).toHaveBeenCalledWith({
        item: mockMessageEventWithItem.item,
      });
    });

    it('should not render an item DDLB when there are no items provided', () => {
      expect(
        fixture.debugElement.query(By.css('.cx-message-item-selection'))
      ).toBeNull();
    });

    it('should render an item DDLB when there are items provided', () => {
      messagingConfig.itemList$ = of(mockItemList);
      fixture.detectChanges();
      expect(
        fixture.debugElement.queryAll(
          By.css('.cx-message-item-selection option')
        ).length
      ).toBe(mockItemList.length);
    });

    it('should set the default item accordingly to provided config', () => {
      messagingConfig.itemList$ = of(mockItemList);
      messagingConfig.defaultItemId = mockItemList[2].id;
      component.ngOnInit(); // so the just changed config is considered
      expect(component.form.get('item')?.value).toEqual(mockItemList[2].id);
    });

    it('should emit selected itemId when adding a new message', () => {
      spyOn(component.send, 'emit');
      messagingConfig.itemList$ = of(mockItemList);
      fixture.detectChanges();

      const itemDDLB = fixture.debugElement.query(
        By.css('.cx-message-item-selection')
      ).nativeElement;
      itemDDLB.value = 'p1';
      itemDDLB.dispatchEvent(new Event('change'));

      const messageInput = fixture.debugElement.query(
        By.css('.cx-message-input input')
      ).nativeElement;
      messageInput.value = 'yet another text';
      messageInput.dispatchEvent(new Event('input'));
      fixture.debugElement.query(By.css('.btn-primary')).nativeElement.click();

      fixture.detectChanges();
      expect(component.send.emit).toHaveBeenCalledWith({
        files: '' as unknown as File,
        message: 'yet another text',
        itemId: 'p1',
      });
    });
  });

  describe('getMessageText', () => {
    it('should return only message text if no item is provided', () => {
      expect(component.getMessageText(mockMessageEvent)).toEqual('mockMessage');
    });
    it('should prefix item name to the message text if an item is provided', () => {
      expect(component.getMessageText(mockMessageEventWithItem)).toEqual(
        'Product 123: mockMessage'
      );
    });
  });
  describe('resetForm', () => {
    beforeEach(() => {
      component.fileUploadComponent = jasmine.createSpyObj(
        'fileUploadComponent',
        ['removeFile']
      );
    });
    it('should remove all files uploaded', () => {
      component.resetForm();
      expect(component.fileUploadComponent.removeFile).toHaveBeenCalled();
    });
    it('should reset item DDLB to the default entry', () => {
      const defaultItemId = 'default';
      messagingConfig.defaultItemId = defaultItemId;
      spyOn(component.form, 'reset');
      component.resetForm();
      expect(component.form.reset).toHaveBeenCalledWith({
        item: defaultItemId,
      });
    });
  });
});<|MERGE_RESOLUTION|>--- conflicted
+++ resolved
@@ -6,12 +6,8 @@
 import { IconModule } from '../../../../cms-components';
 import { FileUploadModule, FormErrorsModule } from '../../form';
 import { MessagingComponent } from './messaging.component';
-<<<<<<< HEAD
 import { Item, MessageEvent, MessagingConfigs } from './messaging.model';
-=======
-import { MessageEvent } from './messaging.model';
 import { AvatarComponent } from '@spartacus/storefront';
->>>>>>> 475961e3
 
 const mockMessageEvent: MessageEvent = {
   rightAlign: false,
