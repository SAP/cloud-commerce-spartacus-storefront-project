import { Component, DebugElement } from '@angular/core';
import { ComponentFixture, TestBed } from '@angular/core/testing';
import { By } from '@angular/platform-browser';
import { NgSelectModule } from '@ng-select/ng-select';
<<<<<<< HEAD
import { FeatureConfigService, TranslationService } from '@spartacus/core';
import { of } from 'rxjs';
=======
import { FeatureConfigService } from '@spartacus/core';
>>>>>>> 10910dc0
import { NgSelectA11yDirective } from './ng-select-a11y.directive';
import { NgSelectA11yModule } from './ng-select-a11y.module';

@Component({
  template: `
    <ng-select
      [searchable]="isSearchable"
      [cxNgSelectA11y]="{ ariaLabel: 'Size', ariaControls: 'size-results' }"
    >
      <ng-option *ngFor="let val of [1, 2, 3]" [value]="val">{{
        val
      }}</ng-option>
    </ng-select>
    <div id="size-results"></div>
  `,
})
class MockComponent {
  isSearchable: boolean = false;
}

class MockFeatureConfigService {
  isEnabled() {
    return true;
  }
}
<<<<<<< HEAD

class MockTranslationService {
  translate() {
    return of('of');
  }
}

=======
>>>>>>> 10910dc0
describe('NgSelectA11yDirective', () => {
  let component: MockComponent;
  let fixture: ComponentFixture<MockComponent>;

  beforeEach(() => {
    TestBed.configureTestingModule({
      imports: [NgSelectA11yModule, NgSelectModule],
<<<<<<< HEAD
      declarations: [MockComponent, NgSelectA11yDirective],
      providers: [
        { provide: FeatureConfigService, useClass: MockFeatureConfigService },
        { provide: TranslationService, useClass: MockTranslationService },
=======
      declarations: [MockComponent],
      providers: [
        { provide: FeatureConfigService, useClass: MockFeatureConfigService },
>>>>>>> 10910dc0
      ],
    }).compileComponents();

    fixture = TestBed.createComponent(MockComponent);

    component = fixture.componentInstance;
  });

  function getNgSelect(): DebugElement {
    return fixture.debugElement.query(By.directive(NgSelectA11yDirective));
  }

  it('should create ng-select and bind aria attributes', () => {
    fixture.detectChanges();
    expect(component).toBeTruthy();

    const select = getNgSelect().nativeElement;
    const innerDiv = select.querySelector("[role='combobox']");
    const inputElement = select.querySelector('input');

    expect(innerDiv).toBeTruthy();
    expect(innerDiv.getAttribute('aria-controls')).toEqual('size-results');
    expect(innerDiv.getAttribute('aria-label')).toEqual('Size');
    expect(inputElement.getAttribute('aria-hidden')).toEqual('true');
  });

  it('should append aria-label to options', (done) => {
    fixture.detectChanges();
    const select = getNgSelect().nativeElement;
    const ngSelectInstance = getNgSelect().componentInstance;
    ngSelectInstance.open();

    // Wait for the mutation observer to update the options
    setTimeout(() => {
      const options = select.querySelectorAll('.ng-option');
      expect(options.length).toBe(3);
      options.forEach((option: HTMLElement, index: number) => {
        expect(option.getAttribute('aria-label')).toEqual(
          `${index + 1}, ${index + 1} of ${options.length}`
        );
      });
      done();
    });
  });
});<|MERGE_RESOLUTION|>--- conflicted
+++ resolved
@@ -2,12 +2,8 @@
 import { ComponentFixture, TestBed } from '@angular/core/testing';
 import { By } from '@angular/platform-browser';
 import { NgSelectModule } from '@ng-select/ng-select';
-<<<<<<< HEAD
 import { FeatureConfigService, TranslationService } from '@spartacus/core';
 import { of } from 'rxjs';
-=======
-import { FeatureConfigService } from '@spartacus/core';
->>>>>>> 10910dc0
 import { NgSelectA11yDirective } from './ng-select-a11y.directive';
 import { NgSelectA11yModule } from './ng-select-a11y.module';
 
@@ -33,7 +29,6 @@
     return true;
   }
 }
-<<<<<<< HEAD
 
 class MockTranslationService {
   translate() {
@@ -41,8 +36,6 @@
   }
 }
 
-=======
->>>>>>> 10910dc0
 describe('NgSelectA11yDirective', () => {
   let component: MockComponent;
   let fixture: ComponentFixture<MockComponent>;
@@ -50,16 +43,10 @@
   beforeEach(() => {
     TestBed.configureTestingModule({
       imports: [NgSelectA11yModule, NgSelectModule],
-<<<<<<< HEAD
       declarations: [MockComponent, NgSelectA11yDirective],
       providers: [
         { provide: FeatureConfigService, useClass: MockFeatureConfigService },
         { provide: TranslationService, useClass: MockTranslationService },
-=======
-      declarations: [MockComponent],
-      providers: [
-        { provide: FeatureConfigService, useClass: MockFeatureConfigService },
->>>>>>> 10910dc0
       ],
     }).compileComponents();
 
