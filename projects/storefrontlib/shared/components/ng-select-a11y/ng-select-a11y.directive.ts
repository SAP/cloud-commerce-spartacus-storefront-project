--- conflicted
+++ resolved
@@ -8,20 +8,13 @@
   AfterViewInit,
   Directive,
   ElementRef,
-<<<<<<< HEAD
   HostListener,
-=======
->>>>>>> 10910dc0
   inject,
   Input,
   Renderer2,
 } from '@angular/core';
-<<<<<<< HEAD
 import { FeatureConfigService, TranslationService } from '@spartacus/core';
 import { take } from 'rxjs';
-=======
-import { FeatureConfigService } from '@spartacus/core';
->>>>>>> 10910dc0
 
 @Directive({
   selector: '[cxNgSelectA11y]',
@@ -34,7 +27,6 @@
    */
   @Input() cxNgSelectA11y: { ariaLabel?: string; ariaControls?: string };
 
-<<<<<<< HEAD
   protected translationService = inject(TranslationService);
   private featureConfigService = inject(FeatureConfigService);
 
@@ -49,10 +41,6 @@
     observer.observe(this.elementRef.nativeElement, { childList: true });
   }
 
-=======
-  private featureConfigService = inject(FeatureConfigService);
-
->>>>>>> 10910dc0
   constructor(
     private renderer: Renderer2,
     private elementRef: ElementRef
