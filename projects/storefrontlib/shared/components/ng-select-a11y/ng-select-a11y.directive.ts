/*
 * SPDX-FileCopyrightText: 2024 SAP Spartacus team <spartacus-team@sap.com>
 *
 * SPDX-License-Identifier: Apache-2.0
 */

import { isPlatformBrowser } from '@angular/common';
import {
  AfterViewInit,
  Directive,
  ElementRef,
  HostListener,
  Inject,
  inject,
  Input,
  Optional,
  PLATFORM_ID,
  Renderer2,
  SecurityContext,
} from '@angular/core';
import { DomSanitizer } from '@angular/platform-browser';
import { FeatureConfigService, TranslationService } from '@spartacus/core';
import { filter, take } from 'rxjs';
import { BREAKPOINT, BreakpointService } from '../../../layout';

const ARIA_LABEL = 'aria-label';

@Directive({
  selector: '[cxNgSelectA11y]',
})
export class NgSelectA11yDirective implements AfterViewInit {
  /**
   * Use directive to bind aria attribute to inner element of ng-select
   * Angular component for accessibility compliance. If ng-select controls itself
   * ariaControls is not needed, instead bind a specific id to the <ng-select> element.
   */
  @Input() cxNgSelectA11y: { ariaLabel?: string; ariaControls?: string };

  protected translationService = inject(TranslationService);
  protected domSanitizer = inject(DomSanitizer);
  private featureConfigService = inject(FeatureConfigService);

  @HostListener('open')
  onOpen() {
    if (!this.featureConfigService?.isEnabled('a11yNgSelectOptionsCount')) {
      return;
    }
    const observer = new MutationObserver((changes, observerInstance) =>
      this.appendAriaLabelToOptions(changes, observerInstance)
    );
    observer.observe(this.elementRef.nativeElement, { childList: true });
  }

  @Optional() breakpointService = inject(BreakpointService, { optional: true });

  @Inject(PLATFORM_ID) protected platformId: Object;

  constructor(
    private renderer: Renderer2,
    private elementRef: ElementRef
  ) {}

  ngAfterViewInit(): void {
    const inputCombobox =
      this.elementRef.nativeElement.querySelector('[role="combobox"]');

    const ariaLabel = this.cxNgSelectA11y.ariaLabel;
    const elementId = this.elementRef.nativeElement.id;
    const ariaControls = this.cxNgSelectA11y.ariaControls ?? elementId;

    if (ariaLabel) {
<<<<<<< HEAD
      this.renderer.setAttribute(inputCombobox, 'aria-label', ariaLabel);
=======
      this.renderer.setAttribute(divCombobox, ARIA_LABEL, ariaLabel);
>>>>>>> 50c8efe1
    }

    if (ariaControls) {
      this.renderer.setAttribute(inputCombobox, 'aria-controls', ariaControls);
    }

    if (
      this.featureConfigService.isEnabled('a11yNgSelectMobileReadout') &&
<<<<<<< HEAD
      inputCombobox.readOnly
    ) {
      this.renderer.setAttribute(inputCombobox, 'aria-hidden', 'true');
=======
      inputElement.readOnly &&
      isPlatformBrowser(this.platformId)
    ) {
      this.breakpointService
        ?.isDown(BREAKPOINT.md)
        .pipe(filter(Boolean), take(1))
        .subscribe(() => {
          const selectObserver = new MutationObserver((changes, observer) => {
            this.appendValueToAriaLabel(changes, observer, divCombobox);
          });
          selectObserver.observe(this.elementRef.nativeElement, {
            subtree: true,
            characterData: true,
          });
        });
>>>>>>> 50c8efe1
    }
  }

  appendAriaLabelToOptions(
    _changes: MutationRecord[],
    observerInstance: MutationObserver
  ) {
    const options: HTMLOptionElement[] =
      this.elementRef?.nativeElement.querySelectorAll('.ng-option');
    if (options?.length) {
      this.translationService
        .translate('common.of')
        .pipe(take(1))
        .subscribe((translation) => {
          options.forEach(
            (option: HTMLOptionElement, index: string | number) => {
              const sanitizedOptionText = this.domSanitizer.sanitize(
                SecurityContext.HTML,
                option.innerText
              );
              const ariaLabel = `${sanitizedOptionText}, ${+index + 1} ${translation} ${options.length}`;
              this.renderer.setAttribute(option, ARIA_LABEL, ariaLabel);
            }
          );
        });
    }
    observerInstance.disconnect();
  }

  /**
   * Hides the input value from the screen reader and provides it as part of the aria-label instead.
   * This improves the screen reader output on mobile devices.
   */
  appendValueToAriaLabel(
    _changes: any,
    observer: MutationObserver,
    divCombobox: HTMLElement
  ) {
    const sanitizedValueLabel = this.domSanitizer.sanitize(
      SecurityContext.HTML,
      this.elementRef.nativeElement.querySelector('.ng-value-label')?.innerText
    );
    if (sanitizedValueLabel) {
      const comboboxAriaLabel = divCombobox?.getAttribute(ARIA_LABEL) || '';
      const valueElement =
        this.elementRef.nativeElement.querySelector('.ng-value');
      this.renderer.setAttribute(valueElement, 'aria-hidden', 'true');
      this.renderer.setAttribute(
        divCombobox,
        ARIA_LABEL,
        comboboxAriaLabel + ', ' + sanitizedValueLabel
      );
    }
    observer.disconnect();
  }
}<|MERGE_RESOLUTION|>--- conflicted
+++ resolved
@@ -69,11 +69,7 @@
     const ariaControls = this.cxNgSelectA11y.ariaControls ?? elementId;
 
     if (ariaLabel) {
-<<<<<<< HEAD
-      this.renderer.setAttribute(inputCombobox, 'aria-label', ariaLabel);
-=======
-      this.renderer.setAttribute(divCombobox, ARIA_LABEL, ariaLabel);
->>>>>>> 50c8efe1
+      this.renderer.setAttribute(inputCombobox, ARIA_LABEL, ariaLabel);
     }
 
     if (ariaControls) {
@@ -82,12 +78,7 @@
 
     if (
       this.featureConfigService.isEnabled('a11yNgSelectMobileReadout') &&
-<<<<<<< HEAD
-      inputCombobox.readOnly
-    ) {
-      this.renderer.setAttribute(inputCombobox, 'aria-hidden', 'true');
-=======
-      inputElement.readOnly &&
+      inputCombobox.readOnly &&
       isPlatformBrowser(this.platformId)
     ) {
       this.breakpointService
@@ -95,14 +86,13 @@
         .pipe(filter(Boolean), take(1))
         .subscribe(() => {
           const selectObserver = new MutationObserver((changes, observer) => {
-            this.appendValueToAriaLabel(changes, observer, divCombobox);
+            this.appendValueToAriaLabel(changes, observer, inputCombobox);
           });
           selectObserver.observe(this.elementRef.nativeElement, {
             subtree: true,
             characterData: true,
           });
         });
->>>>>>> 50c8efe1
     }
   }
 
