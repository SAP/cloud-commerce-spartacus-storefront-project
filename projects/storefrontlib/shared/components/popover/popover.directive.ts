--- conflicted
+++ resolved
@@ -22,11 +22,7 @@
   inject,
 } from '@angular/core';
 import { FeatureConfigService, WindowRef } from '@spartacus/core';
-<<<<<<< HEAD
 import { Subject, take } from 'rxjs';
-=======
-import { Subject } from 'rxjs';
->>>>>>> 62e321ce
 import { FocusConfig } from '../../../layout/a11y/keyboard-focus/keyboard-focus.model';
 import { SelectFocusUtility } from '../../../layout/a11y/keyboard-focus/services';
 import { PopoverComponent } from './popover.component';
