--- conflicted
+++ resolved
@@ -74,10 +74,6 @@
       <div *ngFor="let action of content.actions">
         <div [ngSwitch]="action.event">
           <button
-<<<<<<< HEAD
-=======
-            type="button"
->>>>>>> 958beba9
             *ngSwitchCase="'delete'"
             class="link cx-action-link"
             (click)="delete()"
@@ -85,10 +81,6 @@
             {{ action.name }}
           </button>
           <button
-<<<<<<< HEAD
-=======
-            type="button"
->>>>>>> 958beba9
             *ngSwitchCase="'default'"
             class="link cx-action-link"
             (click)="setDefault()"
@@ -96,10 +88,6 @@
             {{ action.name }}
           </button>
           <button
-<<<<<<< HEAD
-=======
-            type="button"
->>>>>>> 958beba9
             *ngSwitchCase="'send'"
             class="link cx-action-link"
             (click)="send()"
@@ -107,10 +95,6 @@
             {{ action.name }}
           </button>
           <button
-<<<<<<< HEAD
-=======
-            type="button"
->>>>>>> 958beba9
             *ngSwitchCase="'edit'"
             class="link cx-action-link"
             (click)="edit()"
@@ -120,12 +104,7 @@
           <a
             *ngSwitchDefault
             href="{{ action.link }}"
-<<<<<<< HEAD
-            class="card-link btn-link cx-action-link"
-            >{{ action.name }}</a
-=======
             class="link cx-action-link"
->>>>>>> 958beba9
           >
             {{ action.name }}
           </a>
