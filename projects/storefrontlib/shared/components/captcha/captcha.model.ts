--- conflicted
+++ resolved
@@ -8,35 +8,4 @@
 export interface RenderParams {
   element?: HTMLElement | string;
   publicKey?: string;
-<<<<<<< HEAD
-}
-
-export interface CaptchaProvider {
-  /**
-   * Renders captcha widget
-   *
-   * @params parameters required by a provider
-   * @returns Observable for the key returned by a provider once user validated
-   */
-  renderCaptcha(params: RenderParams): Observable<string>;
-
-  /**
-   * @returns Observable for the backend request to retrieve commerce cloud
-   * captcha configuration (such as public key and whether captca is enabled)
-   * */
-  getCaptchaConfig(): Observable<CaptchaConfig>;
-
-  /**
-   * @returns captcha token
-   */
-  getToken(): string;
-
-  /**
-   * Resets the captcha widget, clearing any state or rendering a new instance
-   * @param element HTML element where the captcha is rendered
-   */
-  resetCaptcha(element: HTMLElement): void;
-
-=======
->>>>>>> 04d4ff5e
 }