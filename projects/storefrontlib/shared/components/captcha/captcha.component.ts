/*
 * SPDX-FileCopyrightText: 2023 SAP Spartacus team <spartacus-team@sap.com>
 * SPDX-FileCopyrightText: 2024 SAP Spartacus team <spartacus-team@sap.com>
 *
 * SPDX-License-Identifier: Apache-2.0
 */

import {
  AfterViewInit,
  ChangeDetectionStrategy,
  Component,
  ElementRef,
  EventEmitter,
  Injector,
  OnDestroy,
  Output,
  ViewChild,
} from '@angular/core';
import { of, Subscription } from 'rxjs';
import { concatMap } from 'rxjs/operators';

import { CaptchaApiConfig } from './captcha-api-config';
import { CaptchaRenderer } from './captcha.renderer';

@Component({
  selector: 'cx-captcha',
  templateUrl: './captcha.component.html',
  changeDetection: ChangeDetectionStrategy.OnPush,
})
export class CaptchaComponent implements AfterViewInit, OnDestroy {
  // Emits true if user confirms captcha
  @Output() confirmed = new EventEmitter<boolean>();

  @ViewChild('captcha', { static: false }) captchaRef: ElementRef;

  protected subscription = new Subscription();

  constructor(
    protected config: CaptchaApiConfig,
    protected injector: Injector
  ) {}

  /**
   * Add fields from CaptchaApiConfig. Call backend to get captcha
   * config.
   */
  ngAfterViewInit(): void {
<<<<<<< HEAD
    this.resetCaptcha();
  }

  /**
   * Loads the captcha based on the config
   */
  protected loadCaptcha(): void {
    if (this.config?.captchaProvider) {
      const captchaProvider = this.injector.get<CaptchaProvider>(
        this.config.captchaProvider
=======
    if (this.config?.captchaRenderer) {
      const captchaRenderer = this.injector.get<CaptchaRenderer>(
        this.config.captchaRenderer
>>>>>>> 04d4ff5e
      );
      
      // Reset the confirmed state before rendering captcha
      this.confirmed.emit(false);

      this.subscription.add(
        captchaRenderer
          .getCaptchaConfig()
          .pipe(
            concatMap((captchaConfig) => {
              if (captchaConfig?.enabled) {
                return captchaRenderer.renderCaptcha({
                  element: this.captchaRef.nativeElement,
                });
              } else {
                return of(null);
              }
            })
          )
          .subscribe(() => {
            this.confirmed.emit(true);
          })
      );
    }
  }

  /**
   * Resets the captcha, typically called when the component is re-initialized
   */
  resetCaptcha(): void {
    if (this.config?.captchaProvider) {
      const captchaProvider = this.injector.get<CaptchaProvider>(
        this.config.captchaProvider!
      );

      // Reset the CAPTCHA widget if the provider supports it
      captchaProvider.resetCaptcha(this.captchaRef.nativeElement);

      // Re-render the CAPTCHA to ensure it shows the "I'm not a robot" state
      this.loadCaptcha();
    }
  }

  ngOnDestroy() {
    this.subscription.unsubscribe();
  }
}<|MERGE_RESOLUTION|>--- conflicted
+++ resolved
@@ -45,22 +45,9 @@
    * config.
    */
   ngAfterViewInit(): void {
-<<<<<<< HEAD
-    this.resetCaptcha();
-  }
-
-  /**
-   * Loads the captcha based on the config
-   */
-  protected loadCaptcha(): void {
-    if (this.config?.captchaProvider) {
-      const captchaProvider = this.injector.get<CaptchaProvider>(
-        this.config.captchaProvider
-=======
     if (this.config?.captchaRenderer) {
       const captchaRenderer = this.injector.get<CaptchaRenderer>(
         this.config.captchaRenderer
->>>>>>> 04d4ff5e
       );
       
       // Reset the confirmed state before rendering captcha
