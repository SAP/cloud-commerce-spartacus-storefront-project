--- conflicted
+++ resolved
@@ -6,14 +6,10 @@
       <button
         *ngIf="size < items.length"
         class="previous"
-<<<<<<< HEAD
-        (click)="$event.stopPropagation();activeSlide === 0 ? null : (activeSlide = activeSlide - size)"
-=======
         (click)="
           $event.stopPropagation();
           activeSlide === 0 ? null : (activeSlide = activeSlide - size)
         "
->>>>>>> 5e5b7d8b
         [attr.aria-disabled]="activeSlide === 0"
         [attr.aria-label]="'carousel.previousSlide' | cxTranslate"
         [attr.title]="'carousel.previousSlide' | cxTranslate"
@@ -29,11 +25,7 @@
       <button
         *ngIf="size < items.length"
         class="previous"
-<<<<<<< HEAD
-        (click)="$event.stopPropagation();activeSlide = activeSlide - size"
-=======
         (click)="$event.stopPropagation(); activeSlide = activeSlide - size"
->>>>>>> 5e5b7d8b
         [disabled]="activeSlide === 0"
         [attr.aria-label]="'carousel.previousSlide' | cxTranslate"
         [attr.title]="'carousel.previousSlide' | cxTranslate"
@@ -72,12 +64,8 @@
       <button
         *ngIf="size < items.length"
         class="next"
-<<<<<<< HEAD
-        (click)="$event.stopPropagation();
-=======
         (click)="
           $event.stopPropagation();
->>>>>>> 5e5b7d8b
           activeSlide > items.length - size - 1
             ? null
             : (activeSlide = activeSlide + size)
