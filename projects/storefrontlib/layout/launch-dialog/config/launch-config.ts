import { OutletPosition } from '../../../cms-structure/outlet/outlet.model';

export interface LaunchConfig {
  [key: string]: LaunchOptions;
}

export type LaunchOptions =
  | LaunchOutletDialog
  | LaunchInlineDialog
  | LaunchRoute
  | LaunchInlineRootDialog;

/**
 * Parent type for configurations that render components
 */
export interface LaunchDialog {
  component: any;
  /**
   * Can the element be rendered multiple times
   */
  multi?: boolean;
  /**
   * Dialog type is used to apply CSS classes
   */
  dialogType?: DIALOG_TYPE;
}

/**
 * Configuration type to render a component in an outlet.
 * Outlet rendering should only be used for elements that open once and do not close.
 */
export interface LaunchOutletDialog extends LaunchDialog {
  /**
   * The outlet to render the element in
   */
  outlet: string;
  /**
   * Default: OutletPosition.BEFORE
   */
  position?: OutletPosition;
}

/**
 * Configuration type to render a component inline (next to the trigger)
 */
export interface LaunchInlineDialog extends LaunchDialog {
  inline: boolean;
}

/**
 * Configuration type to render a component directly inside the cx-storefront (storefront selector).
 * Best used for global elements like dialogs.
 */
export interface LaunchInlineRootDialog extends LaunchDialog {
  inlineRoot: boolean;
}

/**
 * Configuration type to render as link
 */
export interface LaunchRoute {
  /**
   * The route for the url
   */
  cxRoute: string;
  /**
   * The parameters for the route
   */
  params?: { [param: string]: any };
}

/**
 * Types of dialog openings supported
 */
export enum DIALOG_TYPE {
  POPOVER = 'POPOVER',
  POPOVER_CENTER = 'POPOVER_CENTER',
  POPOVER_CENTER_BACKDROP = 'POPOVER_CENTER_BACKDROP',
  DIALOG = 'DIALOG',
  SIDEBAR_START = 'SIDEBAR_START',
  SIDEBAR_END = 'SIDEBAR_END',
}

/**
 * List of available callers
 */
export const enum LAUNCH_CALLER {
  ASM = 'ASM',
  SKIP_LINKS = 'SKIP_LINKS',
  ANONYMOUS_CONSENT = 'ANONYMOUS_CONSENT',
  REPLENISHMENT_ORDER = 'REPLENISHMENT_ORDER',
  PLACE_ORDER_SPINNER = 'PLACE_ORDER_SPINNER',
<<<<<<< HEAD
  STOCK_NOTIFICATION = 'STOCK_NOTIFICATION',
=======
  SUGGESTED_ADDRESSES = 'SUGGESTED_ADDRESSES',
  COUPON = 'COUPON',
>>>>>>> ba48a31d
}<|MERGE_RESOLUTION|>--- conflicted
+++ resolved
@@ -90,10 +90,7 @@
   ANONYMOUS_CONSENT = 'ANONYMOUS_CONSENT',
   REPLENISHMENT_ORDER = 'REPLENISHMENT_ORDER',
   PLACE_ORDER_SPINNER = 'PLACE_ORDER_SPINNER',
-<<<<<<< HEAD
-  STOCK_NOTIFICATION = 'STOCK_NOTIFICATION',
-=======
   SUGGESTED_ADDRESSES = 'SUGGESTED_ADDRESSES',
   COUPON = 'COUPON',
->>>>>>> ba48a31d
+  STOCK_NOTIFICATION = 'STOCK_NOTIFICATION',
 }