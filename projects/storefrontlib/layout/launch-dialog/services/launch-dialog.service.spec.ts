--- conflicted
+++ resolved
@@ -226,13 +226,7 @@
         { test: 123 }
       );
 
-<<<<<<< HEAD
-      expect(
-        service.openDialog
-      ).toHaveBeenCalledWith(
-=======
       expect(service.openDialog).toHaveBeenCalledWith(
->>>>>>> 4bb0f32e
         'TEST_DIALOG' as LAUNCH_CALLER,
         undefined,
         undefined,
