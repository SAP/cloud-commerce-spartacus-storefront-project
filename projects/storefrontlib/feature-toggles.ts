/*
 * SPDX-FileCopyrightText: 2024 SAP Spartacus team <spartacus-team@sap.com>
 *
 * SPDX-License-Identifier: Apache-2.0
 */

export interface FeatureToggles {
  features?: {
    /**
     * Configure feature level.
     * Value corresponds to minor (feature) release version number: '1.0', '1.1', etc.
     * Each subsequent level contains all of the features from previous one.
     */
    level?: string;
    consignmentTracking?: boolean;

    /**
     * The 3.0 version introduced an unified configuration that emits new configuration
     * every time lazy loaded module is instantiated. To ease transition to this new
     * mechanism, the same changes are also published to global Config token under
     * the hood, which could cause issues in some implementations.
     *
     *This option allows to disable this mechanism, i.e.:
     *  - configuration won't change after app will be bootstrapped
     *  - if any service would like to take into an account configuration from
     *    lazy loaded modules, it will have to use ConfigurationService.unifiedConfig$
     */
    disableConfigUpdates?: boolean;

    /**
     * Indicates that the for the card components, the card paragraph is truncated (like the label)
     */
    storeFrontLibCardParagraphTruncated?: boolean;
    showPromotionsInPDP?: boolean;
<<<<<<< HEAD
    sortMapping?: boolean;
=======
    recentSearches?: boolean;
>>>>>>> 575d0d61
  };
}<|MERGE_RESOLUTION|>--- conflicted
+++ resolved
@@ -32,10 +32,7 @@
      */
     storeFrontLibCardParagraphTruncated?: boolean;
     showPromotionsInPDP?: boolean;
-<<<<<<< HEAD
     sortMapping?: boolean;
-=======
     recentSearches?: boolean;
->>>>>>> 575d0d61
   };
 }