--- conflicted
+++ resolved
@@ -26,14 +26,11 @@
      *    lazy loaded modules, it will have to use ConfigurationService.unifiedConfig$
      */
     disableConfigUpdates?: boolean;
-<<<<<<< HEAD
 
     /**
      * Indicates that the for the card components, the card paragraph is truncated (like the label)
      */
     storeFrontLibCardParagraphTruncated?: boolean;
-=======
     showPromotionsInPDP?: boolean;
->>>>>>> 17d3b100
   };
 }