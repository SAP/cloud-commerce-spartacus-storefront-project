import {
  Directive,
  Injector,
  Input,
  OnDestroy,
  OnInit,
  Renderer2,
  ViewContainerRef,
} from '@angular/core';
<<<<<<< HEAD
import { CmsComponent, DynamicAttributeService } from '@spartacus/core';
import { Subscription } from 'rxjs';
import { map } from 'rxjs/operators';
import { CmsComponentsService } from '../../services/cms-components.service';
import { CmsComponentData } from '../model/cms-component-data';
import { ComponentWrapperDirective } from './component-wrapper.directive';
import { InnerComponentsContext } from './inner-components-context.model';
=======
import {
  CmsComponent,
  DynamicAttributeService,
  EventService,
} from '@spartacus/core';
import { Subscription } from 'rxjs';
import { distinctUntilChanged, map } from 'rxjs/operators';
import { CmsComponentsService } from '../../services/cms-components.service';
import { CmsComponentData } from '../model/cms-component-data';
import { ComponentWrapperDirective } from './component-wrapper.directive';
>>>>>>> c1f71222
import { CmsInjectorService } from './services/cms-injector.service';
import { ComponentHandlerService } from './services/component-handler.service';

@Directive({
  selector: '[cxInnerComponentsHost]',
  providers: [InnerComponentsContext],
})
export class InnerComponentsHostDirective implements OnInit, OnDestroy {
  @Input('cxInnerComponentsHost') context: any;

  protected innerComponents$ = this.data.data$.pipe(
    map((data) => data?.composition?.inner ?? []),
    distinctUntilChanged()
  );

  protected componentWrappers: any[] = [];
  protected subscription?: Subscription;

  constructor(
    protected data: CmsComponentData<CmsComponent>,
    protected vcr: ViewContainerRef,
    // dependencies required for ComponentWrapper directive
    protected cmsComponentsService: CmsComponentsService,
    protected injector: Injector,
    protected dynamicAttributeService: DynamicAttributeService,
    protected renderer: Renderer2,
    protected componentHandler: ComponentHandlerService,
    protected cmsInjector: CmsInjectorService,
<<<<<<< HEAD
    protected innerComponentsContext: InnerComponentsContext
=======
    protected eventService: EventService
>>>>>>> c1f71222
  ) {}

  ngOnInit(): void {
    this.innerComponentsContext.context = this.context;
    this.subscription = this.innerComponents$.subscribe((x) => {
      this.renderComponents(x);
    });
  }

  protected renderComponents(components: string[]) {
    this.clearComponents();
    components.forEach((component) => this.renderComponent(component));
  }

  protected renderComponent(component: string) {
    const componentWrapper = new ComponentWrapperDirective(
      this.vcr,
      this.cmsComponentsService,
      this.injector,
      this.dynamicAttributeService,
      this.renderer,
      this.componentHandler,
      this.cmsInjector,
      this.eventService
    );
    componentWrapper.cxComponentWrapper = { flexType: component, uid: '' };
    componentWrapper.ngOnInit();
    this.componentWrappers.push(componentWrapper);
  }

  protected clearComponents() {
    this.componentWrappers.forEach((wrapper) => wrapper.ngOnDestroy());
    this.componentWrappers = [];
  }

  ngOnDestroy(): void {
    this.subscription?.unsubscribe();
    this.clearComponents();
  }
}<|MERGE_RESOLUTION|>--- conflicted
+++ resolved
@@ -7,15 +7,6 @@
   Renderer2,
   ViewContainerRef,
 } from '@angular/core';
-<<<<<<< HEAD
-import { CmsComponent, DynamicAttributeService } from '@spartacus/core';
-import { Subscription } from 'rxjs';
-import { map } from 'rxjs/operators';
-import { CmsComponentsService } from '../../services/cms-components.service';
-import { CmsComponentData } from '../model/cms-component-data';
-import { ComponentWrapperDirective } from './component-wrapper.directive';
-import { InnerComponentsContext } from './inner-components-context.model';
-=======
 import {
   CmsComponent,
   DynamicAttributeService,
@@ -26,7 +17,7 @@
 import { CmsComponentsService } from '../../services/cms-components.service';
 import { CmsComponentData } from '../model/cms-component-data';
 import { ComponentWrapperDirective } from './component-wrapper.directive';
->>>>>>> c1f71222
+import { InnerComponentsContext } from './inner-components-context.model';
 import { CmsInjectorService } from './services/cms-injector.service';
 import { ComponentHandlerService } from './services/component-handler.service';
 
@@ -55,11 +46,8 @@
     protected renderer: Renderer2,
     protected componentHandler: ComponentHandlerService,
     protected cmsInjector: CmsInjectorService,
-<<<<<<< HEAD
-    protected innerComponentsContext: InnerComponentsContext
-=======
+    protected innerComponentsContext: InnerComponentsContext,
     protected eventService: EventService
->>>>>>> c1f71222
   ) {}
 
   ngOnInit(): void {
