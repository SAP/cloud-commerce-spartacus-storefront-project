import { Component } from '@angular/core';
import { ComponentFixture, TestBed } from '@angular/core/testing';
<<<<<<< HEAD
import {} from '@spartacus/core';
=======
>>>>>>> 80273695
import { JsonLdDirective } from './json-ld.directive';

@Component({ selector: 'cx-test-cmp', template: '' })
class TestComponent {}

function createTestComponent(
  template: string
): ComponentFixture<TestComponent> {
  return TestBed.overrideComponent(TestComponent, {
    set: { template: template },
  }).createComponent(TestComponent);
}

describe('JsonLdDirective', () => {
  let fixture: ComponentFixture<any>;

  afterEach(() => {
    fixture = null;
  });

  beforeEach(() => {
    TestBed.configureTestingModule({
      declarations: [TestComponent, JsonLdDirective],
      imports: [],
    });
  });

  it('should add script tag with schema json', () => {
    const template = `<span [cxJsonLd]="{foo: 'bar'}">hello</span>`;
    fixture = createTestComponent(template);
    fixture.detectChanges();
    expect(fixture.nativeElement.innerHTML).toContain(
      '<script type="application/ld+json">{"foo":"bar"}</script>'
    );
  });

  it('should not add script tag with empty schema', () => {
    const template = `<span cxJsonLd>hello</span>`;
    fixture = createTestComponent(template);
    fixture.detectChanges();
    expect(fixture.nativeElement.innerHTML).not.toContain('<script');
  });

  it('should not add script tag with null schema', () => {
    const template = `<span [cxJsonLd]="null">hello</span>`;
    fixture = createTestComponent(template);
    fixture.detectChanges();
    expect(fixture.nativeElement.innerHTML).not.toContain('<script');
  });

  it('should encode malicious html code', () => {
    const template = `<span [cxJsonLd]="{foo: 'bar<script>alert(1)</script>'}">hello</span>`;
    spyOn(console, 'warn').and.stub();
    fixture = createTestComponent(template);
    fixture.detectChanges();
    expect(fixture.nativeElement.innerHTML).toContain('&lt;script&gt;');
  });

  it('should encode deep nested malicious html code', () => {
    const template = `<span [cxJsonLd]="[{ foo: { bar: { deep: 'before <script>alert()</script>and after' } }},]"></span>`;
    spyOn(console, 'warn').and.stub();
    fixture = createTestComponent(template);
    fixture.detectChanges();
    expect(fixture.nativeElement.innerHTML).toContain('&lt;script&gt;');
  });
});<|MERGE_RESOLUTION|>--- conflicted
+++ resolved
@@ -1,9 +1,5 @@
 import { Component } from '@angular/core';
 import { ComponentFixture, TestBed } from '@angular/core/testing';
-<<<<<<< HEAD
-import {} from '@spartacus/core';
-=======
->>>>>>> 80273695
 import { JsonLdDirective } from './json-ld.directive';
 
 @Component({ selector: 'cx-test-cmp', template: '' })
