/*
 * SPDX-FileCopyrightText: 2024 SAP Spartacus team <spartacus-team@sap.com>
 *
 * SPDX-License-Identifier: Apache-2.0
 */

<<<<<<< HEAD
import { Injectable } from '@angular/core';
=======
import { Injectable, inject } from '@angular/core';
>>>>>>> 669cdf58
import { RouterStateSnapshot, UrlTree } from '@angular/router';
import {
  CmsActivatedRouteSnapshot,
  CmsService,
  ProtectedRoutesGuard,
  RouteLoadStrategy,
  RoutingConfigService,
  RoutingService,
  isNotUndefined,
} from '@spartacus/core';
import { Observable, of } from 'rxjs';
import { filter, first, switchMap, take } from 'rxjs/operators';
import { BeforeCmsPageGuardService } from './before-cms-page-guard.service';
import { CmsPageGuardService } from './cms-page-guard.service';

@Injectable({
  providedIn: 'root',
})
export class CmsPageGuard {
  static guardName = 'CmsPageGuard';

  constructor(
    protected routingService: RoutingService,
    protected cmsService: CmsService,
    /** since 2211.24 not used anymore, but called indirectly via {@link BeforeCmsPageGuardService} */
    protected protectedRoutesGuard: ProtectedRoutesGuard,
    protected service: CmsPageGuardService,
    protected routingConfig: RoutingConfigService
  ) {}

  protected beforeCmsPageGuardService = inject(BeforeCmsPageGuardService);

  /**
   * Tries to load the CMS page data for the anticipated route and returns:
   * - `true` - if it can be activated
   * - `false` - if it cannot be activated
   * - `UrlTree` - if user should be redirected to a given `UrlTree`
   *
   * If the route can be activated, it fires additional calculations on the CMS components present on this CMS page,
   * based on their configuration (`cmsComponents` config).
   *
   * For more, see docs of the `CmsPageGuardService.canActivatePage`.
   */
  canActivate(
    route: CmsActivatedRouteSnapshot,
    state: RouterStateSnapshot
  ): Observable<boolean | UrlTree> {
    return this.beforeCmsPageGuardService.canActivate(route, state).pipe(
      switchMap((canActivate) =>
        canActivate === true
          ? this.routingService.getNextPageContext().pipe(
              filter(isNotUndefined),
              take(1),
              switchMap((pageContext) =>
                this.cmsService.getPage(pageContext, this.shouldReload()).pipe(
                  first(),
                  switchMap((pageData) =>
                    pageData
                      ? this.service.canActivatePage(
                          pageContext,
                          pageData,
                          route,
                          state
                        )
                      : this.service.canActivateNotFoundPage(
                          pageContext,
                          route,
                          state
                        )
                  )
                )
              )
            )
          : of(canActivate)
      )
    );
  }

  /**
   * Returns whether we should reload the CMS page data, even when it was loaded before.
   */
  private shouldReload(): boolean {
    return this.routingConfig.getLoadStrategy() !== RouteLoadStrategy.ONCE;
  }
}<|MERGE_RESOLUTION|>--- conflicted
+++ resolved
@@ -4,11 +4,7 @@
  * SPDX-License-Identifier: Apache-2.0
  */
 
-<<<<<<< HEAD
-import { Injectable } from '@angular/core';
-=======
 import { Injectable, inject } from '@angular/core';
->>>>>>> 669cdf58
 import { RouterStateSnapshot, UrlTree } from '@angular/router';
 import {
   CmsActivatedRouteSnapshot,
