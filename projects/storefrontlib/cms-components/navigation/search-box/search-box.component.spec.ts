import { Component, Input, Pipe, PipeTransform } from '@angular/core';
import {
  ComponentFixture,
  fakeAsync,
  TestBed,
  tick,
  waitForAsync,
} from '@angular/core/testing';
import { By } from '@angular/platform-browser';
import { BrowserAnimationsModule } from '@angular/platform-browser/animations';
import { RouterModule } from '@angular/router';
import {
  CmsSearchBoxComponent,
  FeatureConfigService,
  I18nTestingModule,
  PageType,
  ProductSearchService,
  RouterState,
  RoutingService,
} from '@spartacus/core';
import {
  BehaviorSubject,
  EMPTY,
  Observable,
  ReplaySubject,
  of,
  delay,
} from 'rxjs';
import { CmsComponentData } from '../../../cms-structure/page/model/cms-component-data';
import { SearchBoxComponentService } from './search-box-component.service';
import { SearchBoxComponent } from './search-box.component';
import {
  SearchBoxProductSelectedEvent,
  SearchBoxSuggestionSelectedEvent,
} from './search-box.events';
import { SearchResults } from './search-box.model';

const mockSearchBoxComponentData: CmsSearchBoxComponent = {
  uid: '001',
  typeCode: 'SearchBoxComponent ',
  modifiedTime: new Date('2017-12-21T18:15:15+0000'),
  name: 'Mock SearchBox',
  displayProductImages: true,
  displayProducts: true,
  displaySuggestions: true,
  container: false,
  maxProducts: 5,
  maxSuggestions: 5,
  minCharactersBeforeRequest: 3,
  waitTimeBeforeRequest: 500,
};

class MockCmsComponentData {
  get data$(): Observable<CmsSearchBoxComponent> {
    return EMPTY;
  }
}

@Pipe({
  name: 'cxUrl',
})
class MockUrlPipe implements PipeTransform {
  transform(): any {
    return ['test', 'url'];
  }
}

@Pipe({
  name: 'cxHighlight',
})
class MockHighlightPipe implements PipeTransform {
  transform(): any {}
}

@Component({
  selector: 'cx-icon',
  template: '',
})
class MockCxIconComponent {
  @Input() type;
}

@Component({
  selector: 'cx-media',
  template: '<img>',
})
class MockMediaComponent {
  @Input() container;
  @Input() format;
  @Input() alt;
}

const mockRouterState: RouterState = {
  nextState: undefined,
  state: {
    url: null,
    queryParams: null,
    params: null,
    context: null,
    cmsRequired: null,
  },
  navigationId: null,
};

const routerState$: BehaviorSubject<RouterState> = new BehaviorSubject(
  mockRouterState
);

const PRODUCT_SEARCH_STRING = 'camera';

class MockRoutingService implements Partial<RoutingService> {
  getRouterState = () => routerState$.asObservable();
}

class MockFeatureConfigService {
  isEnabled() {
    return true;
  }
}

describe('SearchBoxComponent', () => {
  let searchBoxComponent: SearchBoxComponent;
  let fixture: ComponentFixture<SearchBoxComponent>;
  let serviceSpy: SearchBoxComponentService;
  let cmsComponentData: CmsComponentData<CmsSearchBoxComponent>;
  let routingService: RoutingService;

  function getFocusedElement(): HTMLElement {
    return <HTMLElement>document.activeElement;
  }

  class SearchBoxComponentServiceSpy
    implements Partial<SearchBoxComponentService>
  {
    chosenWord = new ReplaySubject<string>();
    sharedEvent = new ReplaySubject<KeyboardEvent>();

    launchSearchPage = jasmine.createSpy('launchSearchPage');
    getResults = jasmine.createSpy('search').and.callFake(() => {
      const results = {
        suggestions: ['te', 'test'],
        message: 'I found stuff for you!',
        products: [
          {
            name: 'title 1',
          },
        ],
      };
      return of(<SearchResults>results);
    });
    dispatchSuggestionSelectedEvent = jasmine.createSpy(
      'dispatchSuggestionSelectedEvent'
    );
    dispatchProductSelectedEvent = jasmine.createSpy(
      'dispatchSuggestionSelectedEvent'
    );
    search() {}
    toggleBodyClass() {}
    clearResults() {}
  }

  beforeEach(waitForAsync(() => {
    TestBed.configureTestingModule({
      imports: [
        BrowserAnimationsModule,
        RouterModule.forRoot([]),
        I18nTestingModule,
      ],
      declarations: [
        SearchBoxComponent,
        MockUrlPipe,
        MockHighlightPipe,
        MockCxIconComponent,
        MockMediaComponent,
      ],
      providers: [
        {
          provide: ProductSearchService,
          useValue: {},
        },
        {
          provide: CmsComponentData,
          useClass: MockCmsComponentData,
        },
        {
          provide: SearchBoxComponentService,
          useClass: SearchBoxComponentServiceSpy,
        },
        {
          provide: RoutingService,
          useClass: MockRoutingService,
        },
        {
          provide: FeatureConfigService,
          useClass: MockFeatureConfigService,
        },
      ],
    }).compileComponents();
  }));

  describe('Default config', () => {
    beforeEach(() => {
      cmsComponentData = TestBed.inject(CmsComponentData);

      spyOnProperty(cmsComponentData, 'data$').and.returnValue(
        of(mockSearchBoxComponentData)
      );

      fixture = TestBed.createComponent(SearchBoxComponent);
      searchBoxComponent = fixture.componentInstance;
      searchBoxComponent.ngOnInit();

      routingService = TestBed.inject(RoutingService);

      serviceSpy = fixture.debugElement.injector.get(
        SearchBoxComponentService
      ) as any;

      spyOn(searchBoxComponent, 'search').and.callThrough();
      spyOn(routingService, 'getRouterState').and.callThrough();
    });

    it('should be created', () => {
      expect(searchBoxComponent).toBeTruthy();
    });

    it('should initialize subscriptions on initialization', () => {
      spyOn(searchBoxComponent['subscriptions'], 'add');
      spyOn(serviceSpy['chosenWord'], 'subscribe');
      spyOn(serviceSpy['sharedEvent'], 'subscribe');

      searchBoxComponent.ngOnInit();

      expect(routingService.getRouterState).toHaveBeenCalled();
      expect(serviceSpy.chosenWord.subscribe).toHaveBeenCalled();
      expect(serviceSpy.sharedEvent.subscribe).toHaveBeenCalled();
      expect(searchBoxComponent['subscriptions'].add).toHaveBeenCalledTimes(3);
    });

    it('should dispatch new results when search is executed', () => {
      searchBoxComponent.search('testQuery');
      fixture.detectChanges();
      expect(serviceSpy.getResults).toHaveBeenCalled();
    });

    it('should set the queryText and trigger a search', () => {
      searchBoxComponent.queryText = 'testQuery';
      expect(searchBoxComponent.chosenWord).toBe('testQuery');
      expect(searchBoxComponent.search).toHaveBeenCalledWith('testQuery');
    });

    it('should dispatch new search query on input', () => {
      searchBoxComponent.queryText = 'test input';
      fixture.detectChanges();
      expect(searchBoxComponent.search).toHaveBeenCalledWith('test input');
    });

    it('should launch the search page, given it is not an empty search', () => {
      const input = fixture.debugElement.query(By.css('.searchbox > input'));

      input.nativeElement.value = PRODUCT_SEARCH_STRING;
      input.triggerEventHandler('keydown.enter', {});

      fixture.detectChanges();

      expect(serviceSpy.launchSearchPage).toHaveBeenCalled();
    });

    it('should not launch search page on empty search', () => {
      const input = fixture.debugElement.query(By.css('.searchbox > input'));
      input.triggerEventHandler('keydown.enter', {});

      fixture.detectChanges();

      expect(serviceSpy.launchSearchPage).not.toHaveBeenCalled();
    });

    it('should return true when the feature is enabled', () => {
      spyOn(
        searchBoxComponent.featureConfigService,
        'isEnabled'
      ).and.returnValue(true);
      expect(searchBoxComponent.searchBoxV2).toBeTrue();
    });

    it('should return false when the feature is disabled', function () {
      spyOn(
        searchBoxComponent.featureConfigService,
        'isEnabled'
      ).and.returnValue(false);
      expect(searchBoxComponent.searchBoxV2).toBeFalse();
    });

    it('should bind the "search-box-v2" class when the feature is enabled', function () {
      spyOn(
        searchBoxComponent.featureConfigService,
        'isEnabled'
      ).and.returnValue(true);
      expect(searchBoxComponent.searchBoxV2).toBeTrue();
    });

    it('should handle typing, selecting suggestion, and pressing Enter to launch search', () => {
      spyOn(searchBoxComponent, 'launchSearchResult').and.callThrough();
      const inputElement = document.createElement('input');
      const mockEventData: SearchBoxSuggestionSelectedEvent = {
        freeText: 'laptop',
        selectedSuggestion: 'laptop',
        searchSuggestions: [{ value: 'laptop' }, { value: 'camileo' }],
      };
      searchBoxComponent.searchInput = { nativeElement: inputElement };
      // Simulate typing a query
      searchBoxComponent.search('laptop');

      // Simulate selecting a suggestion
      const suggestionEvent = new KeyboardEvent('keydown', { code: 'Enter' });
      searchBoxComponent.dispatchSuggestionEvent(mockEventData);

      // Simulate pressing Enter
      searchBoxComponent.launchSearchResult(suggestionEvent, 'laptop');
      expect(searchBoxComponent.launchSearchResult).toHaveBeenCalledWith(
        suggestionEvent,
        'laptop'
      );
    });

    it('should handle async search result fetching and update the results', fakeAsync(() => {
      const mockResults = {
        products: [{ name: 'Product 1' }, { name: 'Product 2' }],
      };
      serviceSpy.getResults = jasmine
        .createSpy()
        .and.returnValue(of(mockResults).pipe(delay(1000)));

      let results: any;
      searchBoxComponent.results$.subscribe((res) => (results = res));

      expect(results).toBeUndefined(); // Initially no results
      tick(1000); // Simulate the passage of time for async call
      expect(results.products.length).toBe(2); // Results are fetched after delay
    }));

    it('should use setTimeout to delay focus action', () => {
      spyOn(window, 'setTimeout');
      searchBoxComponent.onEscape();
      expect(setTimeout).toHaveBeenCalled();
    });

    it('should return an Observable when breakpointService is available', () => {
      const result = searchBoxComponent.isMobile;
      expect(result).toBeInstanceOf(Observable);
    });

    it('should return 0 when isMobile is false', () => {
      const result = searchBoxComponent.getTabIndex(false);
      expect(result).toBe(0);
    });

    it('should return 0 when isMobile is true and searchBoxActive is true', () => {
      searchBoxComponent.searchBoxActive = true;
      const result = searchBoxComponent.getTabIndex(true);
      expect(result).toBe(0);
    });

<<<<<<< HEAD

=======
>>>>>>> 5e5b7d8b
    describe('UI tests', () => {
      it('should contain an input text field', () => {
        expect(fixture.debugElement.query(By.css('input'))).not.toBeNull();
      });

      it('should not contain search results panel', () => {
        expect(fixture.debugElement.query(By.css('.results'))).toBeFalsy();
      });

      it('should contain search results panel after search input', waitForAsync(() => {
        searchBoxComponent.queryText = 'test input';
        fixture.detectChanges();

        expect(fixture.debugElement.query(By.css('.results'))).toBeTruthy();
      }));

      it('should contain 2 suggestion after search', () => {
        searchBoxComponent.queryText = 'te';
        fixture.detectChanges();
        expect(
          fixture.debugElement.queryAll(By.css('.suggestions a')).length
        ).toEqual(2);
      });

      it('should contain a message after search', () => {
        searchBoxComponent.queryText = 'te';
        fixture.detectChanges();

        const el = fixture.debugElement.query(By.css('.results h3'));
        expect(el).toBeTruthy();
        expect((<HTMLElement>el.nativeElement).innerText).toEqual(
          'I found stuff for you!'
        );
      });

      it('should clear when clicking on clear button', () => {
        searchBoxComponent.queryText = 'something';
        fixture.detectChanges();
        const box = fixture.debugElement.query(
          By.css('.searchbox > input')
        ).nativeElement;
        box.select();
        fixture.debugElement.query(By.css('.reset')).nativeElement.click();

        expect(box.value).toBe('');
        expect(box).toBe(getFocusedElement());
      });

      it('should not be focusable while hidden on mobile', () => {
        searchBoxComponent.searchBoxActive = false;
        expect(searchBoxComponent.getTabIndex(true)).toBe(-1);
        searchBoxComponent.searchBoxActive = true;
        expect(searchBoxComponent.getTabIndex(true)).toBe(0);
        expect(searchBoxComponent.getTabIndex(false)).toBe(0);
      });

      it('should focus the search input if search box is closed with the escape key press', fakeAsync(() => {
        fixture.detectChanges();
        searchBoxComponent.searchBoxActive = true;
        const mockSearchInput = fixture.debugElement.query(
          By.css('.searchbox > input')
        ).nativeElement;
        spyOn(mockSearchInput, 'focus');

        searchBoxComponent.onEscape();
        tick();

        expect(mockSearchInput.focus).toHaveBeenCalled();
      }));

      it('should navigate between groups and results with arrow keys', () => {
        const eventDown = new KeyboardEvent('keydown', { code: 'ArrowDown' });
        const eventUp = new KeyboardEvent('keydown', { code: 'ArrowUp' });

        spyOn(searchBoxComponent, 'focusNextChild').and.callThrough();
        spyOn(searchBoxComponent, 'focusPreviousChild').and.callThrough();

        // Simulate navigating down
        searchBoxComponent['propagateEvent'](eventDown);
        expect(searchBoxComponent.focusNextChild).toHaveBeenCalledWith(
          eventDown
        );

        // Simulate navigating up
        searchBoxComponent['propagateEvent'](eventUp);
        expect(searchBoxComponent.focusPreviousChild).toHaveBeenCalledWith(
          eventUp
        );
      });
    });

    it('should contain 1 product after search', () => {
      searchBoxComponent.queryText = 'te';
      fixture.detectChanges();

      expect(
        fixture.debugElement.queryAll(By.css('.products a')).length
      ).toEqual(1);
    });

    it('should contain product image in search result', () => {
      searchBoxComponent.queryText = 'te';
      fixture.detectChanges();

      expect(
        fixture.debugElement.query(By.css('.products a:first-child cx-media'))
      ).toBeTruthy();
    });

    it('should contain .has-media class', () => {
      searchBoxComponent.queryText = 'te';
      fixture.detectChanges();
      expect(
        fixture.debugElement.query(By.css('.products a:first-child.has-media'))
      ).toBeTruthy();
    });

    it('should contain chosen word from the dropdown', () => {
      const input = fixture.debugElement.query(By.css('.searchbox > input'));
      mockRouterState.state.context = {
        id: 'search',
        type: PageType.CONTENT_PAGE,
      };
      input.nativeElement.value = PRODUCT_SEARCH_STRING;
      input.triggerEventHandler('keydown.enter', {});
      routerState$.next(mockRouterState);
      fixture.detectChanges();
      expect(searchBoxComponent.chosenWord).toEqual(PRODUCT_SEARCH_STRING);
      expect(input.nativeElement.value).toEqual(PRODUCT_SEARCH_STRING);
    });

    it('should not contain searched word when navigating to another page', () => {
      const input = fixture.debugElement.query(By.css('.searchbox > input'));
      mockRouterState.state.context = null;
      input.nativeElement.value = PRODUCT_SEARCH_STRING;
      input.triggerEventHandler('keydown.enter', {});
      routerState$.next(mockRouterState);
      fixture.detectChanges();
      expect(searchBoxComponent.chosenWord).toEqual('');
      expect(input.nativeElement.value).toEqual('');
    });

    describe('Arrow key tests', () => {
      beforeEach(() => {
        searchBoxComponent.queryText = 'te';
        fixture.detectChanges();

        // Focus should begin on searchbox input
        const inputSearchBox: HTMLElement = fixture.debugElement.query(
          By.css('.searchbox > input')
        ).nativeElement;
        inputSearchBox.focus();
        expect(inputSearchBox).toBe(getFocusedElement());
      });

      it('should navigate to second child', () => {
        searchBoxComponent.focusNextChild(new UIEvent('keydown.arrowdown'));
        searchBoxComponent.focusNextChild(new UIEvent('keydown.arrowdown'));

        expect(
          fixture.debugElement.query(
            By.css('.results .suggestions ul  > li:nth-child(2) > a')
          ).nativeElement
        ).toBe(getFocusedElement());
      });
    });

    describe('Events', () => {
      it('should dispatch suggestion selected event', () => {
        const mockEventData: SearchBoxSuggestionSelectedEvent = {
          freeText: 'camera',
          selectedSuggestion: 'camera',
          searchSuggestions: [{ value: 'camera' }, { value: 'camileo' }],
        };

        searchBoxComponent.dispatchSuggestionEvent(mockEventData);

        expect(serviceSpy.dispatchSuggestionSelectedEvent).toHaveBeenCalledWith(
          mockEventData
        );
      });
      it('should dispatch product selected event', () => {
        const mockEventData: SearchBoxProductSelectedEvent = {
          freeText: 'camera',
          productCode: '12345',
        };

        searchBoxComponent.dispatchProductEvent(mockEventData);

        expect(serviceSpy.dispatchProductSelectedEvent).toHaveBeenCalledWith(
          mockEventData
        );
      });
    });
  });

  describe('Searchbox config ', () => {
    describe('displayProductImages=false', () => {
      beforeEach(() => {
        cmsComponentData = TestBed.inject(CmsComponentData);

        spyOnProperty(cmsComponentData, 'data$').and.returnValue(
          of({
            ...mockSearchBoxComponentData,
            displayProductImages: false,
          })
        );

        fixture = TestBed.createComponent(SearchBoxComponent);
        searchBoxComponent = fixture.componentInstance;
        fixture.detectChanges();
      });

      it('should have config', () => {
        expect(searchBoxComponent.config.displayProductImages).toBeFalsy();
      });

      it('should not contain product image', () => {
        expect(
          fixture.debugElement.query(By.css('.products a:first-child cx-media'))
        ).toBeNull();
      });

      it('should not contain .has-media class', () => {
        expect(
          fixture.debugElement.query(
            By.css('.products a:first-child.has-media')
          )
        ).toBeFalsy();
      });
    });

    describe('displaySuggestions=false', () => {
      beforeEach(() => {
        cmsComponentData = TestBed.inject(CmsComponentData);

        spyOnProperty(cmsComponentData, 'data$').and.returnValue(
          of({
            ...mockSearchBoxComponentData,
            displaySuggestions: false,
          })
        );

        fixture = TestBed.createComponent(SearchBoxComponent);
        searchBoxComponent = fixture.componentInstance;

        fixture.detectChanges();
      });

      it('should have displaySuggestions=false in config', () => {
        expect(searchBoxComponent.config.displaySuggestions).toBeFalsy();
      });
    });
  });
});<|MERGE_RESOLUTION|>--- conflicted
+++ resolved
@@ -361,10 +361,6 @@
       expect(result).toBe(0);
     });
 
-<<<<<<< HEAD
-
-=======
->>>>>>> 5e5b7d8b
     describe('UI tests', () => {
       it('should contain an input text field', () => {
         expect(fixture.debugElement.query(By.css('input'))).not.toBeNull();
