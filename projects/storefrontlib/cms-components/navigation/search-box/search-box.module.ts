--- conflicted
+++ resolved
@@ -19,7 +19,6 @@
 import { IconModule } from '../../misc/icon/icon.module';
 import { HighlightPipe } from './highlight.pipe';
 import { SearchBoxComponent } from './search-box.component';
-import { OutletModule } from '../../../cms-structure';
 
 @NgModule({
   imports: [
@@ -30,10 +29,7 @@
     UrlModule,
     I18nModule,
     OutletModule,
-<<<<<<< HEAD
-=======
     FeaturesConfigModule,
->>>>>>> 669cdf58
   ],
   providers: [
     provideDefaultConfig(<CmsConfig>{
