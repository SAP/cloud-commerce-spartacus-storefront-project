/*
 * SPDX-FileCopyrightText: 2024 SAP Spartacus team <spartacus-team@sap.com>
 *
 * SPDX-License-Identifier: Apache-2.0
 */

import { CommonModule } from '@angular/common';
import { NgModule } from '@angular/core';
import { RouterModule } from '@angular/router';
import {
  CmsConfig,
  FeaturesConfigModule,
  I18nModule,
  UrlModule,
  provideDefaultConfig,
} from '@spartacus/core';
import { OutletModule } from '../../../cms-structure';
import { MediaModule } from '../../../shared/components/media/media.module';
import { IconModule } from '../../misc/icon/icon.module';
import { HighlightPipe } from './highlight.pipe';
import { SearchBoxComponent } from './search-box.component';

@NgModule({
  imports: [
    CommonModule,
    RouterModule,
    MediaModule,
    IconModule,
    UrlModule,
    I18nModule,
    OutletModule,
    FeaturesConfigModule,
  ],
  providers: [
    provideDefaultConfig(<CmsConfig>{
      cmsComponents: {
        SearchBoxComponent: {
          component: SearchBoxComponent,
        },
      },
<<<<<<< HEAD
      features: {
        recentSearches: true,
        trendingSearches: true,
      },
=======
>>>>>>> fca151d2
    }),
  ],
  declarations: [SearchBoxComponent, HighlightPipe],
  exports: [SearchBoxComponent, HighlightPipe],
})
export class SearchBoxModule {}<|MERGE_RESOLUTION|>--- conflicted
+++ resolved
@@ -38,16 +38,13 @@
           component: SearchBoxComponent,
         },
       },
-<<<<<<< HEAD
       features: {
         recentSearches: true,
         trendingSearches: true,
       },
-=======
->>>>>>> fca151d2
     }),
   ],
   declarations: [SearchBoxComponent, HighlightPipe],
   exports: [SearchBoxComponent, HighlightPipe],
 })
-export class SearchBoxModule {}+export class SearchBoxModule {}
