--- conflicted
+++ resolved
@@ -11,8 +11,8 @@
         a11ySearchBoxMobileFocusEnabled ? getTabIndex(isMobile | async) : null
       "
       [attr.aria-label]="'searchBox.placeholder' | cxTranslate"
-      (click)="search(searchInput.value)"
       (focus)="a11ySearchBoxMobileFocusEnabled ? null : open()"
+      (click)="open()"
       (input)="search(searchInput.value)"
       (blur)="close($any($event))"
       (keydown.tab)="
@@ -71,7 +71,6 @@
     (keydown.arrowdown)="focusPreviousGroup($any($event))"
     (click)="close($any($event))"
   >
-<<<<<<< HEAD
     {{ 'searchBox.closeSearchPanel' | cxTranslate }}
   </button>
   <h3 *ngIf="result.message" [innerHTML]="result.message"></h3>
@@ -138,7 +137,16 @@
       </ng-container>
     </ng-container>
   </div>
-=======
+  <ng-container *cxFeature="searchBoxFeatures.RECENT_SEARCHES_FEATURE">
+    <div class="message" *ngIf="result?.suggestions?.length">
+      {{ 'searchBox.suggestions' | cxTranslate }}
+    </div>
+  </ng-container>
+  <ul
+    class="suggestions"
+    attr.aria-label="{{ 'searchBox.ariaLabelSuggestions' | cxTranslate }}"
+    role="listbox"
+  >
     <li *ngFor="let suggestion of result.suggestions">
       <a
         role="option"
@@ -167,7 +175,6 @@
       </a>
     </li>
   </ul>
->>>>>>> a21fa2c4
 
   <!--  RECENT SEARCHES-->
   <ng-container *cxFeature="searchBoxFeatures.RECENT_SEARCHES_FEATURE">
@@ -183,7 +190,6 @@
   </ng-container>
 
   <!--RESULT  PRODUCTS-->
-<<<<<<< HEAD
 
   <div class="products">
     <ng-container
@@ -245,41 +251,6 @@
         [template]="carouselItem"
         itemWidth="160px"
         (keybordEvent)="carouseEventPropagator($event)"
-=======
-  <ng-container *cxFeature="searchBoxFeatures.RECENT_SEARCHES_FEATURE">
-    <div class="message" *ngIf="result.products?.length">
-      {{ 'searchBox.products' | cxTranslate }}
-    </div>
-  </ng-container>
-  <ul
-    class="products"
-    *ngIf="result.products"
-    attr.aria-label="{{ 'searchBox.ariaLabelProducts' | cxTranslate }}"
-    role="listbox"
-  >
-    <li *ngFor="let product of result.products">
-      <a
-        role="option"
-        [routerLink]="
-          {
-            cxRoute: 'product',
-            params: product,
-          } | cxUrl
-        "
-        [class.has-media]="config.displayProductImages"
-        (keydown.arrowup)="focusPreviousChild($any($event))"
-        (keydown.arrowdown)="focusNextChild($any($event))"
-        (keydown.enter)="close($any($event), true)"
-        (keydown.escape)="close($any($event), true)"
-        (blur)="close($any($event))"
-        (mousedown)="preventDefault($event)"
-        (click)="
-          dispatchProductEvent({
-            freeText: searchInput.value,
-            productCode: product.code,
-          })
-        "
->>>>>>> a21fa2c4
       >
       </cx-carousel>
 
