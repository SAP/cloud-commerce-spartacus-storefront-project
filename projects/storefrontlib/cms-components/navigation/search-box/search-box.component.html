<div [attr.aria-label]="'searchBox.productSearch' | cxTranslate" role="search">
  <label class="searchbox" [class.dirty]="!!searchInput.value">
    <!-- TODO: (CXSPA-6929) - Remove feature flag next major release -->
    <input
      #searchInput
      [placeholder]="'searchBox.placeholder' | cxTranslate"
      autocomplete="off"
      aria-describedby="initialDescription"
      aria-controls="results"
      [attr.tabindex]="
        a11ySearchBoxMobileFocusEnabled ? getTabIndex(isMobile | async) : null
      "
      [attr.aria-label]="'searchBox.placeholder' | cxTranslate"
      (click)="search(searchInput.value)"
      (focus)="a11ySearchBoxMobileFocusEnabled ? null : open()"
      (input)="search(searchInput.value)"
      (blur)="close($any($event))"
      (keydown.tab)="
        a11ySearchBoxMobileFocusEnabled ? close($any($event)) : null
      "
      (keydown.escape)="close($any($event))"
      (keydown.enter)="
        close($any($event), true);
        launchSearchResult($any($event), searchInput.value);
        updateChosenWord(searchInput.value)
      "
      (keydown.arrowup)="focusPreviousChild($any($event))"
      (keydown.arrowdown)="focusNextChild($any($event))"
      value="{{ chosenWord }}"
    />

    <button
      [attr.aria-label]="'common.reset' | cxTranslate"
      [title]="'common.reset' | cxTranslate"
      (click)="clear(searchInput)"
      class="reset"
    >
      <cx-icon [type]="iconTypes.RESET"></cx-icon>
    </button>

    <div
      role="presentation"
      class="search-icon"
      [title]="'common.search' | cxTranslate"
    >
      <cx-icon [type]="iconTypes.SEARCH"></cx-icon>
    </div>

    <button
      #searchButton
      [attr.aria-label]="'common.search' | cxTranslate"
      [title]="'common.search' | cxTranslate"
      class="search"
      (click)="open()"
    >
      <cx-icon [type]="iconTypes.SEARCH"></cx-icon>
    </button>
  </label>
</div>

<div
  *ngIf="results$ | async as result"
  class="results"
  id="results"
  (click)="close($any($event), true)"
<<<<<<< HEAD
  role="listbox"
=======
  role="dialog"
  [class.no-headers]="
    !isEnabledFeature(searchBoxFeatures.RECENT_SEARCHES_FEATURE) &&
    !isEnabledFeature(searchBoxFeatures.TRENDING_SEARCHES_FEATURE) &&
    !isEnabledFeature(searchBoxFeatures.SEARCH_BOX_V2)
  "
>>>>>>> abaa81b3
>
  <button
    *ngIf="isEnabledFeature(searchBoxFeatures.SEARCH_BOX_V2)"
    class="btn btn-tertiary search-panel-close-btn"
    (keydown.arrowdown)="focusPreviousGroup($any($event))"
    (click)="close($any($event))"
  >
    {{ 'searchBox.closeSearchPanel' | cxTranslate }}
  </button>
  <h3 *ngIf="result.message" [innerHTML]="result.message"></h3>

  <!--RESULT SUGGESTIONS-->
  <div class="suggestions" *ngIf="(searchInput?.value ?? '').length > 0">
    <ng-container
      *ngIf="
        isEnabledFeature(searchBoxFeatures.RECENT_SEARCHES_FEATURE) ||
        isEnabledFeature(searchBoxFeatures.TRENDING_SEARCHES_FEATURE) ||
        isEnabledFeature(searchBoxFeatures.SEARCH_BOX_V2)
      "
    >
      <h3>
        {{ 'searchBox.suggestions' | cxTranslate }}
      </h3>
    </ng-container>
    <ul
      tabindex="0"
      attr.aria-label="{{ 'searchBox.ariaLabelSuggestions' | cxTranslate }}"
      role="listbox"
      [class.no-headers]="
        !isEnabledFeature(searchBoxFeatures.RECENT_SEARCHES_FEATURE) &&
        !isEnabledFeature(searchBoxFeatures.TRENDING_SEARCHES_FEATURE) &&
        !isEnabledFeature(searchBoxFeatures.SEARCH_BOX_V2)
      "
    >
      <li *ngFor="let suggestion of result.suggestions">
        <a
          role="option"
          [innerHTML]="suggestion | cxHighlight: searchInput.value"
          [routerLink]="
            {
              cxRoute: 'search',
              params: { query: suggestion },
            } | cxUrl
          "
          (keydown.arrowup)="focusPreviousChild($any($event))"
          (keydown.arrowdown)="focusNextChild($any($event))"
          (keydown.arrowleft)="focusPreviousGroup($any($event))"
          (keydown.arrowright)="focusNextGroup($any($event))"
          (keydown.enter)="close($any($event), true)"
          (keydown.escape)="close($any($event), true)"
          (blur)="close($event)"
          (mousedown)="preventDefault($event)"
          (click)="
            dispatchSuggestionEvent({
              freeText: searchInput.value,
              selectedSuggestion: suggestion,
              searchSuggestions: result.suggestions ?? [],
            });
            updateChosenWord(suggestion)
          "
        >
        </a>
      </li>
    </ul>
  </div>

  <!--  TRENDING SEARCHES-->
  <div
    class="trending-searches-container"
    [class.d-block]="searchInput?.value?.length === 0"
  >
    <ng-container *ngIf="searchBoxFeatures.TRENDING_SEARCHES_FEATURE">
      <ng-container *cxFeature="searchBoxFeatures.TRENDING_SEARCHES_FEATURE">
        <ng-template
          [cxOutlet]="searchBoxOutlets.TRENDING_SEARCHES"
          [cxOutletContext]="{
            maxTrendingSearches: config.maxTrendingSearches,
          }"
        ></ng-template>
      </ng-container>
    </ng-container>
  </div>

  <!--  RECENT SEARCHES-->
  <ng-container *cxFeature="searchBoxFeatures.RECENT_SEARCHES_FEATURE">
    <ng-template
      *ngIf="config.recentSearches"
      [cxOutlet]="searchBoxOutlets.RECENT_SEARCHES"
      [cxOutletContext]="{
        search: searchInput.value,
        searchBoxActive: searchBoxActive,
        maxRecentSearches: config.maxRecentSearches,
      }"
    ></ng-template>
  </ng-container>

  <!--RESULT  PRODUCTS-->
  <div class="products">
    <ng-container
      *ngIf="
        isEnabledFeature(searchBoxFeatures.RECENT_SEARCHES_FEATURE) ||
        isEnabledFeature(searchBoxFeatures.TRENDING_SEARCHES_FEATURE) ||
        isEnabledFeature(searchBoxFeatures.SEARCH_BOX_V2)
      "
    >
      <h3 *ngIf="result.products?.length">
        {{ 'searchBox.products' | cxTranslate }}
      </h3>
    </ng-container>
    <ul
      *ngIf="result.products"
      attr.aria-label="{{ 'searchBox.ariaLabelProducts' | cxTranslate }}"
      role="listbox"
      [class.hidden]="hasSearchBoxV2"
    >
      <li *ngFor="let product of result.products">
        <a
          role="option"
          [routerLink]="
            {
              cxRoute: 'product',
              params: product,
            } | cxUrl
          "
          [class.has-media]="config.displayProductImages"
          (keydown.arrowup)="focusPreviousChild($any($event))"
          (keydown.arrowdown)="focusNextChild($any($event))"
          (keydown.arrowleft)="focusPreviousGroup($any($event))"
          (keydown.arrowright)="focusNextGroup($any($event))"
          (keydown.enter)="close($any($event), true)"
          (keydown.escape)="close($any($event), true)"
          (blur)="close($any($event))"
          (mousedown)="preventDefault($event)"
          (click)="
            dispatchProductEvent({
              freeText: searchInput.value,
              productCode: product.code,
            })
          "
        >
          <cx-media
            *ngIf="config.displayProductImages"
            [container]="product.images?.PRIMARY"
            format="thumbnail"
            role="presentation"
          ></cx-media>
          <div class="name" [innerHTML]="product.nameHtml"></div>
          <span class="price">{{ product.price?.formattedValue }}</span>
        </a>
      </li>
    </ul>
    <ng-container *ngIf="items$ | async as items">
      <cx-carousel
        role="region"
        [items]="items"
        [template]="carouselItem"
        itemWidth="160px"
        (keybordEvent)="carouselEventPropagator($event)"
      >
      </cx-carousel>

      <ng-template #carouselItem let-product="item">
        <a
          tabindex="0"
          [routerLink]="
            {
              cxRoute: 'product',
              params: product,
            } | cxUrl
          "
          [class.has-media]="config.displayProductImages"
          (keydown.enter)="close($any($event), true)"
          (keydown.escape)="close($any($event), true)"
          (keydown.arrowleft)="carouselEventPropagator($any($event))"
          (keydown.arrowright)="carouselEventPropagator($any($event))"
          (keydown.arrowup)="carouselEventPropagator($any($event))"
          (mousedown)="preventDefault($event)"
          (click)="
            dispatchProductEvent({
              freeText: searchInput.value,
              productCode: product.code,
            })
          "
        >
          <cx-media
            tabindex="0"
            [container]="product.images?.PRIMARY"
            format="product"
            [alt]="product.name ?? ''"
          ></cx-media>
          <h3 class="cx-product-name" [innerHtml]="product.nameHtml"></h3>
          <div class="price">
            {{ product.price?.formattedValue }}
          </div>
        </a>
        <div class="actions">
          <ng-container cxInnerComponentsHost></ng-container>
        </div>
      </ng-template>
    </ng-container>
  </div>

  <div
    [class.d-none]="!hasSearchBoxV2"
    class="search-panel-header"
    [class.header-panel-divider]="!result.message"
    *ngIf="isEnabledFeature(searchBoxFeatures.SEARCH_BOX_V2)"
  >
    <h3
      class="search-panel-message"
      *ngIf="result.message"
      [innerHTML]="result.message"
    ></h3>
    <ng-container *ngIf="!result.message">
      <h3 class="suggestions-header">
        {{ 'searchBox.suggestions' | cxTranslate }}
      </h3>
      <h3
        class="trendingSearches-header"
        *ngIf="searchInput?.value?.length === 0"
      >
        {{ 'cdsTrendingSearches.trendingSearches' | cxTranslate }}
      </h3>
      <h3 class="recentSearches-header">
        {{ 'cdsRecentSearches.recentSearches' | cxTranslate }}
      </h3>
      <h3 class="products-header" *ngIf="result.products?.length">
        {{ 'searchBox.products' | cxTranslate }}
      </h3>
    </ng-container>
    <button
      class="btn btn-tertiary search-panel-close-btn"
      (keydown.arrowdown)="focusPreviousGroup($any($event))"
      (click)="close($any($event))"
    >
      {{ 'searchBox.closeSearchPanel' | cxTranslate }}
    </button>
  </div>

  <span id="initialDescription" class="cx-visually-hidden">
    {{ 'searchBox.initialDescription' | cxTranslate }}
  </span>
  <div
    *ngIf="result.suggestions?.length || result.products?.length"
    aria-live="assertive"
    class="cx-visually-hidden"
  >
    {{
      'searchBox.suggestionsResult'
        | cxTranslate: { count: result.suggestions?.length }
    }}
    {{
      'searchBox.productsResult'
        | cxTranslate: { count: result.products?.length }
    }}
    {{ 'searchBox.initialDescription' | cxTranslate }}
  </div>
</div><|MERGE_RESOLUTION|>--- conflicted
+++ resolved
@@ -63,16 +63,12 @@
   class="results"
   id="results"
   (click)="close($any($event), true)"
-<<<<<<< HEAD
   role="listbox"
-=======
-  role="dialog"
   [class.no-headers]="
     !isEnabledFeature(searchBoxFeatures.RECENT_SEARCHES_FEATURE) &&
     !isEnabledFeature(searchBoxFeatures.TRENDING_SEARCHES_FEATURE) &&
     !isEnabledFeature(searchBoxFeatures.SEARCH_BOX_V2)
   "
->>>>>>> abaa81b3
 >
   <button
     *ngIf="isEnabledFeature(searchBoxFeatures.SEARCH_BOX_V2)"
