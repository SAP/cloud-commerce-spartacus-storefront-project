<nav [attr.aria-label]="navAriaLabel">
  <ul>
    <li
      *ngIf="flyout && (node?.children?.length ?? 0) > 1"
      class="back is-open"
    >
      <button (click)="back()">
        <cx-icon [type]="iconType.CARET_LEFT"></cx-icon>
        {{ 'common.back' | cxTranslate }}
      </button>
    </li>

    <ng-container *ngFor="let child of node?.children">
      <ng-container *ngTemplateOutlet="nav; context: { node: child, depth: 0 }">
      </ng-container>
    </ng-container>
  </ul>
</nav>
<!-- we generate links in a recursive manner -->

<ng-template #nav let-node="node" let-depth="depth">
  <li>
    <cx-generic-link
      *ngIf="
        node.url && (!node.children || node.children?.length === 0);
        else heading
      "
      [url]="node.url"
      [target]="node.target"
      [style]="node.styleAttributes"
      [class]="node.styleClasses"
      (click)="closeIfClickedTheSameLink(node)"
    >
<<<<<<< HEAD
    <cx-icon  [type]="getIcon(node.title)" > </cx-icon>
=======
      <cx-icon [type]="getIcon(node.title)"> </cx-icon>
>>>>>>> 54c946cf
      {{ node.title }}
    </cx-generic-link>

    <ng-template #heading>
      <ng-container *ngIf="flyout && node.children?.length > 0; else title">
        <cx-generic-link
          *ngIf="node.url"
          [url]="node.url"
          [target]="node.target"
          (click)="closeIfClickedTheSameLink(node)"
        >
          {{ node.title }}
        </cx-generic-link>
        <button
          [attr.tabindex]="depth < 1 ? 0 : -1"
          [attr.aria-haspopup]="true"
          [attr.aria-expanded]="false"
          [attr.aria-label]="node.title"
          (click)="toggleOpen($any($event))"
          (mouseenter)="onMouseEnter($event)"
          (keydown.space)="toggleOpen($any($event))"
          (keydown.esc)="back()"
        >
          <ng-container *ngIf="!node.url">
            {{ node.title }}
          </ng-container>
          <cx-icon [type]="iconType.CARET_DOWN"></cx-icon>
        </button>
      </ng-container>
      <ng-template #title>
<<<<<<< HEAD
        <span *ngIf = "(node.title)" [attr.tabindex]="-1"> 
=======
        <span *ngIf="node.title" [attr.tabindex]="-1">
>>>>>>> 54c946cf
          {{ node.title }}
        </span>
      </ng-template>
    </ng-template>

    <!-- we add a wrapper to allow for better layout handling in CSS -->
    <div class="wrapper" *ngIf="node.children && node.children.length > 0">
      <ul
        class="childs"
        [attr.depth]="getTotalDepth(node)"
        [attr.wrap-after]="node.children.length > wrapAfter ? wrapAfter : null"
        [attr.columns]="getColumnCount(node.children.length)"
      >
        <ng-container *ngFor="let child of node.children">
          <ng-container
            *ngTemplateOutlet="nav; context: { node: child, depth: depth + 1 }"
          >
          </ng-container>
        </ng-container>
      </ul>
    </div>
  </li>
</ng-template><|MERGE_RESOLUTION|>--- conflicted
+++ resolved
@@ -31,11 +31,7 @@
       [class]="node.styleClasses"
       (click)="closeIfClickedTheSameLink(node)"
     >
-<<<<<<< HEAD
-    <cx-icon  [type]="getIcon(node.title)" > </cx-icon>
-=======
       <cx-icon [type]="getIcon(node.title)"> </cx-icon>
->>>>>>> 54c946cf
       {{ node.title }}
     </cx-generic-link>
 
@@ -66,11 +62,7 @@
         </button>
       </ng-container>
       <ng-template #title>
-<<<<<<< HEAD
-        <span *ngIf = "(node.title)" [attr.tabindex]="-1"> 
-=======
         <span *ngIf="node.title" [attr.tabindex]="-1">
->>>>>>> 54c946cf
           {{ node.title }}
         </span>
       </ng-template>
