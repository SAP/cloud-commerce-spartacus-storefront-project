--- conflicted
+++ resolved
@@ -37,6 +37,7 @@
           *ngIf="node.url"
           [url]="node.url"
           [target]="node.target"
+          [isNavLink]="true"
         >
           {{ node.title }}
         </cx-generic-link>
@@ -63,20 +64,7 @@
 
     <!-- we add a wrapper to allow for better layout handling in CSS -->
     <div class="wrapper" *ngIf="node.children?.length > 0">
-<<<<<<< HEAD
       <ul
-=======
-      <cx-generic-link
-        *ngIf="node.url"
-        [url]="node.url"
-        [target]="node.target"
-        [isNavLink]="true"
-        class="all"
-      >
-        {{ 'navigation.shopAll' | cxTranslate: { navNode: node.title } }}
-      </cx-generic-link>
-      <div
->>>>>>> 49e81458
         class="childs"
         [attr.depth]="getTotalDepth(node)"
         [attr.wrap-after]="node.children?.length > wrapAfter ? wrapAfter : null"
