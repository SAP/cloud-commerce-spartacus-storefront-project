--- conflicted
+++ resolved
@@ -7,17 +7,16 @@
   HostListener,
   Input,
   OnDestroy,
+  OnInit,
   Renderer2,
-  OnInit,
 } from '@angular/core';
 import { NavigationEnd, Router } from '@angular/router';
+import { WindowRef } from '@spartacus/core';
 import { Subscription } from 'rxjs';
-import { WindowRef } from '@spartacus/core';
-import { debounceTime, filter } from 'rxjs/operators';
+import { debounceTime, distinctUntilChanged, filter } from 'rxjs/operators';
 import { ICON_TYPE } from '../../misc/icon/index';
+import { HamburgerMenuService } from './../../../layout/header/hamburger-menu/hamburger-menu.service';
 import { NavigationNode } from './navigation-node.model';
-import { distinctUntilChanged } from 'rxjs/operators';
-import { HamburgerMenuService } from './../../../layout/header/hamburger-menu/hamburger-menu.service';
 
 @Component({
   selector: 'cx-navigation-ui',
@@ -113,19 +112,12 @@
       this.winRef.nativeWindow.location.href.includes(navNode.url)
     ) {
       this.elemRef.nativeElement
-<<<<<<< HEAD
-        .querySelectorAll('li.is-open:not(.back)')
-        .forEach((el) => {
-          this.renderer.removeClass(el, 'is-open');
-        });
-=======
         .querySelectorAll('li.is-open:not(.back), li.is-opened')
         .forEach((el) => {
           this.renderer.removeClass(el, 'is-open');
           this.renderer.removeClass(el, 'is-opened');
         });
       this.reinitializeMenu();
->>>>>>> 3e1002af
       this.hamburgerMenuService.toggle();
     }
   }
