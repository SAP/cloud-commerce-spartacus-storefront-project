--- conflicted
+++ resolved
@@ -154,13 +154,8 @@
       if (event.type === 'keydown') {
         this.back();
       } else {
-<<<<<<< HEAD
         this.renderer.removeClass(node, 'is-open');
         this.openNodes.pop();
-=======
-        this.openNodes = this.openNodes.filter((n) => n !== parentNode);
-        this.renderer.removeClass(parentNode, 'is-open');
->>>>>>> deb35f68
       }
     } else {
       this.openNodes.push(parentNode);
