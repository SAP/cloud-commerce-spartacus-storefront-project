/*
 * SPDX-FileCopyrightText: 2024 SAP Spartacus team <spartacus-team@sap.com>
 *
 * SPDX-License-Identifier: Apache-2.0
 */

import { ChangeDetectionStrategy, Component } from '@angular/core';
import { BannerComponent } from './banner.directive';

@Component({
  selector: 'cx-banner',
  templateUrl: './banner.component.html',
  changeDetection: ChangeDetectionStrategy.OnPush,
})
<<<<<<< HEAD
export class CxBannerComponent extends BannerComponent {}
=======
export class BannerComponent {
  routerLink: string | any[] | undefined;

  @HostBinding('class') styleClasses: string | undefined;

  data$: Observable<CmsBannerComponent> = this.component.data$.pipe(
    tap((data) => {
      this.setRouterLink(data);
      this.styleClasses = data.styleClasses;
    })
  );

  constructor(
    protected component: CmsComponentData<CmsBannerComponent>,
    protected urlService: SemanticPathService,
    protected cmsService: CmsService
  ) {}

  /**
   * Returns `_blank` to force opening the link in a new window whenever the
   * `data.external` flag is set to true.
   */
  getTarget(data: CmsBannerComponent): string | null {
    return data.external === 'true' || data.external === true ? '_blank' : null;
  }

  protected setRouterLink(data: CmsBannerComponent): void {
    if (data.urlLink) {
      this.routerLink = data.urlLink;
    } else if (data.contentPage) {
      this.cmsService
        .getPage({
          id: data.contentPage,
          type: PageType.CONTENT_PAGE,
        })
        .pipe(take(1))
        .subscribe((page) => {
          this.routerLink = page?.label;
        });
    } else if (data.product) {
      this.routerLink = this.urlService.transform({
        cxRoute: 'product',
        params: { code: data.product },
      });
    } else if (data.category) {
      this.routerLink = this.urlService.transform({
        cxRoute: 'category',
        params: { code: data.category },
      });
    }
  }

  getImage(data: CmsBannerComponent): Image | ImageGroup | undefined {
    if (data.media) {
      if ('url' in data.media) {
        return data.media as Image;
      } else {
        return data.media as ImageGroup;
      }
    }
  }

  getImageAltText(data: CmsBannerComponent): string | undefined {
    const img = this.getImage(data);
    if (!img) {
      return;
    }

    // assuming all media formats share the same alt text
    return 'url' in img ? img.altText : Object.values(img)[0]?.altText;
  }

  getLinkAriaLabel(data: CmsBannerComponent): string | undefined {
    const imgAltText = this.getImageAltText(data);

    return data.headline ?? imgAltText;
  }
}
>>>>>>> f593eac9
<|MERGE_RESOLUTION|>--- conflicted
+++ resolved
@@ -12,85 +12,5 @@
   templateUrl: './banner.component.html',
   changeDetection: ChangeDetectionStrategy.OnPush,
 })
-<<<<<<< HEAD
-export class CxBannerComponent extends BannerComponent {}
-=======
-export class BannerComponent {
-  routerLink: string | any[] | undefined;
 
-  @HostBinding('class') styleClasses: string | undefined;
-
-  data$: Observable<CmsBannerComponent> = this.component.data$.pipe(
-    tap((data) => {
-      this.setRouterLink(data);
-      this.styleClasses = data.styleClasses;
-    })
-  );
-
-  constructor(
-    protected component: CmsComponentData<CmsBannerComponent>,
-    protected urlService: SemanticPathService,
-    protected cmsService: CmsService
-  ) {}
-
-  /**
-   * Returns `_blank` to force opening the link in a new window whenever the
-   * `data.external` flag is set to true.
-   */
-  getTarget(data: CmsBannerComponent): string | null {
-    return data.external === 'true' || data.external === true ? '_blank' : null;
-  }
-
-  protected setRouterLink(data: CmsBannerComponent): void {
-    if (data.urlLink) {
-      this.routerLink = data.urlLink;
-    } else if (data.contentPage) {
-      this.cmsService
-        .getPage({
-          id: data.contentPage,
-          type: PageType.CONTENT_PAGE,
-        })
-        .pipe(take(1))
-        .subscribe((page) => {
-          this.routerLink = page?.label;
-        });
-    } else if (data.product) {
-      this.routerLink = this.urlService.transform({
-        cxRoute: 'product',
-        params: { code: data.product },
-      });
-    } else if (data.category) {
-      this.routerLink = this.urlService.transform({
-        cxRoute: 'category',
-        params: { code: data.category },
-      });
-    }
-  }
-
-  getImage(data: CmsBannerComponent): Image | ImageGroup | undefined {
-    if (data.media) {
-      if ('url' in data.media) {
-        return data.media as Image;
-      } else {
-        return data.media as ImageGroup;
-      }
-    }
-  }
-
-  getImageAltText(data: CmsBannerComponent): string | undefined {
-    const img = this.getImage(data);
-    if (!img) {
-      return;
-    }
-
-    // assuming all media formats share the same alt text
-    return 'url' in img ? img.altText : Object.values(img)[0]?.altText;
-  }
-
-  getLinkAriaLabel(data: CmsBannerComponent): string | undefined {
-    const imgAltText = this.getImageAltText(data);
-
-    return data.headline ?? imgAltText;
-  }
-}
->>>>>>> f593eac9
+export class CxBannerComponent extends BannerComponent {}