--- conflicted
+++ resolved
@@ -1,23 +1,11 @@
-<<<<<<< HEAD
-<cx-generic-link
-  *ngIf="data$ | async as data"
-  [url]="routerLink"
-  [target]="getTarget(data)"
->
-  <p class="headline" *ngIf="data.headline" [innerHTML]="data.headline"></p>
-  <cx-media [container]="data.media"></cx-media>
-  <p class="content" *ngIf="data.content" [innerHTML]="data.content"></p>
-</cx-generic-link>
-=======
 <ng-container *ngIf="data$ | async as data">
   <cx-generic-link
-    *ngIf="data.urlLink"
-    [url]="data.urlLink"
+    *ngIf="routerLink"
+    [url]="routerLink"
     [target]="getTarget(data)"
   >
     <p class="headline" *ngIf="data.headline" [innerHTML]="data.headline"></p>
     <cx-media [container]="getImage(data)"></cx-media>
     <p class="content" *ngIf="data.content" [innerHTML]="data.content"></p>
   </cx-generic-link>
-</ng-container>
->>>>>>> 785ccfe3
+</ng-container>