<div [ngClass]="getCssClassesForMessage" class="cx-message">
  <div class="cx-message-content">
    <div class="cx-message-header">
      <span class="cx-message-icon">
        <cx-icon [type]="getIconType"></cx-icon>
      </span>

      <span class="cx-message-text">
        {{ text }}
        <button
<<<<<<< HEAD
=======
          *ngIf="accordionText"
          (click)="showBody = !showBody"
          class="cx-message-accordion-button link cx-action-link"
          type="button"
        >
          {{ accordionText }}
          <cx-icon
            [type]="showBody ? 'CARET_UP' : 'CARET_DOWN'"
            class="cx-message-accordion-icon"
          ></cx-icon>
        </button>
        <button
>>>>>>> 3a2bb807
          *ngIf="actionButtonText"
          (click)="buttonAction.emit()"
          class="btn btn-link cx-action-link"
          type="button"
        >
          {{ actionButtonText }}
        </button>
      </span>

      <button (click)="closeMessage.emit()" class="close" type="button">
        <cx-icon [type]="iconTypes.CLOSE"></cx-icon>
      </button>
    </div>

    <div *ngIf="showBody || !accordionText" class="cx-message-body">
      <ng-content></ng-content>
    </div>
  </div>
</div><|MERGE_RESOLUTION|>--- conflicted
+++ resolved
@@ -8,8 +8,6 @@
       <span class="cx-message-text">
         {{ text }}
         <button
-<<<<<<< HEAD
-=======
           *ngIf="accordionText"
           (click)="showBody = !showBody"
           class="cx-message-accordion-button link cx-action-link"
@@ -22,7 +20,6 @@
           ></cx-icon>
         </button>
         <button
->>>>>>> 3a2bb807
           *ngIf="actionButtonText"
           (click)="buttonAction.emit()"
           class="btn btn-link cx-action-link"
