/*
 * SPDX-FileCopyrightText: 2022 SAP Spartacus team <spartacus-team@sap.com>
 *
 * SPDX-License-Identifier: Apache-2.0
 */

import { IconConfig, IconResourceType } from './icon.model';

export const fontawesomeIconConfig: IconConfig = {
  icon: {
    symbols: {
      SEARCH: 'fas fa-search',
      CART: 'fas fa-shopping-cart',
      INFO: 'fas fa-info-circle',
      STAR: 'fas fa-star',
      GRID: 'fas fa-th-large',
      LIST: 'fas fa-bars',
      CARET_UP: 'fas fa-angle-up',
      CARET_DOWN: 'fas fa-angle-down',
      CARET_RIGHT: 'fas fa-angle-right',
      CARET_LEFT: 'fas fa-angle-left',
      ERROR: 'fas fa-exclamation-circle',
      WARNING: 'fas fa-exclamation-triangle',
      SUCCESS: 'fas fa-check-circle',
      CLOSE: 'fas fa-times',
      VISA: 'fab fa-cc-visa',
      MASTER_CARD: 'fab fa-cc-mastercard',
      AMEX: 'fab fa-cc-amex',
      DINERS_CLUB: 'fab fa-cc-diners-club',
      CREDIT_CARD: 'fas fa-credit-card',
      COLLAPSE: 'fas fa-minus',
      EXPAND: 'fas fa-plus',
      RESET: 'fas fa-times-circle',
      CIRCLE: 'fas fa-circle',
      HEART: 'fas fa-heart',
      EMPTY_HEART: 'far fa-heart',
      FILTER: 'fas fa-filter',
      PENCIL: 'fas fa-pencil-alt',
      CLOCK: 'far fa-clock',
      TRASH: 'fas fa-trash',
      ACTIVE: 'fas fa-check',
      ON: 'fas fa-toggle-on',
      OFF: 'fas fa-toggle-off',
      LINK_OUT: 'fas fa-external-link-alt',
      SORT_DOWN: 'fas fa-sort-down',
      SORT: 'fas fa-sort',
      EXPAND_ARROWS: 'fas fa-expand',
      CLIPBOARD_LIST: 'fas fa-clipboard-list',
      ADDRESS_BOOK: 'far fa-address-book',
      USER_FRIENDS: 'fas fa-user-friends',
      SORT_AMOUNT_DOWN: 'fas fa-sort-amount-down',
      SORT_AMOUNT_UP: 'fas fa-sort-amount-up',
      PDF_FILE: 'fas fa-file-pdf',
      EYE: 'fas fa-eye',
      EYE_SLASH: 'fas fa-eye-slash',
<<<<<<< HEAD
      ORDER: 'fas fa-clipboard-list',
=======
      DOWNLOAD: 'fas fa-download',
      FILE: 'fas fa-file',
>>>>>>> 18445764
    },
    resources: [
      {
        type: IconResourceType.LINK,
        url: 'https://use.fontawesome.com/releases/v5.8.1/css/all.css',
      },
    ],
  },
};<|MERGE_RESOLUTION|>--- conflicted
+++ resolved
@@ -53,12 +53,9 @@
       PDF_FILE: 'fas fa-file-pdf',
       EYE: 'fas fa-eye',
       EYE_SLASH: 'fas fa-eye-slash',
-<<<<<<< HEAD
       ORDER: 'fas fa-clipboard-list',
-=======
       DOWNLOAD: 'fas fa-download',
       FILE: 'fas fa-file',
->>>>>>> 18445764
     },
     resources: [
       {
