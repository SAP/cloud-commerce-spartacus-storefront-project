--- conflicted
+++ resolved
@@ -53,16 +53,13 @@
       PDF_FILE: 'fas fa-file-pdf',
       EYE: 'fas fa-eye',
       EYE_SLASH: 'fas fa-eye-slash',
-<<<<<<< HEAD
+      ORDER: 'fas fa-clipboard-list',
+      DOWNLOAD: 'fas fa-download',
+      FILE: 'fas fa-file',
       HEADSET: 'fas fa-headset',
       ATTACHMENT: 'fas fa-paperclip',
       UPLOAD: 'fas fa-upload',
       USER: 'fas fa-user',
-=======
-      ORDER: 'fas fa-clipboard-list',
-      DOWNLOAD: 'fas fa-download',
-      FILE: 'fas fa-file',
->>>>>>> eb5de484
     },
     resources: [
       {
