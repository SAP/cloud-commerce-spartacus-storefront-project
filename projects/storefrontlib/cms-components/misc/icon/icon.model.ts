--- conflicted
+++ resolved
@@ -49,7 +49,6 @@
   SORT = 'SORT',
   SORT_AMOUNT_DOWN = 'SORT_AMOUNT_DOWN',
   SORT_AMOUNT_UP = 'SORT_AMOUNT_UP',
-<<<<<<< HEAD
   SORT_DOWN = 'SORT_DOWN',
   STAR = 'STAR',
   SUCCESS = 'SUCCESS',
@@ -57,17 +56,10 @@
   USER_FRIENDS = 'USER_FRIENDS',
   VISA = 'VISA',
   WARNING = 'WARNING',
-=======
-  EYE = 'EYE',
-  EYE_SLASH = 'EYE_SLASH',
-  ORDER = 'ORDER',
-  DOWNLOAD = 'DOWNLOAD',
-  FILE = 'FILE',
   HEADSET = 'HEADSET',
   ATTACHMENT = 'ATTACHMENT',
   UPLOAD = 'UPLOAD',
   USER = 'USER',
->>>>>>> 0be967a2
 }
 
 @Injectable({
