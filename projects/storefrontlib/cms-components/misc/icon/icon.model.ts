/*
 * SPDX-FileCopyrightText: 2023 SAP Spartacus team <spartacus-team@sap.com>
 *
 * SPDX-License-Identifier: Apache-2.0
 */

import { Injectable } from '@angular/core';
import { Config } from '@spartacus/core';
import { DirectionMode } from '../../../layout/direction/config/direction.model';

export enum ICON_TYPE {
  ACTIVE = 'ACTIVE',
  ADDRESS_BOOK = 'ADDRESS_BOOK',
  AMEX = 'AMEX',
  CARET_DOWN = 'CARET_DOWN',
  CARET_LEFT = 'CARET_LEFT',
  CARET_RIGHT = 'CARET_RIGHT',
  CARET_UP = 'CARET_UP',
  CART = 'CART',
  CART_PLUS = 'CART_PLUS',
  CART_ARROW_DOWN = 'CART_ARROW_DOWN',
  CHECK = 'CHECK',
  CIRCLE = 'CIRCLE',
  CLIPBOARD_LIST = 'CLIPBOARD_LIST',
  CLOCK = 'CLOCK',
  CLOSE = 'CLOSE',
  COLLAPSE = 'COLLAPSE',
  CREDIT_CARD = 'CREDIT_CARD',
  DINERS_CLUB = 'DINERS_CLUB',
  DOWNLOAD = 'DOWNLOAD',
  EMPTY_HEART = 'EMPTY_HEART',
  ERROR = 'ERROR',
  EXPAND = 'EXPAND',
  EXPAND_ARROWS = 'EXPAND_ARROWS',
  EYE = 'EYE',
  EYE_SLASH = 'EYE_SLASH',
  FILE = 'FILE',
  FILTER = 'FILTER',
  GRID = 'GRID',
  HEART = 'HEART',
  INFO = 'INFO',
  LINK_OUT = 'LINK_OUT',
  LIST = 'LIST',
  MASTER_CARD = 'MASTER_CARD',
  OFF = 'OFF',
  ON = 'ON',
  ORDER = 'ORDER',
  PENCIL = 'PENCIL',
  RESET = 'RESET',
  REPEAT = 'REPEAT',
  SEARCH = 'SEARCH',
  SORT = 'SORT',
  SORT_AMOUNT_DOWN = 'SORT_AMOUNT_DOWN',
  SORT_AMOUNT_UP = 'SORT_AMOUNT_UP',
  SORT_DOWN = 'SORT_DOWN',
  STAR = 'STAR',
  SUCCESS = 'SUCCESS',
  TRASH = 'TRASH',
  USER_FRIENDS = 'USER_FRIENDS',
  VISA = 'VISA',
  WARNING = 'WARNING',
  HEADSET = 'HEADSET',
  ATTACHMENT = 'ATTACHMENT',
  UPLOAD = 'UPLOAD',
  USER = 'USER',
  USER_PLUS = 'USER_PLUS',
  ARROW_LEFT = 'ARROW_LEFT',
  ARROW_RIGHT = 'ARROW_RIGHT',
  ARROW_DOWN = 'ARROW_DOWN',
  ARROW_UP = 'ARROW_UP',
  COMMUNICATIONS = 'COMMUNICATIONS',
  PRIVACY = 'PRIVACY',
  PASSWORD = 'PASSWORD',
  HOME = 'HOME',
  SQUARE_CHECK = 'SQUARE_CHECK',
<<<<<<< HEAD

=======
>>>>>>> 54c946cf
}

@Injectable({
  providedIn: 'root',
  useExisting: Config,
})
export abstract class IconConfig {
  icon?: IconOptions;
}

declare module '@spartacus/core' {
  interface Config extends IconConfig {}
}

export interface IconOptions {
  /**
   * Each icon type can be configured with a so-called symbol. The symbol will
   * be used to map the icon to an SVG `symbol` (id) or to the style classes of
   * a font based icon. The following configuration would map to a fontawesome
   * icon:
   *
   * icon: {
   *   symbols: {
   *     CART: 'fas fa-shopping-cart'
   *   }
   * }
   */
  symbols?: {
    [ICON_TYPE: string]: string;
  };

  /**
   * Resources are used to map icon types to certain asset, such as an SVG (sprite) image.
   * The resource type (`IconResourceType`) dictates whether an SVG image is used. The URL
   * is used for the SVG xlink reference.
   */
  resources?: IconConfigResource[];

  /**
   * Lists icons that should be flipped for a specific direction.
   */
  flipDirection?: {
    [ICON_TYPE: string]: DirectionMode;
  };
}

export interface IconConfigResource {
  type: IconResourceType | string;
  url?: string;
  types?: (ICON_TYPE | string)[];
}

/**
 * Each ICON type can have an companied resource type, such as SVG, LINK (font) or just TEXT.
 * The resources will be automatically loaded in case they're required for the `ICON_TYPE`.
 */
export enum IconResourceType {
  /**
   * An svg based icon requires an SVG resource that must be loaded,
   * this is typically a sprite svg file.
   */
  SVG = 'svg',

  /**
   * A font based ICON might require an additional CSS file to be loaded.
   */
  LINK = 'link',
  /**
   * Text based icons will simply add the ICON string to the DOM. Text icons do not need an image
   * or CSS pseudo class (i.e. :before), as the text itself is the icon (i.e. +)
   */
  TEXT = 'text',
}<|MERGE_RESOLUTION|>--- conflicted
+++ resolved
@@ -73,10 +73,6 @@
   PASSWORD = 'PASSWORD',
   HOME = 'HOME',
   SQUARE_CHECK = 'SQUARE_CHECK',
-<<<<<<< HEAD
-
-=======
->>>>>>> 54c946cf
 }
 
 @Injectable({
