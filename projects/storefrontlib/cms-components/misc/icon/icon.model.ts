/*
 * SPDX-FileCopyrightText: 2022 SAP Spartacus team <spartacus-team@sap.com>
 *
 * SPDX-License-Identifier: Apache-2.0
 */

import { Injectable } from '@angular/core';
import { Config } from '@spartacus/core';
import { DirectionMode } from '../../../layout/direction/config/direction.model';

export enum ICON_TYPE {
  STAR = 'STAR',
  SEARCH = 'SEARCH',
  CART = 'CART',
  INFO = 'INFO',
  GRID = 'GRID',
  LIST = 'LIST',
  CARET_DOWN = 'CARET_DOWN',
  CARET_UP = 'CARET_UP',
  CARET_LEFT = 'CARET_LEFT',
  CARET_RIGHT = 'CARET_RIGHT',
  CLOSE = 'CLOSE',
  ERROR = 'ERROR',
  WARNING = 'WARNING',
  SUCCESS = 'SUCCESS',
  VISA = 'VISA',
  MASTER_CARD = 'MASTER_CARD',
  AMEX = 'AMEX',
  DINERS_CLUB = 'DINERS_CLUB',
  CREDIT_CARD = 'CREDIT_CARD',
  EXPAND = 'EXPAND',
  COLLAPSE = 'COLLAPSE',
  RESET = 'RESET',
  CIRCLE = 'CIRCLE',
  HEART = 'HEART',
  EMPTY_HEART = 'EMPTY_HEART',
  FILTER = 'FILTER',
  PENCIL = 'PENCIL',
  CLOCK = 'CLOCK',
  TRASH = 'TRASH',
  ACTIVE = 'ACTIVE',
  SORT_DOWN = 'SORT_DOWN',
  SORT = 'SORT',
  ON = 'ON',
  OFF = 'OFF',
  LINK_OUT = 'LINK_OUT',
  EXPAND_ARROWS = 'EXPAND_ARROWS',
  CLIPBOARD_LIST = 'CLIPBOARD_LIST',
  ADDRESS_BOOK = 'ADDRESS_BOOK',
  USER_FRIENDS = 'USER_FRIENDS',
  SORT_AMOUNT_DOWN = 'SORT_AMOUNT_DOWN',
  SORT_AMOUNT_UP = 'SORT_AMOUNT_UP',
  EYE = 'EYE',
  EYE_SLASH = 'EYE_SLASH',
<<<<<<< HEAD
  HEADSET = 'HEADSET',
  ATTACHMENT = 'ATTACHMENT',
  UPLOAD = 'UPLOAD',
  USER = 'USER',
=======
  ORDER = 'ORDER',
  DOWNLOAD = 'DOWNLOAD',
  FILE = 'FILE',
>>>>>>> eb5de484
}

@Injectable({
  providedIn: 'root',
  useExisting: Config,
})
export abstract class IconConfig {
  icon?: IconOptions;
}

declare module '@spartacus/core' {
  interface Config extends IconConfig {}
}

export interface IconOptions {
  /**
   * Each icon type can be configured with a so-called symbol. The symbol will
   * be used to map the icon to an SVG `symbol` (id) or to the style classes of
   * a font based icon. The following configuration would map to a fontawesome
   * icon:
   *
   * icon: {
   *   symbols: {
   *     CART: 'fas fa-shopping-cart'
   *   }
   * }
   */
  symbols?: {
    [ICON_TYPE: string]: string;
  };

  /**
   * Resources are used to map icon types to certain asset, such as an SVG (sprite) image.
   * The resource type (`IconResourceType`) dictates whether an SVG image is used. The URL
   * is used for the SVG xlink reference.
   */
  resources?: IconConfigResource[];

  /**
   * Lists icons that should be flipped for a specific direction.
   */
  flipDirection?: {
    [ICON_TYPE: string]: DirectionMode;
  };
}

export interface IconConfigResource {
  type: IconResourceType | string;
  url?: string;
  types?: (ICON_TYPE | string)[];
}

/**
 * Each ICON type can have an companied resource type, such as SVG, LINK (font) or just TEXT.
 * The resources will be automatically loaded in case they're required for the `ICON_TYPE`.
 */
export enum IconResourceType {
  /**
   * An svg based icon requires an SVG resource that must be loaded,
   * this is typically a sprite svg file.
   */
  SVG = 'svg',

  /**
   * A font based ICON might require an additional CSS file to be loaded.
   */
  LINK = 'link',
  /**
   * Text based icons will simply add the ICON string to the DOM. Text icons do not need an image
   * or CSS pseudo class (i.e. :before), as the text itself is the icon (i.e. +)
   */
  TEXT = 'text',
}<|MERGE_RESOLUTION|>--- conflicted
+++ resolved
@@ -52,16 +52,13 @@
   SORT_AMOUNT_UP = 'SORT_AMOUNT_UP',
   EYE = 'EYE',
   EYE_SLASH = 'EYE_SLASH',
-<<<<<<< HEAD
+  ORDER = 'ORDER',
+  DOWNLOAD = 'DOWNLOAD',
+  FILE = 'FILE',
   HEADSET = 'HEADSET',
   ATTACHMENT = 'ATTACHMENT',
   UPLOAD = 'UPLOAD',
   USER = 'USER',
-=======
-  ORDER = 'ORDER',
-  DOWNLOAD = 'DOWNLOAD',
-  FILE = 'FILE',
->>>>>>> eb5de484
 }
 
 @Injectable({
