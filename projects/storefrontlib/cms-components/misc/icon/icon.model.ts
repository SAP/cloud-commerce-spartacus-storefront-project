/*
 * SPDX-FileCopyrightText: 2023 SAP Spartacus team <spartacus-team@sap.com>
 *
 * SPDX-License-Identifier: Apache-2.0
 */

import { Injectable } from '@angular/core';
import { Config } from '@spartacus/core';
import { DirectionMode } from '../../../layout/direction/config/direction.model';

export enum ICON_TYPE {
  ACTIVE = 'ACTIVE',
  ADDRESS_BOOK = 'ADDRESS_BOOK',
  AMEX = 'AMEX',
  CARET_DOWN = 'CARET_DOWN',
  CARET_LEFT = 'CARET_LEFT',
  CARET_RIGHT = 'CARET_RIGHT',
  CARET_UP = 'CARET_UP',
  CART = 'CART',
  CHECK = 'CHECK',
  CIRCLE = 'CIRCLE',
  CLIPBOARD_LIST = 'CLIPBOARD_LIST',
  CLOCK = 'CLOCK',
  CLOSE = 'CLOSE',
  COLLAPSE = 'COLLAPSE',
  CREDIT_CARD = 'CREDIT_CARD',
  DINERS_CLUB = 'DINERS_CLUB',
  DOWNLOAD = 'DOWNLOAD',
  EMPTY_HEART = 'EMPTY_HEART',
  ERROR = 'ERROR',
  EXPAND = 'EXPAND',
  EXPAND_ARROWS = 'EXPAND_ARROWS',
  EYE = 'EYE',
  EYE_SLASH = 'EYE_SLASH',
  FILE = 'FILE',
  FILTER = 'FILTER',
  GRID = 'GRID',
  HEART = 'HEART',
  INFO = 'INFO',
  LINK_OUT = 'LINK_OUT',
  LIST = 'LIST',
  MASTER_CARD = 'MASTER_CARD',
  OFF = 'OFF',
  ON = 'ON',
  ORDER = 'ORDER',
  PENCIL = 'PENCIL',
  RESET = 'RESET',
<<<<<<< HEAD
=======
  REPEAT = 'REPEAT',
>>>>>>> f19a21d3
  SEARCH = 'SEARCH',
  SORT = 'SORT',
  SORT_AMOUNT_DOWN = 'SORT_AMOUNT_DOWN',
  SORT_AMOUNT_UP = 'SORT_AMOUNT_UP',
  SORT_DOWN = 'SORT_DOWN',
  STAR = 'STAR',
  SUCCESS = 'SUCCESS',
  TRASH = 'TRASH',
  USER_FRIENDS = 'USER_FRIENDS',
  VISA = 'VISA',
  WARNING = 'WARNING',
  HEADSET = 'HEADSET',
  ATTACHMENT = 'ATTACHMENT',
  UPLOAD = 'UPLOAD',
  USER = 'USER',
  ARROW_LEFT = 'ARROW_LEFT',
  ARROW_RIGHT = 'ARROW_RIGHT',
  ARROW_DOWN = 'ARROW_DOWN',
  ARROW_UP = 'ARROW_UP',
}

@Injectable({
  providedIn: 'root',
  useExisting: Config,
})
export abstract class IconConfig {
  icon?: IconOptions;
}

declare module '@spartacus/core' {
  interface Config extends IconConfig {}
}

export interface IconOptions {
  /**
   * Each icon type can be configured with a so-called symbol. The symbol will
   * be used to map the icon to an SVG `symbol` (id) or to the style classes of
   * a font based icon. The following configuration would map to a fontawesome
   * icon:
   *
   * icon: {
   *   symbols: {
   *     CART: 'fas fa-shopping-cart'
   *   }
   * }
   */
  symbols?: {
    [ICON_TYPE: string]: string;
  };

  /**
   * Resources are used to map icon types to certain asset, such as an SVG (sprite) image.
   * The resource type (`IconResourceType`) dictates whether an SVG image is used. The URL
   * is used for the SVG xlink reference.
   */
  resources?: IconConfigResource[];

  /**
   * Lists icons that should be flipped for a specific direction.
   */
  flipDirection?: {
    [ICON_TYPE: string]: DirectionMode;
  };
}

export interface IconConfigResource {
  type: IconResourceType | string;
  url?: string;
  types?: (ICON_TYPE | string)[];
}

/**
 * Each ICON type can have an companied resource type, such as SVG, LINK (font) or just TEXT.
 * The resources will be automatically loaded in case they're required for the `ICON_TYPE`.
 */
export enum IconResourceType {
  /**
   * An svg based icon requires an SVG resource that must be loaded,
   * this is typically a sprite svg file.
   */
  SVG = 'svg',

  /**
   * A font based ICON might require an additional CSS file to be loaded.
   */
  LINK = 'link',
  /**
   * Text based icons will simply add the ICON string to the DOM. Text icons do not need an image
   * or CSS pseudo class (i.e. :before), as the text itself is the icon (i.e. +)
   */
  TEXT = 'text',
}<|MERGE_RESOLUTION|>--- conflicted
+++ resolved
@@ -45,10 +45,7 @@
   ORDER = 'ORDER',
   PENCIL = 'PENCIL',
   RESET = 'RESET',
-<<<<<<< HEAD
-=======
   REPEAT = 'REPEAT',
->>>>>>> f19a21d3
   SEARCH = 'SEARCH',
   SORT = 'SORT',
   SORT_AMOUNT_DOWN = 'SORT_AMOUNT_DOWN',
