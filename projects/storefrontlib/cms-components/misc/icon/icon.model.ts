--- conflicted
+++ resolved
@@ -39,14 +39,11 @@
   OFF = 'OFF',
   LINK_OUT = 'LINK_OUT',
   EXPAND_ARROWS = 'EXPAND_ARROWS',
-<<<<<<< HEAD
   CLIPBOARD_LIST = 'CLIPBOARD_LIST',
   ARROWS_DOWN_UP = 'ARROWS_DOWN_UP',
   ADDRESS_BOOK = 'ADDRESS_BOOK',
-=======
   EYE = 'EYE',
   EYE_SLASH = 'EYE_SLASH',
->>>>>>> dce791ab
 }
 
 @Injectable({
