<<<<<<< HEAD
import { Component, HostBinding, Input, SecurityContext } from '@angular/core';
import { DomSanitizer } from '@angular/platform-browser';
=======
/*
 * SPDX-FileCopyrightText: 2022 SAP Spartacus team <spartacus-team@sap.com>
 *
 * SPDX-License-Identifier: Apache-2.0
 */

import {
  Component,
  ElementRef,
  HostBinding,
  Input,
  Renderer2,
} from '@angular/core';
import { SafeHtml } from '@angular/platform-browser';
>>>>>>> 4bc9138a
import { DirectionMode } from '../../../layout/direction/config/direction.model';
import { IconLoaderService } from './icon-loader.service';
import { IconResourceType, ICON_TYPE_STRING } from './icon.model';

/**
 * Enum with contstants for CSS classes.
 */
enum CSS_CLASSES {
  CX_ICON = 'cx-icon',
  LTR = 'flip-at-ltr',
  RTL = 'flip-at-rtl',
}

/**
 *
 * The icon component can be added in different ways:
 *
 * With the component selector:
 * `<cx-icon type="SEARCH"></cx-icon>`
 *
 * With the attribute selector:
 * `<span cxIcon="STAR"></span>`
 *
 * Additionally, content can be projected to the icon:
 *
 * `<button cxIcon="HAPPY">happy label</button>`
 *
 * The above button would become (based on a TEXT resource type):
 * `<button>😊happy label</button>`
 *
 * While the content is projected, the icon itself doesn't require an
 * additional DOM node which is an advantage over the component selector.
 */
@Component({
  selector: 'cx-icon,[cxIcon]',
  templateUrl: './icon.component.html',
})
export class IconComponent {
  /**
   * The cxIcon directive is bound to the icon type. You can feed the `ICON_TYPE` to
   * accomplish a configurable button in the UI.
   */
  @Input()
  public set cxIcon(type: ICON_TYPE_STRING) {
    this.setIcon(type);
  }

  /**
   * The type input parameter is bound to the icon type. You can feed the `ICON_TYPE` to
   * accomplish a configurable button in the UI.
   */
  @Input()
  public set type(type: ICON_TYPE_STRING) {
    // XXX this clashes with the type attribute of some html form elements, e.g. input or button
    this.setIcon(type);
  }

  /**
   * Maintains the applied style classes so we can remove them when the
   * icon type changes at run time.
   */
  @HostBinding('class')
  public styleClasses: string[] = [];

  private iconValue?: string;
  private iconResourceType: IconResourceType;

  constructor(
    protected iconLoader: IconLoaderService,
    protected sanitizer: DomSanitizer
  ) {}

  protected setIcon(type: ICON_TYPE_STRING): void {
    if (!type || <string>type === '') {
      return;
    }
    this.iconResourceType = this.iconLoader.getResourceType(type);
    if (this.isSvgIcon()) {
      // looks like angular does not sanitize URLs when binding to the xlink:href attribute of svg elements
      // so we need to sanitze the URL manually
      this.iconValue =
        this.sanitizer.sanitize(
          SecurityContext.URL,
          this.iconLoader.getSvgPath(type) || null
        ) || undefined;
    } else if (this.isTextIcon()) {
      this.iconValue = this.iconLoader.getSymbol(type);
    } else {
      // assume IconResourceType.LINK by default
      this.iconValue = undefined;
    }
    this.iconLoader.addLinkResource(type);
    this.addStyleClasses(type);
  }

  public get icon(): string | undefined {
    return this.iconValue;
  }

  public isSvgIcon(): boolean {
    return this.iconResourceType === IconResourceType.SVG;
  }

  public isTextIcon(): boolean {
    return this.iconResourceType === IconResourceType.TEXT;
  }

  /**
   * If necessary, adds CSS classes for flipping for some icons to support rtl and ltr directions.
   */
  protected flipIcon(type: ICON_TYPE_STRING) {
    // TODO: this check can be dropped with the next major release.
    if (!this.iconLoader.getFlipDirection) {
      return;
    }
    const iconDirection = this.iconLoader.getFlipDirection(type);
    if (iconDirection === DirectionMode.LTR) {
      this.styleClasses.push(CSS_CLASSES.LTR);
    } else if (iconDirection === DirectionMode.RTL) {
      this.styleClasses.push(CSS_CLASSES.RTL);
    }
  }

  /**
   * Adds the style classes for the icon.
   */
  protected addStyleClasses(type: ICON_TYPE_STRING): void {
    this.styleClasses = [CSS_CLASSES.CX_ICON];
    this.flipIcon(type);

    const iconClasses = this.iconLoader.getStyleClasses(type)?.split(/\s+/);
    iconClasses?.forEach((iconClass) => {
      const trimmedIconClass = iconClass.trim();
      if (trimmedIconClass !== '') {
        this.styleClasses.push(trimmedIconClass);
      }
    });
  }
}<|MERGE_RESOLUTION|>--- conflicted
+++ resolved
@@ -1,22 +1,10 @@
-<<<<<<< HEAD
-import { Component, HostBinding, Input, SecurityContext } from '@angular/core';
-import { DomSanitizer } from '@angular/platform-browser';
-=======
 /*
  * SPDX-FileCopyrightText: 2022 SAP Spartacus team <spartacus-team@sap.com>
  *
  * SPDX-License-Identifier: Apache-2.0
  */
-
-import {
-  Component,
-  ElementRef,
-  HostBinding,
-  Input,
-  Renderer2,
-} from '@angular/core';
-import { SafeHtml } from '@angular/platform-browser';
->>>>>>> 4bc9138a
+import { Component, HostBinding, Input, SecurityContext } from '@angular/core';
+import { DomSanitizer } from '@angular/platform-browser';
 import { DirectionMode } from '../../../layout/direction/config/direction.model';
 import { IconLoaderService } from './icon-loader.service';
 import { IconResourceType, ICON_TYPE_STRING } from './icon.model';
