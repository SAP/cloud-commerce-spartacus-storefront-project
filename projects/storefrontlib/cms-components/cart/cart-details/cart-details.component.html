--- conflicted
+++ resolved
@@ -1,15 +1,11 @@
 <ng-container *ngIf="cart$ | async as cart">
   <ng-container *ngIf="entries$ | async as entries">
     <div *ngIf="cart.totalItems > 0" class="cart-details-wrapper">
-<<<<<<< HEAD
-      <span class="cx-total">
-=======
       <ng-container *cxFeatureLevel="'4.2'">
         <cx-cart-validation-warnings></cx-cart-validation-warnings>
       </ng-container>
 
-      <h4 class="cx-total">
->>>>>>> 0bdb4561
+      <span class="cx-total">
         {{ 'cartDetails.cartName' | cxTranslate: { code: cart.code } }}
       </span>
 
