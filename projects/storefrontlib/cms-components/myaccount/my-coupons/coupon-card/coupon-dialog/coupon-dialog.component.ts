/*
 * SPDX-FileCopyrightText: 2022 SAP Spartacus team <spartacus-team@sap.com>
 *
 * SPDX-License-Identifier: Apache-2.0
 */

import {
<<<<<<< HEAD
  Component,
  ElementRef,
  ChangeDetectionStrategy,
=======
  ChangeDetectionStrategy,
  Component,
  ElementRef,
>>>>>>> 2abeaf78
  HostListener,
  OnDestroy,
  OnInit,
} from '@angular/core';
<<<<<<< HEAD
import { ICON_TYPE } from '../../../../../cms-components/misc/icon/index';
import { CustomerCoupon } from '@spartacus/core';
import { Subscription } from 'rxjs';
=======
import { CustomerCoupon } from '@spartacus/core';
import { Subscription } from 'rxjs';
import { ICON_TYPE } from '../../../../../cms-components/misc/icon/index';
>>>>>>> 2abeaf78
import { FocusConfig, LaunchDialogService } from '../../../../../layout/index';

@Component({
  selector: 'cx-coupon-dialog',
  templateUrl: './coupon-dialog.component.html',
  changeDetection: ChangeDetectionStrategy.OnPush,
})
export class CouponDialogComponent implements OnDestroy, OnInit {
  private subscription = new Subscription();
  iconTypes = ICON_TYPE;
  coupon: CustomerCoupon;

  focusConfig: FocusConfig = {
    trap: true,
    block: true,
    autofocus: 'button',
    focusOnEscape: true,
  };

  @HostListener('click', ['$event'])
  handleClick(event: UIEvent): void {
    if ((event.target as any).tagName === this.el.nativeElement.tagName) {
      this.close('Cross click');
    }
  }
<<<<<<< HEAD

  constructor(
    protected launchDialogService: LaunchDialogService,
    protected el: ElementRef
  ) {}

=======

  constructor(
    protected launchDialogService: LaunchDialogService,
    protected el: ElementRef
  ) {}

>>>>>>> 2abeaf78
  ngOnInit(): void {
    this.subscription.add(
      this.launchDialogService.data$.subscribe((data) => {
        this.coupon = data.coupon;
      })
    );
  }

  ngOnDestroy(): void {
    this.subscription?.unsubscribe();
  }

  close(reason?: any): void {
    this.launchDialogService.closeDialog(reason);
  }
}<|MERGE_RESOLUTION|>--- conflicted
+++ resolved
@@ -5,28 +5,16 @@
  */
 
 import {
-<<<<<<< HEAD
-  Component,
-  ElementRef,
-  ChangeDetectionStrategy,
-=======
   ChangeDetectionStrategy,
   Component,
   ElementRef,
->>>>>>> 2abeaf78
   HostListener,
   OnDestroy,
   OnInit,
 } from '@angular/core';
-<<<<<<< HEAD
-import { ICON_TYPE } from '../../../../../cms-components/misc/icon/index';
-import { CustomerCoupon } from '@spartacus/core';
-import { Subscription } from 'rxjs';
-=======
 import { CustomerCoupon } from '@spartacus/core';
 import { Subscription } from 'rxjs';
 import { ICON_TYPE } from '../../../../../cms-components/misc/icon/index';
->>>>>>> 2abeaf78
 import { FocusConfig, LaunchDialogService } from '../../../../../layout/index';
 
 @Component({
@@ -52,21 +40,12 @@
       this.close('Cross click');
     }
   }
-<<<<<<< HEAD
 
   constructor(
     protected launchDialogService: LaunchDialogService,
     protected el: ElementRef
   ) {}
 
-=======
-
-  constructor(
-    protected launchDialogService: LaunchDialogService,
-    protected el: ElementRef
-  ) {}
-
->>>>>>> 2abeaf78
   ngOnInit(): void {
     this.subscription.add(
       this.launchDialogService.data$.subscribe((data) => {
