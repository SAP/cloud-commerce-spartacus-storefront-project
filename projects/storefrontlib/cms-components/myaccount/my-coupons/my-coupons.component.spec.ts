--- conflicted
+++ resolved
@@ -168,11 +168,7 @@
   beforeEach(
     waitForAsync(() => {
       TestBed.configureTestingModule({
-<<<<<<< HEAD
-        imports: [I18nTestingModule, RouterTestingModule, SpinnerModule, ,],
-=======
         imports: [I18nTestingModule, RouterTestingModule, SpinnerModule],
->>>>>>> 80273695
         declarations: [
           MyCouponsComponent,
           MockedCouponCardComponent,
