import { Component, OnInit } from '@angular/core';
import {
  GlobalMessageService,
  GlobalMessageType,
  PaymentDetails,
  TranslationService,
  UserPaymentService,
} from '@spartacus/core';
import { combineLatest, Observable } from 'rxjs';
import { map, tap } from 'rxjs/operators';
import { ICON_TYPE } from '../../../cms-components/misc/icon';
import { Card } from '../../../shared/components/card/card.component';

@Component({
  selector: 'cx-payment-methods',
  templateUrl: './payment-methods.component.html',
})
export class PaymentMethodsComponent implements OnInit {
  paymentMethods$: Observable<PaymentDetails[]>;
  editCard: string;
  iconTypes = ICON_TYPE;
  loading$: Observable<boolean>;

  constructor(
    private userPaymentService: UserPaymentService,
    private translation: TranslationService,
    private globalMessageService: GlobalMessageService
  ) {}

  ngOnInit(): void {
    this.paymentMethods$ = this.userPaymentService.getPaymentMethods().pipe(
      tap((paymentDetails) => {
        // Set first payment method to DEFAULT if none is set
        if (
          paymentDetails.length > 0 &&
          !paymentDetails.find((paymentDetail) => paymentDetail.defaultPayment)
        ) {
          this.setDefaultPaymentMethod(paymentDetails[0]);
        }
      })
    );

    this.editCard = null;
    this.loading$ = this.userPaymentService.getPaymentMethodsLoading();
    this.userPaymentService.loadPaymentMethods();
  }

  getCardContent({
    defaultPayment,
    accountHolderName,
    expiryMonth,
    expiryYear,
    cardNumber,
    cardType,
  }: PaymentDetails): Observable<Card> {
    return combineLatest([
      this.translation.translate('paymentCard.setAsDefault'),
      this.translation.translate('common.delete'),
      this.translation.translate('paymentCard.deleteConfirmation'),
      this.translation.translate('paymentCard.expires', {
        month: expiryMonth,
        year: expiryYear,
      }),
      this.translation.translate('paymentCard.defaultPaymentMethod'),
    ]).pipe(
      map(
        ([
          textSetAsDefault,
          textDelete,
          textDeleteConfirmation,
          textExpires,
          textDefaultPaymentMethod,
        ]) => {
          const actions: { name: string; event: string }[] = [];
          if (!defaultPayment) {
            actions.push({ name: textSetAsDefault, event: 'default' });
          }
          actions.push({ name: textDelete, event: 'edit' });
          const card: Card = {
            header: defaultPayment ? textDefaultPaymentMethod : null,
            textBold: accountHolderName,
            text: [cardNumber, textExpires],
            actions,
            deleteMsg: textDeleteConfirmation,
            img: this.getCardIcon(cardType.code),
            label: defaultPayment
              ? 'paymentCard.defaultPaymentLabel'
              : 'paymentCard.additionalPaymentLabel',
          };

          return card;
        }
      )
    );
  }

  deletePaymentMethod(paymentMethod: PaymentDetails): void {
    this.userPaymentService.deletePaymentMethod(paymentMethod.id);
    this.editCard = null;
  }

  setEdit(paymentMethod: PaymentDetails): void {
    this.editCard = paymentMethod.id;
  }

  cancelCard(): void {
    this.editCard = null;
  }

  setDefaultPaymentMethod(paymentMethod: PaymentDetails): void {
    this.userPaymentService.setPaymentMethodAsDefault(paymentMethod.id);
<<<<<<< HEAD
    this.globalMessageService.add(
      { key: 'messages.setAsDefaultSucessfully' },
=======
    this.globalMessageService?.add(
      { key: 'paymentMessages.setAsDefaultSucessfully' },
>>>>>>> 50eb249e
      GlobalMessageType.MSG_TYPE_CONFIRMATION
    );
  }

  getCardIcon(code: string): string {
    let ccIcon: string;
    if (code === 'visa') {
      ccIcon = this.iconTypes.VISA;
    } else if (code === 'master' || code === 'mastercard_eurocard') {
      ccIcon = this.iconTypes.MASTER_CARD;
    } else if (code === 'diners') {
      ccIcon = this.iconTypes.DINERS_CLUB;
    } else if (code === 'amex') {
      ccIcon = this.iconTypes.AMEX;
    } else {
      ccIcon = this.iconTypes.CREDIT_CARD;
    }

    return ccIcon;
  }
}<|MERGE_RESOLUTION|>--- conflicted
+++ resolved
@@ -109,13 +109,8 @@
 
   setDefaultPaymentMethod(paymentMethod: PaymentDetails): void {
     this.userPaymentService.setPaymentMethodAsDefault(paymentMethod.id);
-<<<<<<< HEAD
     this.globalMessageService.add(
-      { key: 'messages.setAsDefaultSucessfully' },
-=======
-    this.globalMessageService?.add(
       { key: 'paymentMessages.setAsDefaultSucessfully' },
->>>>>>> 50eb249e
       GlobalMessageType.MSG_TYPE_CONFIRMATION
     );
   }
