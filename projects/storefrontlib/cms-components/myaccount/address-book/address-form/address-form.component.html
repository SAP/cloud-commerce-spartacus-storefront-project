<form (ngSubmit)="verifyAddress()" [formGroup]="addressForm">
  <div class="form-group" formGroupName="country">
    <ng-container *ngIf="countries$ | async as countries">
      <div *ngIf="countries.length !== 0">
        <label>
          <span class="label-content required">{{
            'addressForm.country' | cxTranslate
          }}</span>
          <ng-select
            [inputAttrs]="{ required: 'true' }"
            class="country-select"
            id="country-select"
            formControlName="isocode"
            [searchable]="true"
            [clearable]="false"
            [items]="countries"
            bindLabel="name"
            bindValue="isocode"
            placeholder="{{ 'addressForm.selectOne' | cxTranslate }}"
            (change)="countrySelected($event)"
            [cxNgSelectA11y]="{
              ariaLabel: 'addressForm.country' | cxTranslate
            }"
          >
          </ng-select>
          <cx-form-errors
            [control]="addressForm.get('country.isocode')"
          ></cx-form-errors>
        </label>
      </div>
    </ng-container>
  </div>
  <div class="form-group" *ngIf="showTitleCode">
    <ng-container *ngIf="titles$ | async as titles">
      <div *ngIf="titles.length !== 0">
        <label>
          <span class="label-content required">{{
            'addressForm.title' | cxTranslate
          }}</span>
          <ng-select
            id="title-select"
            formControlName="titleCode"
            [searchable]="true"
            [clearable]="false"
            [items]="titles"
            bindLabel="name"
            bindValue="code"
            [placeholder]="'addressForm.title' | cxTranslate"
            [cxNgSelectA11y]="{
              ariaLabel: 'addressForm.title' | cxTranslate
            }"
          >
          </ng-select>
        </label>
      </div>
    </ng-container>
  </div>
  <div class="form-group">
    <label>
      <span class="label-content required">{{
        'addressForm.firstName.label' | cxTranslate
      }}</span>
      <input
        required="true"
        class="form-control"
        type="text"
        placeholder="{{ 'addressForm.firstName.placeholder' | cxTranslate }}"
        formControlName="firstName"
      />
      <cx-form-errors [control]="addressForm.get('firstName')"></cx-form-errors>
    </label>
  </div>
  <div class="form-group">
    <label>
      <span class="label-content required">{{
        'addressForm.lastName.label' | cxTranslate
      }}</span>
      <input
        required="true"
        type="text"
        class="form-control"
        placeholder="{{ 'addressForm.lastName.placeholder' | cxTranslate }}"
        formControlName="lastName"
      />
      <cx-form-errors [control]="addressForm.get('lastName')"></cx-form-errors>
    </label>
  </div>
  <div class="form-group">
    <label>
      <span class="label-content required">{{
        'addressForm.address1' | cxTranslate
      }}</span>
      <input
        required="true"
        type="text"
        class="form-control"
        placeholder="{{ 'addressForm.streetAddress' | cxTranslate }}"
        formControlName="line1"
      />
      <cx-form-errors [control]="addressForm.get('line1')"></cx-form-errors>
    </label>
  </div>
  <div class="form-group">
    <label>
      <span class="label-content">{{
        'addressForm.address2' | cxTranslate
      }}</span>
      <input
        type="text"
        class="form-control"
        placeholder="{{ 'addressForm.aptSuite' | cxTranslate }}"
        formControlName="line2"
      />
    </label>
  </div>
  <div class="row">
    <div class="form-group col-sm-6">
      <label>
        <span class="label-content required">{{
          'addressForm.city.label' | cxTranslate
        }}</span>
        <input
          required="true"
          type="text"
          class="form-control"
          placeholder="{{ 'addressForm.city.placeholder' | cxTranslate }}"
          formControlName="town"
        />
        <cx-form-errors [control]="addressForm.get('town')"></cx-form-errors>
      </label>
    </div>
    <div class="form-group col-sm-6">
      <label>
        <span class="label-content required">{{
          'addressForm.zipCode.label' | cxTranslate
        }}</span>
        <input
          required="true"
          type="text"
          class="form-control"
          placeholder="{{ 'addressForm.zipCode.placeholder' | cxTranslate }}"
          formControlName="postalCode"
        />
        <cx-form-errors
          [control]="addressForm.get('postalCode')"
        ></cx-form-errors>
      </label>
    </div>
    <ng-container *ngIf="regions$ | async as regions" formGroupName="region">
      <ng-container *ngIf="regions.length !== 0">
        <div class="form-group col-md-6">
          <label>
            <span class="label-content required">{{
              'addressForm.state' | cxTranslate
            }}</span>
            <ng-select
              [inputAttrs]="{ required: 'true' }"
              class="region-select"
              formControlName="isocode"
              [searchable]="true"
              [clearable]="false"
              [items]="regions"
              bindLabel="{{ regions[0].name ? 'name' : 'isocode' }}"
              bindValue="{{ regions[0].name ? 'isocode' : 'region' }}"
              placeholder="{{ 'addressForm.selectOne' | cxTranslate }}"
              id="region-select"
              [cxNgSelectA11y]="{
                ariaLabel: 'addressForm.state' | cxTranslate
              }"
            >
            </ng-select>
            <cx-form-errors
              [control]="addressForm.get('region.isocode')"
            ></cx-form-errors>
          </label>
        </div>
      </ng-container>
    </ng-container>
  </div>

  <!-- TODO: (#CXSPA-53) Remove feature config check in 6.0. -->
  <div class="form-group" *cxFeatureLevel="'!5.2'">
    <label>
      <span class="label-content">{{
        'addressForm.phoneNumber.label' | cxTranslate
      }}</span>
      <input
        type="tel"
        class="form-control"
        placeholder="{{ 'addressForm.phoneNumber.placeholder' | cxTranslate }}"
        formControlName="phone"
      />
    </label>
  </div>
  <div *cxFeatureLevel="'5.2'">
    <div class="form-group">
      <label>
        <span class="label-content">{{
          'addressForm.phoneNumber.label' | cxTranslate
        }}</span>
        <input
          type="tel"
          class="form-control"
          placeholder="{{
            'addressForm.phoneNumber.placeholder' | cxTranslate
          }}"
          formControlName="phone"
        />
      </label>
    </div>
  </div>

  <div
    class="form-group"
    *ngIf="(addresses$ | async)?.length && setAsDefaultField"
  >
    <div class="form-check">
      <label>
        <input
          type="checkbox"
          class="form-check-input"
          formControlName="defaultAddress"
          (change)="toggleDefaultAddress()"
        />
        <span class="form-check-label">{{
          'addressForm.setAsDefault' | cxTranslate
        }}</span>
      </label>
    </div>
  </div>
  <div class="cx-address-form-btns">
    <div class="row">
      <div class="col-md-13 col-lg-6" *ngIf="showCancelBtn">
        <button class="btn btn-block btn-action" (click)="back()">
          {{ cancelBtnLabel || ('addressForm.chooseAddress' | cxTranslate) }}
        </button>
      </div>
<<<<<<< HEAD
      <div class="cx-address-form-btns">
        <div class="row">
          <div class="col-md-13 col-lg-6" *ngIf="showCancelBtn">
            <button class="btn btn-block btn-secondary" (click)="back()">
              {{
                cancelBtnLabel || ('addressForm.chooseAddress' | cxTranslate)
              }}
            </button>
          </div>
          <div class="col-md-13 col-lg-6">
            <button #submit class="btn btn-block btn-primary" type="submit">
              {{ actionBtnLabel || ('common.continue' | cxTranslate) }}
            </button>
          </div>
        </div>
=======
      <div class="col-md-13 col-lg-6">
        <button #submit class="btn btn-block btn-primary" type="submit">
          {{ actionBtnLabel || ('common.continue' | cxTranslate) }}
        </button>
>>>>>>> 14bf7f77
      </div>
    </div>
  </div>
</form><|MERGE_RESOLUTION|>--- conflicted
+++ resolved
@@ -235,28 +235,10 @@
           {{ cancelBtnLabel || ('addressForm.chooseAddress' | cxTranslate) }}
         </button>
       </div>
-<<<<<<< HEAD
-      <div class="cx-address-form-btns">
-        <div class="row">
-          <div class="col-md-13 col-lg-6" *ngIf="showCancelBtn">
-            <button class="btn btn-block btn-secondary" (click)="back()">
-              {{
-                cancelBtnLabel || ('addressForm.chooseAddress' | cxTranslate)
-              }}
-            </button>
-          </div>
-          <div class="col-md-13 col-lg-6">
-            <button #submit class="btn btn-block btn-primary" type="submit">
-              {{ actionBtnLabel || ('common.continue' | cxTranslate) }}
-            </button>
-          </div>
-        </div>
-=======
       <div class="col-md-13 col-lg-6">
         <button #submit class="btn btn-block btn-primary" type="submit">
           {{ actionBtnLabel || ('common.continue' | cxTranslate) }}
         </button>
->>>>>>> 14bf7f77
       </div>
     </div>
   </div>
