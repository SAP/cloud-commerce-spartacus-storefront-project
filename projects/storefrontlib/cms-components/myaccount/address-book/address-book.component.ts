--- conflicted
+++ resolved
@@ -58,11 +58,7 @@
 
   editAddressSubmit(address: Address): void {
     this.showEditAddressForm = false;
-<<<<<<< HEAD
-    if (this.currentAddress['id']) {
-=======
-    if (address) {
->>>>>>> 5036aaa6
+    if (address && this.currentAddress['id']) {
       this.service.updateUserAddress(this.currentAddress['id'], address);
     }
   }
