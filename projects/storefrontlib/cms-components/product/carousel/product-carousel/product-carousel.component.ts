--- conflicted
+++ resolved
@@ -37,24 +37,16 @@
    * the component UI could consider to lazy load the UI components when they're
    * in the viewpoint.
    */
-<<<<<<< HEAD
-  items$: Observable<Observable<Product>[]> = this.componentData$.pipe(
-    map((data) => data.productCodes?.trim().split(' ') ?? []),
-    map((codes) =>
-      codes.map((code) =>
-        this.productService.get(code, [...this.PRODUCT_SCOPE])
-=======
   items$: Observable<Observable<Product | undefined>[]> =
     this.componentData$.pipe(
       map((data) => data.productCodes?.trim().split(' ') ?? []),
       map((codes) =>
         codes.map((code) =>
           this.productService.get(code, [
-            this.PRODUCT_SCOPE,
+            ...this.PRODUCT_SCOPE,
             ProductScope.PRICE,
           ])
         )
->>>>>>> e641e6bd
       )
     );
 
