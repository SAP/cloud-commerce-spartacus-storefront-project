import { ChangeDetectionStrategy, Component } from '@angular/core';
<<<<<<< HEAD
import { Product } from '@spartacus/core';
=======
import { Product, ProductScope } from '@spartacus/core';
>>>>>>> 5991c3c7
import { Observable } from 'rxjs';
import { CurrentProductService } from '../current-product.service';
import { ProductDetailOutlets } from '../product-outlets.model';

@Component({
  selector: 'cx-product-summary',
  templateUrl: './product-summary.component.html',
  changeDetection: ChangeDetectionStrategy.OnPush,
})
export class ProductSummaryComponent {
  outlets = ProductDetailOutlets;

<<<<<<< HEAD
  product$: Observable<Product> = this.currentProductService.getProduct();
=======
  product$: Observable<Product> = this.currentProductService.getProduct([
    ProductScope.DETAILS,
    ProductScope.PRICE,
  ]);
>>>>>>> 5991c3c7

  constructor(protected currentProductService: CurrentProductService) {}
}<|MERGE_RESOLUTION|>--- conflicted
+++ resolved
@@ -1,9 +1,5 @@
 import { ChangeDetectionStrategy, Component } from '@angular/core';
-<<<<<<< HEAD
-import { Product } from '@spartacus/core';
-=======
 import { Product, ProductScope } from '@spartacus/core';
->>>>>>> 5991c3c7
 import { Observable } from 'rxjs';
 import { CurrentProductService } from '../current-product.service';
 import { ProductDetailOutlets } from '../product-outlets.model';
@@ -16,14 +12,10 @@
 export class ProductSummaryComponent {
   outlets = ProductDetailOutlets;
 
-<<<<<<< HEAD
-  product$: Observable<Product> = this.currentProductService.getProduct();
-=======
   product$: Observable<Product> = this.currentProductService.getProduct([
     ProductScope.DETAILS,
     ProductScope.PRICE,
   ]);
->>>>>>> 5991c3c7
 
   constructor(protected currentProductService: CurrentProductService) {}
 }