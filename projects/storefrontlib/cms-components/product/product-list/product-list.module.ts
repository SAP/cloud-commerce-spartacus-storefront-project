/*
 * SPDX-FileCopyrightText: 2024 SAP Spartacus team <spartacus-team@sap.com>
 *
 * SPDX-License-Identifier: Apache-2.0
 */

import { CommonModule } from '@angular/common';
import { NgModule } from '@angular/core';
import { RouterModule } from '@angular/router';
import {
  CmsConfig,
  I18nModule,
  provideDefaultConfig,
  UrlModule,
} from '@spartacus/core';
import { InfiniteScrollModule } from 'ngx-infinite-scroll';
import { OutletModule } from '../../../cms-structure/outlet/outlet.module';
import { PageComponentModule } from '../../../cms-structure/page/component/page-component.module';
import { ViewConfig } from '../../../shared/config/view-config';
import {
  AtMessageModule,
  ItemCounterModule,
  ListNavigationModule,
  MediaModule,
  SpinnerModule,
  StarRatingModule,
} from '../../../shared/index';
import { IconModule } from '../../misc/icon/index';
import { defaultViewConfig } from '../config/default-view-config';
import { ProductListComponent } from './container/product-list.component';
import { ProductScrollComponent } from './container/product-scroll/product-scroll.component';
import { ProductGridItemComponent } from './product-grid-item/product-grid-item.component';
import { ProductListItemComponent } from './product-list-item/product-list-item.component';
import { ProductViewComponent } from './product-view/product-view.component';

@NgModule({
  imports: [
    AtMessageModule,
    CommonModule,
<<<<<<< HEAD

=======
>>>>>>> 80273695
    I18nModule,
    IconModule,
    InfiniteScrollModule,
    ItemCounterModule,
    ListNavigationModule,
    MediaModule,
    OutletModule,
    PageComponentModule,
    RouterModule,
    SpinnerModule,
    StarRatingModule,
    UrlModule,
  ],
  providers: [
    provideDefaultConfig(<ViewConfig>defaultViewConfig),
    provideDefaultConfig(<CmsConfig>{
      cmsComponents: {
        CMSProductListComponent: {
          component: ProductListComponent,
          data: {
            composition: {
              inner: ['ProductAddToCartComponent'],
            },
          },
        },
        ProductGridComponent: {
          component: ProductListComponent,
          data: {
            composition: {
              inner: ['ProductAddToCartComponent'],
            },
          },
        },
        SearchResultsListComponent: {
          component: ProductListComponent,
          data: {
            composition: {
              inner: ['ProductAddToCartComponent'],
            },
          },
        },
      },
    }),
  ],
  declarations: [
    ProductListComponent,
    ProductListItemComponent,
    ProductGridItemComponent,
    ProductViewComponent,
    ProductScrollComponent,
  ],
  exports: [
    ProductListComponent,
    ProductListItemComponent,
    ProductGridItemComponent,
    ProductViewComponent,
    ProductScrollComponent,
  ],
})
export class ProductListModule {}<|MERGE_RESOLUTION|>--- conflicted
+++ resolved
@@ -37,10 +37,6 @@
   imports: [
     AtMessageModule,
     CommonModule,
-<<<<<<< HEAD
-
-=======
->>>>>>> 80273695
     I18nModule,
     IconModule,
     InfiniteScrollModule,
