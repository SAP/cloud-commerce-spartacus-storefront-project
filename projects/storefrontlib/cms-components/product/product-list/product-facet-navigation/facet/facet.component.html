<ng-container *ngIf="state$ | async as state">
  <button
    class="heading"
    #facetHeader
    (click)="toggleGroup($event)"
    (keydown)="onKeydown($event)"
    [attr.aria-expanded]="isExpanded"
    [attr.aria-label]="
      'productFacetNavigation.filterBy.name' | cxTranslate: { name: facet.name }
    "
<<<<<<< HEAD
    *cxFeature="'!a11yTabComponent'"
=======
    [cxFocus]="{ key: facet.name }"
>>>>>>> 51dda6fe
  >
    {{ facet.name }}
    <cx-icon class="collapse-icon" [type]="collapseIcon"></cx-icon>
    <cx-icon class="expand-icon" [type]="expandIcon"></cx-icon>
  </button>

  <div>
    <!-- TODO: (CXSPA-6892) - Remove feature flag next major release. -->
    <a
      *ngFor="let value of facet.values | slice: 0:state.topVisible"
      #facetValue
      routerLink="./"
      [queryParams]="getLinkParams(value)"
      class="value"
      [tabindex]="isFacetKeyboardNavigationEnabled ? -1 : 0"
      [class.selected]="value.selected"
      [cxFocus]="{ key: value.name }"
      (keydown)="onKeydown($event)"
      (keydown.space)="openLink($any($event))"
      [attr.role]="facet.multiSelect ? 'checkbox' : null"
      [attr.aria-checked]="facet.multiSelect ? value.selected : null"
      attr.aria-label="{{
        'productFacetNavigation.ariaLabelItemsAvailable'
          | cxTranslate: { name: value.name, count: value.count }
      }}"
    >
      <span aria-hidden="true"
        >{{ value.name }}<span aria-hidden="true" class="count"
          >{{ value.count }}</span
        ></span
      >
    </a>

    <div class="more">
      <a
        *ngFor="
          let value of facet.values
            | slice: state.topVisible ?? 0:state.maxVisible
        "
        #facetValue
        routerLink="./"
        [tabindex]="isFacetKeyboardNavigationEnabled ? -1 : 0"
        [queryParams]="getLinkParams(value)"
        class="value"
        [class.selected]="value.selected"
        [cxFocus]="{ key: value.name }"
        (keydown)="onKeydown($event)"
        (keydown.space)="openLink($any($event))"
      >
        <span
          >{{ value.name }}<span class="count">{{ value.count }}</span></span
        >
      </a>

      <button
        *ngIf="
          state.maxVisible &&
          state.topVisible &&
          state.maxVisible > state.topVisible
        "
        (click)="decreaseVisibleValues()"
        [cxAtMessage]="
          'productFacetNavigation.decreaseOptionsVisibility' | cxTranslate
        "
        aria-expanded="true"
        attr.aria-label="{{
          'productFacetNavigation.ariaLabelShowLess' | cxTranslate
        }}"
        class="cx-action-link"
        [cxFocus]="{ key: 'moreorless' }"
      >
        {{ 'productList.showLess' | cxTranslate }}
      </button>

      <button
        *ngIf="
          state.maxVisible &&
          facet.values &&
          state.maxVisible > 0 &&
          state.maxVisible < facet.values.length
        "
        (click)="increaseVisibleValues()"
        [cxAtMessage]="
          'productFacetNavigation.increaseOptionsVisibility' | cxTranslate
        "
        aria-expanded="false"
        attr.aria-label="{{
          'productFacetNavigation.ariaLabelShowMore' | cxTranslate
        }}"
        class="cx-action-link"
        [cxFocus]="{ key: 'moreorless' }"
      >
        {{ 'productList.showMore' | cxTranslate }}
      </button>
    </div>
  </div>
</ng-container><|MERGE_RESOLUTION|>--- conflicted
+++ resolved
@@ -8,11 +8,8 @@
     [attr.aria-label]="
       'productFacetNavigation.filterBy.name' | cxTranslate: { name: facet.name }
     "
-<<<<<<< HEAD
     *cxFeature="'!a11yTabComponent'"
-=======
     [cxFocus]="{ key: facet.name }"
->>>>>>> 51dda6fe
   >
     {{ facet.name }}
     <cx-icon class="collapse-icon" [type]="collapseIcon"></cx-icon>
