--- conflicted
+++ resolved
@@ -1,23 +1,4 @@
 <ng-container *ngIf="state$ | async as state">
-<<<<<<< HEAD
-  <a
-    *ngFor="let value of facet.values | slice: 0:state.topVisible"
-    #facetValue
-    routerLink="./"
-    [queryParams]="getLinkParams(value)"
-    class="value"
-    [class.selected]="value.selected"
-    [cxFocus]="value.name"
-    (keydown.space)="openLink($event)"
-  >
-    <span>
-      <span class="label">{{ value.name }}</span>
-      <span class="count">{{ value.count }}</span>
-    </span>
-  </a>
-
-  <div class="more">
-=======
   <button
     class="heading"
     #facetHeader
@@ -35,7 +16,6 @@
 
   <div>
     <!-- TODO: (CXSPA-6892) - Remove feature flag next major release. -->
->>>>>>> 21b884de
     <a
       *ngFor="let value of facet.values | slice: 0:state.topVisible"
       #facetValue
