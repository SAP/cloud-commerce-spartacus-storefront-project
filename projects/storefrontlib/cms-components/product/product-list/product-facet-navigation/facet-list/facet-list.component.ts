/*
 * SPDX-FileCopyrightText: 2024 SAP Spartacus team <spartacus-team@sap.com>
 *
 * SPDX-License-Identifier: Apache-2.0
 */

import {
  AfterViewInit,
  ChangeDetectionStrategy,
  ChangeDetectorRef,
  Component,
  ElementRef,
  EventEmitter,
  HostListener,
  Input,
  OnDestroy,
  OnInit,
  Optional,
  Output,
  QueryList,
  Renderer2,
<<<<<<< HEAD
  TemplateRef,
  ViewChildren,
} from '@angular/core';
import { Facet } from '@spartacus/core';
import { BehaviorSubject, Observable } from 'rxjs';
=======
  ViewChild,
  inject,
} from '@angular/core';
import { Facet, FeatureConfigService } from '@spartacus/core';
import { Observable, Subscription } from 'rxjs';
>>>>>>> 51dda6fe
import { map } from 'rxjs/operators';
import {
  FocusConfig,
  KeyboardFocusService,
} from '../../../../../layout/a11y/keyboard-focus/index';
import { ICON_TYPE } from '../../../../misc/icon/icon.model';
import { FacetGroupCollapsedState, FacetList } from '../facet.model';
import { FacetComponent } from '../facet/facet.component';
import { FacetService } from '../services/facet.service';
import { filter, take } from 'rxjs/operators';
import { Tab, TabConfig, TAB_MODE } from '../../../../content/tab/Tab';

@Component({
  selector: 'cx-facet-list',
  templateUrl: './facet-list.component.html',
  changeDetection: ChangeDetectionStrategy.OnPush,
})
<<<<<<< HEAD
export class FacetListComponent implements AfterViewInit {
=======
export class FacetListComponent implements OnInit, OnDestroy {
  protected subscriptions = new Subscription();
>>>>>>> 51dda6fe
  private _isDialog: boolean;

  @ViewChild('backToResultsBtn')
  backToResultsBtn: ElementRef<HTMLButtonElement>;

  /**
   * Indicates that the facet navigation is rendered in dialog.
   */
  @Input()
  set isDialog(value: boolean) {
    this._isDialog = value;
    if (value) {
      this.renderer.addClass(document.body, 'modal-open');
      this.renderFacets();
    }
  }

  get isDialog(): boolean {
    return this._isDialog;
  }

  @ViewChildren('facetsRef') facetsRef: QueryList<TemplateRef<any>>;

  /** Emits when the list must close */
  @Output() closeList = new EventEmitter();

  /** The list of all facet and values related to the products in the list */
  facetList$: Observable<FacetList> = this.facetService.facetList$;

  iconTypes = ICON_TYPE;

  dialogFocusConfig: FocusConfig = {
    trap: true,
    block: true,
    focusOnEscape: true,
    autofocus: 'cx-facet > button',
  };

  @HostListener('click') handleClick() {
    this.close();
  }
  @Optional() focusService = inject(KeyboardFocusService, { optional: true });
  @Optional() featureConfigService = inject(FeatureConfigService, {
    optional: true,
  });

  tabConfig: TabConfig = {
    label: 'Product Facets',
    mode: TAB_MODE.ACCORDIAN,
    openTabs: [0],
  };

  tabs$: BehaviorSubject<Tab[]> = new BehaviorSubject<Tab[]>([]);

  constructor(
    protected facetService: FacetService,
    protected elementRef: ElementRef,
    protected renderer: Renderer2,
    protected changeDetectorRef: ChangeDetectorRef
  ) {}

  ngOnInit(): void {
    // TODO: (CXSPA-7321) - Remove feature flag next major release
    if (this.featureConfigService?.isEnabled('a11yFacetsDialogFocusHandling')) {
      this.enableFocusHandlingOnFacetListChanges();
    }
  }

  /**
   * Toggles the facet group in case it is not expanded.
   */
  expandFacetGroup(facet: Facet, ref: FacetComponent) {
    if (!ref.isExpanded) {
      this.facetService.toggle(facet, ref.isExpanded);
    }
  }

  ngAfterViewInit(): void {
    this.renderFacets();

    // Renders facets on first PLP load on desktop
    this.facetsRef.changes
      .pipe(
        take(1),
        filter((changes) => !!changes)
      )
      .subscribe(() => this.renderFacets());
  }

  /**
   * Indicates that the facet group has been expanded.
   */
  isExpanded(facet: Facet): Observable<boolean> {
    return this.facetService
      .getState(facet)
      .pipe(
        map((value) => value.toggled === FacetGroupCollapsedState.EXPANDED)
      );
  }

  /**
   * Indicates that the facet group has been collapsed.
   */
  isCollapsed(facet: Facet): Observable<boolean> {
    return this.facetService
      .getState(facet)
      .pipe(
        map((value) => value.toggled === FacetGroupCollapsedState.COLLAPSED)
      );
  }

  renderFacets(): void {
    this.facetList$.pipe(take(1)).subscribe((list) => {
      const facets = list.facets;
      const tabs = [];

      for (let i = 0; i < facets?.length; i++) {
        tabs.push({
          header: facets[i].name ?? 'unnamed',
          content: this.facetsRef?.get(i),
        });
      }

      this.tabs$.next(tabs);
      this.changeDetectorRef.detectChanges();
    });
  }

  close(event?: boolean): void {
    this.renderer.removeClass(document.body, 'modal-open');
    this.closeList.emit(event);
  }

  block(event?: MouseEvent) {
    event?.stopPropagation();
  }

  protected enableFocusHandlingOnFacetListChanges(): void {
    this.subscriptions.add(
      this.facetService.facetList$.subscribe((facetList) =>
        this.handleDialogFocus(facetList.facets)
      )
    );
  }

  protected handleDialogFocus(facets: Facet[]): void {
    // Only apply new focus for the dialog view
    if (!this.isDialog) {
      return;
    }

    const focusKey = this.focusService?.get();
    if (!focusKey) {
      return;
    }

    const focusedFacet = facets.find((facet) =>
      facet.values?.some((value) => {
        return value.name === focusKey;
      })
    );
    if (focusedFacet) {
      return;
    }

    if (!facets?.length) {
      // If there are no facets to display then focus on the "Back To Results" button
      this.backToResultsBtn?.nativeElement.focus();
      this.focusService?.clear();
      return;
    }

    const firstAvailableFacet = facets[0];
    this.focusService?.set(firstAvailableFacet.name);
  }

  ngOnDestroy(): void {
    this.subscriptions.unsubscribe();
  }
}<|MERGE_RESOLUTION|>--- conflicted
+++ resolved
@@ -19,19 +19,13 @@
   Output,
   QueryList,
   Renderer2,
-<<<<<<< HEAD
   TemplateRef,
   ViewChildren,
-} from '@angular/core';
-import { Facet } from '@spartacus/core';
-import { BehaviorSubject, Observable } from 'rxjs';
-=======
   ViewChild,
   inject,
 } from '@angular/core';
 import { Facet, FeatureConfigService } from '@spartacus/core';
 import { Observable, Subscription } from 'rxjs';
->>>>>>> 51dda6fe
 import { map } from 'rxjs/operators';
 import {
   FocusConfig,
@@ -49,12 +43,8 @@
   templateUrl: './facet-list.component.html',
   changeDetection: ChangeDetectionStrategy.OnPush,
 })
-<<<<<<< HEAD
-export class FacetListComponent implements AfterViewInit {
-=======
-export class FacetListComponent implements OnInit, OnDestroy {
+export class FacetListComponent implements OnInit, OnDestroy, AfterViewInit {
   protected subscriptions = new Subscription();
->>>>>>> 51dda6fe
   private _isDialog: boolean;
 
   @ViewChild('backToResultsBtn')
