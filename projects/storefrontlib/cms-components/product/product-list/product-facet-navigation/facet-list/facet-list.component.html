<section
  class="inner"
  *ngIf="(facetList$ | async)?.facets as facets"
  [attr.aria-label]="'productFacetNavigation.filterBy.facet' | cxTranslate"
  [cxFocus]="isDialog ? dialogFocusConfig : {}"
  [tabindex]="-1"
  (esc)="close($event)"
  (click)="block($event)"
>
  <div class="list-header">
    <h4>{{ 'productList.filterBy.label' | cxTranslate }}</h4>
    <button
      type="button"
      class="close"
      [attr.aria-label]="'common.close' | cxTranslate"
      (click)="close()"
    >
      <cx-icon aria-hidden="true" [type]="iconTypes.CLOSE"></cx-icon>
    </button>
  </div>

  <!--
      Here we'd like to introduce configurable facet components,
      either by using specific configuration or generic sproutlets
  -->
<<<<<<< HEAD
  <ng-container *cxFeature="'a11yTabComponent'">
    <cx-tab [tabs$]="tabs$" [config]="tabConfig" *ngIf="tabs$ | async"></cx-tab>

    <ng-template #facetsRef *ngFor="let facet of facets">
      <cx-facet
        [facet]="facet"
        [class.expanded]="isExpanded(facet) | async"
        [class.collapsed]="isCollapsed(facet) | async"
        role="group"
        attr.aria-label="{{
	'productFacetNavigation.ariaLabelItemsAvailable'
	  | cxTranslate
	    : {
	       name: facet.name,
	       count: facet?.values?.length
	      }
      }}"
      ></cx-facet>
    </ng-template>
  </ng-container>

  <ng-container *cxFeature="'!a11yTabComponent'">
    <cx-facet
      *ngFor="let facet of facets"
      #facetRef
      [facet]="facet"
      [class.expanded]="isExpanded(facet) | async"
      [class.collapsed]="isCollapsed(facet) | async"
      role="group"
      attr.aria-label="{{
	'productFacetNavigation.ariaLabelItemsAvailable'
	  | cxTranslate
	    : {
	       name: facet.name,
	       count: facet?.values?.length
	      }
      }}"
    ></cx-facet>
=======
  <cx-facet
    *ngFor="let facet of facets"
    #facetRef
    [facet]="facet"
    [class.expanded]="isExpanded(facet) | async"
    [class.collapsed]="isCollapsed(facet) | async"
    role="group"
    attr.aria-label="{{
      'productFacetNavigation.ariaLabelItemsAvailable'
        | cxTranslate
          : {
              name: facet.name,
              count: facet?.values?.length
            }
    }}"
  ></cx-facet>

  <ng-container *cxFeature="'a11yFacetsDialogFocusHandling'">
    <div *ngIf="isDialog" class="cx-facet-list-footer">
      <button
        #backToResultsBtn
        class="btn btn-primary"
        (click)="close()"
        cxAutoFocus
      >
        {{ 'productFacetNavigation.backToResults' | cxTranslate }}
      </button>
    </div>
>>>>>>> 51dda6fe
  </ng-container>
</section><|MERGE_RESOLUTION|>--- conflicted
+++ resolved
@@ -23,46 +23,6 @@
       Here we'd like to introduce configurable facet components,
       either by using specific configuration or generic sproutlets
   -->
-<<<<<<< HEAD
-  <ng-container *cxFeature="'a11yTabComponent'">
-    <cx-tab [tabs$]="tabs$" [config]="tabConfig" *ngIf="tabs$ | async"></cx-tab>
-
-    <ng-template #facetsRef *ngFor="let facet of facets">
-      <cx-facet
-        [facet]="facet"
-        [class.expanded]="isExpanded(facet) | async"
-        [class.collapsed]="isCollapsed(facet) | async"
-        role="group"
-        attr.aria-label="{{
-	'productFacetNavigation.ariaLabelItemsAvailable'
-	  | cxTranslate
-	    : {
-	       name: facet.name,
-	       count: facet?.values?.length
-	      }
-      }}"
-      ></cx-facet>
-    </ng-template>
-  </ng-container>
-
-  <ng-container *cxFeature="'!a11yTabComponent'">
-    <cx-facet
-      *ngFor="let facet of facets"
-      #facetRef
-      [facet]="facet"
-      [class.expanded]="isExpanded(facet) | async"
-      [class.collapsed]="isCollapsed(facet) | async"
-      role="group"
-      attr.aria-label="{{
-	'productFacetNavigation.ariaLabelItemsAvailable'
-	  | cxTranslate
-	    : {
-	       name: facet.name,
-	       count: facet?.values?.length
-	      }
-      }}"
-    ></cx-facet>
-=======
   <cx-facet
     *ngFor="let facet of facets"
     #facetRef
@@ -91,6 +51,5 @@
         {{ 'productFacetNavigation.backToResults' | cxTranslate }}
       </button>
     </div>
->>>>>>> 51dda6fe
   </ng-container>
 </section>