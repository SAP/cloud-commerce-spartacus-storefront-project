<section
  class="inner"
  *ngIf="(facetList$ | async)?.facets as facets"
  [attr.aria-label]="'productFacetNavigation.filterBy.facet' | cxTranslate"
  [cxFocus]="isDialog ? dialogFocusConfig : {}"
  tabindex="-1"
  (esc)="close($event)"
  (click)="block($event)"
>
  <h4>
    {{ 'productList.filterBy.label' | cxTranslate }}
    <button
      type="button"
      class="close"
      [attr.aria-label]="'common.close' | cxTranslate"
      (click)="close()"
    >
      <cx-icon aria-hidden="true" [type]="iconTypes.CLOSE"></cx-icon>
    </button>
  </h4>

  <!-- 
      Here we'd like to introduce configurable facet components, 
      either by using specific configuration or generic sproutlets 
  -->
<<<<<<< HEAD
  <ng-container *cxFeatureLevel="'!4.2'">
    <cx-facet
      *ngFor="let facet of facets"
      #facetRef
      [facet]="facet"
      [cxFocus]="{ lock: true, trap: true, autofocus: 'a' }"
      (unlock)="expandFacetGroup(facet, facetRef)"
      [class.expanded]="isExpanded(facet) | async"
      [class.collapsed]="isCollapsed(facet) | async"
    ></cx-facet>
  </ng-container>

  <ng-container *cxFeatureLevel="'4.2'">
    <cx-tab [tabs$]="tabs$" [config]="tabConfig"></cx-tab>

    <ng-template #facetsRef *ngFor="let facet of facets">
      <cx-facet [facet]="facet"></cx-facet>
    </ng-template>
  </ng-container>
</div>
=======
  <cx-facet
    *ngFor="let facet of facets"
    #facetRef
    [facet]="facet"
    [cxFocus]="{ lock: true, trap: true, autofocus: 'a' }"
    (unlock)="expandFacetGroup(facet, facetRef)"
    [class.expanded]="isExpanded(facet) | async"
    [class.collapsed]="isCollapsed(facet) | async"
  ></cx-facet>
</section>
>>>>>>> 6bbca4f4
<|MERGE_RESOLUTION|>--- conflicted
+++ resolved
@@ -23,7 +23,6 @@
       Here we'd like to introduce configurable facet components, 
       either by using specific configuration or generic sproutlets 
   -->
-<<<<<<< HEAD
   <ng-container *cxFeatureLevel="'!4.2'">
     <cx-facet
       *ngFor="let facet of facets"
@@ -43,16 +42,4 @@
       <cx-facet [facet]="facet"></cx-facet>
     </ng-template>
   </ng-container>
-</div>
-=======
-  <cx-facet
-    *ngFor="let facet of facets"
-    #facetRef
-    [facet]="facet"
-    [cxFocus]="{ lock: true, trap: true, autofocus: 'a' }"
-    (unlock)="expandFacetGroup(facet, facetRef)"
-    [class.expanded]="isExpanded(facet) | async"
-    [class.collapsed]="isCollapsed(facet) | async"
-  ></cx-facet>
-</section>
->>>>>>> 6bbca4f4
+</div>