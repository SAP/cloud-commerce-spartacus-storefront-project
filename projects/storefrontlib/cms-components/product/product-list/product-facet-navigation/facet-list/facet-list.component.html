<section
  class="inner"
  *ngIf="(facetList$ | async)?.facets as facets"
  [attr.aria-label]="'productFacetNavigation.filterBy.facet' | cxTranslate"
  [cxFocus]="isDialog ? dialogFocusConfig : {}"
  [tabindex]="-1"
  (esc)="close($event)"
  (click)="block($event)"
>
  <div class="list-header">
    <h4>{{ 'productList.filterBy.label' | cxTranslate }}</h4>
    <button
      type="button"
      class="close"
      title="{{ 'common.close' | cxTranslate }}"
      [attr.aria-label]="'common.close' | cxTranslate"
      (click)="close()"
    >
      <cx-icon aria-hidden="true" [type]="iconTypes.CLOSE"></cx-icon>
    </button>
  </div>

  <!--
      Here we'd like to introduce configurable facet components,
      either by using specific configuration or generic sproutlets
  -->
<<<<<<< HEAD
  <ng-container *cxFeature="'a11yTabComponent'">
    <cx-tab [tabs]="tabs$ | async" [config]="tabConfig" *ngIf="tabs$ | async"></cx-tab>

    <ng-template #facetsRef *ngFor="let facet of facets">
      <cx-facet
        [facet]="facet"
        [class.expanded]="isExpanded(facet) | async"
        [class.collapsed]="isCollapsed(facet) | async"
        role="group"
        attr.aria-label="{{
	'productFacetNavigation.ariaLabelItemsAvailable'
	  | cxTranslate
	    : {
	       name: facet.name,
	       count: facet?.values?.length
	      }
      }}"
      ></cx-facet>
    </ng-template>
  </ng-container>

  <ng-container *cxFeature="'!a11yTabComponent'">
    <cx-facet
      *ngFor="let facet of facets"
      #facetRef
      [facet]="facet"
      [class.expanded]="isExpanded(facet) | async"
      [class.collapsed]="isCollapsed(facet) | async"
      role="group"
      attr.aria-label="{{
	'productFacetNavigation.ariaLabelItemsAvailable'
	  | cxTranslate
	    : {
	       name: facet.name,
	       count: facet?.values?.length
	      }
      }}"
    ></cx-facet>
  </ng-container>
=======
  <cx-facet
    *ngFor="let facet of facets"
    #facetRef
    [facet]="facet"
    [class.expanded]="isExpanded(facet) | async"
    [class.collapsed]="isCollapsed(facet) | async"
    role="group"
    attr.aria-label="{{
      'productFacetNavigation.ariaLabelItemsAvailable'
        | cxTranslate
          : {
              name: facet.name,
              count: facet?.values?.length,
            }
    }}"
  ></cx-facet>
>>>>>>> 308618ca

  <ng-container *cxFeature="'a11yFacetsDialogFocusHandling'">
    <div *ngIf="isDialog" class="cx-facet-list-footer">
      <button
        #backToResultsBtn
        class="btn btn-primary"
        (click)="close()"
        cxAutoFocus
      >
        {{ 'productFacetNavigation.backToResults' | cxTranslate }}
      </button>
    </div>
  </ng-container>
</section><|MERGE_RESOLUTION|>--- conflicted
+++ resolved
@@ -24,7 +24,6 @@
       Here we'd like to introduce configurable facet components,
       either by using specific configuration or generic sproutlets
   -->
-<<<<<<< HEAD
   <ng-container *cxFeature="'a11yTabComponent'">
     <cx-tab [tabs]="tabs$ | async" [config]="tabConfig" *ngIf="tabs$ | async"></cx-tab>
 
@@ -64,24 +63,6 @@
       }}"
     ></cx-facet>
   </ng-container>
-=======
-  <cx-facet
-    *ngFor="let facet of facets"
-    #facetRef
-    [facet]="facet"
-    [class.expanded]="isExpanded(facet) | async"
-    [class.collapsed]="isCollapsed(facet) | async"
-    role="group"
-    attr.aria-label="{{
-      'productFacetNavigation.ariaLabelItemsAvailable'
-        | cxTranslate
-          : {
-              name: facet.name,
-              count: facet?.values?.length,
-            }
-    }}"
-  ></cx-facet>
->>>>>>> 308618ca
 
   <ng-container *cxFeature="'a11yFacetsDialogFocusHandling'">
     <div *ngIf="isDialog" class="cx-facet-list-footer">
