<section
  class="inner"
  *ngIf="(facetList$ | async)?.facets as facets"
  [attr.aria-label]="'productFacetNavigation.filterBy.facet' | cxTranslate"
  [cxFocus]="isDialog ? dialogFocusConfig : {}"
  [tabindex]="-1"
  (esc)="close($event)"
  (click)="block($event)"
>
  <div class="list-header">
    <h4>
      {{ 'productList.filterBy.label' | cxTranslate }}
    </h4>
    <button
      type="button"
      class="close"
      [attr.aria-label]="'common.close' | cxTranslate"
      (click)="close()"
    >
      <cx-icon aria-hidden="true" [type]="iconTypes.CLOSE"></cx-icon>
    </button>
  </div>

  <!--
      Here we'd like to introduce configurable facet components,
      either by using specific configuration or generic sproutlets
  -->
  <cx-facet
    *ngFor="let facet of facets"
    #facetRef
    [facet]="facet"
    [class.expanded]="isExpanded(facet) | async"
    [class.collapsed]="isCollapsed(facet) | async"
    role="group"
    attr.aria-label="{{
      'productFacetNavigation.ariaLabelItemsAvailable'
        | cxTranslate
          : {
              name: facet.name,
              count: facet?.values?.length
            }
    }}"
  ></cx-facet>
<<<<<<< HEAD
=======

  <ng-container *cxFeature="'a11yFacetsDialogFocusHandling'">
    <div *ngIf="isDialog" class="cx-facet-list-footer">
      <button
        #backToResultsBtn
        class="btn btn-primary"
        (click)="close()"
        cxAutoFocus
      >
        {{ 'productFacetNavigation.backToResults' | cxTranslate }}
      </button>
    </div>
  </ng-container>
>>>>>>> 116acb63
</section><|MERGE_RESOLUTION|>--- conflicted
+++ resolved
@@ -8,9 +8,7 @@
   (click)="block($event)"
 >
   <div class="list-header">
-    <h4>
-      {{ 'productList.filterBy.label' | cxTranslate }}
-    </h4>
+    <h4>{{ 'productList.filterBy.label' | cxTranslate }}</h4>
     <button
       type="button"
       class="close"
@@ -41,8 +39,6 @@
             }
     }}"
   ></cx-facet>
-<<<<<<< HEAD
-=======
 
   <ng-container *cxFeature="'a11yFacetsDialogFocusHandling'">
     <div *ngIf="isDialog" class="cx-facet-list-footer">
@@ -56,5 +52,4 @@
       </button>
     </div>
   </ng-container>
->>>>>>> 116acb63
 </section>