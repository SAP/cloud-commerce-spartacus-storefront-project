--- conflicted
+++ resolved
@@ -1,29 +1,12 @@
 // These are important and needed before anything else
-<<<<<<< HEAD
-import { enableProdMode } from '@angular/core';
-// Express Engine
-import { ngExpressEngine } from '@nguniversal/express-engine';
-// Import module map for lazy loading
-import { provideModuleMap } from '@nguniversal/module-map-ngfactory-loader';
-=======
-import 'zone.js/dist/zone-node';
-import 'reflect-metadata';
-
->>>>>>> 5df01346
 import * as express from 'express';
 import { join } from 'path';
 import 'reflect-metadata';
 import 'zone.js/dist/zone-node';
 
-<<<<<<< HEAD
-// Faster server renders w/ Prod mode (dev mode never needed)
-enableProdMode();
-
 // spike todo remove:
 process.env.NODE_TLS_REJECT_UNAUTHORIZED = '0';
 
-=======
->>>>>>> 5df01346
 // Express server
 const app = express();
 
@@ -33,8 +16,8 @@
 // * NOTE :: leave this as require() since this file is built Dynamically from webpack
 const {
   AppServerModuleNgFactory,
-<<<<<<< HEAD
-  LAZY_MODULE_MAP,
+
+  ngExpressEngine,
   ConfigFromOccBaseSites,
   getOccBaseUrlFromMetaTag,
   fetchOccBaseSitesConfig,
@@ -44,15 +27,9 @@
 const https = require('https');
 
 const occBaseUrl = getOccBaseUrlFromMetaTag(
-  fs.readFileSync(join(DIST_FOLDER, 'storefrontapp', 'index.html')).toString()
+  fs.readFileSync(join(DIST_FOLDER, 'index.html')).toString()
 );
-console.log(occBaseUrl); //spike todo remove
 
-=======
-  ngExpressEngine,
-} = require('../../dist/storefrontapp-server/main');
-
->>>>>>> 5df01346
 app.engine(
   'html',
   ngExpressEngine({
