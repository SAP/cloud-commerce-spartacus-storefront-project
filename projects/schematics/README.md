# Getting Started

This section is for Spartacus developers and anybody else who works with Spartacus source code.
To see the documentation on how to use schematics from a customers perspective, see: TODO: add a link

## Prerequisites

<<<<<<< HEAD
### Prerequisites
=======
Install angular schematics globally: `npm install -g @angular-devkit/schematics-cli`.

Navigate to `$ cd projects/schematics` and install the dependencies using `$ yarn install`.
>>>>>>> 714617d2

## Testing schematics

### Unit testing

To run schematics unit tests:

1. `$ cd projects/schematics`
2. `$ yarn` - to install dependencies
3. `$ yarn test`

### Integration testing

The best way to test an unpublished schematic is to publish it to a local npm registry. For more, see [developing update schematics](#Developing-update-schematics)

## Developing update schematics

### Verdaccio setup

To setup a local npm registry, we're going to use [verdaccio](https://github.com/verdaccio/verdaccio). To set it up, do the following:

- install it: `npm install --global verdaccio`
- run it in a new terminal tab / window: `verdaccio`
- create an npm user: `npm adduser --registry http://localhost:4873`. This is only needed when setting up _verdaccio_ for the first time.

### Using verdaccio

Create a new angular project:

- `ng new spartacus-schematics-test` and `cd spartacus-schematics-test`
- add Spartacus by running e.g. `ng add @spartacus/schematics@<version> --baseUrl https://storefront.c39j2-walkersde1-d4-public.model-t.cc.commerce.ondemand.com --baseSite electronics-spa`. Note the `<version>` after `ng add @spartacus/schematics`. This should be lower than the one you're going to publish. E.g. if developing schematics for Spartacus 3.0, then you should install Spartacus 2.0.
- create `.npmrc` in the root of the project and paste the following content to it: `@spartacus:registry=http://localhost:4873` to point to the local npm server only for the `@spartacus` scoped packages. From this moment on, `@spartacus` scoped packages will use the local npm registry.
- commit the changes, if any.

You can now run any Spartacus schematics related command, e.g. `ng add @spartacus/schematics` or `ng update @spartacus/schematics`, and angular will pull the Spartacus schematics lib from _verdaccio_ instead from the public _npm_ registry.

The next step is to publish libraries to _verdaccio_.

### Publishing to verdaccio

The simplest way to publish Spartacus libraries to _verdaccio_ is to use `scripts/publish-schematics-verdaccio.sh` script.

> Before running the script, make sure _verdaccio_ is running: `$ verdaccio`.

To use it, just run `./publish-schematics-verdaccio.sh`. This will build _all_ the relevant spartacus libs and publish them to _verdaccio_.

> NOTE: if _verdaccio_ refuses to publish libraries, and shows an error that says that the lib is already published with the same version, the quickest way around this seems to be [this](https://github.com/verdaccio/verdaccio/issues/1203#issuecomment-457361429) - open `nano ~/.config/verdaccio/config.yaml` and under `packages: '@*/*':` sections, comment out the `proxy: npmjs` line. After doing this, you should be able to publish the packages.

#### Iterative development

As building all the Spartacus libraries every time you make a change to the schematics project takes time, it's not very convenient for iterative development. For this reason, you can run the script with `skip` flag - `./publish-schematics-verdaccio.sh skip`. This will skip building of all Spartacus libraries except the schematics, and it will unpublish and publish all the libraries again to _verdaccio_.

When doing iterative development of the update schematics, it's for the best to do the following before testing the changes:

- in the testing project:
  - revert the `package.json` and `yarn.lock` changes
  - delete the old `node_modules` folder and install the dependencies again: `rm -rf node_modules/ && yarn`
  - run the `ng update @spartacus/schematics` command

## Update schematics

### The update schematic structure

The `projects/schematics/src/migrations/migrations.json` file contains all migration scripts for all Spartacus versions:

- _name_ property is important for developers to quickly understand what the migration script is doing. By convention, the migration _name_ should follow `migration-v<version>-<migration-feature-name>-<sequence-number>` pattern, where:
  - _version_ should indicate for which Spartacus version the migration is intended.
  - _migration-feature-name_ is a short name that describes what the migration is doing.
  - _sequence-number_ is the sequence number in which the migrations should be executed
  - An example is _migration-v2-update-cms-component-state-02_.
- _version_ is _really_ important for the Angular's update mechanism, as it is used to automatically execute the required migration scripts for the current project's version. For more information about this, please check [releasing update schematics](#releasing-update-schematics) section.
- _factory_ - points to the specific migration script.
- _description_ - a short free-form description field for developers.

### Validations

If some validations are required to be ran before actually upgrading the Spartacus version, the "migration script" located in `projects/schematics/src/migrations/2_0/validate.ts` can be used.

### Constructor deprecation

The `projects/schematics/src/migrations/2_0/constructor-deprecations.ts` performs the constructor migration tasks. Usually, a developer does not need to touch this file, but they should rather describe the constructor deprecation in `projects/schematics/src/migrations/2_0/constructor-deprecation-data.ts`. The constant `CONSTRUCTOR_DEPRECATION_DATA` describes the deprecated constructor and has `addParams` and `removeParams` properties in which you can specify which parameters should be added or removed, respectively.

### Commenting code

Another common case is to place a comment in customer's code base, describing what should they do in order to upgrade to a new Spartacus version. We should do this only in cases where upgrading manually is easy, but writing a migration script would be too complex.
The `projects/schematics/src/shared/utils/file-utils.ts#insertCommentAboveIdentifier` method will add comment above the specified _identifier_ TypeScript node.

Some examples:

- adding a comment above the removed API method, guiding customers which method they can use instead.
- adding a comment above the Ngrx action in which we changed parameters

### Component deprecation

Similar to [constructor deprecation](#Constructor-deprecation), `projects/schematics/src/migrations/2_0/component-deprecations.ts` performs the component migration tasks, for both component _*.ts_ and _HTML_ templates. Usually, a developer does not need to touch this file, and they should rather describe the component deprecation in `projects/schematics/src/migrations/2_0/component-deprecations-data.ts`. The constant `COMPONENT_DEPRECATION_DATA` describes the deprecated components.

### CSS

To handle CSS changes, we are printing a link to the CSS docs, where customers can look up which CSS selectors have changed between Spartacus versions. For this reason, if making a change to a CSS selector, please update this docs. (link to follow).

## Releasing update schematics

This section is for developers who do the release, and it specifies how to manage the versions in `projects/schematics/src/migrations/migrations.json`.

The migration scripts that are listed here should be executed each time customers perform the automatic upgrade by running `ng update @spartacus/schematics --next`:

- `migration-v2-validate-01`
- `migration-v2-methods-and-properties-deprecations-02`
- `migration-v2-constructor-deprecations-03`
- `migration-v2-removed-public-api-deprecation-04`
- `migration-v2-component-deprecations-05`
- `migration-v2-css-06`
- `migration-v2-config-deprecations-09`

Please bump the `version` in `migration.json` only for the migration scripts listed above, and _do not change the other script's versions_.

This is _really_ important for the Angular's update mechanism, as it is used to automatically execute the required migration scripts for the current project's version.
It's also important to note that after we release a Spartacus _next.x_, or an _rc.x_ version, all the migration scripts that are written after the release _have_ to specify the future release version.
E.g. if Spartacus _2.0.0-next.1_ has been released, then the _new_ migration scripts (added after it _2.0.0-next.1_) should specify the next version (e.g. _2.0.0-next.2_).
This is required for clients that upgrade frequently and it will make angular to run only the new migration scripts for them, avoiding the same scripts to run twice.
However, there are exceptions from this rule - as we have data-driven generic mechanisms for e.g. constructor deprecation, we have to bump the version in `migrations.json` for those scripts.<|MERGE_RESOLUTION|>--- conflicted
+++ resolved
@@ -5,13 +5,9 @@
 
 ## Prerequisites
 
-<<<<<<< HEAD
-### Prerequisites
-=======
 Install angular schematics globally: `npm install -g @angular-devkit/schematics-cli`.
 
 Navigate to `$ cd projects/schematics` and install the dependencies using `$ yarn install`.
->>>>>>> 714617d2
 
 ## Testing schematics
 
