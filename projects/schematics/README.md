# Getting Started

Spartacus schematics allows you to install Spartacus libraries in your project

## Adding Spartacus libraries to your Angular project

Run the following command from your project root:

`ng add @spartacus/schematics`

### Available options

- `baseUrl`: Base url of your CX OCC backend
- `baseSite`: Name of your base site
- `useMetaTags`: Whether or not to configure baseUrl and mediaUrl in the meta tags from `index.html`
- `featureLevel`: Application feature level. (default: _1.3_)
- `overwriteAppComponent`: Overwrite content of app.component.html file. (default: false)
- `pwa`: Include PWA features while constructing application.
- `ssr`: Include Server-side Rendering configuration.

### Other commands

By defaut `ng add @spartacus/schematics` will add only basic spartacus configuration. You are able extend application with features like *PWA* or *SSR* with commands listed below:

- `ng g @spartacus/schematics:add-pwa` - adds Spartacus-specific PWA module
- `ng g @spartacus/schematics:add-ssr` - adds server-side rendering configuration
- `ng g @spartacus/schematics:add-cms-component` - generates a cms component, and adds the CMS component mapping to the specified module (or generates a new module). For more see [CMS component schematic](#CMS-component-schematic)

## Steps performed by Spartacus schematics

1. Add required dependencies
2. Import Spartacus modules in app.module and setup default configuration
3. Import Spartacus styles to main.scss
4. Add `cx-storefront` component to your app.component
5. (Optionally) update index.html with Spartacus URL endpoints in meta tags
6. If `--pwa` flag included:
    - Add PWA/ServiceWorker support for your project
7. If `--ssr` flag included:
    - Add ssr dependencies
    - Provide additional files required for SSR

## CMS component schematic

### Available options for CMS component schematic

The following options are available:

- `--declareCmsModule` - specifies to which module to add the newly generated CMS component. If omitted, a new module is generated.
- `--cmsComponentData`, alias `--cms` - inject the _CmsComponentData_ in the new component. By default it is _true_
- `--cmsComponentDataModel`, alias `--cms-model` - Specify the model class for the _CmsComponentData_, e.g. _MyModel_. This argument is required if _--cmsComponentData_ is _true_.
- `--cmsComponentDataModelPath`, `--cms-model-path` - Specify the import path for the _CmsComponentData_. Default is _@spartacus/core_.

Besides the custom options, the `add-cms-component` supports almost all options that are available for the Angular's component and module schematics. The full list can be seen [here](https://github.com/SAP/cloud-commerce-spartacus-storefront/blob/develop/projects/schematics/src/add-cms-component/schema.json).

The following Angular's options are _not_ supported:

- deprecated options.
- _--module_ option for component - if you want to specify an existing module for the component, use _--declareCmsModule_. The _module_ option is only applied to the Angular's _module_ schematic.
- _--skipImport_ option.

### Examples

Here are some examples how the `add-cms-component` schematic can be used:

- `ng g @spartacus/schematics:add-cms-component myAwesomeCms --cms-model=MyModel` - generates _my-awesome-cms.component.ts_ component and _my-awesome-cms.module.ts_ module
- `ng g @spartacus/schematics:add-cms-component myAwesomeCms --cms-model=MyModel --declareCmsModule=my-cms-path/my-cms` - generates _my-awesome-cms.component.ts_ and adds it to the specified _my-cms-path/my-cms.module.ts._'s CMS mapping.
- `ng g @spartacus/schematics:add-cms-component myAwesomeCms --cms-model=MyModel --module=app` - generates _my-awesome-cms.component.ts_ component, _my-awesome-cms.module.ts_ module and imports it to the specified _app.module.ts_
- `ng g @spartacus/schematics:add-cms-component myAwesomeCms --cms-model=MyModel --module=app --declareCmsModule=my-cms-path/my-cms` - generates _my-awesome-cms.component.ts_ component and adds it to the specified _my-cms-path/my-cms.module.ts_ module. It also imports _my-cms.module.ts_ to the specified _app.module.ts_

## Building and using Spartacus Schematics from source

This section is for Spartacus developers and anybody else who works with Spartacus source code.

### Prerequisites

Install angular schematics globally: `npm install -g @angular-devkit/schematics-cli`

### Building and testing schematics

1. To build schematics use `yarn build`
2. To run tests use `yarn test`

### Running schematics on separate / new project

1. Run `npm pack` in schematics directory. It will generate the `spartacus-schematics-x.x.x.tgz` file.
2. Generate a new Angular app (using `ng new` command) or choose an existing one
3. Install and run schematics in your app using either:

- `ng add path-to-file/spartacus-schematics-x.x.x.tgz` (it will execute default schematics)
- `yarn add path-to-file/spartacus-schematics-x.x.x.tgz` and `ng g @spartacus/schematics:add-spartacus`

### Developing update schematics

#### The update schematic structure

<<<<<<< HEAD
The `projects/schematics/src/migrations/migrations.json` file contains all migrations for all Spartacus versions:
=======
The `projects/schematics/src/migrations/migrations.json` file contains all migration for all Spartacus versions:
>>>>>>> 39acd8dc

- _name_ property is important for developers to quickly understand what the migration script is doing. By convention, the migration _name_ should follow `migration-v<version>-<migration-feature-name>-<sequence-number>` pattern, where:
  - _version_ should indicate for which Spartacus version the migration is intended.
  - _migration-feature-name_ is a short name that describes what the migration is doing.
  - _sequence-number_ is the sequence number in which the migrations should be executed
  - An example is _migration-v2-update-cms-component-state-02_.
- _version_ is important for the Angular's update mechanism, as it is used to automatically execute the required migration scripts for the current project.
- _factory_ - points to the specific migration script.
- _description_ - a short free-form description field for developers.

#### Testing update schematic

The best way to test an unpublished update schematic is to publish it to a local npm registry.

To setup a local npm registry, we're going to use [verdaccio](https://github.com/verdaccio/verdaccio). To set it up, do the following:

- install it: `npm install --global verdaccio`
<<<<<<< HEAD
- create an npm user: `npm adduser --registry http://localhost:4873`. This is only needed when setting up _verdaccio_ for the first time.
- run it in a new terminal tab / window: `verdaccio`
=======
- run it in a new terminal tab / window: `verdaccio`
- create an npm user: `npm adduser --registry http://localhost:4873`. This is only needed when setting up _verdaccio_ for the first time.
>>>>>>> 39acd8dc

In the project in which you are developing the update schematic:

- make sure that the major version number in `package.json` is _higher_ than it was. E.g. if developing an update schematic that's going to
update Spartacus from v2 to v3, then make sure that the version in `package.json` is set to `3.0.0`.
<<<<<<< HEAD
- also, make sure to bump the peer dependency version - e.g. in _storefrontlib_'s `package.json` bump the peer dependency for _core_.
=======
- also, make sure to bump the peer dependency version - e.g. in _storefrontlib_'s `package.json` bump the peer dependency to _core_
>>>>>>> 39acd8dc
- To publish the changes, navigate to the `projects/schematics` folder and run the following: `yarn build && npm publish --registry http://localhost:4873`

Now create a new angular project:

- `ng new spartacus-update-schematic-test` and `cd spartacus-update-schematic-test`
<<<<<<< HEAD
- add Spartacus by running e.g. `ng add @spartacus/schematics@1.5 --baseUrl https://storefront.c39j2-walkersde1-d4-public.model-t.cc.commerce.ondemand.com --baseSite electronics-spa`. Note that the version `1.5` is specified in `ng add @spartacus/schematics@1.5`.
- create `.npmrc` in the root of the project and paste the following content to it: `@spartacus:registry=http://localhost:4873` to point to the local npm server only for the `@spartacus` scope. From this moment on, `@spartacus` scoped packages will use the local npm registry.
- commit the changes, if any.
- run the following update command `ng update @spartacus/schematics`. If there's an error about the unresolved peer dependencies, you can append `--force` flag just to quickly test something out, but this error should _not_ appear when executing the update schematics without the flag. You should see your update commands executed now.

#### Iterative development

When doing iterative development of the update schematic, it's for the best to do the following before testing the changes:

- for the schematics library: unpublish the previous version and publish the new schematic code - `cd projects/schematics` and `yarn build && npm unpublish @spartacus/schematic --registry http://localhost:4873 --force && npm publish --registry http://localhost:4873`
- alternatively, you can run `./migrations-test.sh` (located in `scripts/migrations-test.sh`) script which will build all the relevant libs, unpublish the old versions and publish the new versions to the local npm registry. If you want to skip building of the libs and just publish them (i.e. you manually added some files to the _dist_ folder and just want it published), you can run the script `migrations-test.sh skip`
- in the test project:
  - revert the `package.json` and `yarn.lock` changes
  - make sure that the version of the `@spartacus/schematics` package is lower than the currently developed one. E.g. if you are developing an update schematic for v3, make sure that the version of `@spartacus/schematics` is set to i.e. `"^2.0.0"`. If any change is made, make sure to commit the changes.
  - delete the old `node_modules` folder and install the dependencies again: `rm -rf node_modules/ && yarn`
=======
- add Spartacus by running e.g. `ng add @spartacus/schematics --baseUrl https://storefront.c39j2-walkersde1-d4-public.model-t.cc.commerce.ondemand.com --baseSite electronics-spa`
- create `.npmrc` in the root of the project and paste the following content to it: `@spartacus:registry=http://localhost:4873` to point to the local npm server only for the `@spartacus` scope. From this moment, `@spartacus` scoped packages will use the local npm registry.
- commit the changes
- run the following update command `ng update @spartacus/schematics`. If there's an error about the unresolved peer dependencies, you can append `--force` flag just to quickly test something, but this error should _not_ appear when executing without the flag. You should see your update commands executed now.

#### Iterating changes

When doing iterative development of the update schematic, it's for the best to do the following before testing the changes:

- only for the schematics library: unpublish the previous version and publish the new updated schematic - `cd projects/schematics` and `yarn build && npm unpublish @spartacus/schematic --registry http://localhost:4873 --force && npm publish --registry http://localhost:4873`
- alternatively, you can run `./migrations-test.sh` (located in `scripts/migrations-test.sh`) script which will build all the relevant libs, unpublish the old versions and publish the new versions to the local npm registry. If you want to skip building of the libs and just publish them (i.e. you manually added some files to the _dist_ folder), you can run the script `migrations-test.sh skip`
- in the test project:
  - revert the `package.json` and `yarn.lock` changes
  - make sure that the version of the `@spartacus/schematics` package is lower than the currently developed one. E.g. if you are developing an update schematic for v3, make sure that the version of `@spartacus/schematics` is set to i.e. `"^2.0.0"`. Commit the changes if necessary.
  - remove the old `node_modules` and install the dependencies again - `rm -rf node_modules/ && yarn`
>>>>>>> 39acd8dc
  - run the `ng update @spartacus/schematics --force` command

#### Validations

<<<<<<< HEAD
If some validations are required to be ran before actually upgrading the Spartacus version, the "migration script" located in `projects/schematics/src/migrations/2_0/validate.ts` can be used.
=======
If some validations are required to be ran before actually upgrading the Spartacus version, the `projects/schematics/src/migrations/2_0/validate.ts` "migration script" can be used.
>>>>>>> 39acd8dc
<|MERGE_RESOLUTION|>--- conflicted
+++ resolved
@@ -93,11 +93,7 @@
 
 #### The update schematic structure
 
-<<<<<<< HEAD
 The `projects/schematics/src/migrations/migrations.json` file contains all migrations for all Spartacus versions:
-=======
-The `projects/schematics/src/migrations/migrations.json` file contains all migration for all Spartacus versions:
->>>>>>> 39acd8dc
 
 - _name_ property is important for developers to quickly understand what the migration script is doing. By convention, the migration _name_ should follow `migration-v<version>-<migration-feature-name>-<sequence-number>` pattern, where:
   - _version_ should indicate for which Spartacus version the migration is intended.
@@ -115,29 +111,19 @@
 To setup a local npm registry, we're going to use [verdaccio](https://github.com/verdaccio/verdaccio). To set it up, do the following:
 
 - install it: `npm install --global verdaccio`
-<<<<<<< HEAD
-- create an npm user: `npm adduser --registry http://localhost:4873`. This is only needed when setting up _verdaccio_ for the first time.
-- run it in a new terminal tab / window: `verdaccio`
-=======
 - run it in a new terminal tab / window: `verdaccio`
 - create an npm user: `npm adduser --registry http://localhost:4873`. This is only needed when setting up _verdaccio_ for the first time.
->>>>>>> 39acd8dc
 
 In the project in which you are developing the update schematic:
 
 - make sure that the major version number in `package.json` is _higher_ than it was. E.g. if developing an update schematic that's going to
 update Spartacus from v2 to v3, then make sure that the version in `package.json` is set to `3.0.0`.
-<<<<<<< HEAD
 - also, make sure to bump the peer dependency version - e.g. in _storefrontlib_'s `package.json` bump the peer dependency for _core_.
-=======
-- also, make sure to bump the peer dependency version - e.g. in _storefrontlib_'s `package.json` bump the peer dependency to _core_
->>>>>>> 39acd8dc
 - To publish the changes, navigate to the `projects/schematics` folder and run the following: `yarn build && npm publish --registry http://localhost:4873`
 
 Now create a new angular project:
 
 - `ng new spartacus-update-schematic-test` and `cd spartacus-update-schematic-test`
-<<<<<<< HEAD
 - add Spartacus by running e.g. `ng add @spartacus/schematics@1.5 --baseUrl https://storefront.c39j2-walkersde1-d4-public.model-t.cc.commerce.ondemand.com --baseSite electronics-spa`. Note that the version `1.5` is specified in `ng add @spartacus/schematics@1.5`.
 - create `.npmrc` in the root of the project and paste the following content to it: `@spartacus:registry=http://localhost:4873` to point to the local npm server only for the `@spartacus` scope. From this moment on, `@spartacus` scoped packages will use the local npm registry.
 - commit the changes, if any.
@@ -153,29 +139,8 @@
   - revert the `package.json` and `yarn.lock` changes
   - make sure that the version of the `@spartacus/schematics` package is lower than the currently developed one. E.g. if you are developing an update schematic for v3, make sure that the version of `@spartacus/schematics` is set to i.e. `"^2.0.0"`. If any change is made, make sure to commit the changes.
   - delete the old `node_modules` folder and install the dependencies again: `rm -rf node_modules/ && yarn`
-=======
-- add Spartacus by running e.g. `ng add @spartacus/schematics --baseUrl https://storefront.c39j2-walkersde1-d4-public.model-t.cc.commerce.ondemand.com --baseSite electronics-spa`
-- create `.npmrc` in the root of the project and paste the following content to it: `@spartacus:registry=http://localhost:4873` to point to the local npm server only for the `@spartacus` scope. From this moment, `@spartacus` scoped packages will use the local npm registry.
-- commit the changes
-- run the following update command `ng update @spartacus/schematics`. If there's an error about the unresolved peer dependencies, you can append `--force` flag just to quickly test something, but this error should _not_ appear when executing without the flag. You should see your update commands executed now.
-
-#### Iterating changes
-
-When doing iterative development of the update schematic, it's for the best to do the following before testing the changes:
-
-- only for the schematics library: unpublish the previous version and publish the new updated schematic - `cd projects/schematics` and `yarn build && npm unpublish @spartacus/schematic --registry http://localhost:4873 --force && npm publish --registry http://localhost:4873`
-- alternatively, you can run `./migrations-test.sh` (located in `scripts/migrations-test.sh`) script which will build all the relevant libs, unpublish the old versions and publish the new versions to the local npm registry. If you want to skip building of the libs and just publish them (i.e. you manually added some files to the _dist_ folder), you can run the script `migrations-test.sh skip`
-- in the test project:
-  - revert the `package.json` and `yarn.lock` changes
-  - make sure that the version of the `@spartacus/schematics` package is lower than the currently developed one. E.g. if you are developing an update schematic for v3, make sure that the version of `@spartacus/schematics` is set to i.e. `"^2.0.0"`. Commit the changes if necessary.
-  - remove the old `node_modules` and install the dependencies again - `rm -rf node_modules/ && yarn`
->>>>>>> 39acd8dc
   - run the `ng update @spartacus/schematics --force` command
 
 #### Validations
 
-<<<<<<< HEAD
-If some validations are required to be ran before actually upgrading the Spartacus version, the "migration script" located in `projects/schematics/src/migrations/2_0/validate.ts` can be used.
-=======
-If some validations are required to be ran before actually upgrading the Spartacus version, the `projects/schematics/src/migrations/2_0/validate.ts` "migration script" can be used.
->>>>>>> 39acd8dc
+If some validations are required to be ran before actually upgrading the Spartacus version, the "migration script" located in `projects/schematics/src/migrations/2_0/validate.ts` can be used.