{
  "name": "@spartacus/schematics",
<<<<<<< HEAD
  "version": "3.2.0",
=======
  "version": "4.0.0",
>>>>>>> 5397e3e6
  "description": "Spartacus schematics",
  "keywords": [
    "spartacus",
    "schematics"
  ],
  "homepage": "https://github.com/SAP/spartacus",
  "repository": "https://github.com/SAP/spartacus/tree/develop/projects/schematics",
  "license": "MIT",
  "main": "index.js",
  "scripts": {
    "build": "yarn clean && yarn --cwd ../../ generate:deps && ../../node_modules/.bin/tsc -p ./tsconfig.schematics.json",
    "clean": "../../node_modules/.bin/rimraf \"index.js*\" \"index.d.ts\" \"src/**/*.js\" \"src/**/*.js.map\" \"src/**/*.d.ts\"",
    "test": "yarn clean && ../../node_modules/.bin/jest --config ./jest.schematics.config.js"
  },
  "dependencies": {
    "@angular/pwa": "^12.0.5",
    "@nguniversal/express-engine": "^12.0.2",
    "semver": "^6.3.0",
    "ts-morph": "^9.1.0",
    "tslib": "^2.3.0"
  },
  "peerDependencies": {
    "@angular-devkit/core": "^12.0.5",
    "@angular-devkit/schematics": "^12.0.5",
    "@angular/compiler": "^12.0.5",
    "@schematics/angular": "^12.0.5",
    "jsonc-parser": "^3.0.0",
    "parse5": "^6.0.1",
    "typescript": "^4.2.4"
  },
  "ng-add": {
    "save": "devDependencies"
  },
  "ng-update": {
    "migrations": "./src/migrations/migrations.json",
    "packageGroup": [
      "@spartacus/core",
      "@spartacus/storefront",
      "@spartacus/styles",
      "@spartacus/user",
      "@spartacus/cds",
      "@spartacus/assets",
      "@spartacus/incubator",
      "@spartacus/organization",
      "@spartacus/product",
      "@spartacus/storefinder",
      "@spartacus/checkout",
      "@spartacus/asm",
      "@spartacus/smartedit",
      "@spartacus/qualtrics",
      "@spartacus/cdc",
      "@spartacus/tracking",
      "@spartacus/cart",
      "@spartacus/digital-payments",
      "@spartacus/setup"
    ]
  },
  "schematics": "./src/collection.json"
}<|MERGE_RESOLUTION|>--- conflicted
+++ resolved
@@ -1,10 +1,6 @@
 {
   "name": "@spartacus/schematics",
-<<<<<<< HEAD
-  "version": "3.2.0",
-=======
   "version": "4.0.0",
->>>>>>> 5397e3e6
   "description": "Spartacus schematics",
   "keywords": [
     "spartacus",
