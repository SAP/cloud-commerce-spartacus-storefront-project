{
  "name": "@spartacus/schematics",
  "version": "2211.30.0",
  "description": "Spartacus schematics",
  "keywords": [
    "spartacus",
    "schematics"
  ],
  "homepage": "https://github.com/SAP/spartacus",
  "repository": "https://github.com/SAP/spartacus/tree/develop/projects/schematics",
  "license": "MIT",
  "main": "index.js",
  "scripts": {
    "build": "npm run clean && npm --prefix ../../ run generate:deps && ../../node_modules/.bin/tsc -p ./tsconfig.schematics.json",
    "clean": "../../node_modules/.bin/rimraf --glob \"index.js*\" \"index.d.ts\" \"src/**/*.js\" \"src/**/*.js.map\" \"src/**/*.d.ts\" && npm run copy-feature-toggles",
    "copy-feature-toggles": "node copy-feature-toggles",
    "test": "npm run clean && ../../node_modules/.bin/jest --config ./jest.schematics.config.js"
  },
  "dependencies": {
    "@angular/pwa": "^18.2.7",
    "@angular/ssr": "^18.2.7",
    "semver": "^7.5.2",
    "ts-morph": "^23.0.0",
    "tslib": "^2.6.2"
  },
  "peerDependencies": {
<<<<<<< HEAD
    "@angular-devkit/core": "^18.2.7",
    "@angular-devkit/schematics": "^18.2.7",
    "@angular/compiler": "^18.2.7",
    "@schematics/angular": "18.2.7",
    "jsonc-parser": "^3.3.0",
=======
    "@angular-devkit/core": "^17.0.5",
    "@angular-devkit/schematics": "^17.0.5",
    "@angular/compiler": "^17.0.5",
    "@schematics/angular": "^17.0.5",
    "jsonc-parser": "~3.3.0",
>>>>>>> 50c8efe1
    "parse5": "^7.1.2",
    "typescript": "^5.2.2"
  },
  "peerDependenciesMeta": {
    "canvas": {
      "optional": true
    }
  },
  "ng-add": {
    "save": "devDependencies"
  },
  "ng-update": {
    "migrations": "./src/migrations/migrations.json",
    "packageGroup": [
      "@spartacus/core",
      "@spartacus/storefront",
      "@spartacus/styles",
      "@spartacus/assets",
      "@spartacus/setup",
      "@spartacus/asm",
      "@spartacus/cart",
      "@spartacus/checkout",
      "@spartacus/order",
      "@spartacus/organization",
      "@spartacus/pdf-invoices",
      "@spartacus/product",
      "@spartacus/product-configurator",
      "@spartacus/product-multi-dimensional",
      "@spartacus/qualtrics",
      "@spartacus/requested-delivery-date",
      "@spartacus/smartedit",
      "@spartacus/storefinder",
      "@spartacus/tracking",
      "@spartacus/pickup-in-store",
      "@spartacus/user",
      "@spartacus/cdc",
      "@spartacus/cds",
      "@spartacus/digital-payments",
      "@spartacus/epd-visualization",
      "@spartacus/s4om",
      "@spartacus/customer-ticketing",
      "@spartacus/estimated-delivery-date"
    ]
  },
  "schematics": "./src/collection.json"
}<|MERGE_RESOLUTION|>--- conflicted
+++ resolved
@@ -24,19 +24,11 @@
     "tslib": "^2.6.2"
   },
   "peerDependencies": {
-<<<<<<< HEAD
     "@angular-devkit/core": "^18.2.7",
     "@angular-devkit/schematics": "^18.2.7",
     "@angular/compiler": "^18.2.7",
     "@schematics/angular": "18.2.7",
     "jsonc-parser": "^3.3.0",
-=======
-    "@angular-devkit/core": "^17.0.5",
-    "@angular-devkit/schematics": "^17.0.5",
-    "@angular/compiler": "^17.0.5",
-    "@schematics/angular": "^17.0.5",
-    "jsonc-parser": "~3.3.0",
->>>>>>> 50c8efe1
     "parse5": "^7.1.2",
     "typescript": "^5.2.2"
   },
