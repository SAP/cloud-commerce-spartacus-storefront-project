{
  "name": "@spartacus/schematics",
  "version": "2211.29.0-2",
  "description": "Spartacus schematics",
  "keywords": [
    "spartacus",
    "schematics"
  ],
  "homepage": "https://github.com/SAP/spartacus",
  "repository": "https://github.com/SAP/spartacus/tree/develop/projects/schematics",
  "license": "MIT",
  "main": "index.js",
  "scripts": {
    "build": "npm run clean && npm --prefix ../../ run generate:deps && ../../node_modules/.bin/tsc -p ./tsconfig.schematics.json",
    "clean": "../../node_modules/.bin/rimraf --glob \"index.js*\" \"index.d.ts\" \"src/**/*.js\" \"src/**/*.js.map\" \"src/**/*.d.ts\" && npm run copy-feature-toggles",
    "copy-feature-toggles": "node copy-feature-toggles",
    "test": "npm run clean && ../../node_modules/.bin/jest --config ./jest.schematics.config.js"
  },
  "dependencies": {
    "@angular/pwa": "^17.0.5",
    "@angular/ssr": "^17.0.5",
    "semver": "^7.5.2",
    "ts-morph": "^23.0.0",
    "tslib": "^2.6.2"
  },
  "peerDependencies": {
    "@angular-devkit/core": "^17.0.5",
    "@angular-devkit/schematics": "^17.0.5",
    "@angular/compiler": "^17.0.5",
    "@schematics/angular": "^17.0.5",
    "jsonc-parser": "~3.2.1",
    "parse5": "^7.1.2",
    "typescript": "^5.2.2"
  },
  "peerDependenciesMeta": {
    "canvas": {
      "optional": true
    }
  },
  "ng-add": {
    "save": "devDependencies"
  },
  "ng-update": {
    "migrations": "./src/migrations/migrations.json",
    "packageGroup": [
      "@spartacus/core",
      "@spartacus/storefront",
      "@spartacus/styles",
      "@spartacus/assets",
      "@spartacus/setup",
      "@spartacus/asm",
      "@spartacus/cart",
      "@spartacus/checkout",
      "@spartacus/order",
      "@spartacus/organization",
      "@spartacus/pdf-invoices",
      "@spartacus/product",
      "@spartacus/product-configurator",
      "@spartacus/product-multi-dimensional",
      "@spartacus/qualtrics",
      "@spartacus/requested-delivery-date",
      "@spartacus/smartedit",
      "@spartacus/storefinder",
      "@spartacus/tracking",
      "@spartacus/pickup-in-store",
      "@spartacus/user",
      "@spartacus/cdc",
      "@spartacus/cds",
      "@spartacus/digital-payments",
      "@spartacus/epd-visualization",
<<<<<<< HEAD
      "@spartacus/setup",
      "@spartacus/punchout"
=======
      "@spartacus/s4om",
      "@spartacus/customer-ticketing",
      "@spartacus/estimated-delivery-date"
>>>>>>> 23b72bb0
    ]
  },
  "schematics": "./src/collection.json"
}<|MERGE_RESOLUTION|>--- conflicted
+++ resolved
@@ -68,14 +68,10 @@
       "@spartacus/cds",
       "@spartacus/digital-payments",
       "@spartacus/epd-visualization",
-<<<<<<< HEAD
-      "@spartacus/setup",
-      "@spartacus/punchout"
-=======
       "@spartacus/s4om",
       "@spartacus/customer-ticketing",
-      "@spartacus/estimated-delivery-date"
->>>>>>> 23b72bb0
+      "@spartacus/estimated-delivery-date",
+      "@spartacus/punchout"
     ]
   },
   "schematics": "./src/collection.json"
