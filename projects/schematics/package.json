{
  "name": "@spartacus/schematics",
  "version": "4.1.0-next.0",
  "description": "Spartacus schematics",
  "keywords": [
    "spartacus",
    "schematics"
  ],
  "homepage": "https://github.com/SAP/spartacus",
  "repository": "https://github.com/SAP/spartacus/tree/develop/projects/schematics",
  "license": "MIT",
  "main": "index.js",
  "scripts": {
    "build": "yarn clean && yarn --cwd ../../ generate:deps && ../../node_modules/.bin/tsc -p ./tsconfig.schematics.json",
    "clean": "../../node_modules/.bin/rimraf \"index.js*\" \"index.d.ts\" \"src/**/*.js\" \"src/**/*.js.map\" \"src/**/*.d.ts\"",
    "test": "yarn clean && ../../node_modules/.bin/jest --config ./jest.schematics.config.js"
  },
  "dependencies": {
    "@angular/pwa": "^14.2.3",
    "@nguniversal/express-engine": "^14.0.0",
    "semver": "^7.3.5",
    "ts-morph": "^9.1.0",
    "tslib": "^2.4.0"
  },
  "peerDependencies": {
    "@angular-devkit/core": "^14.2.3",
    "@angular-devkit/schematics": "^14.2.3",
    "@angular/compiler": "^14.2.3",
    "@schematics/angular": "^14.2.3",
    "jsonc-parser": "^3.0.0",
    "parse5": "^6.0.1",
    "typescript": "^4.7.2"
  },
  "peerDependenciesMeta": {
    "canvas": {
      "optional": true
    }
  },
  "ng-add": {
    "save": "devDependencies"
  },
  "ng-update": {
    "migrations": "./src/migrations/migrations.json",
    "packageGroup": [
      "@spartacus/core",
      "@spartacus/storefront",
      "@spartacus/styles",
      "@spartacus/assets",
      "@spartacus/setup",
      "@spartacus/asm",
      "@spartacus/cart",
      "@spartacus/checkout",
      "@spartacus/order",
      "@spartacus/organization",
      "@spartacus/product",
      "@spartacus/product-configurator",
      "@spartacus/qualtrics",
      "@spartacus/smartedit",
      "@spartacus/storefinder",
      "@spartacus/tracking",
      "@spartacus/user",
      "@spartacus/cdc",
      "@spartacus/cds",
      "@spartacus/digital-payments",
<<<<<<< HEAD
      "@spartacus/epd-visualization",
      "@spartacus/setup",
      "@spartacus/customer-ticketing"
=======
      "@spartacus/epd-visualization"
>>>>>>> eb5de484
    ]
  },
  "schematics": "./src/collection.json"
}<|MERGE_RESOLUTION|>--- conflicted
+++ resolved
@@ -62,13 +62,8 @@
       "@spartacus/cdc",
       "@spartacus/cds",
       "@spartacus/digital-payments",
-<<<<<<< HEAD
       "@spartacus/epd-visualization",
-      "@spartacus/setup",
       "@spartacus/customer-ticketing"
-=======
-      "@spartacus/epd-visualization"
->>>>>>> eb5de484
     ]
   },
   "schematics": "./src/collection.json"
