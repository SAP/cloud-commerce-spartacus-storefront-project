{
  "name": "@spartacus/schematics",
  "version": "2211.23.0",
  "description": "Spartacus schematics",
  "keywords": [
    "spartacus",
    "schematics"
  ],
  "homepage": "https://github.com/SAP/spartacus",
  "repository": "https://github.com/SAP/spartacus/tree/develop/projects/schematics",
  "license": "MIT",
  "main": "index.js",
  "scripts": {
    "build": "npm run clean && npm --prefix ../../ run generate:deps && ../../node_modules/.bin/tsc -p ./tsconfig.schematics.json",
    "clean": "../../node_modules/.bin/rimraf --glob \"index.js*\" \"index.d.ts\" \"src/**/*.js\" \"src/**/*.js.map\" \"src/**/*.d.ts\" && npm run copy-feature-toggles",
    "copy-feature-toggles": "node copy-feature-toggles",
    "test": "npm run clean && ../../node_modules/.bin/jest --config ./jest.schematics.config.js"
  },
  "dependencies": {
    "@angular/pwa": "^17.0.5",
    "@angular/ssr": "^17.0.5",
    "semver": "^7.5.2",
    "ts-morph": "^9.1.0",
    "tslib": "^2.6.2"
  },
  "peerDependencies": {
    "@angular-devkit/core": "^17.0.5",
    "@angular-devkit/schematics": "^17.0.5",
    "@angular/compiler": "^17.0.5",
    "@schematics/angular": "^17.0.5",
    "jsonc-parser": "^3.2.0",
    "parse5": "^7.1.2",
    "typescript": "^5.2.2"
  },
  "peerDependenciesMeta": {
    "canvas": {
      "optional": true
    }
  },
  "ng-add": {
    "save": "devDependencies"
  },
  "ng-update": {
    "migrations": "./src/migrations/migrations.json",
    "packageGroup": [
      "@spartacus/core",
      "@spartacus/storefront",
      "@spartacus/styles",
      "@spartacus/assets",
      "@spartacus/setup",
      "@spartacus/asm",
      "@spartacus/cart",
      "@spartacus/checkout",
      "@spartacus/order",
      "@spartacus/organization",
      "@spartacus/pdf-invoices",
      "@spartacus/product",
      "@spartacus/product-configurator",
      "@spartacus/qualtrics",
      "@spartacus/requested-delivery-date",
      "@spartacus/smartedit",
      "@spartacus/storefinder",
      "@spartacus/tracking",
      "@spartacus/pickup-in-store",
      "@spartacus/user",
      "@spartacus/cdc",
      "@spartacus/cds",
      "@spartacus/digital-payments",
      "@spartacus/epd-visualization",
      "@spartacus/s4om",
      "@spartacus/customer-ticketing",
<<<<<<< HEAD
      "@spartacus/cpq-quote"
=======
      "@spartacus/estimated-delivery-date"
>>>>>>> 669cdf58
    ]
  },
  "schematics": "./src/collection.json"
}<|MERGE_RESOLUTION|>--- conflicted
+++ resolved
@@ -69,11 +69,8 @@
       "@spartacus/epd-visualization",
       "@spartacus/s4om",
       "@spartacus/customer-ticketing",
-<<<<<<< HEAD
-      "@spartacus/cpq-quote"
-=======
+      "@spartacus/cpq-quote",
       "@spartacus/estimated-delivery-date"
->>>>>>> 669cdf58
     ]
   },
   "schematics": "./src/collection.json"
