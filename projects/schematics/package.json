--- conflicted
+++ resolved
@@ -8,11 +8,7 @@
   ],
   "scripts": {
     "build": "tsc -p tsconfig.json",
-<<<<<<< HEAD
     "test": "tsc -p tsconfig.json && jasmine src/**/**/**/**/*_spec.js"
-=======
-    "test": "tsc -p tsconfig.json && jasmine 'src/**/*_spec.js'"
->>>>>>> 52780780
   },
   "author": "",
   "license": "MIT",
