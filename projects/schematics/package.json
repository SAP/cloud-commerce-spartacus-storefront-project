--- conflicted
+++ resolved
@@ -1,10 +1,6 @@
 {
   "name": "@spartacus/schematics",
-<<<<<<< HEAD
-  "version": "2211.20.0-2",
-=======
   "version": "2211.23.0",
->>>>>>> 669cdf58
   "description": "Spartacus schematics",
   "keywords": [
     "spartacus",
@@ -73,11 +69,8 @@
       "@spartacus/epd-visualization",
       "@spartacus/s4om",
       "@spartacus/customer-ticketing",
-<<<<<<< HEAD
-      "@spartacus/opf"
-=======
+      "@spartacus/opf",
       "@spartacus/estimated-delivery-date"
->>>>>>> 669cdf58
     ]
   },
   "schematics": "./src/collection.json"
