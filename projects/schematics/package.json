--- conflicted
+++ resolved
@@ -1,10 +1,6 @@
 {
   "name": "@spartacus/schematics",
-<<<<<<< HEAD
-  "version": "6.5.1",
-=======
   "version": "6.7.0-2",
->>>>>>> a29b89da
   "description": "Spartacus schematics",
   "keywords": [
     "spartacus",
