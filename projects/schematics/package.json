{
  "name": "@spartacus/schematics",
  "version": "4.1.0-next.0",
  "description": "Spartacus schematics",
  "keywords": [
    "spartacus",
    "schematics"
  ],
  "homepage": "https://github.com/SAP/spartacus",
  "repository": "https://github.com/SAP/spartacus/tree/develop/projects/schematics",
  "license": "MIT",
  "main": "index.js",
  "scripts": {
    "build": "yarn clean && yarn --cwd ../../ generate:deps && ../../node_modules/.bin/tsc -p ./tsconfig.schematics.json",
    "clean": "../../node_modules/.bin/rimraf \"index.js*\" \"index.d.ts\" \"src/**/*.js\" \"src/**/*.js.map\" \"src/**/*.d.ts\"",
    "test": "yarn clean && ../../node_modules/.bin/jest --config ./jest.schematics.config.js"
  },
  "dependencies": {
    "@angular/pwa": "^12.0.5",
    "@nguniversal/express-engine": "^12.0.2",
    "semver": "^6.3.0",
    "ts-morph": "^9.1.0",
    "tslib": "^2.3.0"
  },
  "peerDependencies": {
    "@angular-devkit/core": "^12.0.5",
    "@angular-devkit/schematics": "^12.0.5",
    "@angular/compiler": "^12.0.5",
    "@schematics/angular": "^12.0.5",
    "jsonc-parser": "^3.0.0",
    "parse5": "^6.0.1",
    "typescript": "^4.2.4"
  },
  "ng-add": {
    "save": "devDependencies"
  },
  "ng-update": {
    "migrations": "./src/migrations/migrations.json",
    "packageGroup": [
      "@spartacus/core",
      "@spartacus/storefront",
      "@spartacus/styles",
      "@spartacus/user",
      "@spartacus/cds",
      "@spartacus/assets",
      "@spartacus/incubator",
      "@spartacus/organization",
      "@spartacus/product",
      "@spartacus/storefinder",
      "@spartacus/checkout",
      "@spartacus/asm",
      "@spartacus/smartedit",
      "@spartacus/qualtrics",
      "@spartacus/cdc",
      "@spartacus/tracking",
      "@spartacus/cart",
<<<<<<< HEAD
      "@spartacus/order",
=======
      "@spartacus/digital-payments",
>>>>>>> 256c032d
      "@spartacus/setup"
    ]
  },
  "schematics": "./src/collection.json"
}<|MERGE_RESOLUTION|>--- conflicted
+++ resolved
@@ -54,11 +54,8 @@
       "@spartacus/cdc",
       "@spartacus/tracking",
       "@spartacus/cart",
-<<<<<<< HEAD
       "@spartacus/order",
-=======
       "@spartacus/digital-payments",
->>>>>>> 256c032d
       "@spartacus/setup"
     ]
   },
