--- conflicted
+++ resolved
@@ -14,16 +14,6 @@
   "license": "MIT",
   "schematics": "./src/collection.json",
   "dependencies": {
-<<<<<<< HEAD
-    "@angular-devkit/core": "^9.0.6",
-    "@angular-devkit/schematics": "^9.0.6",
-    "@angular/cdk": "^9.1.3",
-    "@angular/pwa": "^0.900.6",
-    "@angular/localize": "^9.0.6",
-    "@nguniversal/express-engine": "^9.0.2",
-    "@schematics/angular": "^9.0.6",
-    "@schematics/update": "^0.900.6",
-=======
     "@angular-devkit/core": "^9.1.0",
     "@angular-devkit/schematics": "^9.1.0",
     "@angular/cdk": "^9.2.0",
@@ -32,7 +22,6 @@
     "@nguniversal/express-engine": "^9.1.0",
     "@schematics/angular": "^9.1.0",
     "@schematics/update": "^0.901.0",
->>>>>>> 73353727
     "@types/jasmine": "^3.5.0",
     "@types/node": "^12.11.1",
     "@types/shelljs": "^0.8.7",
