{
  "name": "@spartacus/schematics",
  "version": "3.1.0-next.0",
  "description": "Spartacus schematics",
  "keywords": [
    "spartacus",
    "schematics"
  ],
  "homepage": "https://github.com/SAP/spartacus",
  "repository": "https://github.com/SAP/spartacus/tree/develop/projects/schematics",
  "license": "MIT",
  "author": "",
  "main": "src/public_api.js",
  "scripts": {
    "build": "yarn clean && ../../node_modules/.bin/tsc -p ./tsconfig.schematics.json",
    "clean": "../../node_modules/.bin/rimraf \"src/**/*.js\" \"src/**/*.js.map\" \"src/**/*.d.ts\"",
    "test": "yarn clean && ../../node_modules/.bin/jest --config ./jest.schematics.config.js"
  },
  "dependencies": {
    "@angular/pwa": "^0.1001.0",
    "@nguniversal/express-engine": "^10.1.0",
    "tslib": "^2.0.0"
  },
  "peerDependencies": {
    "@angular-devkit/core": "^10.1.0",
    "@angular-devkit/schematics": "^10.1.0",
    "@angular/compiler": "^10.1.0",
    "@schematics/angular": "^10.1.0",
    "parse5": "^6.0.1",
    "typescript": "~4.0.2"
  },
  "ng-add": {
    "save": "devDependencies"
  },
  "ng-update": {
    "migrations": "./src/migrations/migrations.json",
    "packageGroup": [
      "@spartacus/core",
      "@spartacus/storefront",
      "@spartacus/styles",
      "@spartacus/cds",
      "@spartacus/assets",
      "@spartacus/incubator",
      "@spartacus/organization",
      "@spartacus/product",
      "@spartacus/storefinder",
      "@spartacus/qualtrics",
      "@spartacus/cdc",
<<<<<<< HEAD
      "@spartacus/digital-payments",
=======
      "@spartacus/tracking",
>>>>>>> 45505108
      "@spartacus/setup"
    ]
  },
  "schematics": "./src/collection.json"
}<|MERGE_RESOLUTION|>--- conflicted
+++ resolved
@@ -46,11 +46,8 @@
       "@spartacus/storefinder",
       "@spartacus/qualtrics",
       "@spartacus/cdc",
-<<<<<<< HEAD
+      "@spartacus/tracking",
       "@spartacus/digital-payments",
-=======
-      "@spartacus/tracking",
->>>>>>> 45505108
       "@spartacus/setup"
     ]
   },
