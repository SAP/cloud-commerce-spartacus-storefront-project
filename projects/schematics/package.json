--- conflicted
+++ resolved
@@ -46,11 +46,8 @@
       "@spartacus/organization",
       "@spartacus/product",
       "@spartacus/storefinder",
-<<<<<<< HEAD
       "@spartacus/asm",
-=======
       "@spartacus/qualtrics",
->>>>>>> 02091730
       "@spartacus/cdc",
       "@spartacus/setup"
     ]
