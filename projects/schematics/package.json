--- conflicted
+++ resolved
@@ -44,12 +44,9 @@
       "@spartacus/organization",
       "@spartacus/product",
       "@spartacus/storefinder",
-<<<<<<< HEAD
       "@spartacus/checkout",
-=======
       "@spartacus/asm",
       "@spartacus/smartedit",
->>>>>>> acf1081d
       "@spartacus/qualtrics",
       "@spartacus/cdc",
       "@spartacus/tracking",
