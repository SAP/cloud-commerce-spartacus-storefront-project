{
  "name": "@spartacus/schematics",
<<<<<<< HEAD
  "version": "6.2.0-1",
=======
  "version": "6.3.0-1",
>>>>>>> 11978b48
  "description": "Spartacus schematics",
  "keywords": [
    "spartacus",
    "schematics"
  ],
  "homepage": "https://github.com/SAP/spartacus",
  "repository": "https://github.com/SAP/spartacus/tree/develop/projects/schematics",
  "license": "MIT",
  "main": "index.js",
  "scripts": {
    "build": "npm run clean && npm --prefix ../../ run generate:deps && ../../node_modules/.bin/tsc -p ./tsconfig.schematics.json",
    "clean": "../../node_modules/.bin/rimraf --glob \"index.js*\" \"index.d.ts\" \"src/**/*.js\" \"src/**/*.js.map\" \"src/**/*.d.ts\"",
    "test": "npm run clean && ../../node_modules/.bin/jest --config ./jest.schematics.config.js"
  },
  "dependencies": {
    "@angular/pwa": "^15.2.4",
    "@nguniversal/express-engine": "^15.2.0",
    "semver": "^7.5.0",
    "ts-morph": "^9.1.0",
    "tslib": "^2.4.0"
  },
  "peerDependencies": {
    "@angular-devkit/core": "^15.2.4",
    "@angular-devkit/schematics": "^15.2.4",
    "@angular/compiler": "^15.2.4",
    "@schematics/angular": "^15.2.4",
    "jsonc-parser": "^3.2.0",
    "parse5": "^6.0.1",
    "typescript": "^4.8.2"
  },
  "peerDependenciesMeta": {
    "canvas": {
      "optional": true
    }
  },
  "ng-add": {
    "save": "devDependencies"
  },
  "ng-update": {
    "migrations": "./src/migrations/migrations.json",
    "packageGroup": [
      "@spartacus/core",
      "@spartacus/storefront",
      "@spartacus/styles",
      "@spartacus/assets",
      "@spartacus/setup",
      "@spartacus/asm",
      "@spartacus/cart",
      "@spartacus/checkout",
      "@spartacus/order",
      "@spartacus/organization",
      "@spartacus/product",
      "@spartacus/product-configurator",
      "@spartacus/qualtrics",
      "@spartacus/smartedit",
      "@spartacus/storefinder",
      "@spartacus/tracking",
      "@spartacus/pickup-in-store",
      "@spartacus/user",
      "@spartacus/cdc",
      "@spartacus/cds",
      "@spartacus/digital-payments",
      "@spartacus/epd-visualization",
      "@spartacus/customer-ticketing"
    ]
  },
  "schematics": "./src/collection.json"
}<|MERGE_RESOLUTION|>--- conflicted
+++ resolved
@@ -1,10 +1,6 @@
 {
   "name": "@spartacus/schematics",
-<<<<<<< HEAD
-  "version": "6.2.0-1",
-=======
   "version": "6.3.0-1",
->>>>>>> 11978b48
   "description": "Spartacus schematics",
   "keywords": [
     "spartacus",
