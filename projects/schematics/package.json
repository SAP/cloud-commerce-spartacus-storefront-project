--- conflicted
+++ resolved
@@ -46,13 +46,9 @@
       "@spartacus/storefinder",
       "@spartacus/qualtrics",
       "@spartacus/cdc",
-<<<<<<< HEAD
-      "@spartacus/setup",
-      "@spartacus/cart"
-=======
       "@spartacus/tracking",
+      "@spartacus/cart",
       "@spartacus/setup"
->>>>>>> e42fd758
     ]
   },
   "schematics": "./src/collection.json"
