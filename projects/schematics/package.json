--- conflicted
+++ resolved
@@ -12,14 +12,8 @@
   "main": "index.js",
   "scripts": {
     "build": "yarn clean && ../../node_modules/.bin/tsc -p ./tsconfig.schematics.json",
-<<<<<<< HEAD
-    "clean": "../../node_modules/.bin/rimraf \"src/**/*.js\" \"src/**/*.js.map\" \"src/**/*.d.ts\"",
-    "test": "yarn clean && ../../node_modules/.bin/jest --config ./jest.schematics.config.js",
-    "test:watch": "yarn test --watch"
-=======
     "clean": "../../node_modules/.bin/rimraf \"index.js*\" \"index.d.ts\" \"src/**/*.js\" \"src/**/*.js.map\" \"src/**/*.d.ts\"",
     "test": "yarn clean && ../../node_modules/.bin/jest --config ./jest.schematics.config.js"
->>>>>>> e75e9038
   },
   "dependencies": {
     "@angular/pwa": "^0.1001.0",
