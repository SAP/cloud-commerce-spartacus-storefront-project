--- conflicted
+++ resolved
@@ -45,11 +45,8 @@
       "@spartacus/organization",
       "@spartacus/product",
       "@spartacus/storefinder",
-<<<<<<< HEAD
       "@spartacus/smartedit",
-=======
       "@spartacus/qualtrics",
->>>>>>> d1749f92
       "@spartacus/cdc",
       "@spartacus/setup"
     ]
