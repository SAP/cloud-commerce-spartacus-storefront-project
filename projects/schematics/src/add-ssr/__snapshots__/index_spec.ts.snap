// Jest Snapshot v1, https://goo.gl/fbAQLP

exports[`add-ssr angular.json should be configured properly 1`] = `
{
  "$schema": "./node_modules/@angular/cli/lib/config/schema.json",
  "newProjectRoot": "",
  "projects": {
    "schematics-test": {
      "architect": {
        "build": {
          "builder": "@angular-devkit/build-angular:application",
          "configurations": {
            "development": {
              "extractLicenses": false,
              "optimization": false,
              "sourceMap": true,
            },
            "noSsr": {
              "prerender": false,
              "ssr": false,
            },
            "production": {
              "budgets": [
                {
                  "maximumError": "3.5mb",
                  "maximumWarning": "500kb",
                  "type": "initial",
                },
                {
                  "maximumError": "4kb",
                  "maximumWarning": "2kb",
                  "type": "anyComponentStyle",
                },
              ],
              "outputHashing": "all",
            },
          },
          "defaultConfiguration": "production",
          "options": {
            "assets": [
              "src/favicon.ico",
              "src/assets",
            ],
            "browser": "src/main.ts",
            "index": "src/index.html",
            "inlineStyleLanguage": "scss",
            "outputPath": "dist/schematics-test",
            "polyfills": [
              "zone.js",
            ],
            "prerender": false,
            "scripts": [],
            "server": "src/main.server.ts",
            "ssr": {
              "entry": "server.ts",
            },
            "stylePreprocessorOptions": {
              "includePaths": [
                "node_modules/",
              ],
            },
            "styles": [
              "src/styles.scss",
            ],
            "tsConfig": "tsconfig.app.json",
          },
        },
        "extract-i18n": {
          "builder": "@angular-devkit/build-angular:extract-i18n",
          "options": {
            "buildTarget": "schematics-test:build",
          },
        },
        "serve": {
          "builder": "@angular-devkit/build-angular:dev-server",
          "configurations": {
            "development": {
              "buildTarget": "schematics-test:build:development,noSsr",
            },
            "production": {
              "buildTarget": "schematics-test:build:production,noSsr",
            },
          },
          "defaultConfiguration": "development",
        },
        "test": {
          "builder": "@angular-devkit/build-angular:karma",
          "options": {
            "assets": [
              "src/favicon.ico",
              "src/assets",
            ],
            "inlineStyleLanguage": "scss",
            "polyfills": [
              "zone.js",
              "zone.js/testing",
            ],
            "scripts": [],
            "stylePreprocessorOptions": {
              "includePaths": [
                "node_modules/",
              ],
            },
            "styles": [
              "src/styles.scss",
            ],
            "tsConfig": "tsconfig.spec.json",
          },
        },
      },
      "prefix": "app",
      "projectType": "application",
      "root": "",
      "schematics": {
        "@schematics/angular:component": {
          "standalone": false,
          "style": "scss",
        },
        "@schematics/angular:directive": {
          "standalone": false,
        },
        "@schematics/angular:pipe": {
          "standalone": false,
        },
      },
      "sourceRoot": "src",
    },
  },
  "version": 1,
}
`;

exports[`add-ssr app.module.server.ts should be updated 1`] = `
"import { NgModule } from '@angular/core';
import { ServerModule } from '@angular/platform-server';

import { AppModule } from './app.module';
import { AppComponent } from './app.component';
import { provideServer } from '@spartacus/setup/ssr';

@NgModule({
  imports: [
    AppModule,
    ServerModule,
  ],
  bootstrap: [AppComponent],
  providers: [
    ...provideServer({
       serverRequestOrigin: process.env['SERVER_REQUEST_ORIGIN'],
     }),
  ],
})
export class AppServerModule {}
"
`;

exports[`add-ssr app.module.ts should be updated 1`] = `
"import { provideHttpClient, withFetch, withInterceptorsFromDi } from "@angular/common/http";
import { NgModule } from '@angular/core';
import { BrowserModule,  } from '@angular/platform-browser';
import { EffectsModule } from "@ngrx/effects";
import { StoreModule } from "@ngrx/store";
import { AppRoutingModule } from "@spartacus/storefront";
import { AppComponent } from './app.component';
import { SpartacusModule } from './spartacus/spartacus.module';

@NgModule({
  declarations: [
    AppComponent
  ],
  imports: [
    BrowserModule,
    StoreModule.forRoot({}),
    AppRoutingModule,
    EffectsModule.forRoot([]),
    SpartacusModule
  ],
  providers: [provideHttpClient(withFetch(), withInterceptorsFromDi()),],
  bootstrap: [AppComponent]
})
export class AppModule { }
"
`;

exports[`add-ssr index.html should contain occ-backend-base-url attribute in meta tags 1`] = `
"<!doctype html>
<html lang="en">
<head>
  <meta charset="utf-8">
  <title>SchematicsTest</title>
  <base href="/">
  <meta name="viewport" content="width=device-width, initial-scale=1">
  <link rel="icon" type="image/x-icon" href="favicon.ico">
  <meta name="occ-backend-base-url" content="https://localhost:9002" />
</head>
<body>
  <app-root></app-root>
</body>
</html>
"
`;

exports[`add-ssr server.ts should be configured properly 1`] = `
"import { APP_BASE_HREF } from '@angular/common';
import {
  NgExpressEngineDecorator,
  ngExpressEngine as engine,
} from '@spartacus/setup/ssr';
import express from 'express';
import { dirname, join, resolve } from 'node:path';
import { fileURLToPath } from 'node:url';
import AppServerModule from './src/main.server';

const ngExpressEngine = NgExpressEngineDecorator.get(engine);

// The Express app is exported so that it can be used by serverless Functions.
export function app(): express.Express {
  const server = express();
  const serverDistFolder = dirname(fileURLToPath(import.meta.url));
  const browserDistFolder = resolve(serverDistFolder, '../browser');
<<<<<<< HEAD
  const indexHtml = join(serverDistFolder, 'index.server.html');
=======
  const indexHtml = join(browserDistFolder, 'index.html');
>>>>>>> 669cdf58

  server.set('trust proxy', 'loopback');

  server.engine(
    'html',
    ngExpressEngine({
      bootstrap: AppServerModule,
    })
  );

  server.set('view engine', 'html');
  server.set('views', browserDistFolder);

  // Serve static files from /browser
  server.get(
    '*.*',
    express.static(browserDistFolder, {
      maxAge: '1y',
    })
  );

  // All regular routes use the Universal engine
  server.get('*', (req, res) => {
    res.render(indexHtml, {
      req,
      providers: [{ provide: APP_BASE_HREF, useValue: req.baseUrl }],
    });
  });

  return server;
}

function run() {
  const port = process.env['PORT'] || 4000;

  // Start up the Node server
  const server = app();
  server.listen(port, () => {
    console.log(\`Node Express server listening on http://localhost:\${port}\`);
  });
}

run();
"
`;<|MERGE_RESOLUTION|>--- conflicted
+++ resolved
@@ -218,11 +218,7 @@
   const server = express();
   const serverDistFolder = dirname(fileURLToPath(import.meta.url));
   const browserDistFolder = resolve(serverDistFolder, '../browser');
-<<<<<<< HEAD
-  const indexHtml = join(serverDistFolder, 'index.server.html');
-=======
   const indexHtml = join(browserDistFolder, 'index.html');
->>>>>>> 669cdf58
 
   server.set('trust proxy', 'loopback');
 
