import {
  chain,
  Rule,
  schematic,
  SchematicContext,
  Tree,
} from '@angular-devkit/schematics';

export default function(options: any): Rule {
  return (host: Tree, context: SchematicContext) => {
    return chain([
      schematic('add-spartacus', options),
<<<<<<< HEAD
      schematic('add-ssr', options)
=======
      schematic('add-pwa', options),
>>>>>>> 0c261897
    ])(host, context);
  };
}<|MERGE_RESOLUTION|>--- conflicted
+++ resolved
@@ -10,11 +10,8 @@
   return (host: Tree, context: SchematicContext) => {
     return chain([
       schematic('add-spartacus', options),
-<<<<<<< HEAD
+      schematic('add-pwa', options),
       schematic('add-ssr', options)
-=======
-      schematic('add-pwa', options),
->>>>>>> 0c261897
     ])(host, context);
   };
 }