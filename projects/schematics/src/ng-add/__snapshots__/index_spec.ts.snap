// Jest Snapshot v1, https://goo.gl/fbAQLP

exports[`Spartacus Schematics: ng-add should add spartacus properly with SSR 1`] = `
"import { HttpClientModule } from "@angular/common/http";
import { NgModule } from '@angular/core';
import { BrowserModule } from '@angular/platform-browser';
import { EffectsModule } from "@ngrx/effects";
import { StoreModule } from "@ngrx/store";
import { AppRoutingModule } from "@spartacus/storefront";
import { AppComponent } from './app.component';
import { SpartacusModule } from './spartacus/spartacus.module';

@NgModule({
  declarations: [
    AppComponent
  ],
  imports: [
    BrowserModule.withServerTransition({ appId: 'serverApp' }),
    HttpClientModule,
    AppRoutingModule,
    StoreModule.forRoot({}),
    EffectsModule.forRoot([]),
    SpartacusModule
  ],
  providers: [],
  bootstrap: [AppComponent]
})
export class AppModule { }
"
`;

exports[`Spartacus Schematics: ng-add should add spartacus properly with SSR 2`] = `
"{
  "name": "workspace",
  "version": "0.0.0",
  "scripts": {
    "ng": "ng",
    "start": "ng serve",
    "build": "ng build",
    "watch": "ng build --watch --configuration development",
    "test": "ng test",
    "dev:ssr": "ng run schematics-test:serve-ssr",
    "serve:ssr": "node dist/schematics-test/server/main.js",
    "build:ssr": "ng build && ng run schematics-test:server",
    "prerender": "ng run schematics-test:prerender"
  },
  "private": true,
  "dependencies": {
    "@angular/animations": "^15.2.0",
    "@angular/common": "^15.2.0",
    "@angular/compiler": "^15.2.0",
    "@angular/core": "^15.2.0",
    "@angular/forms": "^15.2.0",
    "@angular/platform-browser": "^15.2.0",
    "@angular/platform-browser-dynamic": "^15.2.0",
    "@angular/platform-server": "^15.2.9",
    "@angular/router": "^15.2.0",
    "@angular/service-worker": "^15.2.9",
    "@fontsource/open-sans": "^4.5.14",
    "@fortawesome/fontawesome-free": "6.4.2",
    "@ng-select/ng-select": "^10.0.3",
    "@ngrx/effects": "^15.3.0",
    "@ngrx/router-store": "^15.3.0",
    "@ngrx/store": "^15.3.0",
    "@nguniversal/express-engine": "^15.2.0",
    "@spartacus/assets": "~6.5.0-1",
    "@spartacus/core": "~6.5.0-1",
    "@spartacus/setup": "~6.5.0-1",
    "@spartacus/storefront": "~6.5.0-1",
    "@spartacus/styles": "~6.5.0-1",
    "angular-oauth2-oidc": "^15.0.1",
    "bootstrap": "^4.6.2",
    "express": "^4.15.2",
    "i18next": "^21.10.0",
    "i18next-http-backend": "^1.4.5",
    "i18next-resources-to-backend": "^1.1.2",
    "ngx-infinite-scroll": "^15.0.0",
<<<<<<< HEAD
    "rxjs": "~7.8.0",
    "ts-loader": "^9.3.1",
=======
    "rxjs": "^6.6.0",
    "ts-loader": "^9.4.4",
>>>>>>> ae83fd2d
    "tslib": "^2.3.0",
    "zone.js": "~0.12.0"
  },
  "devDependencies": {
    "@angular-devkit/build-angular": "^15.2.9",
    "@angular/cli": "~0.5.0",
    "@angular/compiler-cli": "^15.2.0",
    "@nguniversal/builders": "^15.2.0",
    "@types/express": "^4.17.0",
    "@types/jasmine": "~4.3.0",
    "@types/node": "^14.15.0",
    "jasmine-core": "~4.5.0",
    "karma": "~6.4.0",
    "karma-chrome-launcher": "~3.1.0",
    "karma-coverage": "~2.2.0",
    "karma-jasmine": "~5.1.0",
    "karma-jasmine-html-reporter": "~2.0.0",
    "typescript": "~4.9.4"
  }
}"
`;

exports[`Spartacus Schematics: ng-add should add spartacus properly with SSR 3`] = `
"import { NgModule } from '@angular/core';
import { ServerModule } from '@angular/platform-server';

import { AppModule } from './app.module';
import { AppComponent } from './app.component';
import { provideServer } from '@spartacus/setup/ssr';

@NgModule({
  imports: [
    AppModule,
    ServerModule,
  ],
  bootstrap: [AppComponent],
  providers: [
    ...provideServer({
       serverRequestOrigin: process.env['SERVER_REQUEST_ORIGIN'],
     }),
  ],
})
export class AppServerModule {}
"
`;<|MERGE_RESOLUTION|>--- conflicted
+++ resolved
@@ -75,13 +75,8 @@
     "i18next-http-backend": "^1.4.5",
     "i18next-resources-to-backend": "^1.1.2",
     "ngx-infinite-scroll": "^15.0.0",
-<<<<<<< HEAD
     "rxjs": "~7.8.0",
-    "ts-loader": "^9.3.1",
-=======
-    "rxjs": "^6.6.0",
     "ts-loader": "^9.4.4",
->>>>>>> ae83fd2d
     "tslib": "^2.3.0",
     "zone.js": "~0.12.0"
   },
