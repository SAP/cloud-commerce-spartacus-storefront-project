import { Rule, Tree } from '@angular-devkit/schematics';
import {
  ASM_ACTIONS,
  ASM_ADAPTER,
  ASM_AUTH_HTTP_HEADER_SERVICE,
  ASM_AUTH_SERVICE,
  ASM_AUTH_STORAGE_SERVICE,
  ASM_CONFIG,
  ASM_CONNECTOR,
  ASM_FEATURE,
  ASM_MODULE,
  ASM_OCC_MODULE,
  ASM_SELECTORS,
  ASM_SERVICE,
  ASM_STATE,
  ASM_STATE_PERSISTENCE_SERVICE,
  ASM_UI,
  BUDGET_ROUTING_CONFIG,
  CLOSE_ACCOUNT_COMPONENT,
  CLOSE_ACCOUNT_MODULE,
  COST_CENTER_ROUTING_CONFIG,
  CS_AGENT_AUTH_SERVICE,
  CUSTOMER_SEARCH_DATA,
  CUSTOMER_SEARCH_OPTIONS,
  CUSTOMER_SEARCH_PAGE,
  CUSTOMER_SEARCH_PAGE_NORMALIZER,
  DEFAULT_BUDGET_ROUTING_CONFIG,
  DEFAULT_COST_CENTER_ROUTING_CONFIG,
  DEFAULT_PERMISSION_ROUTING_CONFIG,
  DEFAULT_UNITS_ROUTING_CONFIG,
  DEFAULT_USER_GROUP_ROUTING_CONFIG,
  DEFAULT_USER_ROUTING_CONFIG,
  FORGOT_PASSWORD_MODULE,
  ITEM,
  LOGIN_FORM_MODULE,
  LOGIN_MODULE,
  LOGIN_REGISTER_COMPONENT,
  LOGIN_REGISTER_MODULE,
<<<<<<< HEAD
  OCC_ASM_ADAPTER,
=======
  ORDER_ENTRY,
>>>>>>> 785c0b0d
  PERMISSION_ROUTING_CONFIG,
  PERSONALIZATION_ACTION,
  PERSONALIZATION_CONFIG,
  PERSONALIZATION_CONTEXT,
  PERSONALIZATION_CONTEXT_SERVICE,
  PRODUCT_VARIANT_STYLE_ICONS_COMPONENT,
  PRODUCT_VARIANT_STYLE_ICONS_MODULE,
  QUALTRICS_COMPONENT,
  QUALTRICS_CONFIG,
  QUALTRICS_EVENT_NAME,
  QUALTRICS_LOADER_SERVICE,
  QUALTRICS_MODULE,
  REGISTER_COMPONENT_MODULE,
  RESET_PASSWORD_MODULE,
  SMART_EDIT_SERVICE,
  SPARTACUS_ASM,
  SPARTACUS_CHECKOUT_COMPONENTS,
  SPARTACUS_CHECKOUT_CORE,
  SPARTACUS_CHECKOUT_OCC,
  SPARTACUS_CHECKOUT_ROOT,
  SPARTACUS_CORE,
  SPARTACUS_ORGANIZATION_ADMINISTRATION_COMPONENTS,
  SPARTACUS_ORGANIZATION_ADMINISTRATION_ROOT,
  SPARTACUS_PRODUCT,
  SPARTACUS_QUALTRICS,
  SPARTACUS_SMARTEDIT,
  SPARTACUS_STOREFRONTLIB,
  SPARTACUS_TRACKING,
  SPARTACUS_USER_ACCOUNT_COMPONENTS,
  SPARTACUS_USER_PROFILE_COMPONENTS,
  STATE_WITH_ASM,
  SYNCED_ASM_STATE,
  TOKEN_TARGET,
  UNITS_ROUTING_CONFIG,
  UPDATE_EMAIL_MODULE,
  UPDATE_PASSWORD_MODULE,
  UPDATE_PROFILE_MODULE,
  USER_GROUP_ROUTING_CONFIG,
  USER_ROUTING_CONFIG,
  VARIANT_STYLE_ICONS_COMPONENT,
  VARIANT_STYLE_ICONS_MODULE,
} from '../../../shared/constants';
import { RenamedSymbol } from '../../../shared/utils/file-utils';
import { migrateRenamedSymbols } from '../../mechanism/rename-symbol/rename-symbol';

export const RENAMED_SYMBOLS_DATA: RenamedSymbol[] = [
  // feature-libs/organization/administration/root/config/default-budget-routing.config.ts
  {
    previousNode: BUDGET_ROUTING_CONFIG,
    previousImportPath: SPARTACUS_ORGANIZATION_ADMINISTRATION_COMPONENTS,
    newNode: DEFAULT_BUDGET_ROUTING_CONFIG,
    newImportPath: SPARTACUS_ORGANIZATION_ADMINISTRATION_ROOT,
  },
  // feature-libs/organization/administration/root/config/default-cost-center-routing.config.ts
  {
    previousNode: COST_CENTER_ROUTING_CONFIG,
    previousImportPath: SPARTACUS_ORGANIZATION_ADMINISTRATION_COMPONENTS,
    newNode: DEFAULT_COST_CENTER_ROUTING_CONFIG,
    newImportPath: SPARTACUS_ORGANIZATION_ADMINISTRATION_ROOT,
  },
  // feature-libs/organization/administration/root/config/default-permission-routing.config.ts
  {
    previousNode: PERMISSION_ROUTING_CONFIG,
    previousImportPath: SPARTACUS_ORGANIZATION_ADMINISTRATION_COMPONENTS,
    newNode: DEFAULT_PERMISSION_ROUTING_CONFIG,
    newImportPath: SPARTACUS_ORGANIZATION_ADMINISTRATION_ROOT,
  },
  // feature-libs/organization/administration/root/config/default-units-routing.config.ts
  {
    previousNode: UNITS_ROUTING_CONFIG,
    previousImportPath: SPARTACUS_ORGANIZATION_ADMINISTRATION_COMPONENTS,
    newNode: DEFAULT_UNITS_ROUTING_CONFIG,
    newImportPath: SPARTACUS_ORGANIZATION_ADMINISTRATION_ROOT,
  },
  // feature-libs/organization/administration/root/config/default-user-group-routing.config.ts
  {
    previousNode: USER_GROUP_ROUTING_CONFIG,
    previousImportPath: SPARTACUS_ORGANIZATION_ADMINISTRATION_COMPONENTS,
    newNode: DEFAULT_USER_GROUP_ROUTING_CONFIG,
    newImportPath: SPARTACUS_ORGANIZATION_ADMINISTRATION_ROOT,
  },
  // feature-libs/organization/administration/root/config/default-user-routing.config.ts
  {
    previousNode: USER_ROUTING_CONFIG,
    previousImportPath: SPARTACUS_ORGANIZATION_ADMINISTRATION_COMPONENTS,
    newNode: DEFAULT_USER_ROUTING_CONFIG,
    newImportPath: SPARTACUS_ORGANIZATION_ADMINISTRATION_ROOT,
  },
  // projects/storefrontlib/src/cms-components/product/config/default-view-config.ts
  {
    previousNode: 'defaultScrollConfig',
    previousImportPath: '@spartacus/storefront',
    newNode: 'defaultViewConfig',
  },
  // projects/storefrontlib/src/cms-components/misc/qualtrics/qualtrics-loader.service.ts
  {
    previousNode: QUALTRICS_LOADER_SERVICE,
    previousImportPath: SPARTACUS_STOREFRONTLIB,
    newImportPath: `${SPARTACUS_QUALTRICS}/components`,
  },
  // projects/storefrontlib/src/cms-components/misc/qualtrics/config/qualtrics-config.ts
  {
    previousNode: QUALTRICS_CONFIG,
    previousImportPath: SPARTACUS_STOREFRONTLIB,
    newImportPath: `${SPARTACUS_QUALTRICS}/components`,
  },
  // projects/storefrontlib/src/cms-components/misc/qualtrics/qualtrics-loader.service.ts
  {
    previousNode: QUALTRICS_EVENT_NAME,
    previousImportPath: SPARTACUS_STOREFRONTLIB,
    newImportPath: `${SPARTACUS_QUALTRICS}/components`,
  },
  // projects/storefrontlib/src/cms-components/misc/qualtrics/qualtrics.component.ts
  {
    previousNode: QUALTRICS_COMPONENT,
    previousImportPath: SPARTACUS_STOREFRONTLIB,
    newImportPath: `${SPARTACUS_QUALTRICS}/components`,
  },
  // projects/storefrontlib/src/cms-components/misc/qualtrics/qualtrics.module.ts
  {
    previousNode: QUALTRICS_MODULE,
    previousImportPath: SPARTACUS_STOREFRONTLIB,
    newNode: 'QualtricsComponentsModule',
    newImportPath: `${SPARTACUS_QUALTRICS}/components`,
  },
  // projects/storefrontlib/src/cms-components/asm/asm.module.ts
  {
    previousNode: ASM_MODULE,
    previousImportPath: SPARTACUS_STOREFRONTLIB,
    newNode: 'AsmComponentsModule',
    newImportPath: `${SPARTACUS_ASM}/components`,
  },
  // projects/core/src/occ/adapters/asm/asm-occ.module.ts
  {
    previousNode: ASM_OCC_MODULE,
    previousImportPath: SPARTACUS_CORE,
    newImportPath: `${SPARTACUS_ASM}/occ`,
  },
  // projects/core/src/occ/adapters/asm/occ-asm.adapter.ts
  {
    previousNode: OCC_ASM_ADAPTER,
    previousImportPath: SPARTACUS_CORE,
    newImportPath: `${SPARTACUS_ASM}/occ`,
  },
  // projects/core/src/asm/config/asm-config.ts
  {
    previousNode: ASM_CONFIG,
    previousImportPath: SPARTACUS_CORE,
    newImportPath: `${SPARTACUS_ASM}/core`,
  },
  // projects/core/src/asm/connectors/asm.adapter.ts
  {
    previousNode: ASM_ADAPTER,
    previousImportPath: SPARTACUS_CORE,
    newImportPath: `${SPARTACUS_ASM}/core`,
  },
  // projects/core/src/asm/connectors/asm.connector.ts
  {
    previousNode: ASM_CONNECTOR,
    previousImportPath: SPARTACUS_CORE,
    newImportPath: `${SPARTACUS_ASM}/core`,
  },
  // projects/core/src/asm/connectors/converters.ts
  {
    previousNode: CUSTOMER_SEARCH_PAGE_NORMALIZER,
    previousImportPath: SPARTACUS_CORE,
    newImportPath: `${SPARTACUS_ASM}/core`,
  },
  // projects/core/src/asm/facade/asm.service.ts
  {
    previousNode: ASM_SERVICE,
    previousImportPath: SPARTACUS_CORE,
    newImportPath: `${SPARTACUS_ASM}/core`,
  },
  // projects/core/src/asm/facade/csagent-auth.service.ts
  {
    previousNode: CS_AGENT_AUTH_SERVICE,
    previousImportPath: SPARTACUS_CORE,
    newImportPath: `${SPARTACUS_ASM}/root`,
  },
  // projects/core/src/asm/models/asm.models.ts
  {
    previousNode: CUSTOMER_SEARCH_PAGE,
    previousImportPath: SPARTACUS_CORE,
    newImportPath: `${SPARTACUS_ASM}/core`,
  },
  // projects/core/src/asm/models/asm.models.ts
  {
    previousNode: CUSTOMER_SEARCH_OPTIONS,
    previousImportPath: SPARTACUS_CORE,
    newImportPath: `${SPARTACUS_ASM}/core`,
  },
  // projects/core/src/asm/models/asm.models.ts
  {
    previousNode: ASM_UI,
    previousImportPath: SPARTACUS_CORE,
    newImportPath: `${SPARTACUS_ASM}/core`,
  },
  // projects/core/src/asm/services/asm-auth-http-header.service.ts
  {
    previousNode: ASM_AUTH_HTTP_HEADER_SERVICE,
    previousImportPath: SPARTACUS_CORE,
    newImportPath: `${SPARTACUS_ASM}/root`,
  },
  // projects/core/src/asm/services/asm-auth.service.ts
  {
    previousNode: TOKEN_TARGET,
    previousImportPath: SPARTACUS_CORE,
    newImportPath: `${SPARTACUS_ASM}/root`,
  },
  // projects/core/src/asm/services/asm-auth-storage.service.ts
  {
    previousNode: ASM_AUTH_STORAGE_SERVICE,
    previousImportPath: SPARTACUS_CORE,
    newImportPath: `${SPARTACUS_ASM}/root`,
  },
  // projects/core/src/asm/services/asm-state-persistence.service.ts
  {
    previousNode: SYNCED_ASM_STATE,
    previousImportPath: SPARTACUS_CORE,
    newImportPath: `${SPARTACUS_ASM}/core`,
  },
  // projects/core/src/asm/services/asm-state-persistence.service.ts
  {
    previousNode: ASM_STATE_PERSISTENCE_SERVICE,
    previousImportPath: SPARTACUS_CORE,
    newImportPath: `${SPARTACUS_ASM}/core`,
  },
  // projects/core/src/asm/store/actions/asm-ui.action.ts
  // projects/core/src/asm/store/actions/customer.action.ts
  // projects/core/src/asm/store/actions/logout-agent.action.ts
  {
    previousNode: ASM_ACTIONS,
    previousImportPath: SPARTACUS_CORE,
    newImportPath: `${SPARTACUS_ASM}/core`,
  },
  // projects/core/src/asm/store/asm-state.ts
  {
    previousNode: ASM_FEATURE,
    previousImportPath: SPARTACUS_CORE,
    newImportPath: `${SPARTACUS_ASM}/core`,
  },
  // projects/core/src/asm/store/asm-state.ts
  {
    previousNode: CUSTOMER_SEARCH_DATA,
    previousImportPath: SPARTACUS_CORE,
    newImportPath: `${SPARTACUS_ASM}/core`,
  },
  // projects/core/src/asm/store/asm-state.ts
  {
    previousNode: STATE_WITH_ASM,
    previousImportPath: SPARTACUS_CORE,
    newImportPath: `${SPARTACUS_ASM}/core`,
  },
  // projects/core/src/asm/store/asm-state.ts
  {
    previousNode: ASM_STATE,
    previousImportPath: SPARTACUS_CORE,
    newImportPath: `${SPARTACUS_ASM}/core`,
  },
  // projects/core/src/asm/store/selectors/asm-ui.selectors.ts
  // projects/core/src/asm/store/selectors/feature.selector.ts
  {
    previousNode: ASM_SELECTORS,
    previousImportPath: SPARTACUS_CORE,
    newImportPath: `${SPARTACUS_ASM}/core`,
  },
  // projects/core/src/asm/services/asm-auth.service.ts
  {
    previousNode: ASM_AUTH_SERVICE,
    previousImportPath: SPARTACUS_CORE,
    newImportPath: `${SPARTACUS_ASM}/root`,
  },
  // projects/core/src/personalization/config/personalization-config.ts
  {
    previousNode: PERSONALIZATION_CONFIG,
    previousImportPath: SPARTACUS_CORE,
    newImportPath: `${SPARTACUS_TRACKING}/personalization/root`,
  },
  // projects/core/src/personalization/services/personalization-context.service.ts
  {
    previousNode: PERSONALIZATION_CONTEXT_SERVICE,
    previousImportPath: SPARTACUS_CORE,
    newImportPath: `${SPARTACUS_TRACKING}/personalization/core`,
  },
  // projects/core/src/personalization/model/personalization-context.model.ts
  {
    previousNode: PERSONALIZATION_ACTION,
    previousImportPath: SPARTACUS_CORE,
    newImportPath: `${SPARTACUS_TRACKING}/personalization/core`,
  },
  // projects/core/src/personalization/model/personalization-context.model.ts
  {
    previousNode: PERSONALIZATION_CONTEXT,
    previousImportPath: SPARTACUS_CORE,
    newImportPath: `${SPARTACUS_TRACKING}/personalization/core`,
  },
  // projects/core/src/smart-edit/services/smart-edit.service.ts
  {
    previousNode: SMART_EDIT_SERVICE,
    previousImportPath: SPARTACUS_CORE,
    newImportPath: `${SPARTACUS_SMARTEDIT}/core`,
  },
  // projects/storefrontlib/src/cms-components/product/product-variants/variant-style-icons/variant-style-icons.component.ts
  {
    previousNode: VARIANT_STYLE_ICONS_COMPONENT,
    previousImportPath: SPARTACUS_STOREFRONTLIB,
    newNode: PRODUCT_VARIANT_STYLE_ICONS_COMPONENT,
    newImportPath: `${SPARTACUS_PRODUCT}/variants/root`,
  },
  // projects/storefrontlib/src/cms-components/product/product-variants/variant-style-icons/variant-style-icons.module.ts
  {
    previousNode: VARIANT_STYLE_ICONS_MODULE,
    previousImportPath: SPARTACUS_STOREFRONTLIB,
    newNode: PRODUCT_VARIANT_STYLE_ICONS_MODULE,
    newImportPath: `${SPARTACUS_PRODUCT}/variants/root`,
  },
  // projects/storefrontlib/src/cms-components/myaccount/close-account/close-account.module.ts
  {
    previousNode: CLOSE_ACCOUNT_MODULE,
    previousImportPath: SPARTACUS_STOREFRONTLIB,
    newImportPath: SPARTACUS_USER_PROFILE_COMPONENTS,
  },
  // projects/storefrontlib/src/cms-components/myaccount/forgot-password/forgot-password.module.ts
  {
    previousNode: FORGOT_PASSWORD_MODULE,
    previousImportPath: SPARTACUS_STOREFRONTLIB,
    newImportPath: SPARTACUS_USER_PROFILE_COMPONENTS,
  },
  // projects/storefrontlib/src/cms-components/user/register/register.module.ts
  {
    previousNode: REGISTER_COMPONENT_MODULE,
    previousImportPath: SPARTACUS_STOREFRONTLIB,
    newImportPath: SPARTACUS_USER_PROFILE_COMPONENTS,
  },
  // projects/storefrontlib/src/cms-components/myaccount/reset-password/reset-password.module.ts
  {
    previousNode: RESET_PASSWORD_MODULE,
    previousImportPath: SPARTACUS_STOREFRONTLIB,
    newImportPath: SPARTACUS_USER_PROFILE_COMPONENTS,
  },
  // projects/storefrontlib/src/cms-components/myaccount/update-email/update-email.module.ts
  {
    previousNode: UPDATE_EMAIL_MODULE,
    previousImportPath: SPARTACUS_STOREFRONTLIB,
    newImportPath: SPARTACUS_USER_PROFILE_COMPONENTS,
  },
  // projects/storefrontlib/src/cms-components/myaccount/update-password/update-password.module.ts
  {
    previousNode: UPDATE_PASSWORD_MODULE,
    previousImportPath: SPARTACUS_STOREFRONTLIB,
    newImportPath: SPARTACUS_USER_PROFILE_COMPONENTS,
  },
  // projects/storefrontlib/src/cms-components/myaccount/update-profile/update-profile.module.ts
  {
    previousNode: UPDATE_PROFILE_MODULE,
    previousImportPath: SPARTACUS_STOREFRONTLIB,
    newImportPath: SPARTACUS_USER_PROFILE_COMPONENTS,
  },
  // projects/storefrontlib/src/cms-components/user/login/login.module.ts
  {
    previousNode: LOGIN_MODULE,
    previousImportPath: SPARTACUS_STOREFRONTLIB,
    newImportPath: SPARTACUS_USER_ACCOUNT_COMPONENTS,
  },
  // projects/storefrontlib/src/cms-components/user/login-form/login-form.module.ts
  {
    previousNode: LOGIN_FORM_MODULE,
    previousImportPath: SPARTACUS_STOREFRONTLIB,
    newImportPath: SPARTACUS_USER_ACCOUNT_COMPONENTS,
  },
  // projects/storefrontlib/src/cms-components/user/login-register/login-register.module.ts
  {
    previousNode: LOGIN_REGISTER_MODULE,
    previousImportPath: SPARTACUS_STOREFRONTLIB,
    newImportPath: SPARTACUS_USER_ACCOUNT_COMPONENTS,
  },
  // projects/storefrontlib/src/cms-components/myaccount/close-account/components/close-account/close-account.component.ts
  {
    previousNode: CLOSE_ACCOUNT_COMPONENT,
    previousImportPath: SPARTACUS_STOREFRONTLIB,
    newImportPath: SPARTACUS_USER_PROFILE_COMPONENTS,
  },
  // projects/storefrontlib/src/cms-components/user/login-register/login-register.component.ts
  {
    previousNode: LOGIN_REGISTER_COMPONENT,
    previousImportPath: SPARTACUS_STOREFRONTLIB,
    newImportPath: SPARTACUS_USER_ACCOUNT_COMPONENTS,
  },
  // projects/storefrontlib/src/cms-components/cart/cart-shared/cart-item/cart-item.component.ts
  {
    previousNode: ITEM,
    previousImportPath: SPARTACUS_STOREFRONTLIB,
    newNode: ORDER_ENTRY,
    newImportPath: SPARTACUS_CORE,
  },
];

export const CHECKOUT_LIB_MOVED_SYMBOLS_DATA: RenamedSymbol[] = [
  // projects/storefrontlib/src/cms-components/user/checkout-login/*
  {
    previousNode: 'CheckoutLoginComponent',
    previousImportPath: SPARTACUS_STOREFRONTLIB,
    newImportPath: SPARTACUS_CHECKOUT_COMPONENTS,
  },
  {
    previousNode: 'CheckoutLoginModule',
    previousImportPath: SPARTACUS_STOREFRONTLIB,
    newImportPath: SPARTACUS_CHECKOUT_COMPONENTS,
  },
  // projects/storefrontlib/src/cms-components/order-confirmation/*
  {
    previousNode: 'OrderConfirmationModule',
    previousImportPath: SPARTACUS_STOREFRONTLIB,
    newImportPath: SPARTACUS_CHECKOUT_COMPONENTS,
  },
  {
    previousNode: 'ReplenishmentOrderConfirmationModule',
    previousImportPath: SPARTACUS_STOREFRONTLIB,
    newImportPath: SPARTACUS_CHECKOUT_COMPONENTS,
  },
  {
    previousNode: 'OrderConfirmationGuard',
    previousImportPath: SPARTACUS_STOREFRONTLIB,
    newImportPath: SPARTACUS_CHECKOUT_COMPONENTS,
  },
  {
    previousNode: 'GuestRegisterFormComponent',
    previousImportPath: SPARTACUS_STOREFRONTLIB,
    newImportPath: SPARTACUS_CHECKOUT_COMPONENTS,
  },
  {
    previousNode: 'OrderConfirmationItemsComponent',
    previousImportPath: SPARTACUS_STOREFRONTLIB,
    newImportPath: SPARTACUS_CHECKOUT_COMPONENTS,
  },
  {
    previousNode: 'OrderConfirmationOverviewComponent',
    previousImportPath: SPARTACUS_STOREFRONTLIB,
    newImportPath: SPARTACUS_CHECKOUT_COMPONENTS,
  },
  {
    previousNode: 'OrderConfirmationThankYouMessageComponent',
    previousImportPath: SPARTACUS_STOREFRONTLIB,
    newImportPath: SPARTACUS_CHECKOUT_COMPONENTS,
  },
  {
    previousNode: 'OrderConfirmationTotalsComponent',
    previousImportPath: SPARTACUS_STOREFRONTLIB,
    newImportPath: SPARTACUS_CHECKOUT_COMPONENTS,
  },
  // projects/storefrontlib/src/cms-components/checkout/*
  {
    previousNode: 'CheckoutComponentModule',
    newNode: 'CheckoutComponentsModule',
    previousImportPath: SPARTACUS_STOREFRONTLIB,
    newImportPath: SPARTACUS_CHECKOUT_COMPONENTS,
  },
  {
    previousNode: 'CheckoutOrchestratorComponent',
    previousImportPath: SPARTACUS_STOREFRONTLIB,
    newImportPath: SPARTACUS_CHECKOUT_COMPONENTS,
  },
  {
    previousNode: 'CheckoutOrchestratorModule',
    previousImportPath: SPARTACUS_STOREFRONTLIB,
    newImportPath: SPARTACUS_CHECKOUT_COMPONENTS,
  },
  {
    previousNode: 'CheckoutOrderSummaryComponent',
    previousImportPath: SPARTACUS_STOREFRONTLIB,
    newImportPath: SPARTACUS_CHECKOUT_COMPONENTS,
  },
  {
    previousNode: 'CheckoutOrderSummaryModule',
    previousImportPath: SPARTACUS_STOREFRONTLIB,
    newImportPath: SPARTACUS_CHECKOUT_COMPONENTS,
  },
  {
    previousNode: 'CheckoutProgressComponent',
    previousImportPath: SPARTACUS_STOREFRONTLIB,
    newImportPath: SPARTACUS_CHECKOUT_COMPONENTS,
  },
  {
    previousNode: 'CheckoutProgressModule',
    previousImportPath: SPARTACUS_STOREFRONTLIB,
    newImportPath: SPARTACUS_CHECKOUT_COMPONENTS,
  },
  {
    previousNode: 'CheckoutProgressMobileBottomComponent',
    previousImportPath: SPARTACUS_STOREFRONTLIB,
    newImportPath: SPARTACUS_CHECKOUT_COMPONENTS,
  },
  {
    previousNode: 'CheckoutProgressMobileBottomModule',
    previousImportPath: SPARTACUS_STOREFRONTLIB,
    newImportPath: SPARTACUS_CHECKOUT_COMPONENTS,
  },
  {
    previousNode: 'CheckoutProgressMobileTopComponent',
    previousImportPath: SPARTACUS_STOREFRONTLIB,
    newImportPath: SPARTACUS_CHECKOUT_COMPONENTS,
  },
  {
    previousNode: 'CheckoutProgressMobileTopModule',
    previousImportPath: SPARTACUS_STOREFRONTLIB,
    newImportPath: SPARTACUS_CHECKOUT_COMPONENTS,
  },
  {
    previousNode: 'DeliveryModeComponent',
    previousImportPath: SPARTACUS_STOREFRONTLIB,
    newImportPath: SPARTACUS_CHECKOUT_COMPONENTS,
  },
  {
    previousNode: 'DeliveryModeModule',
    previousImportPath: SPARTACUS_STOREFRONTLIB,
    newImportPath: SPARTACUS_CHECKOUT_COMPONENTS,
  },
  {
    previousNode: 'PaymentMethodComponent',
    previousImportPath: SPARTACUS_STOREFRONTLIB,
    newImportPath: SPARTACUS_CHECKOUT_COMPONENTS,
  },
  {
    previousNode: 'PaymentMethodModule',
    previousImportPath: SPARTACUS_STOREFRONTLIB,
    newImportPath: SPARTACUS_CHECKOUT_COMPONENTS,
  },
  {
    previousNode: 'PaymentFormComponent',
    previousImportPath: SPARTACUS_STOREFRONTLIB,
    newImportPath: SPARTACUS_CHECKOUT_COMPONENTS,
  },
  {
    previousNode: 'PaymentFormModule',
    previousImportPath: SPARTACUS_STOREFRONTLIB,
    newImportPath: SPARTACUS_CHECKOUT_COMPONENTS,
  },
  {
    previousNode: 'PlaceOrderComponent',
    previousImportPath: SPARTACUS_STOREFRONTLIB,
    newImportPath: SPARTACUS_CHECKOUT_COMPONENTS,
  },
  {
    previousNode: 'PlaceOrderModule',
    previousImportPath: SPARTACUS_STOREFRONTLIB,
    newImportPath: SPARTACUS_CHECKOUT_COMPONENTS,
  },
  {
    previousNode: 'ReviewSubmitComponent',
    previousImportPath: SPARTACUS_STOREFRONTLIB,
    newImportPath: SPARTACUS_CHECKOUT_COMPONENTS,
  },
  {
    previousNode: 'ReviewSubmitModule',
    previousImportPath: SPARTACUS_STOREFRONTLIB,
    newImportPath: SPARTACUS_CHECKOUT_COMPONENTS,
  },
  {
    previousNode: 'ScheduleReplenishmentOrderComponent',
    previousImportPath: SPARTACUS_STOREFRONTLIB,
    newImportPath: SPARTACUS_CHECKOUT_COMPONENTS,
  },
  {
    previousNode: 'ScheduleReplenishmentOrderModule',
    previousImportPath: SPARTACUS_STOREFRONTLIB,
    newImportPath: SPARTACUS_CHECKOUT_COMPONENTS,
  },
  {
    previousNode: 'CardWithAddress',
    previousImportPath: SPARTACUS_STOREFRONTLIB,
    newImportPath: SPARTACUS_CHECKOUT_COMPONENTS,
  },
  {
    previousNode: 'ShippingAddressComponent',
    previousImportPath: SPARTACUS_STOREFRONTLIB,
    newImportPath: SPARTACUS_CHECKOUT_COMPONENTS,
  },
  {
    previousNode: 'ShippingAddressModule',
    previousImportPath: SPARTACUS_STOREFRONTLIB,
    newImportPath: SPARTACUS_CHECKOUT_COMPONENTS,
  },
  {
    previousNode: 'DeliveryModePreferences',
    previousImportPath: SPARTACUS_STOREFRONTLIB,
    newImportPath: SPARTACUS_CHECKOUT_ROOT,
  },
  {
    previousNode: 'CheckoutConfig',
    previousImportPath: SPARTACUS_STOREFRONTLIB,
    newImportPath: SPARTACUS_CHECKOUT_ROOT,
  },
  {
    previousNode: 'CheckoutAuthGuard',
    previousImportPath: SPARTACUS_STOREFRONTLIB,
    newImportPath: SPARTACUS_CHECKOUT_COMPONENTS,
  },
  {
    previousNode: 'CheckoutStepsSetGuard',
    previousImportPath: SPARTACUS_STOREFRONTLIB,
    newImportPath: SPARTACUS_CHECKOUT_COMPONENTS,
  },
  {
    previousNode: 'CheckoutGuard',
    previousImportPath: SPARTACUS_STOREFRONTLIB,
    newImportPath: SPARTACUS_CHECKOUT_COMPONENTS,
  },
  {
    previousNode: 'NotCheckoutAuthGuard',
    previousImportPath: SPARTACUS_STOREFRONTLIB,
    newImportPath: SPARTACUS_CHECKOUT_COMPONENTS,
  },
  {
    previousNode: 'CheckoutStepType',
    previousImportPath: SPARTACUS_STOREFRONTLIB,
    newImportPath: SPARTACUS_CHECKOUT_ROOT,
  },
  {
    previousNode: 'checkoutShippingSteps',
    previousImportPath: SPARTACUS_STOREFRONTLIB,
    newImportPath: SPARTACUS_CHECKOUT_ROOT,
  },
  {
    previousNode: 'checkoutPaymentSteps',
    previousImportPath: SPARTACUS_STOREFRONTLIB,
    newImportPath: SPARTACUS_CHECKOUT_ROOT,
  },
  {
    previousNode: 'CheckoutStep',
    previousImportPath: SPARTACUS_STOREFRONTLIB,
    newImportPath: SPARTACUS_CHECKOUT_ROOT,
  },
  {
    previousNode: 'CheckoutConfigService',
    previousImportPath: SPARTACUS_STOREFRONTLIB,
    newImportPath: SPARTACUS_CHECKOUT_COMPONENTS,
  },
  {
    previousNode: 'CheckoutDetailsService',
    previousImportPath: SPARTACUS_STOREFRONTLIB,
    newImportPath: SPARTACUS_CHECKOUT_COMPONENTS,
  },
  {
    previousNode: 'CheckoutReplenishmentFormService',
    previousImportPath: SPARTACUS_STOREFRONTLIB,
    newImportPath: SPARTACUS_CHECKOUT_COMPONENTS,
  },
  {
    previousNode: 'CheckoutStepService',
    previousImportPath: SPARTACUS_STOREFRONTLIB,
    newImportPath: SPARTACUS_CHECKOUT_COMPONENTS,
  },
  {
    previousNode: 'ExpressCheckoutService',
    previousImportPath: SPARTACUS_STOREFRONTLIB,
    newImportPath: SPARTACUS_CHECKOUT_COMPONENTS,
  },
  // projects/core/src/occ/adapters/checkout/*
  {
    previousNode: 'CheckoutOccModule',
    previousImportPath: SPARTACUS_CORE,
    newImportPath: SPARTACUS_CHECKOUT_OCC,
  },
  {
    previousNode: 'OccCheckoutCostCenterAdapter',
    previousImportPath: SPARTACUS_CORE,
    newImportPath: SPARTACUS_CHECKOUT_OCC,
  },
  {
    previousNode: 'OccCheckoutDeliveryAdapter',
    previousImportPath: SPARTACUS_CORE,
    newImportPath: SPARTACUS_CHECKOUT_OCC,
  },
  {
    previousNode: 'OccCheckoutPaymentTypeAdapter',
    previousImportPath: SPARTACUS_CORE,
    newImportPath: SPARTACUS_CHECKOUT_OCC,
  },
  {
    previousNode: 'OccCheckoutPaymentAdapter',
    previousImportPath: SPARTACUS_CORE,
    newImportPath: SPARTACUS_CHECKOUT_OCC,
  },
  {
    previousNode: 'OccCheckoutReplenishmentOrderAdapter',
    previousImportPath: SPARTACUS_CORE,
    newImportPath: SPARTACUS_CHECKOUT_OCC,
  },
  {
    previousNode: 'OccCheckoutAdapter',
    previousImportPath: SPARTACUS_CORE,
    newImportPath: SPARTACUS_CHECKOUT_OCC,
  },
  {
    previousNode: 'OccReplenishmentOrderFormSerializer',
    previousImportPath: SPARTACUS_CORE,
    newImportPath: SPARTACUS_CHECKOUT_OCC,
  },
  // projects/core/src/checkout/*
  {
    previousNode: 'CheckoutModule',
    newNode: 'CheckoutCoreModule',
    previousImportPath: SPARTACUS_CORE,
    newImportPath: SPARTACUS_CHECKOUT_CORE,
  },
  {
    previousNode: 'CheckoutAdapter',
    previousImportPath: SPARTACUS_CORE,
    newImportPath: SPARTACUS_CHECKOUT_CORE,
  },
  {
    previousNode: 'CheckoutConnector',
    previousImportPath: SPARTACUS_CORE,
    newImportPath: SPARTACUS_CHECKOUT_CORE,
  },
  {
    previousNode: 'CheckoutCostCenterAdapter',
    previousImportPath: SPARTACUS_CORE,
    newImportPath: SPARTACUS_CHECKOUT_CORE,
  },
  {
    previousNode: 'CheckoutCostCenterConnector',
    previousImportPath: SPARTACUS_CORE,
    newImportPath: SPARTACUS_CHECKOUT_CORE,
  },
  {
    previousNode: 'CheckoutDeliveryAdapter',
    previousImportPath: SPARTACUS_CORE,
    newImportPath: SPARTACUS_CHECKOUT_CORE,
  },
  {
    previousNode: 'CheckoutDeliveryConnector',
    previousImportPath: SPARTACUS_CORE,
    newImportPath: SPARTACUS_CHECKOUT_CORE,
  },
  {
    previousNode: 'DELIVERY_MODE_NORMALIZER',
    previousImportPath: SPARTACUS_CORE,
    newImportPath: SPARTACUS_CHECKOUT_CORE,
  },
  {
    previousNode: 'CheckoutPaymentAdapter',
    previousImportPath: SPARTACUS_CORE,
    newImportPath: SPARTACUS_CHECKOUT_CORE,
  },
  {
    previousNode: 'CheckoutPaymentConnector',
    previousImportPath: SPARTACUS_CORE,
    newImportPath: SPARTACUS_CHECKOUT_CORE,
  },
  {
    previousNode: 'PAYMENT_DETAILS_SERIALIZER',
    previousImportPath: SPARTACUS_CORE,
    newImportPath: SPARTACUS_CHECKOUT_CORE,
  },
  {
    previousNode: 'CARD_TYPE_NORMALIZER',
    previousImportPath: SPARTACUS_CORE,
    newImportPath: SPARTACUS_CHECKOUT_CORE,
  },
  {
    previousNode: 'PAYMENT_TYPE_NORMALIZER',
    previousImportPath: SPARTACUS_CORE,
    newImportPath: SPARTACUS_CHECKOUT_CORE,
  },
  {
    previousNode: 'PaymentTypeAdapter',
    previousImportPath: SPARTACUS_CORE,
    newImportPath: SPARTACUS_CHECKOUT_CORE,
  },
  {
    previousNode: 'PaymentTypeConnector',
    previousImportPath: SPARTACUS_CORE,
    newImportPath: SPARTACUS_CHECKOUT_CORE,
  },
  {
    previousNode: 'PaymentTypeConnector',
    previousImportPath: SPARTACUS_CORE,
    newImportPath: SPARTACUS_CHECKOUT_CORE,
  },
  {
    previousNode: 'CheckoutReplenishmentOrderAdapter',
    previousImportPath: SPARTACUS_CORE,
    newImportPath: SPARTACUS_CHECKOUT_CORE,
  },
  {
    previousNode: 'CheckoutReplenishmentOrderConnector',
    previousImportPath: SPARTACUS_CORE,
    newImportPath: SPARTACUS_CHECKOUT_CORE,
  },
  {
    previousNode: 'REPLENISHMENT_ORDER_FORM_SERIALIZER',
    previousImportPath: SPARTACUS_CORE,
    newImportPath: SPARTACUS_CHECKOUT_CORE,
  },
  {
    previousNode: 'CheckoutEventBuilder',
    previousImportPath: SPARTACUS_CORE,
    newImportPath: SPARTACUS_CHECKOUT_CORE,
  },
  {
    previousNode: 'CheckoutEventModule',
    previousImportPath: SPARTACUS_CORE,
    newImportPath: SPARTACUS_CHECKOUT_CORE,
  },
  {
    previousNode: 'OrderPlacedEvent',
    previousImportPath: SPARTACUS_CORE,
    newImportPath: SPARTACUS_CHECKOUT_ROOT,
  },
  {
    previousNode: 'CheckoutCostCenterService',
    newNode: 'CheckoutCostCenterFacade',
    previousImportPath: SPARTACUS_CORE,
    newImportPath: SPARTACUS_CHECKOUT_ROOT,
  },
  {
    previousNode: 'CheckoutDeliveryService',
    newNode: 'CheckoutDeliveryFacade',
    previousImportPath: SPARTACUS_CORE,
    newImportPath: SPARTACUS_CHECKOUT_ROOT,
  },
  {
    previousNode: 'CheckoutPaymentService',
    newNode: 'CheckoutPaymentFacade',
    previousImportPath: SPARTACUS_CORE,
    newImportPath: SPARTACUS_CHECKOUT_ROOT,
  },
  {
    previousNode: 'CheckoutService',
    newNode: 'CheckoutFacade',
    previousImportPath: SPARTACUS_CORE,
    newImportPath: SPARTACUS_CHECKOUT_ROOT,
  },
  {
    previousNode: 'PaymentTypeService',
    newNode: 'PaymentTypeFacade',
    previousImportPath: SPARTACUS_CORE,
    newImportPath: SPARTACUS_CHECKOUT_ROOT,
  },
  {
    previousNode: 'ClearCheckoutService',
    newNode: 'ClearCheckoutFacade',
    previousImportPath: SPARTACUS_CORE,
    newImportPath: SPARTACUS_CHECKOUT_ROOT,
  },
  {
    previousNode: 'CheckoutDetails',
    previousImportPath: SPARTACUS_CORE,
    newImportPath: SPARTACUS_CHECKOUT_CORE,
  },
  {
    previousNode: 'CheckoutPageMetaResolver',
    previousImportPath: SPARTACUS_CORE,
    newImportPath: SPARTACUS_CHECKOUT_CORE,
  },
  {
    previousNode: 'CHECKOUT_FEATURE',
    previousImportPath: SPARTACUS_CORE,
    newImportPath: SPARTACUS_CHECKOUT_CORE,
  },
  {
    previousNode: 'CHECKOUT_DETAILS',
    previousImportPath: SPARTACUS_CORE,
    newImportPath: SPARTACUS_CHECKOUT_CORE,
  },
  {
    previousNode: 'SET_DELIVERY_ADDRESS_PROCESS_ID',
    previousImportPath: SPARTACUS_CORE,
    newImportPath: SPARTACUS_CHECKOUT_CORE,
  },
  {
    previousNode: 'SET_DELIVERY_MODE_PROCESS_ID',
    previousImportPath: SPARTACUS_CORE,
    newImportPath: SPARTACUS_CHECKOUT_CORE,
  },
  {
    previousNode: 'SET_SUPPORTED_DELIVERY_MODE_PROCESS_ID',
    previousImportPath: SPARTACUS_CORE,
    newImportPath: SPARTACUS_CHECKOUT_CORE,
  },
  {
    previousNode: 'SET_PAYMENT_DETAILS_PROCESS_ID',
    previousImportPath: SPARTACUS_CORE,
    newImportPath: SPARTACUS_CHECKOUT_CORE,
  },
  {
    previousNode: 'GET_PAYMENT_TYPES_PROCESS_ID',
    previousImportPath: SPARTACUS_CORE,
    newImportPath: SPARTACUS_CHECKOUT_CORE,
  },
  {
    previousNode: 'SET_COST_CENTER_PROCESS_ID',
    previousImportPath: SPARTACUS_CORE,
    newImportPath: SPARTACUS_CHECKOUT_CORE,
  },
  {
    previousNode: 'PLACED_ORDER_PROCESS_ID',
    previousImportPath: SPARTACUS_CORE,
    newImportPath: SPARTACUS_CHECKOUT_CORE,
  },
  {
    previousNode: 'StateWithCheckout',
    previousImportPath: SPARTACUS_CORE,
    newImportPath: SPARTACUS_CHECKOUT_CORE,
  },
  {
    previousNode: 'CardTypesState',
    previousImportPath: SPARTACUS_CORE,
    newImportPath: SPARTACUS_CHECKOUT_CORE,
  },
  {
    previousNode: 'CheckoutStepsState',
    previousImportPath: SPARTACUS_CORE,
    newImportPath: SPARTACUS_CHECKOUT_CORE,
  },
  {
    previousNode: 'PaymentTypesState',
    previousImportPath: SPARTACUS_CORE,
    newImportPath: SPARTACUS_CHECKOUT_CORE,
  },
  {
    previousNode: 'OrderTypesState',
    previousImportPath: SPARTACUS_CORE,
    newImportPath: SPARTACUS_CHECKOUT_CORE,
  },
  {
    previousNode: 'PaymentTypesState',
    previousImportPath: SPARTACUS_CORE,
    newImportPath: SPARTACUS_CHECKOUT_CORE,
  },
  {
    previousNode: 'CheckoutState',
    previousImportPath: SPARTACUS_CORE,
    newImportPath: SPARTACUS_CHECKOUT_CORE,
  },
  {
    previousNode: 'CheckoutActions',
    previousImportPath: SPARTACUS_CORE,
    newImportPath: SPARTACUS_CHECKOUT_CORE,
  },
  {
    previousNode: 'CheckoutSelectors',
    previousImportPath: SPARTACUS_CORE,
    newImportPath: SPARTACUS_CHECKOUT_CORE,
  },
];

export function migrate(): Rule {
  return (tree: Tree) => {
    return migrateRenamedSymbols(tree, [
      ...RENAMED_SYMBOLS_DATA,
      ...CHECKOUT_LIB_MOVED_SYMBOLS_DATA,
    ]);
  };
}<|MERGE_RESOLUTION|>--- conflicted
+++ resolved
@@ -36,11 +36,8 @@
   LOGIN_MODULE,
   LOGIN_REGISTER_COMPONENT,
   LOGIN_REGISTER_MODULE,
-<<<<<<< HEAD
   OCC_ASM_ADAPTER,
-=======
   ORDER_ENTRY,
->>>>>>> 785c0b0d
   PERMISSION_ROUTING_CONFIG,
   PERSONALIZATION_ACTION,
   PERSONALIZATION_CONFIG,
