import { Rule, SchematicContext, Tree } from '@angular-devkit/schematics';
import {
  ANONYMOUS_CONSENT_LAUNCH_DIALOG_SERVICE,
  ASM_ADAPTER,
  ASM_AUTH_HTTP_HEADER_SERVICE,
  ASM_AUTH_SERVICE,
  ASM_AUTH_STORAGE_SERVICE,
  ASM_CONFIG,
  ASM_CONNECTOR,
  ASM_FEATURE,
  ASM_MODULE,
  ASM_SERVICE,
  ASM_STATE,
  ASM_STATE_PERSISTENCE_SERVICE,
  ASM_UI,
  ASM_UI_ACTION,
  ASM_UI_UPDATE,
  ASM_UI_UPDATE_CLASS,
  B2B_STOREFRONT_MODULE,
  B2C_STOREFRONT_MODULE,
  CART_ITEM_COMPONENT,
  CART_PAGE_META_RESOLVER,
  CLOSE_ACCOUNT_COMPONENT,
  CLOSE_ACCOUNT_MODAL_COMPONENT,
  CLOSE_ACCOUNT_MODULE,
  CMS_FEATURES_SERVICE,
  CMS_LIB_MODULE,
  CONTENT_PAGE_META_RESOLVER,
  CS_AGENT_AUTH_SERVICE,
  CUSTOMER_ACTION,
  CUSTOMER_SEARCH,
  CUSTOMER_SEARCH_CLASS,
  CUSTOMER_SEARCH_DATA,
  CUSTOMER_SEARCH_FAIL,
  CUSTOMER_SEARCH_FAIL_CLASS,
  CUSTOMER_SEARCH_OPTIONS,
  CUSTOMER_SEARCH_PAGE,
  CUSTOMER_SEARCH_PAGE_NORMALIZER,
  CUSTOMER_SEARCH_RESET,
  CUSTOMER_SEARCH_RESET_CLASS,
  CUSTOMER_SEARCH_SUCCESS,
  CUSTOMER_SEARCH_SUCCESS_CLASS,
  DEFAULT_LOCAL_STORAGE_KEY,
  DEFAULT_SESSION_STORAGE_KEY,
  DEFAULT_STATE_CONFIG,
  EVENTS_MODULE,
  FEATURE_MODULES_SERVICE,
  FORGOTTEN_PASSWORD_TRANSLATION_CHUNK,
  FORGOT_PASSWORD_COMPONENT,
  FORGOT_PASSWORD_MODULE,
  GET_ASM_STATE,
  GET_ASM_UI,
  GET_CUSTOMER_SEARCH_RESULTS,
  GET_CUSTOMER_SEARCH_RESULTS_LOADER_STATE,
  GET_CUSTOMER_SEARCH_RESULTS_LOADING,
  ITEM,
  LOGIN_COMPONENT,
  LOGIN_FORM_COMPONENT,
  LOGIN_FORM_MODULE,
  LOGIN_FORM_TRANSLATION_CHUNK,
  LOGIN_MODULE,
  LOGIN_REGISTER_COMPONENT,
  LOGIN_REGISTER_MODULE,
  LOGOUT_CUSTOMER_SUPPORT_AGENT,
  LOGOUT_CUSTOMER_SUPPORT_AGENT_CLASS,
  MAIN_MODULE,
  MINI_LOGIN_TRANSLATION_CHUNK,
  OCC_MODULE,
  ORDER_ENTRY,
  PERSONALIZATION_ACTION,
  PERSONALIZATION_CONFIG,
  PERSONALIZATION_CONTEXT,
  PERSONALIZATION_CONTEXT_SERVICE,
  PERSONALIZATION_MODULE,
  PRODUCT_VARIANTS_MODULE,
  PRODUCT_VARIANT_COMPONENT,
  PRODUCT_VARIANT_GUARD,
  PRODUCT_VARIANT_STYLE_ICONS_COMPONENT,
  PRODUCT_VARIANT_STYLE_ICONS_MODULE,
  QUALTRICS_COMPONENT,
  QUALTRICS_CONFIG,
  QUALTRICS_EVENT_NAME,
  QUALTRICS_LOADER_SERVICE,
  QUALTRICS_MODULE,
  REGISTER_COMPONENT,
  REGISTER_COMPONENT_MODULE,
  REGISTER_TRANSLATION_CHUNK,
  REPLENISHMENT_ORDER_CANCELLATION_LAUNCH_DIALOG_SERVICE,
  RESET_PASSWORD_COMPONENT,
  RESET_PASSWORD_FORM_COMPONENT,
  RESET_PASSWORD_MODULE,
  ROUTE_BACK_ACTION,
  ROUTE_FORWARD_ACTION,
  ROUTE_GO_ACTION,
  ROUTE_GO_BY_URL_ACTION,
  ROUTING_ACTIONS,
  ROUTING_SERVICE,
  SAVED_CART_FORM_LAUNCH_DIALOG_SERVICE,
  SMART_EDIT_MODULE,
  SMART_EDIT_SERVICE,
  SPARTACUS_CART_SAVED_CART_COMPONENTS,
  SPARTACUS_CORE,
  SPARTACUS_PRODUCT_VARIANTS_COMPONENTS,
  SPARTACUS_SETUP,
  SPARTACUS_STOREFINDER,
  SPARTACUS_STOREFRONTLIB,
  SPARTACUS_USER,
  SPARTACUS_USER_ACCOUNT_COMPONENTS,
  SPARTACUS_USER_PROFILE_COMPONENTS,
  STATE_WITH_ASM,
  STOREFRONT_FOUNDATION_MODULE,
  STOREFRONT_MODULE,
  STORE_DATA_SERVICE,
  SYNCED_ASM_STATE,
  TOKEN_TARGET,
  TRANSLATION_CHUNKS_CONFIG,
  UPDATE_EMAIL_COMPONENT,
  UPDATE_EMAIL_FORM_COMPONENT,
  UPDATE_EMAIL_FORM_TRANSLATION_CHUNK,
  UPDATE_EMAIL_MODULE,
  UPDATE_PASSWORD_COMPONENT,
  UPDATE_PASSWORD_FORM_COMPONENT,
  UPDATE_PASSWORD_MODULE,
  UPDATE_PROFILE_COMPONENT,
  UPDATE_PROFILE_MODULE,
  USER_COMPONENT_MODULE,
  VARIANT_COLOR_SELECTOR_COMPONENT,
  VARIANT_COLOR_SELECTOR_MODULE,
  VARIANT_SIZE_SELECTOR_COMPONENT,
  VARIANT_SIZE_SELECTOR_MODULE,
  VARIANT_STYLE_ICONS_COMPONENT,
  VARIANT_STYLE_ICONS_MODULE,
  VARIANT_STYLE_SELECTOR_COMPONENT,
  VARIANT_STYLE_SELECTOR_MODULE,
  VIEW_CONFIG_MODULE,
} from '../../../shared/constants';
import { DeprecatedNode } from '../../../shared/utils/file-utils';
import { removedPublicApiDeprecation } from '../../mechanism/removed-public-api-deprecations/removed-public-api-deprecation';

export const REMOVED_PUBLIC_API_DATA: DeprecatedNode[] = [
  // projects/storefrontlib/src/cms-components/misc/qualtrics/config/qualtrics-config.ts
  {
    node: QUALTRICS_CONFIG,
    importPath: SPARTACUS_STOREFRONTLIB,
    comment: `'${QUALTRICS_CONFIG}' was moved to @spartacus/qualtrics/components.`,
  },
  // projects/storefrontlib/src/cms-components/misc/qualtrics/qualtrics-loader.service.ts
  {
    node: QUALTRICS_EVENT_NAME,
    importPath: SPARTACUS_STOREFRONTLIB,
    comment: `'${QUALTRICS_EVENT_NAME}' was moved to @spartacus/qualtrics/components.`,
  },
  // projects/storefrontlib/src/cms-components/misc/qualtrics/qualtrics-loader.service.ts
  {
    node: QUALTRICS_LOADER_SERVICE,
    importPath: SPARTACUS_STOREFRONTLIB,
    comment: `'${QUALTRICS_LOADER_SERVICE}' was moved to @spartacus/qualtrics/components.`,
  },
  // projects/storefrontlib/src/cms-components/misc/qualtrics/qualtrics.component.ts
  {
    node: QUALTRICS_COMPONENT,
    importPath: SPARTACUS_STOREFRONTLIB,
    comment: `'${QUALTRICS_COMPONENT}' was moved to @spartacus/qualtrics/components.`,
  },
  // projects/storefrontlib/src/cms-components/misc/qualtrics/qualtrics.module.ts
  {
    node: QUALTRICS_MODULE,
    importPath: SPARTACUS_STOREFRONTLIB,
    comment: `'${QUALTRICS_MODULE}' was moved to @spartacus/qualtrics/components and renamed to 'QualtricsComponentsModule'.`,
  },
  {
    node: B2C_STOREFRONT_MODULE,
    importPath: SPARTACUS_STOREFRONTLIB,
    comment: `${B2C_STOREFRONT_MODULE} was removed. Check "Migrating to new, reference app structure" section in the migration docs on how to replace it.`,
  },
  {
    node: B2B_STOREFRONT_MODULE,
    importPath: SPARTACUS_SETUP,
    comment: `${B2B_STOREFRONT_MODULE} was removed. Check "Migrating to new, reference app structure" section in the migration docs on how to replace it.`,
  },
  {
    node: STOREFRONT_MODULE,
    importPath: SPARTACUS_STOREFRONTLIB,
    comment: `${STOREFRONT_MODULE} was removed. Check "Migrating to new, reference app structure" section in the migration docs on how to replace it.`,
  },
  {
    node: CMS_LIB_MODULE,
    importPath: SPARTACUS_STOREFRONTLIB,
    comment: `${CMS_LIB_MODULE} was removed. Check "Migrating to new, reference app structure" section in the migration docs on how to replace it.`,
  },
  {
    node: MAIN_MODULE,
    importPath: SPARTACUS_STOREFRONTLIB,
    comment: `${MAIN_MODULE} was removed. Check "Migrating to new, reference app structure" section in the migration docs on how to replace it.`,
  },
  {
    node: STOREFRONT_FOUNDATION_MODULE,
    importPath: SPARTACUS_STOREFRONTLIB,
    comment: `${STOREFRONT_FOUNDATION_MODULE} was removed. Check "Migrating to new, reference app structure" section in the migration docs on how to replace it.`,
  },
  {
    node: VIEW_CONFIG_MODULE,
    importPath: SPARTACUS_STOREFRONTLIB,
    comment: `${VIEW_CONFIG_MODULE} was removed as it was only providing empty config, which is not needed.`,
  },
  {
    node: OCC_MODULE,
    importPath: SPARTACUS_CORE,
    comment: `${OCC_MODULE} was removed. Check "Migrating to new, reference app structure" section in the migration docs on how to replace it.`,
  },
  {
    node: EVENTS_MODULE,
    importPath: SPARTACUS_STOREFRONTLIB,
    comment: `${EVENTS_MODULE} was removed. Check "Migrating to new, reference app structure" section in the migration docs on how to replace it.`,
  },
  // projects/storefrontlib/src/cms-components/asm/asm.module.ts
  {
    node: ASM_MODULE,
    importPath: SPARTACUS_STOREFRONTLIB,
    comment: `'${ASM_MODULE}' was moved to @spartacus/asm/components.`,
  },
  // projects/core/src/asm/asm.module.ts
  {
    node: ASM_MODULE,
    importPath: SPARTACUS_CORE,
    comment: `'${ASM_MODULE}' was moved to @spartacus/asm/core.`,
  },
  // projects/core/src/asm/config/asm-config.ts
  {
    node: ASM_CONFIG,
    importPath: SPARTACUS_CORE,
    comment: `'${ASM_CONFIG}' was moved to @spartacus/asm/core.`,
  },
  // projects/core/src/asm/connectors/asm.adapter.ts
  {
    node: ASM_ADAPTER,
    importPath: SPARTACUS_CORE,
    comment: `'${ASM_ADAPTER}' was moved to @spartacus/asm/core.`,
  },
  // projects/core/src/asm/connectors/asm.connector.ts
  {
    node: ASM_CONNECTOR,
    importPath: SPARTACUS_CORE,
    comment: `'${ASM_CONNECTOR}' was moved to @spartacus/asm/core.`,
  },
  // projects/core/src/asm/connectors/converters.ts
  {
    node: CUSTOMER_SEARCH_PAGE_NORMALIZER,
    importPath: SPARTACUS_CORE,
    comment: `'${CUSTOMER_SEARCH_PAGE_NORMALIZER}' was moved to @spartacus/asm/core.`,
  },
  // projects/core/src/asm/facade/asm.service.ts
  {
    node: ASM_SERVICE,
    importPath: SPARTACUS_CORE,
    comment: `'${ASM_SERVICE}' was moved to @spartacus/asm/core.`,
  },
  // projects/core/src/asm/facade/csagent-auth.service.ts
  {
    node: CS_AGENT_AUTH_SERVICE,
    importPath: SPARTACUS_CORE,
    comment: `'${CS_AGENT_AUTH_SERVICE}' was moved to @spartacus/asm/root.`,
  },
  // projects/core/src/asm/models/asm.models.ts
  {
    node: CUSTOMER_SEARCH_PAGE,
    importPath: SPARTACUS_CORE,
    comment: `'${CUSTOMER_SEARCH_PAGE}' was moved to @spartacus/asm/core.`,
  },
  // projects/core/src/asm/models/asm.models.ts
  {
    node: CUSTOMER_SEARCH_OPTIONS,
    importPath: SPARTACUS_CORE,
    comment: `'${CUSTOMER_SEARCH_OPTIONS}' was moved to @spartacus/asm/core.`,
  },
  // projects/core/src/asm/models/asm.models.ts
  {
    node: ASM_UI,
    importPath: SPARTACUS_CORE,
    comment: `'${ASM_UI}' was moved to @spartacus/asm/core.`,
  },
  // projects/core/src/asm/services/asm-auth-http-header.service.ts
  {
    node: ASM_AUTH_HTTP_HEADER_SERVICE,
    importPath: SPARTACUS_CORE,
    comment: `'${ASM_AUTH_HTTP_HEADER_SERVICE}' was moved to @spartacus/asm/root.`,
  },
  // projects/core/src/asm/services/asm-auth.service.ts
  {
    node: TOKEN_TARGET,
    importPath: SPARTACUS_CORE,
    comment: `'${TOKEN_TARGET}' was moved to @spartacus/asm/root.`,
  },
  // projects/core/src/asm/services/asm-auth.service.ts
  {
    node: ASM_AUTH_SERVICE,
    importPath: SPARTACUS_CORE,
    comment: `'${ASM_AUTH_SERVICE}' was moved to @spartacus/asm/root.`,
  },
  // feature-libs/asm/root/services/asm-auth-storage.service.ts
  {
    node: ASM_AUTH_STORAGE_SERVICE,
    importPath: SPARTACUS_CORE,
    comment: `'${ASM_AUTH_STORAGE_SERVICE}' was moved to @spartacus/asm/root.`,
  },
  // projects/core/src/asm/services/asm-state-persistence.service.ts
  {
    node: SYNCED_ASM_STATE,
    importPath: SPARTACUS_CORE,
    comment: `'${SYNCED_ASM_STATE}' was moved to @spartacus/asm/core.`,
  },
  // projects/core/src/asm/services/asm-state-persistence.service.ts
  {
    node: ASM_STATE_PERSISTENCE_SERVICE,
    importPath: SPARTACUS_CORE,
    comment: `'${ASM_STATE_PERSISTENCE_SERVICE}' was moved to @spartacus/asm/core.`,
  },
  // projects/core/src/asm/store/actions/asm-ui.action.ts
  {
    node: ASM_UI_UPDATE,
    importPath: SPARTACUS_CORE,
    comment: `'${ASM_UI_UPDATE}' was moved to @spartacus/asm/core.`,
  },
  // projects/core/src/asm/store/actions/asm-ui.action.ts
  {
    node: ASM_UI_UPDATE_CLASS,
    importPath: SPARTACUS_CORE,
    comment: `'${ASM_UI_UPDATE_CLASS}' was moved to @spartacus/asm/core.`,
  },
  // projects/core/src/asm/store/actions/asm-ui.action.ts
  {
    node: ASM_UI_ACTION,
    importPath: SPARTACUS_CORE,
    comment: `'${ASM_UI_ACTION}' was moved to @spartacus/asm/core.`,
  },
  // projects/core/src/asm/store/actions/customer.action.ts
  {
    node: CUSTOMER_SEARCH,
    importPath: SPARTACUS_CORE,
    comment: `'${CUSTOMER_SEARCH}' was moved to @spartacus/asm/core.`,
  },
  // projects/core/src/asm/store/actions/customer.action.ts
  {
    node: CUSTOMER_SEARCH_CLASS,
    importPath: SPARTACUS_CORE,
    comment: `'${CUSTOMER_SEARCH_CLASS}' was moved to @spartacus/asm/core.`,
  },
  // projects/core/src/asm/store/actions/customer.action.ts
  {
    node: CUSTOMER_SEARCH_FAIL,
    importPath: SPARTACUS_CORE,
    comment: `'${CUSTOMER_SEARCH_FAIL}' was moved to @spartacus/asm/core.`,
  },
  // projects/core/src/asm/store/actions/customer.action.ts
  {
    node: CUSTOMER_SEARCH_FAIL_CLASS,
    importPath: SPARTACUS_CORE,
    comment: `'${CUSTOMER_SEARCH_FAIL_CLASS}' was moved to @spartacus/asm/core.`,
  },
  // projects/core/src/asm/store/actions/customer.action.ts
  {
    node: CUSTOMER_SEARCH_SUCCESS,
    importPath: SPARTACUS_CORE,
    comment: `'${CUSTOMER_SEARCH_SUCCESS}' was moved to @spartacus/asm/core.`,
  },
  // projects/core/src/asm/store/actions/customer.action.ts
  {
    node: CUSTOMER_SEARCH_SUCCESS_CLASS,
    importPath: SPARTACUS_CORE,
    comment: `'${CUSTOMER_SEARCH_SUCCESS_CLASS}' was moved to @spartacus/asm/core.`,
  },
  // projects/core/src/asm/store/actions/customer.action.ts
  {
    node: CUSTOMER_SEARCH_RESET,
    importPath: SPARTACUS_CORE,
    comment: `'${CUSTOMER_SEARCH_RESET}' was moved to @spartacus/asm/core.`,
  },
  // projects/core/src/asm/store/actions/customer.action.ts
  {
    node: CUSTOMER_SEARCH_RESET_CLASS,
    importPath: SPARTACUS_CORE,
    comment: `'${CUSTOMER_SEARCH_RESET_CLASS}' was moved to @spartacus/asm/core.`,
  },
  // projects/core/src/asm/store/actions/customer.action.ts
  {
    node: CUSTOMER_ACTION,
    importPath: SPARTACUS_CORE,
    comment: `'${CUSTOMER_ACTION}' was moved to @spartacus/asm/core.`,
  },
  // projects/core/src/asm/store/actions/logout-agent.action.ts
  {
    node: LOGOUT_CUSTOMER_SUPPORT_AGENT,
    importPath: SPARTACUS_CORE,
    comment: `'${LOGOUT_CUSTOMER_SUPPORT_AGENT}' was moved to @spartacus/asm/core.`,
  },
  // projects/core/src/asm/store/actions/logout-agent.action.ts
  {
    node: LOGOUT_CUSTOMER_SUPPORT_AGENT_CLASS,
    importPath: SPARTACUS_CORE,
    comment: `'${LOGOUT_CUSTOMER_SUPPORT_AGENT_CLASS}' was moved to @spartacus/asm/core.`,
  },
  // projects/core/src/asm/store/asm-state.ts
  {
    node: ASM_FEATURE,
    importPath: SPARTACUS_CORE,
    comment: `'${ASM_FEATURE}' was moved to @spartacus/asm/core.`,
  },
  // projects/core/src/asm/store/asm-state.ts
  {
    node: CUSTOMER_SEARCH_DATA,
    importPath: SPARTACUS_CORE,
    comment: `'${CUSTOMER_SEARCH_DATA}' was moved to @spartacus/asm/core.`,
  },
  // projects/core/src/asm/store/asm-state.ts
  {
    node: STATE_WITH_ASM,
    importPath: SPARTACUS_CORE,
    comment: `'${STATE_WITH_ASM}' was moved to @spartacus/asm/core.`,
  },
  // projects/core/src/asm/store/asm-state.ts
  {
    node: ASM_STATE,
    importPath: SPARTACUS_CORE,
    comment: `'${ASM_STATE}' was moved to @spartacus/asm/core.`,
  },

  // projects/core/src/asm/store/selectors/asm-ui.selectors.ts
  {
    node: GET_ASM_UI,
    importPath: SPARTACUS_CORE,
    comment: `'${GET_ASM_UI}' was moved to @spartacus/asm/core.`,
  },
  // projects/core/src/asm/store/selectors/asm-ui.selectors.ts
  {
    node: GET_CUSTOMER_SEARCH_RESULTS_LOADER_STATE,
    importPath: SPARTACUS_CORE,
    comment: `'${GET_CUSTOMER_SEARCH_RESULTS_LOADER_STATE}' was moved to @spartacus/asm/core.`,
  },
  // projects/core/src/asm/store/selectors/asm-ui.selectors.ts
  {
    node: GET_CUSTOMER_SEARCH_RESULTS,
    importPath: SPARTACUS_CORE,
    comment: `'${GET_CUSTOMER_SEARCH_RESULTS}' was moved to @spartacus/asm/core.`,
  },
  // projects/core/src/asm/store/selectors/asm-ui.selectors.ts
  {
    node: GET_CUSTOMER_SEARCH_RESULTS_LOADING,
    importPath: SPARTACUS_CORE,
    comment: `'${GET_CUSTOMER_SEARCH_RESULTS_LOADING}' was moved to @spartacus/asm/core.`,
  },
  // projects/core/src/asm/store/selectors/asm-ui.selectors.ts
  {
    node: GET_CUSTOMER_SEARCH_RESULTS_LOADING,
    importPath: SPARTACUS_CORE,
    comment: `'${GET_CUSTOMER_SEARCH_RESULTS_LOADING}' was moved to @spartacus/asm/core.`,
  },
  // projects/core/src/asm/store/selectors/feature.selector.ts
  {
    node: GET_ASM_STATE,
    importPath: SPARTACUS_CORE,
    comment: `'${GET_ASM_STATE}' was moved to @spartacus/asm/core.`,
  },
  {
    node: SAVED_CART_FORM_LAUNCH_DIALOG_SERVICE,
    importPath: SPARTACUS_CART_SAVED_CART_COMPONENTS,
    comment: `'${SAVED_CART_FORM_LAUNCH_DIALOG_SERVICE}' has been removed.' 'openDialog' method has been moved to 'LaunchDialogService'.`,
  },
  {
    node: ANONYMOUS_CONSENT_LAUNCH_DIALOG_SERVICE,
    importPath: SPARTACUS_STOREFRONTLIB,
    comment: `'${ANONYMOUS_CONSENT_LAUNCH_DIALOG_SERVICE}' has been removed.' 'openDialog' method has been moved to 'LaunchDialogService'.`,
  },
  {
    node: REPLENISHMENT_ORDER_CANCELLATION_LAUNCH_DIALOG_SERVICE,
    importPath: SPARTACUS_STOREFRONTLIB,
    comment: `'${REPLENISHMENT_ORDER_CANCELLATION_LAUNCH_DIALOG_SERVICE}' has been removed.' 'openDialog' method has been moved to 'LaunchDialogService'.`,
  },
  // projects/core/src/smart-edit/smart-edit.module.ts
  {
    node: SMART_EDIT_MODULE,
    importPath: SPARTACUS_CORE,
    comment: `'${SMART_EDIT_MODULE}' was removed. Use @spartacus/smartedit instead.`,
  },
  // projects/core/src/smart-edit/services/smart-edit.service.ts
  {
    node: SMART_EDIT_SERVICE,
    importPath: SPARTACUS_CORE,
    comment: `'${SMART_EDIT_SERVICE}' was moved to @spartacus/smartedit/core.`,
  },
  // projects/core/src/personalization/personalization.module.ts
  {
    node: PERSONALIZATION_MODULE,
    importPath: SPARTACUS_CORE,
    comment: `'${PERSONALIZATION_MODULE}' was removed. Use @spartacus/tracking/personalization instead.`,
  },
  // projects/core/src/personalization/config/personalization-config.ts
  {
    node: PERSONALIZATION_CONFIG,
    importPath: SPARTACUS_CORE,
    comment: `'${PERSONALIZATION_CONFIG}' was moved to @spartacus/tracking/personalization/root.`,
  },
  // projects/core/src/personalization/services/personalization-context.service.ts
  {
    node: PERSONALIZATION_CONTEXT_SERVICE,
    importPath: SPARTACUS_CORE,
    comment: `'${PERSONALIZATION_CONTEXT_SERVICE}' was moved to @spartacus/tracking/personalization/core.`,
  },
  // projects/core/src/personalization/model/personalization-context.model.ts
  {
    node: PERSONALIZATION_ACTION,
    importPath: SPARTACUS_CORE,
    comment: `'${PERSONALIZATION_ACTION}' was moved to @spartacus/tracking/personalization/core.`,
  },
  // projects/core/src/personalization/model/personalization-context.model.ts
  {
    node: PERSONALIZATION_CONTEXT,
    importPath: SPARTACUS_CORE,
    comment: `'${PERSONALIZATION_CONTEXT}' was moved to @spartacus/tracking/personalization/core.`,
  },
  // projects/storefrontlib/src/cms-components/product/product-variants/product-variants.module.ts
  {
    node: PRODUCT_VARIANTS_MODULE,
    importPath: SPARTACUS_STOREFRONTLIB,
    comment: `'${PRODUCT_VARIANTS_MODULE}' was removed from @spartacus/storefront. Use @spartacus/product/variants feature-library instead.`,
  },
  // projects/storefrontlib/src/cms-components/product/product-variants/product-variants.component.ts
  {
    node: PRODUCT_VARIANT_COMPONENT,
    importPath: SPARTACUS_STOREFRONTLIB,
    comment: `'${PRODUCT_VARIANT_COMPONENT}' was removed from @spartacus/storefront. Use ProductVariantsContainerComponent from @spartacus/product/variants/components as a replacement.`,
  },
  // projects/storefrontlib/src/cms-components/product/product-variants/variant-color-selector/variant-color-selector.component.ts
  {
    node: VARIANT_COLOR_SELECTOR_COMPONENT,
    importPath: SPARTACUS_STOREFRONTLIB,
    comment: `'${VARIANT_COLOR_SELECTOR_COMPONENT}' was removed from @spartacus/storefront. Use ProductVariantColorSelectorComponent from @spartacus/product/variants/components as a replacement.`,
  },
  // projects/storefrontlib/src/cms-components/product/product-variants/variant-color-selector/variant-color-selector.module.ts
  {
    node: VARIANT_COLOR_SELECTOR_MODULE,
    importPath: SPARTACUS_STOREFRONTLIB,
    comment: `'${VARIANT_COLOR_SELECTOR_MODULE}' was removed from @spartacus/storefront. Use ProductVariantColorSelectorModule from @spartacus/product/variants/components as a replacement.`,
  },
  // projects/storefrontlib/src/cms-components/product/product-variants/variant-size-selector/variant-size-selector.component.ts
  {
    node: VARIANT_SIZE_SELECTOR_COMPONENT,
    importPath: SPARTACUS_STOREFRONTLIB,
    comment: `'${VARIANT_SIZE_SELECTOR_COMPONENT}' was removed from @spartacus/storefront. Use ProductVariantSizeSelectorComponent from @spartacus/product/variants/components as a replacement.`,
  },
  // projects/storefrontlib/src/cms-components/product/product-variants/variant-size-selector/variant-size-selector.module.ts
  {
    node: VARIANT_SIZE_SELECTOR_MODULE,
    importPath: SPARTACUS_STOREFRONTLIB,
    comment: `'${VARIANT_SIZE_SELECTOR_MODULE}' was removed from @spartacus/storefront. Use ProductVariantSizeSelectorModule from @spartacus/product/variants/components as a replacement.`,
  },
  // projects/storefrontlib/src/cms-components/product/product-variants/variant-style-selector/variant-style-selector.component.ts
  {
    node: VARIANT_STYLE_SELECTOR_COMPONENT,
    importPath: SPARTACUS_STOREFRONTLIB,
    comment: `'${VARIANT_STYLE_SELECTOR_COMPONENT}' was removed from @spartacus/storefront. Use ProductVariantStyleSelectorComponent from @spartacus/product/variants/components as a replacement.`,
  },
  // projects/storefrontlib/src/cms-components/product/product-variants/variant-style-selector/variant-style-selector.module.ts
  {
    node: VARIANT_STYLE_SELECTOR_MODULE,
    importPath: SPARTACUS_STOREFRONTLIB,
    comment: `'${VARIANT_STYLE_SELECTOR_MODULE}' was removed from @spartacus/storefront. Use ProductVariantStyleSelectorModule from @spartacus/product/variants/components as a replacement.`,
  },
  // projects/storefrontlib/src/cms-components/product/product-variants/variant-style-icons/variant-style-icons.component.ts
  {
    node: VARIANT_STYLE_ICONS_COMPONENT,
    importPath: SPARTACUS_STOREFRONTLIB,
    comment: `'${VARIANT_STYLE_ICONS_COMPONENT}' was removed from @spartacus/storefront. Use ProductVariantStyleIconsComponent from @spartacus/product/variants/root as a replacement.`,
  },
  // projects/storefrontlib/src/cms-components/product/product-variants/variant-style-icons/variant-style-icons.module.ts
  {
    node: VARIANT_STYLE_ICONS_MODULE,
    importPath: SPARTACUS_STOREFRONTLIB,
    comment: `'${VARIANT_STYLE_ICONS_MODULE}' was removed from @spartacus/storefront. Use ProductVariantStyleIconsModule from @spartacus/product/variants/root as a replacement.`,
  },
  // projects/storefrontlib/src/cms-components/product/product-variants/guards/product-variant.guard.ts
  {
    node: PRODUCT_VARIANT_GUARD,
    importPath: SPARTACUS_STOREFRONTLIB,
    comment: `'${PRODUCT_VARIANT_GUARD}' was removed from @spartacus/storefront. Use ProductVariantsGuard from @spartacus/product/variants/components instead. Additionally method: findVariant was renamed to findPurchasableProductCode.`,
  },
  {
    node: PRODUCT_VARIANT_STYLE_ICONS_MODULE,
    importPath: SPARTACUS_PRODUCT_VARIANTS_COMPONENTS,
    comment: `'${PRODUCT_VARIANT_STYLE_ICONS_MODULE}' was removed from ${SPARTACUS_PRODUCT_VARIANTS_COMPONENTS}. Use @spartacus/product/variants/root instead.`,
  },
  {
    node: PRODUCT_VARIANT_STYLE_ICONS_COMPONENT,
    importPath: SPARTACUS_PRODUCT_VARIANTS_COMPONENTS,
    comment: `'${PRODUCT_VARIANT_STYLE_ICONS_COMPONENT}' was removed from ${SPARTACUS_PRODUCT_VARIANTS_COMPONENTS}. Use @spartacus/product/variants/root instead.`,
  },
  {
    node: DEFAULT_STATE_CONFIG,
    importPath: SPARTACUS_CORE,
    comment: `'${DEFAULT_STATE_CONFIG}' was removed with the whole storage sync mechanism. For syncing your data to and from browser storage use StatePersistenceService.`,
  },
  {
    node: DEFAULT_LOCAL_STORAGE_KEY,
    importPath: SPARTACUS_CORE,
    comment: `'${DEFAULT_LOCAL_STORAGE_KEY}' was removed with the whole storage sync mechanism. For syncing your data to and from browser storage use StatePersistenceService.`,
  },
  {
    node: DEFAULT_SESSION_STORAGE_KEY,
    importPath: SPARTACUS_CORE,
    comment: `'${DEFAULT_SESSION_STORAGE_KEY}' was removed with the whole storage sync mechanism. For syncing your data to and from browser storage use StatePersistenceService.`,
  },
  {
    node: CART_PAGE_META_RESOLVER,
    importPath: SPARTACUS_CORE,
    comment: `'${CART_PAGE_META_RESOLVER}' was removed since all data is now data driven by CMS page data and is resolved by the ${CONTENT_PAGE_META_RESOLVER}`,
  },
  // projects/storefrontlib/src/cms-components/cart/cart-shared/cart-item/cart-item.component.ts
  {
    node: CART_ITEM_COMPONENT,
    importPath: SPARTACUS_STOREFRONTLIB,
    comment: `'${ITEM}' interface was removed from ${CART_ITEM_COMPONENT}. User ${ORDER_ENTRY} instad.`,
  },
  {
    node: FEATURE_MODULES_SERVICE,
    importPath: SPARTACUS_STOREFRONTLIB,
    comment: `'${FEATURE_MODULES_SERVICE}' was removed. Use '${CMS_FEATURES_SERVICE}' instead.`,
  },
  // projects/assets/src/translations/translation-chunks-config.ts
  {
    node: TRANSLATION_CHUNKS_CONFIG,
    importPath: SPARTACUS_STOREFRONTLIB,
    comment: `Following translation chunks '${MINI_LOGIN_TRANSLATION_CHUNK}', '${UPDATE_EMAIL_FORM_TRANSLATION_CHUNK}', '${FORGOTTEN_PASSWORD_TRANSLATION_CHUNK}', '${LOGIN_FORM_TRANSLATION_CHUNK}', '${REGISTER_TRANSLATION_CHUNK}' were moved to ${SPARTACUS_USER}.`,
  },
  // projects/storefrontlib/src/cms-components/cms-lib.module.ts
  {
    node: CMS_LIB_MODULE,
    importPath: SPARTACUS_STOREFRONTLIB,
    comment: `Following module imports '${CLOSE_ACCOUNT_MODULE}', '${FORGOT_PASSWORD_MODULE}', '${RESET_PASSWORD_MODULE}', '${UPDATE_EMAIL_MODULE}', '${UPDATE_PASSWORD_MODULE}', '${UPDATE_PROFILE_MODULE}', '${USER_COMPONENT_MODULE}' were removed. Those modules are now part of ${SPARTACUS_USER}.`,
  },
  // projects/storefrontlib/src/cms-components/user/user.module.ts
  {
    node: USER_COMPONENT_MODULE,
    importPath: SPARTACUS_STOREFRONTLIB,
    comment: `Following module imports '${LOGIN_MODULE}', '${LOGIN_FORM_MODULE}', '${LOGIN_REGISTER_MODULE}', '${REGISTER_COMPONENT_MODULE}' were removed. Those modules are now part of ${SPARTACUS_USER}.`,
  },
  // projects/storefrontlib/src/cms-components/myaccount/close-account/close-account.module.ts
  {
    node: CLOSE_ACCOUNT_MODULE,
    importPath: SPARTACUS_STOREFRONTLIB,
    comment: `'${CLOSE_ACCOUNT_MODULE}' was moved to ${SPARTACUS_USER_PROFILE_COMPONENTS}.`,
  },
  // projects/storefrontlib/src/cms-components/myaccount/close-account/components/close-account/close-account.component.ts
  {
    node: CLOSE_ACCOUNT_COMPONENT,
    importPath: SPARTACUS_STOREFRONTLIB,
    comment: `'${CLOSE_ACCOUNT_COMPONENT}' was moved to ${SPARTACUS_USER_PROFILE_COMPONENTS}.`,
  },
  // projects/storefrontlib/src/cms-components/myaccount/close-account/components/close-account-modal/close-account-modal.component.ts
  {
    node: CLOSE_ACCOUNT_MODAL_COMPONENT,
    importPath: SPARTACUS_STOREFRONTLIB,
    comment: `'${CLOSE_ACCOUNT_MODAL_COMPONENT}' was moved to ${SPARTACUS_USER_PROFILE_COMPONENTS}. Also there were small changes in component's logic. For more details please look into 4.0 migration documentation.`,
  },
  // projects/storefrontlib/src/cms-components/myaccount/forgot-password/forgot-password.module.ts
  {
    node: FORGOT_PASSWORD_MODULE,
    importPath: SPARTACUS_STOREFRONTLIB,
    comment: `'${FORGOT_PASSWORD_MODULE}' was moved to ${SPARTACUS_USER_PROFILE_COMPONENTS}.`,
  },
  // projects/storefrontlib/src/cms-components/myaccount/forgot-password/forgot-password.component.ts
  {
    node: FORGOT_PASSWORD_COMPONENT,
    importPath: SPARTACUS_STOREFRONTLIB,
    comment: `'${FORGOT_PASSWORD_COMPONENT}' was moved to ${SPARTACUS_USER_PROFILE_COMPONENTS}. Logic for this component was changed and introduced in new 'ForgotPasswordService'. For more details please look into 4.0 migration documentation.`,
  },
  // projects/storefrontlib/src/cms-components/user/login/login.module.ts
  {
    node: LOGIN_MODULE,
    importPath: SPARTACUS_STOREFRONTLIB,
    comment: `'${LOGIN_MODULE}' was moved to ${SPARTACUS_USER_ACCOUNT_COMPONENTS}.`,
  },
  // projects/storefrontlib/src/cms-components/user/login/login.component.ts
  {
    node: LOGIN_COMPONENT,
    importPath: SPARTACUS_STOREFRONTLIB,
    comment: `'${LOGIN_COMPONENT}' was moved to '${SPARTACUS_USER_ACCOUNT_COMPONENTS}'. Logic for this component was changed. For more details please look into 4.0 migration documentation.`,
  },
  // projects/storefrontlib/src/cms-components/user/login-register/login-register.module.ts
  {
    node: LOGIN_REGISTER_MODULE,
    importPath: SPARTACUS_STOREFRONTLIB,
    comment: `'${LOGIN_REGISTER_MODULE}' was moved to ${SPARTACUS_USER_ACCOUNT_COMPONENTS}.`,
  },
  // projects/storefrontlib/src/cms-components/user/login-register/login-register.component.ts
  {
    node: LOGIN_REGISTER_COMPONENT,
    importPath: SPARTACUS_STOREFRONTLIB,
    comment: `'${LOGIN_REGISTER_COMPONENT}' was moved to '${SPARTACUS_USER_ACCOUNT_COMPONENTS}'.`,
  },
  // projects/storefrontlib/src/cms-components/user/login-form/login-form.module.ts
  {
    node: LOGIN_FORM_MODULE,
    importPath: SPARTACUS_STOREFRONTLIB,
    comment: `'${LOGIN_FORM_MODULE}' was moved to ${SPARTACUS_USER_ACCOUNT_COMPONENTS}.`,
  },
  // projects/storefrontlib/src/cms-components/user/login-form/login-form.component.ts
  {
    node: LOGIN_FORM_COMPONENT,
    importPath: SPARTACUS_STOREFRONTLIB,
    comment: `'${LOGIN_FORM_COMPONENT}' was moved to '${SPARTACUS_USER_ACCOUNT_COMPONENTS}'. Logic for this component was changed. For more details please look into 4.0 migration documentation.`,
  },
  // projects/storefrontlib/src/cms-components/user/register/register.module.ts
  {
    node: REGISTER_COMPONENT_MODULE,
    importPath: SPARTACUS_STOREFRONTLIB,
    comment: `'${REGISTER_COMPONENT_MODULE}' was moved to ${SPARTACUS_USER_PROFILE_COMPONENTS}.`,
  },
  // projects/storefrontlib/src/cms-components/user/register/register.component.ts
  {
    node: REGISTER_COMPONENT,
    importPath: SPARTACUS_STOREFRONTLIB,
    comment: `'${REGISTER_COMPONENT}' was moved to '${SPARTACUS_USER_PROFILE_COMPONENTS}'. Logic for this component was changed. For more details please look into 4.0 migration documentation.`,
  },
  // projects/storefrontlib/src/cms-components/myaccount/reset-password/reset-password.module.ts
  {
    node: RESET_PASSWORD_MODULE,
    importPath: SPARTACUS_STOREFRONTLIB,
    comment: `'${RESET_PASSWORD_MODULE}' was moved to ${SPARTACUS_USER_PROFILE_COMPONENTS}.`,
  },
  // projects/storefrontlib/src/cms-components/myaccount/reset-password/reset-password-form.component.ts
  {
    node: RESET_PASSWORD_FORM_COMPONENT,
    importPath: SPARTACUS_STOREFRONTLIB,
    comment: `'${RESET_PASSWORD_FORM_COMPONENT}' was renamed to '${RESET_PASSWORD_COMPONENT}' and now it can be used from ${SPARTACUS_USER_PROFILE_COMPONENTS}. Also logic for this component was changed. For more details please look into 4.0 migration documentation.`,
  },
  // projects/storefrontlib/src/cms-components/myaccount/update-email/update-email.module.ts
  {
    node: UPDATE_EMAIL_MODULE,
    importPath: SPARTACUS_STOREFRONTLIB,
    comment: `'${UPDATE_EMAIL_MODULE}' was moved to ${SPARTACUS_USER_PROFILE_COMPONENTS}.`,
  },
  // projects/storefrontlib/src/cms-components/myaccount/update-email/update-email.component.ts
  {
    node: UPDATE_EMAIL_FORM_COMPONENT,
    importPath: SPARTACUS_STOREFRONTLIB,
    comment: `'${UPDATE_EMAIL_FORM_COMPONENT}' was removed. For replacement use '${UPDATE_EMAIL_COMPONENT}' from ${SPARTACUS_USER_PROFILE_COMPONENTS}.`,
  },
  // projects/storefrontlib/src/cms-components/myaccount/update-email/update-email-form/update-email-form.component.ts
  {
    node: UPDATE_EMAIL_COMPONENT,
    importPath: SPARTACUS_STOREFRONTLIB,
    comment: `'${UPDATE_EMAIL_COMPONENT}' was moved to ${SPARTACUS_USER_PROFILE_COMPONENTS}. Logic for this component was changed. For more details please look into 4.0 migration documentation.`,
  },
  // projects/storefrontlib/src/cms-components/myaccount/update-password/update-password.module.ts
  {
    node: UPDATE_PASSWORD_MODULE,
    importPath: SPARTACUS_STOREFRONTLIB,
    comment: `'${UPDATE_PASSWORD_MODULE}' was moved to ${SPARTACUS_USER_PROFILE_COMPONENTS}.`,
  },
  // projects/storefrontlib/src/cms-components/myaccount/update-password/components/update-password-form/update-password-form.component.ts
  {
    node: UPDATE_PASSWORD_FORM_COMPONENT,
    importPath: SPARTACUS_STOREFRONTLIB,
    comment: `'${UPDATE_PASSWORD_FORM_COMPONENT}' was removed. For replacement use '${UPDATE_PASSWORD_COMPONENT}' from ${SPARTACUS_USER_PROFILE_COMPONENTS}.`,
  },
  // projects/storefrontlib/src/cms-components/myaccount/update-password/components/update-password/update-password.component.ts
  {
    node: UPDATE_PASSWORD_COMPONENT,
    importPath: SPARTACUS_STOREFRONTLIB,
    comment: `'${UPDATE_PASSWORD_COMPONENT}' was moved to ${SPARTACUS_USER_PROFILE_COMPONENTS}. Logic for this component was changed. For more details please look into 4.0 migration documentation.`,
  },
  // projects/storefrontlib/src/cms-components/myaccount/update-profile/update-profile.module.ts
  {
    node: UPDATE_PROFILE_MODULE,
    importPath: SPARTACUS_STOREFRONTLIB,
    comment: `'${UPDATE_PROFILE_MODULE}' was moved to ${SPARTACUS_USER_PROFILE_COMPONENTS}.`,
  },
  // projects/storefrontlib/src/cms-components/myaccount/update-profile/update-profile.component.ts
  {
    node: UPDATE_PROFILE_COMPONENT,
    importPath: SPARTACUS_STOREFRONTLIB,
    comment: `'${UPDATE_PROFILE_COMPONENT}' was moved to ${SPARTACUS_USER_PROFILE_COMPONENTS}. Logic for this component was changed. For more details please look into 4.0 migration documentation.`,
  },
  {
    node: 'PageEventModule',
    importPath: SPARTACUS_STOREFRONTLIB,
    comment: `'PageEventModule' was removed, please use 'NavigationEventModule' from '${SPARTACUS_STOREFRONTLIB}' instead.`,
  },
  {
    node: 'PageEventBuilder',
    importPath: SPARTACUS_STOREFRONTLIB,
    comment: `'PageEventBuilder' was removed, please use 'NavigationEventBuilder' from '${SPARTACUS_STOREFRONTLIB}' instead.`,
  },
  {
    node: 'EventsModule',
    importPath: SPARTACUS_STOREFRONTLIB,
    comment: `'EventsModule' was removed, please use individual imports instead. (e.g. CartPageEventModule, ProductPageEventModule, etc.)`,
  },
<<<<<<< HEAD
  {
    node: ROUTING_ACTIONS,
    importPath: SPARTACUS_CORE,
    comment: `The following '${ROUTING_ACTIONS}' has been removed: '${ROUTE_GO_ACTION}', '${ROUTE_GO_BY_URL_ACTION}', '${ROUTE_BACK_ACTION}' and '${ROUTE_FORWARD_ACTION}'. Please just use the methods of the ${ROUTING_SERVICE}, respectively: 'go()', 'goByUrl()', 'back()' and 'forward()'.`,
=======
  // feature-libs/storefinder/core/facade/store-data.service.ts
  {
    node: STORE_DATA_SERVICE,
    importPath: SPARTACUS_STOREFINDER,
    comment: `'StoreDataService' was removed, please use 'StoreFinderService' from '${SPARTACUS_STOREFINDER} instead.`,
>>>>>>> 6b2fa3aa
  },
];

export function migrate(): Rule {
  return (tree: Tree, context: SchematicContext) => {
    return removedPublicApiDeprecation(tree, context, REMOVED_PUBLIC_API_DATA);
  };
}<|MERGE_RESOLUTION|>--- conflicted
+++ resolved
@@ -780,6 +780,12 @@
     importPath: SPARTACUS_STOREFRONTLIB,
     comment: `'${UPDATE_PROFILE_COMPONENT}' was moved to ${SPARTACUS_USER_PROFILE_COMPONENTS}. Logic for this component was changed. For more details please look into 4.0 migration documentation.`,
   },
+  // projects/core/src/routing/store/actions/router.action.ts
+  {
+    node: ROUTING_ACTIONS,
+    importPath: SPARTACUS_CORE,
+    comment: `The following '${ROUTING_ACTIONS}' has been removed: '${ROUTE_GO_ACTION}', '${ROUTE_GO_BY_URL_ACTION}', '${ROUTE_BACK_ACTION}' and '${ROUTE_FORWARD_ACTION}'. Please just use the methods of the ${ROUTING_SERVICE}, respectively: 'go()', 'goByUrl()', 'back()' and 'forward()'.`,
+  },
   {
     node: 'PageEventModule',
     importPath: SPARTACUS_STOREFRONTLIB,
@@ -795,18 +801,11 @@
     importPath: SPARTACUS_STOREFRONTLIB,
     comment: `'EventsModule' was removed, please use individual imports instead. (e.g. CartPageEventModule, ProductPageEventModule, etc.)`,
   },
-<<<<<<< HEAD
-  {
-    node: ROUTING_ACTIONS,
-    importPath: SPARTACUS_CORE,
-    comment: `The following '${ROUTING_ACTIONS}' has been removed: '${ROUTE_GO_ACTION}', '${ROUTE_GO_BY_URL_ACTION}', '${ROUTE_BACK_ACTION}' and '${ROUTE_FORWARD_ACTION}'. Please just use the methods of the ${ROUTING_SERVICE}, respectively: 'go()', 'goByUrl()', 'back()' and 'forward()'.`,
-=======
   // feature-libs/storefinder/core/facade/store-data.service.ts
   {
     node: STORE_DATA_SERVICE,
     importPath: SPARTACUS_STOREFINDER,
     comment: `'StoreDataService' was removed, please use 'StoreFinderService' from '${SPARTACUS_STOREFINDER} instead.`,
->>>>>>> 6b2fa3aa
   },
 ];
 
