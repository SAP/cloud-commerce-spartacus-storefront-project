--- conflicted
+++ resolved
@@ -789,19 +789,17 @@
     importPath: SPARTACUS_STOREFRONTLIB,
     comment: `'EventsModule' was removed, please use individual imports instead. (e.g. CartPageEventModule, ProductPageEventModule, etc.)`,
   },
-<<<<<<< HEAD
   // projects/storefrontlib/src/storefront-config.ts
   {
     node: 'StorefrontConfig',
     importPath: SPARTACUS_STOREFRONTLIB,
     comment: `'StorefrontConfig' type purpose is now covered by 'Config' interface. Replace usage of 'StorefrontConfig' with 'Config'.`,
-=======
+  },
   // feature-libs/storefinder/core/facade/store-data.service.ts
   {
     node: STORE_DATA_SERVICE,
     importPath: SPARTACUS_STOREFINDER,
     comment: `'StoreDataService' was removed, please use 'StoreFinderService' from '${SPARTACUS_STOREFINDER} instead.`,
->>>>>>> 8ce00476
   },
 ];
 
