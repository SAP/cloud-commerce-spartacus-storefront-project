import { Rule, SchematicContext, Tree } from '@angular-devkit/schematics';
<<<<<<< HEAD
import { SPARTACUS_CORE } from '../../../shared/constants';
=======
import {
  PERSONALIZATION_ACTION,
  PERSONALIZATION_CONFIG,
  PERSONALIZATION_CONTEXT,
  PERSONALIZATION_CONTEXT_SERVICE,
  PERSONALIZATION_MODULE,
  DEFAULT_LOCAL_STORAGE_KEY,
  DEFAULT_SESSION_STORAGE_KEY,
  DEFAULT_STATE_CONFIG,
  SPARTACUS_CORE,
} from '../../../shared/constants';
>>>>>>> cb68728a
import { DeprecatedNode } from '../../../shared/utils/file-utils';
import { removedPublicApiDeprecation } from '../../mechanism/removed-public-api-deprecations/removed-public-api-deprecation';
import {
  PRODUCT_VARIANT_COMPONENT,
  PRODUCT_VARIANT_GUARD,
  PRODUCT_VARIANT_STYLE_ICONS_COMPONENT,
  PRODUCT_VARIANT_STYLE_ICONS_MODULE,
  PRODUCT_VARIANTS_MODULE,
  SPARTACUS_PRODUCT_VARIANTS_COMPONENTS,
  SPARTACUS_STOREFRONTLIB,
  VARIANT_COLOR_SELECTOR_COMPONENT,
  VARIANT_COLOR_SELECTOR_MODULE,
  VARIANT_SIZE_SELECTOR_COMPONENT,
  VARIANT_SIZE_SELECTOR_MODULE,
  VARIANT_STYLE_ICONS_COMPONENT,
  VARIANT_STYLE_ICONS_MODULE,
  VARIANT_STYLE_SELECTOR_COMPONENT,
  VARIANT_STYLE_SELECTOR_MODULE,
} from '../../../shared/constants';

export const REMOVED_PUBLIC_API_DATA: DeprecatedNode[] = [
<<<<<<< HEAD
  // uncomment product variants deprecation on 4.0 migration works (#11391)
  // // projects/storefrontlib/src/cms-components/product/product-variants/product-variants.component.ts
  // {
  //   node: PRODUCT_VARIANT_COMPONENT,
  //   importPath: SPARTACUS_STOREFRONTLIB,
  //   comment: `'${PRODUCT_VARIANT_COMPONENT}' was moved to @spartacus/product/variants.`,
  // },
  // // projects/storefrontlib/src/cms-components/product/product-variants/variant-color-selector/variant-color-selector.component.ts
  // {
  //   node: VARIANT_COLOR_SELECTOR_COMPONENT,
  //   importPath: SPARTACUS_STOREFRONTLIB,
  //   comment: `'${VARIANT_COLOR_SELECTOR_COMPONENT}' was moved to @spartacus/product/variants.`,
  // },
  // // projects/storefrontlib/src/cms-components/product/product-variants/variant-size-selector/variant-size-selector.component.ts
  // {
  //   node: VARIANT_SIZE_SELECTOR_COMPONENT,
  //   importPath: SPARTACUS_STOREFRONTLIB,
  //   comment: `'${VARIANT_SIZE_SELECTOR_COMPONENT}' was moved to @spartacus/product/variants.`,
  // },
  // // projects/storefrontlib/src/cms-components/product/product-variants/variant-style-icons/variant-style-icons.component.ts
  // {
  //   node: VARIANT_STYLE_ICONS_COMPONENT,
  //   importPath: SPARTACUS_STOREFRONTLIB,
  //   comment: `'${VARIANT_STYLE_ICONS_COMPONENT}' was moved to @spartacus/product/variants.`,
  // },
  // // projects/storefrontlib/src/cms-components/product/product-variants/variant-style-selector/variant-style-selector.component.ts
  // {
  //   node: VARIANT_STYLE_SELECTOR_COMPONENT,
  //   importPath: SPARTACUS_STOREFRONTLIB,
  //   comment: `'${VARIANT_STYLE_SELECTOR_COMPONENT}' was moved to @spartacus/product/variants.`,
  // },

  // projects/core/src/smart-edit/smart-edit.module.ts
  {
    node: 'SmartEditModule',
    importPath: SPARTACUS_CORE,
    comment: `'SmartEditModule was removed. Use @spartacus/smartedit instead.`,
  },
  // projects/core/src/smart-edit/services/smart-edit.service.ts
  {
    node: 'SmartEditService',
    importPath: SPARTACUS_CORE,
    comment: `'SmartEditService was moved to @spartacus/smartedit/core.`,
=======
  // projects/core/src/personalization/personalization.module.ts
  {
    node: PERSONALIZATION_MODULE,
    importPath: SPARTACUS_CORE,
    comment: `${PERSONALIZATION_MODULE} was removed. Use @spartacus/tracking/personalization instead.`,
  },
  // projects/core/src/personalization/config/personalization-config.ts
  {
    node: PERSONALIZATION_CONFIG,
    importPath: SPARTACUS_CORE,
    comment: `${PERSONALIZATION_CONFIG} was moved to @spartacus/tracking/personalization/root.`,
  },
  // projects/core/src/personalization/services/personalization-context.service.ts
  {
    node: PERSONALIZATION_CONTEXT_SERVICE,
    importPath: SPARTACUS_CORE,
    comment: `${PERSONALIZATION_CONTEXT_SERVICE} was moved to @spartacus/tracking/personalization/core.`,
  },
  // projects/core/src/personalization/model/personalization-context.model.ts
  {
    node: PERSONALIZATION_ACTION,
    importPath: SPARTACUS_CORE,
    comment: `${PERSONALIZATION_ACTION} was moved to @spartacus/tracking/personalization/core.`,
  },
  // projects/core/src/personalization/model/personalization-context.model.ts
  {
    node: PERSONALIZATION_CONTEXT,
    importPath: SPARTACUS_CORE,
    comment: `${PERSONALIZATION_CONTEXT} was moved to @spartacus/tracking/personalization/core.`,
  },
  // projects/storefrontlib/src/cms-components/product/product-variants/product-variants.module.ts
  {
    node: PRODUCT_VARIANTS_MODULE,
    importPath: SPARTACUS_STOREFRONTLIB,
    comment: `'${PRODUCT_VARIANTS_MODULE}' was removed from @spartacus/storefront. Use @spartacus/product/variants feature-library instead.`,
  },
  // projects/storefrontlib/src/cms-components/product/product-variants/product-variants.component.ts
  {
    node: PRODUCT_VARIANT_COMPONENT,
    importPath: SPARTACUS_STOREFRONTLIB,
    comment: `'${PRODUCT_VARIANT_COMPONENT}' was removed from @spartacus/storefront. Use ProductVariantsContainerComponent from @spartacus/product/variants/components as a replacement.`,
  },
  // projects/storefrontlib/src/cms-components/product/product-variants/variant-color-selector/variant-color-selector.component.ts
  {
    node: VARIANT_COLOR_SELECTOR_COMPONENT,
    importPath: SPARTACUS_STOREFRONTLIB,
    comment: `'${VARIANT_COLOR_SELECTOR_COMPONENT}' was removed from @spartacus/storefront. Use ProductVariantColorSelectorComponent from @spartacus/product/variants/components as a replacement.`,
  },
  // projects/storefrontlib/src/cms-components/product/product-variants/variant-color-selector/variant-color-selector.module.ts
  {
    node: VARIANT_COLOR_SELECTOR_MODULE,
    importPath: SPARTACUS_STOREFRONTLIB,
    comment: `'${VARIANT_COLOR_SELECTOR_MODULE}' was removed from @spartacus/storefront. Use ProductVariantColorSelectorModule from @spartacus/product/variants/components as a replacement.`,
  },
  // projects/storefrontlib/src/cms-components/product/product-variants/variant-size-selector/variant-size-selector.component.ts
  {
    node: VARIANT_SIZE_SELECTOR_COMPONENT,
    importPath: SPARTACUS_STOREFRONTLIB,
    comment: `'${VARIANT_SIZE_SELECTOR_COMPONENT}' was removed from @spartacus/storefront. Use ProductVariantSizeSelectorComponent from @spartacus/product/variants/components as a replacement.`,
  },
  // projects/storefrontlib/src/cms-components/product/product-variants/variant-size-selector/variant-size-selector.module.ts
  {
    node: VARIANT_SIZE_SELECTOR_MODULE,
    importPath: SPARTACUS_STOREFRONTLIB,
    comment: `'${VARIANT_SIZE_SELECTOR_MODULE}' was removed from @spartacus/storefront. Use ProductVariantSizeSelectorModule from @spartacus/product/variants/components as a replacement.`,
  },
  // projects/storefrontlib/src/cms-components/product/product-variants/variant-style-selector/variant-style-selector.component.ts
  {
    node: VARIANT_STYLE_SELECTOR_COMPONENT,
    importPath: SPARTACUS_STOREFRONTLIB,
    comment: `'${VARIANT_STYLE_SELECTOR_COMPONENT}' was removed from @spartacus/storefront. Use ProductVariantStyleSelectorComponent from @spartacus/product/variants/components as a replacement.`,
  },
  // projects/storefrontlib/src/cms-components/product/product-variants/variant-style-selector/variant-style-selector.module.ts
  {
    node: VARIANT_STYLE_SELECTOR_MODULE,
    importPath: SPARTACUS_STOREFRONTLIB,
    comment: `'${VARIANT_STYLE_SELECTOR_MODULE}' was removed from @spartacus/storefront. Use ProductVariantStyleSelectorModule from @spartacus/product/variants/components as a replacement.`,
  },
  // projects/storefrontlib/src/cms-components/product/product-variants/variant-style-icons/variant-style-icons.component.ts
  {
    node: VARIANT_STYLE_ICONS_COMPONENT,
    importPath: SPARTACUS_STOREFRONTLIB,
    comment: `'${VARIANT_STYLE_ICONS_COMPONENT}' was removed from @spartacus/storefront. Use ProductVariantStyleIconsComponent from @spartacus/product/variants/root as a replacement.`,
  },
  // projects/storefrontlib/src/cms-components/product/product-variants/variant-style-icons/variant-style-icons.module.ts
  {
    node: VARIANT_STYLE_ICONS_MODULE,
    importPath: SPARTACUS_STOREFRONTLIB,
    comment: `'${VARIANT_STYLE_ICONS_MODULE}' was removed from @spartacus/storefront. Use ProductVariantStyleIconsModule from @spartacus/product/variants/root as a replacement.`,
  },
  // projects/storefrontlib/src/cms-components/product/product-variants/guards/product-variant.guard.ts
  {
    node: PRODUCT_VARIANT_GUARD,
    importPath: SPARTACUS_STOREFRONTLIB,
    comment: `'${PRODUCT_VARIANT_GUARD}' was removed from @spartacus/storefront. Use ProductVariantsGuard from @spartacus/product/variants/components instead. Additionally method: findVariant was renamed to findPurchasableProductCode.`,
  },
  {
    node: PRODUCT_VARIANT_STYLE_ICONS_MODULE,
    importPath: SPARTACUS_PRODUCT_VARIANTS_COMPONENTS,
    comment: `'${PRODUCT_VARIANT_STYLE_ICONS_MODULE}' was removed from ${SPARTACUS_PRODUCT_VARIANTS_COMPONENTS}. Use @spartacus/product/variants/root instead.`,
  },
  {
    node: PRODUCT_VARIANT_STYLE_ICONS_COMPONENT,
    importPath: SPARTACUS_PRODUCT_VARIANTS_COMPONENTS,
    comment: `'${PRODUCT_VARIANT_STYLE_ICONS_COMPONENT}' was removed from ${SPARTACUS_PRODUCT_VARIANTS_COMPONENTS}. Use @spartacus/product/variants/root instead.`,
  },
  {
    node: DEFAULT_STATE_CONFIG,
    importPath: SPARTACUS_CORE,
    comment: `'${DEFAULT_STATE_CONFIG}' was removed with the whole storage sync mechanism. For syncing your data to and from browser storage use StatePersistenceService.`,
  },
  {
    node: DEFAULT_LOCAL_STORAGE_KEY,
    importPath: SPARTACUS_CORE,
    comment: `'${DEFAULT_LOCAL_STORAGE_KEY}' was removed with the whole storage sync mechanism. For syncing your data to and from browser storage use StatePersistenceService.`,
  },
  {
    node: DEFAULT_SESSION_STORAGE_KEY,
    importPath: SPARTACUS_CORE,
    comment: `'${DEFAULT_SESSION_STORAGE_KEY}' was removed with the whole storage sync mechanism. For syncing your data to and from browser storage use StatePersistenceService.`,
>>>>>>> cb68728a
  },
];

export function migrate(): Rule {
  return (tree: Tree, context: SchematicContext) => {
    return removedPublicApiDeprecation(tree, context, REMOVED_PUBLIC_API_DATA);
  };
}<|MERGE_RESOLUTION|>--- conflicted
+++ resolved
@@ -1,27 +1,21 @@
 import { Rule, SchematicContext, Tree } from '@angular-devkit/schematics';
-<<<<<<< HEAD
-import { SPARTACUS_CORE } from '../../../shared/constants';
-=======
 import {
+  DEFAULT_LOCAL_STORAGE_KEY,
+  DEFAULT_SESSION_STORAGE_KEY,
+  DEFAULT_STATE_CONFIG,
   PERSONALIZATION_ACTION,
   PERSONALIZATION_CONFIG,
   PERSONALIZATION_CONTEXT,
   PERSONALIZATION_CONTEXT_SERVICE,
   PERSONALIZATION_MODULE,
-  DEFAULT_LOCAL_STORAGE_KEY,
-  DEFAULT_SESSION_STORAGE_KEY,
-  DEFAULT_STATE_CONFIG,
-  SPARTACUS_CORE,
-} from '../../../shared/constants';
->>>>>>> cb68728a
-import { DeprecatedNode } from '../../../shared/utils/file-utils';
-import { removedPublicApiDeprecation } from '../../mechanism/removed-public-api-deprecations/removed-public-api-deprecation';
-import {
+  PRODUCT_VARIANTS_MODULE,
   PRODUCT_VARIANT_COMPONENT,
   PRODUCT_VARIANT_GUARD,
   PRODUCT_VARIANT_STYLE_ICONS_COMPONENT,
   PRODUCT_VARIANT_STYLE_ICONS_MODULE,
-  PRODUCT_VARIANTS_MODULE,
+  SMART_EDIT_MODULE,
+  SMART_EDIT_SERVICE,
+  SPARTACUS_CORE,
   SPARTACUS_PRODUCT_VARIANTS_COMPONENTS,
   SPARTACUS_STOREFRONTLIB,
   VARIANT_COLOR_SELECTOR_COMPONENT,
@@ -33,53 +27,22 @@
   VARIANT_STYLE_SELECTOR_COMPONENT,
   VARIANT_STYLE_SELECTOR_MODULE,
 } from '../../../shared/constants';
+import { DeprecatedNode } from '../../../shared/utils/file-utils';
+import { removedPublicApiDeprecation } from '../../mechanism/removed-public-api-deprecations/removed-public-api-deprecation';
 
 export const REMOVED_PUBLIC_API_DATA: DeprecatedNode[] = [
-<<<<<<< HEAD
-  // uncomment product variants deprecation on 4.0 migration works (#11391)
-  // // projects/storefrontlib/src/cms-components/product/product-variants/product-variants.component.ts
-  // {
-  //   node: PRODUCT_VARIANT_COMPONENT,
-  //   importPath: SPARTACUS_STOREFRONTLIB,
-  //   comment: `'${PRODUCT_VARIANT_COMPONENT}' was moved to @spartacus/product/variants.`,
-  // },
-  // // projects/storefrontlib/src/cms-components/product/product-variants/variant-color-selector/variant-color-selector.component.ts
-  // {
-  //   node: VARIANT_COLOR_SELECTOR_COMPONENT,
-  //   importPath: SPARTACUS_STOREFRONTLIB,
-  //   comment: `'${VARIANT_COLOR_SELECTOR_COMPONENT}' was moved to @spartacus/product/variants.`,
-  // },
-  // // projects/storefrontlib/src/cms-components/product/product-variants/variant-size-selector/variant-size-selector.component.ts
-  // {
-  //   node: VARIANT_SIZE_SELECTOR_COMPONENT,
-  //   importPath: SPARTACUS_STOREFRONTLIB,
-  //   comment: `'${VARIANT_SIZE_SELECTOR_COMPONENT}' was moved to @spartacus/product/variants.`,
-  // },
-  // // projects/storefrontlib/src/cms-components/product/product-variants/variant-style-icons/variant-style-icons.component.ts
-  // {
-  //   node: VARIANT_STYLE_ICONS_COMPONENT,
-  //   importPath: SPARTACUS_STOREFRONTLIB,
-  //   comment: `'${VARIANT_STYLE_ICONS_COMPONENT}' was moved to @spartacus/product/variants.`,
-  // },
-  // // projects/storefrontlib/src/cms-components/product/product-variants/variant-style-selector/variant-style-selector.component.ts
-  // {
-  //   node: VARIANT_STYLE_SELECTOR_COMPONENT,
-  //   importPath: SPARTACUS_STOREFRONTLIB,
-  //   comment: `'${VARIANT_STYLE_SELECTOR_COMPONENT}' was moved to @spartacus/product/variants.`,
-  // },
-
   // projects/core/src/smart-edit/smart-edit.module.ts
   {
-    node: 'SmartEditModule',
+    node: SMART_EDIT_MODULE,
     importPath: SPARTACUS_CORE,
     comment: `'SmartEditModule was removed. Use @spartacus/smartedit instead.`,
   },
   // projects/core/src/smart-edit/services/smart-edit.service.ts
   {
-    node: 'SmartEditService',
+    node: SMART_EDIT_SERVICE,
     importPath: SPARTACUS_CORE,
     comment: `'SmartEditService was moved to @spartacus/smartedit/core.`,
-=======
+  },
   // projects/core/src/personalization/personalization.module.ts
   {
     node: PERSONALIZATION_MODULE,
@@ -200,7 +163,6 @@
     node: DEFAULT_SESSION_STORAGE_KEY,
     importPath: SPARTACUS_CORE,
     comment: `'${DEFAULT_SESSION_STORAGE_KEY}' was removed with the whole storage sync mechanism. For syncing your data to and from browser storage use StatePersistenceService.`,
->>>>>>> cb68728a
   },
 ];
 
