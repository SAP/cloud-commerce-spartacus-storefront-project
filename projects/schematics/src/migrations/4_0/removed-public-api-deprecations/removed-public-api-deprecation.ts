--- conflicted
+++ resolved
@@ -125,20 +125,16 @@
   VARIANT_STYLE_SELECTOR_COMPONENT,
   VARIANT_STYLE_SELECTOR_MODULE,
   VIEW_CONFIG_MODULE,
-} from '../../../shared/constants';
-import { DeprecatedNode } from '../../../shared/utils/file-utils';
-import { removedPublicApiDeprecation } from '../../mechanism/removed-public-api-deprecations/removed-public-api-deprecation';
-import {
-  SPARTACUS_CORE,
   OCC_CONFIG_LOADER_SERVICE,
   OCC_LOADED_CONFIG_CONVERTER,
   OCC_LOADED_CONFIG,
   OCC_SITES_CONFIG_LOADER,
   OCC_CONFIG_LOADER_MODULE,
 } from '../../../shared/constants';
+import { DeprecatedNode } from '../../../shared/utils/file-utils';
+import { removedPublicApiDeprecation } from '../../mechanism/removed-public-api-deprecations/removed-public-api-deprecation';
 
 export const REMOVED_PUBLIC_API_DATA: DeprecatedNode[] = [
-<<<<<<< HEAD
   // uncomment product variants deprecation on 4.0 migration works (#11391)
   // // projects/storefrontlib/src/cms-components/product/product-variants/product-variants.component.ts
   // {
@@ -199,7 +195,7 @@
     node: OCC_SITES_CONFIG_LOADER,
     importPath: SPARTACUS_CORE,
     comment: `'${OCC_SITES_CONFIG_LOADER} has been removed and is no longer part of the public API. Please use 'SiteContextConfigInitializer' and 'I18nConfigInitializer' instead`,
-=======
+  },
   // projects/storefrontlib/src/cms-components/misc/qualtrics/config/qualtrics-config.ts
   {
     node: QUALTRICS_CONFIG,
@@ -856,7 +852,6 @@
     node: 'EventsModule',
     importPath: SPARTACUS_STOREFRONTLIB,
     comment: `'EventsModule' was removed, please use individual imports instead. (e.g. CartPageEventModule, ProductPageEventModule, etc.)`,
->>>>>>> 1da0d2f4
   },
 ];
 
