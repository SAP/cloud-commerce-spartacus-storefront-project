--- conflicted
+++ resolved
@@ -512,7 +512,6 @@
     comment: `'${DEFAULT_SESSION_STORAGE_KEY}' was removed with the whole storage sync mechanism. For syncing your data to and from browser storage use StatePersistenceService.`,
   },
   {
-<<<<<<< HEAD
     node: CART_PAGE_META_RESOLVER,
     importPath: SPARTACUS_CORE,
     comment: `'${CART_PAGE_META_RESOLVER}' was removed since all data is now data driven by CMS page data and is resolved by the ${CONTENT_PAGE_META_RESOLVER}`,
@@ -683,7 +682,6 @@
     node: UPDATE_PROFILE_COMPONENT,
     importPath: SPARTACUS_STOREFRONTLIB,
     comment: `'${UPDATE_PROFILE_COMPONENT}' was moved to ${SPARTACUS_USER_PROFILE_COMPONENTS}. Logic for this component was changed. For more details please look into 4.0 migration documentation.`,
-=======
     node: 'PageEventModule',
     importPath: SPARTACUS_STOREFRONTLIB,
     comment: `'PageEventModule' was removed, please use 'NavigationEventModule' from '${SPARTACUS_STOREFRONTLIB}' instead.`,
@@ -697,7 +695,6 @@
     node: 'EventsModule',
     importPath: SPARTACUS_STOREFRONTLIB,
     comment: `'EventsModule' was removed, please use individual imports instead. (e.g. CartPageEventModule, ProductPageEventModule, etc.)`,
->>>>>>> c7a97283
   },
 ];
 
