import { Rule, SchematicContext, Tree } from '@angular-devkit/schematics';
import {
  ANONYMOUS_CONSENT_LAUNCH_DIALOG_SERVICE,
  ASM_ADAPTER,
  ASM_AUTH_HTTP_HEADER_SERVICE,
  ASM_AUTH_SERVICE,
  ASM_AUTH_STORAGE_SERVICE,
  ASM_CONFIG,
  ASM_CONNECTOR,
  ASM_FEATURE,
  ASM_MODULE,
  ASM_SERVICE,
  ASM_STATE,
  ASM_STATE_PERSISTENCE_SERVICE,
  ASM_UI,
  ASM_UI_ACTION,
  ASM_UI_UPDATE,
  ASM_UI_UPDATE_CLASS,
  B2B_STOREFRONT_MODULE,
  B2C_STOREFRONT_MODULE,
  CART_ITEM_COMPONENT,
  CART_PAGE_META_RESOLVER,
  CLOSE_ACCOUNT_COMPONENT,
  CLOSE_ACCOUNT_MODAL_COMPONENT,
  CLOSE_ACCOUNT_MODULE,
  CMS_FEATURES_SERVICE,
  CMS_LIB_MODULE,
  CONTENT_PAGE_META_RESOLVER,
  CS_AGENT_AUTH_SERVICE,
  CUSTOMER_ACTION,
  CUSTOMER_SEARCH,
  CUSTOMER_SEARCH_CLASS,
  CUSTOMER_SEARCH_DATA,
  CUSTOMER_SEARCH_FAIL,
  CUSTOMER_SEARCH_FAIL_CLASS,
  CUSTOMER_SEARCH_OPTIONS,
  CUSTOMER_SEARCH_PAGE,
  CUSTOMER_SEARCH_PAGE_NORMALIZER,
  CUSTOMER_SEARCH_RESET,
  CUSTOMER_SEARCH_RESET_CLASS,
  CUSTOMER_SEARCH_SUCCESS,
  CUSTOMER_SEARCH_SUCCESS_CLASS,
  DEFAULT_LOCAL_STORAGE_KEY,
  DEFAULT_SESSION_STORAGE_KEY,
  DEFAULT_STATE_CONFIG,
  EVENTS_MODULE,
  FEATURE_MODULES_SERVICE,
  FORGOTTEN_PASSWORD_TRANSLATION_CHUNK,
  FORGOT_PASSWORD_COMPONENT,
  FORGOT_PASSWORD_MODULE,
  GET_ASM_STATE,
  GET_ASM_UI,
  GET_CUSTOMER_SEARCH_RESULTS,
  GET_CUSTOMER_SEARCH_RESULTS_LOADER_STATE,
  GET_CUSTOMER_SEARCH_RESULTS_LOADING,
  ITEM,
  LOGIN_COMPONENT,
  LOGIN_FORM_COMPONENT,
  LOGIN_FORM_MODULE,
  LOGIN_FORM_TRANSLATION_CHUNK,
  LOGIN_MODULE,
  LOGIN_REGISTER_COMPONENT,
  LOGIN_REGISTER_MODULE,
  LOGOUT_CUSTOMER_SUPPORT_AGENT,
  LOGOUT_CUSTOMER_SUPPORT_AGENT_CLASS,
  MAIN_MODULE,
  MINI_LOGIN_TRANSLATION_CHUNK,
  OCC_MODULE,
  ORDER_ENTRY,
  PERSONALIZATION_ACTION,
  PERSONALIZATION_CONFIG,
  PERSONALIZATION_CONTEXT,
  PERSONALIZATION_CONTEXT_SERVICE,
  PERSONALIZATION_MODULE,
  PRODUCT_VARIANTS_MODULE,
  PRODUCT_VARIANT_COMPONENT,
  PRODUCT_VARIANT_GUARD,
  PRODUCT_VARIANT_STYLE_ICONS_COMPONENT,
  PRODUCT_VARIANT_STYLE_ICONS_MODULE,
  QUALTRICS_COMPONENT,
  QUALTRICS_CONFIG,
  QUALTRICS_EVENT_NAME,
  QUALTRICS_LOADER_SERVICE,
  QUALTRICS_MODULE,
  REGISTER_COMPONENT,
  REGISTER_COMPONENT_MODULE,
  REGISTER_TRANSLATION_CHUNK,
  REPLENISHMENT_ORDER_CANCELLATION_LAUNCH_DIALOG_SERVICE,
  RESET_PASSWORD_COMPONENT,
  RESET_PASSWORD_FORM_COMPONENT,
  RESET_PASSWORD_MODULE,
  ROUTE_BACK_ACTION,
  ROUTE_FORWARD_ACTION,
  ROUTE_GO_ACTION,
  ROUTE_GO_BY_URL_ACTION,
  ROUTING_ACTIONS,
  ROUTING_SERVICE,
  SAVED_CART_FORM_LAUNCH_DIALOG_SERVICE,
  SMART_EDIT_MODULE,
  SMART_EDIT_SERVICE,
  SPARTACUS_CART_SAVED_CART_COMPONENTS,
  SPARTACUS_CORE,
  SPARTACUS_PRODUCT_VARIANTS_COMPONENTS,
  SPARTACUS_SETUP,
  SPARTACUS_STOREFINDER,
  SPARTACUS_STOREFRONTLIB,
  SPARTACUS_USER,
  SPARTACUS_USER_ACCOUNT_COMPONENTS,
  SPARTACUS_USER_PROFILE_COMPONENTS,
  STATE_WITH_ASM,
  STOREFRONT_FOUNDATION_MODULE,
  STOREFRONT_MODULE,
  STORE_DATA_SERVICE,
  SYNCED_ASM_STATE,
  TOKEN_TARGET,
  TRANSLATION_CHUNKS_CONFIG,
  UPDATE_EMAIL_COMPONENT,
  UPDATE_EMAIL_FORM_COMPONENT,
  UPDATE_EMAIL_FORM_TRANSLATION_CHUNK,
  UPDATE_EMAIL_MODULE,
  UPDATE_PASSWORD_COMPONENT,
  UPDATE_PASSWORD_FORM_COMPONENT,
  UPDATE_PASSWORD_MODULE,
  UPDATE_PROFILE_COMPONENT,
  UPDATE_PROFILE_MODULE,
  USER_COMPONENT_MODULE,
  VARIANT_COLOR_SELECTOR_COMPONENT,
  VARIANT_COLOR_SELECTOR_MODULE,
  VARIANT_SIZE_SELECTOR_COMPONENT,
  VARIANT_SIZE_SELECTOR_MODULE,
  VARIANT_STYLE_ICONS_COMPONENT,
  VARIANT_STYLE_ICONS_MODULE,
  VARIANT_STYLE_SELECTOR_COMPONENT,
  VARIANT_STYLE_SELECTOR_MODULE,
  VIEW_CONFIG_MODULE,
  OCC_CONFIG_LOADER_SERVICE,
  OCC_LOADED_CONFIG_CONVERTER,
  OCC_LOADED_CONFIG,
  OCC_SITES_CONFIG_LOADER,
  OCC_CONFIG_LOADER_MODULE,
  SORT_CODE,
  TABLE_HEADER,
  CART_ITEM_CONTEXT,
  PROMOTION_LOCATION$,
  LOCATION,
  CART_ITEM_CONTEXT_SOURCE,
<<<<<<< HEAD
  B2C_LAYOUT_CONFIG,
=======
  EXTERNAL_JS_FILE_LOADER,
>>>>>>> 332c223b
} from '../../../shared/constants';
import { DeprecatedNode } from '../../../shared/utils/file-utils';
import { removedPublicApiDeprecation } from '../../mechanism/removed-public-api-deprecations/removed-public-api-deprecation';

export const REMOVED_PUBLIC_API_DATA: DeprecatedNode[] = [
  //projects/core/src/occ/config-loader/occ-config-loader.module.ts
  {
    node: OCC_CONFIG_LOADER_MODULE,
    importPath: SPARTACUS_CORE,
    comment: `'${OCC_CONFIG_LOADER_MODULE} has been removed and is no longer part of the public API. Please use 'SiteContextConfigInitializer' and 'I18nConfigInitializer' instead`,
  },
  //projects/core/src/occ/config-loader/occ-config-loader.service.ts
  {
    node: OCC_CONFIG_LOADER_SERVICE,
    importPath: SPARTACUS_CORE,
    comment: `'${OCC_CONFIG_LOADER_SERVICE} has been removed and is no longer part of the public API. Please use 'SiteContextConfigInitializer' and 'I18nConfigInitializer' instead`,
  },
  //projects/core/src/occ/config-loader/occ-loaded-config-converter.ts
  {
    node: OCC_LOADED_CONFIG_CONVERTER,
    importPath: SPARTACUS_CORE,
    comment: `'${OCC_LOADED_CONFIG_CONVERTER} has been removed and is no longer part of the public API.  Please use 'SiteContextConfigInitializer' and 'I18nConfigInitializer' instead`,
  },
  //projects/core/src/occ/config-loader/occ-loaded-config.ts
  {
    node: OCC_LOADED_CONFIG,
    importPath: SPARTACUS_CORE,
    comment: `'${OCC_LOADED_CONFIG} has been removed and is no longer part of the public API. Please use 'SiteContextConfigInitializer' and 'I18nConfigInitializer' instead`,
  },
  //projects/core/src/occ/config-loader/occ-sites-config-loader.ts
  {
    node: OCC_SITES_CONFIG_LOADER,
    importPath: SPARTACUS_CORE,
    comment: `'${OCC_SITES_CONFIG_LOADER} has been removed and is no longer part of the public API. Please use 'SiteContextConfigInitializer' and 'I18nConfigInitializer' instead`,
  },
  // projects/storefrontlib/src/cms-components/misc/qualtrics/config/qualtrics-config.ts
  {
    node: QUALTRICS_CONFIG,
    importPath: SPARTACUS_STOREFRONTLIB,
    comment: `'${QUALTRICS_CONFIG}' was moved to @spartacus/qualtrics/components.`,
  },
  // projects/storefrontlib/src/cms-components/misc/qualtrics/qualtrics-loader.service.ts
  {
    node: QUALTRICS_EVENT_NAME,
    importPath: SPARTACUS_STOREFRONTLIB,
    comment: `'${QUALTRICS_EVENT_NAME}' was moved to @spartacus/qualtrics/components.`,
  },
  // projects/storefrontlib/src/cms-components/misc/qualtrics/qualtrics-loader.service.ts
  {
    node: QUALTRICS_LOADER_SERVICE,
    importPath: SPARTACUS_STOREFRONTLIB,
    comment: `'${QUALTRICS_LOADER_SERVICE}' was moved to @spartacus/qualtrics/components.`,
  },
  // projects/storefrontlib/src/cms-components/misc/qualtrics/qualtrics.component.ts
  {
    node: QUALTRICS_COMPONENT,
    importPath: SPARTACUS_STOREFRONTLIB,
    comment: `'${QUALTRICS_COMPONENT}' was moved to @spartacus/qualtrics/components.`,
  },
  // projects/storefrontlib/src/cms-components/misc/qualtrics/qualtrics.module.ts
  {
    node: QUALTRICS_MODULE,
    importPath: SPARTACUS_STOREFRONTLIB,
    comment: `'${QUALTRICS_MODULE}' was moved to @spartacus/qualtrics/components and renamed to 'QualtricsComponentsModule'.`,
  },
  {
    node: B2C_STOREFRONT_MODULE,
    importPath: SPARTACUS_STOREFRONTLIB,
    comment: `${B2C_STOREFRONT_MODULE} was removed. Check "Migrating to new, reference app structure" section in the migration docs on how to replace it.`,
  },
  {
    node: B2B_STOREFRONT_MODULE,
    importPath: SPARTACUS_SETUP,
    comment: `${B2B_STOREFRONT_MODULE} was removed. Check "Migrating to new, reference app structure" section in the migration docs on how to replace it.`,
  },
  {
    node: STOREFRONT_MODULE,
    importPath: SPARTACUS_STOREFRONTLIB,
    comment: `${STOREFRONT_MODULE} was removed. Check "Migrating to new, reference app structure" section in the migration docs on how to replace it.`,
  },
  {
    node: CMS_LIB_MODULE,
    importPath: SPARTACUS_STOREFRONTLIB,
    comment: `${CMS_LIB_MODULE} was removed. Check "Migrating to new, reference app structure" section in the migration docs on how to replace it.`,
  },
  {
    node: MAIN_MODULE,
    importPath: SPARTACUS_STOREFRONTLIB,
    comment: `${MAIN_MODULE} was removed. Check "Migrating to new, reference app structure" section in the migration docs on how to replace it.`,
  },
  {
    node: STOREFRONT_FOUNDATION_MODULE,
    importPath: SPARTACUS_STOREFRONTLIB,
    comment: `${STOREFRONT_FOUNDATION_MODULE} was removed. Check "Migrating to new, reference app structure" section in the migration docs on how to replace it.`,
  },
  {
    node: VIEW_CONFIG_MODULE,
    importPath: SPARTACUS_STOREFRONTLIB,
    comment: `${VIEW_CONFIG_MODULE} was removed as it was only providing empty config, which is not needed.`,
  },
  {
    node: OCC_MODULE,
    importPath: SPARTACUS_CORE,
    comment: `${OCC_MODULE} was removed. Check "Migrating to new, reference app structure" section in the migration docs on how to replace it.`,
  },
  {
    node: EVENTS_MODULE,
    importPath: SPARTACUS_STOREFRONTLIB,
    comment: `${EVENTS_MODULE} was removed. Check "Migrating to new, reference app structure" section in the migration docs on how to replace it.`,
  },
  // projects/storefrontlib/src/cms-components/asm/asm.module.ts
  {
    node: ASM_MODULE,
    importPath: SPARTACUS_STOREFRONTLIB,
    comment: `'${ASM_MODULE}' was moved to @spartacus/asm/components.`,
  },
  // projects/core/src/asm/asm.module.ts
  {
    node: ASM_MODULE,
    importPath: SPARTACUS_CORE,
    comment: `'${ASM_MODULE}' was moved to @spartacus/asm/core.`,
  },
  // projects/core/src/asm/config/asm-config.ts
  {
    node: ASM_CONFIG,
    importPath: SPARTACUS_CORE,
    comment: `'${ASM_CONFIG}' was moved to @spartacus/asm/core.`,
  },
  // projects/core/src/asm/connectors/asm.adapter.ts
  {
    node: ASM_ADAPTER,
    importPath: SPARTACUS_CORE,
    comment: `'${ASM_ADAPTER}' was moved to @spartacus/asm/core.`,
  },
  // projects/core/src/asm/connectors/asm.connector.ts
  {
    node: ASM_CONNECTOR,
    importPath: SPARTACUS_CORE,
    comment: `'${ASM_CONNECTOR}' was moved to @spartacus/asm/core.`,
  },
  // projects/core/src/asm/connectors/converters.ts
  {
    node: CUSTOMER_SEARCH_PAGE_NORMALIZER,
    importPath: SPARTACUS_CORE,
    comment: `'${CUSTOMER_SEARCH_PAGE_NORMALIZER}' was moved to @spartacus/asm/core.`,
  },
  // projects/core/src/asm/facade/asm.service.ts
  {
    node: ASM_SERVICE,
    importPath: SPARTACUS_CORE,
    comment: `'${ASM_SERVICE}' was moved to @spartacus/asm/core.`,
  },
  // projects/core/src/asm/facade/csagent-auth.service.ts
  {
    node: CS_AGENT_AUTH_SERVICE,
    importPath: SPARTACUS_CORE,
    comment: `'${CS_AGENT_AUTH_SERVICE}' was moved to @spartacus/asm/root.`,
  },
  // projects/core/src/asm/models/asm.models.ts
  {
    node: CUSTOMER_SEARCH_PAGE,
    importPath: SPARTACUS_CORE,
    comment: `'${CUSTOMER_SEARCH_PAGE}' was moved to @spartacus/asm/core.`,
  },
  // projects/core/src/asm/models/asm.models.ts
  {
    node: CUSTOMER_SEARCH_OPTIONS,
    importPath: SPARTACUS_CORE,
    comment: `'${CUSTOMER_SEARCH_OPTIONS}' was moved to @spartacus/asm/core.`,
  },
  // projects/core/src/asm/models/asm.models.ts
  {
    node: ASM_UI,
    importPath: SPARTACUS_CORE,
    comment: `'${ASM_UI}' was moved to @spartacus/asm/core.`,
  },
  // projects/core/src/asm/services/asm-auth-http-header.service.ts
  {
    node: ASM_AUTH_HTTP_HEADER_SERVICE,
    importPath: SPARTACUS_CORE,
    comment: `'${ASM_AUTH_HTTP_HEADER_SERVICE}' was moved to @spartacus/asm/root.`,
  },
  // projects/core/src/asm/services/asm-auth.service.ts
  {
    node: TOKEN_TARGET,
    importPath: SPARTACUS_CORE,
    comment: `'${TOKEN_TARGET}' was moved to @spartacus/asm/root.`,
  },
  // projects/core/src/asm/services/asm-auth.service.ts
  {
    node: ASM_AUTH_SERVICE,
    importPath: SPARTACUS_CORE,
    comment: `'${ASM_AUTH_SERVICE}' was moved to @spartacus/asm/root.`,
  },
  // feature-libs/asm/root/services/asm-auth-storage.service.ts
  {
    node: ASM_AUTH_STORAGE_SERVICE,
    importPath: SPARTACUS_CORE,
    comment: `'${ASM_AUTH_STORAGE_SERVICE}' was moved to @spartacus/asm/root.`,
  },
  // projects/core/src/asm/services/asm-state-persistence.service.ts
  {
    node: SYNCED_ASM_STATE,
    importPath: SPARTACUS_CORE,
    comment: `'${SYNCED_ASM_STATE}' was moved to @spartacus/asm/core.`,
  },
  // projects/core/src/asm/services/asm-state-persistence.service.ts
  {
    node: ASM_STATE_PERSISTENCE_SERVICE,
    importPath: SPARTACUS_CORE,
    comment: `'${ASM_STATE_PERSISTENCE_SERVICE}' was moved to @spartacus/asm/core.`,
  },
  // projects/core/src/asm/store/actions/asm-ui.action.ts
  {
    node: ASM_UI_UPDATE,
    importPath: SPARTACUS_CORE,
    comment: `'${ASM_UI_UPDATE}' was moved to @spartacus/asm/core.`,
  },
  // projects/core/src/asm/store/actions/asm-ui.action.ts
  {
    node: ASM_UI_UPDATE_CLASS,
    importPath: SPARTACUS_CORE,
    comment: `'${ASM_UI_UPDATE_CLASS}' was moved to @spartacus/asm/core.`,
  },
  // projects/core/src/asm/store/actions/asm-ui.action.ts
  {
    node: ASM_UI_ACTION,
    importPath: SPARTACUS_CORE,
    comment: `'${ASM_UI_ACTION}' was moved to @spartacus/asm/core.`,
  },
  // projects/core/src/asm/store/actions/customer.action.ts
  {
    node: CUSTOMER_SEARCH,
    importPath: SPARTACUS_CORE,
    comment: `'${CUSTOMER_SEARCH}' was moved to @spartacus/asm/core.`,
  },
  // projects/core/src/asm/store/actions/customer.action.ts
  {
    node: CUSTOMER_SEARCH_CLASS,
    importPath: SPARTACUS_CORE,
    comment: `'${CUSTOMER_SEARCH_CLASS}' was moved to @spartacus/asm/core.`,
  },
  // projects/core/src/asm/store/actions/customer.action.ts
  {
    node: CUSTOMER_SEARCH_FAIL,
    importPath: SPARTACUS_CORE,
    comment: `'${CUSTOMER_SEARCH_FAIL}' was moved to @spartacus/asm/core.`,
  },
  // projects/core/src/asm/store/actions/customer.action.ts
  {
    node: CUSTOMER_SEARCH_FAIL_CLASS,
    importPath: SPARTACUS_CORE,
    comment: `'${CUSTOMER_SEARCH_FAIL_CLASS}' was moved to @spartacus/asm/core.`,
  },
  // projects/core/src/asm/store/actions/customer.action.ts
  {
    node: CUSTOMER_SEARCH_SUCCESS,
    importPath: SPARTACUS_CORE,
    comment: `'${CUSTOMER_SEARCH_SUCCESS}' was moved to @spartacus/asm/core.`,
  },
  // projects/core/src/asm/store/actions/customer.action.ts
  {
    node: CUSTOMER_SEARCH_SUCCESS_CLASS,
    importPath: SPARTACUS_CORE,
    comment: `'${CUSTOMER_SEARCH_SUCCESS_CLASS}' was moved to @spartacus/asm/core.`,
  },
  // projects/core/src/asm/store/actions/customer.action.ts
  {
    node: CUSTOMER_SEARCH_RESET,
    importPath: SPARTACUS_CORE,
    comment: `'${CUSTOMER_SEARCH_RESET}' was moved to @spartacus/asm/core.`,
  },
  // projects/core/src/asm/store/actions/customer.action.ts
  {
    node: CUSTOMER_SEARCH_RESET_CLASS,
    importPath: SPARTACUS_CORE,
    comment: `'${CUSTOMER_SEARCH_RESET_CLASS}' was moved to @spartacus/asm/core.`,
  },
  // projects/core/src/asm/store/actions/customer.action.ts
  {
    node: CUSTOMER_ACTION,
    importPath: SPARTACUS_CORE,
    comment: `'${CUSTOMER_ACTION}' was moved to @spartacus/asm/core.`,
  },
  // projects/core/src/asm/store/actions/logout-agent.action.ts
  {
    node: LOGOUT_CUSTOMER_SUPPORT_AGENT,
    importPath: SPARTACUS_CORE,
    comment: `'${LOGOUT_CUSTOMER_SUPPORT_AGENT}' was moved to @spartacus/asm/core.`,
  },
  // projects/core/src/asm/store/actions/logout-agent.action.ts
  {
    node: LOGOUT_CUSTOMER_SUPPORT_AGENT_CLASS,
    importPath: SPARTACUS_CORE,
    comment: `'${LOGOUT_CUSTOMER_SUPPORT_AGENT_CLASS}' was moved to @spartacus/asm/core.`,
  },
  // projects/core/src/asm/store/asm-state.ts
  {
    node: ASM_FEATURE,
    importPath: SPARTACUS_CORE,
    comment: `'${ASM_FEATURE}' was moved to @spartacus/asm/core.`,
  },
  // projects/core/src/asm/store/asm-state.ts
  {
    node: CUSTOMER_SEARCH_DATA,
    importPath: SPARTACUS_CORE,
    comment: `'${CUSTOMER_SEARCH_DATA}' was moved to @spartacus/asm/core.`,
  },
  // projects/core/src/asm/store/asm-state.ts
  {
    node: STATE_WITH_ASM,
    importPath: SPARTACUS_CORE,
    comment: `'${STATE_WITH_ASM}' was moved to @spartacus/asm/core.`,
  },
  // projects/core/src/asm/store/asm-state.ts
  {
    node: ASM_STATE,
    importPath: SPARTACUS_CORE,
    comment: `'${ASM_STATE}' was moved to @spartacus/asm/core.`,
  },

  // projects/core/src/asm/store/selectors/asm-ui.selectors.ts
  {
    node: GET_ASM_UI,
    importPath: SPARTACUS_CORE,
    comment: `'${GET_ASM_UI}' was moved to @spartacus/asm/core.`,
  },
  // projects/core/src/asm/store/selectors/asm-ui.selectors.ts
  {
    node: GET_CUSTOMER_SEARCH_RESULTS_LOADER_STATE,
    importPath: SPARTACUS_CORE,
    comment: `'${GET_CUSTOMER_SEARCH_RESULTS_LOADER_STATE}' was moved to @spartacus/asm/core.`,
  },
  // projects/core/src/asm/store/selectors/asm-ui.selectors.ts
  {
    node: GET_CUSTOMER_SEARCH_RESULTS,
    importPath: SPARTACUS_CORE,
    comment: `'${GET_CUSTOMER_SEARCH_RESULTS}' was moved to @spartacus/asm/core.`,
  },
  // projects/core/src/asm/store/selectors/asm-ui.selectors.ts
  {
    node: GET_CUSTOMER_SEARCH_RESULTS_LOADING,
    importPath: SPARTACUS_CORE,
    comment: `'${GET_CUSTOMER_SEARCH_RESULTS_LOADING}' was moved to @spartacus/asm/core.`,
  },
  // projects/core/src/asm/store/selectors/asm-ui.selectors.ts
  {
    node: GET_CUSTOMER_SEARCH_RESULTS_LOADING,
    importPath: SPARTACUS_CORE,
    comment: `'${GET_CUSTOMER_SEARCH_RESULTS_LOADING}' was moved to @spartacus/asm/core.`,
  },
  // projects/core/src/asm/store/selectors/feature.selector.ts
  {
    node: GET_ASM_STATE,
    importPath: SPARTACUS_CORE,
    comment: `'${GET_ASM_STATE}' was moved to @spartacus/asm/core.`,
  },
  {
    node: SAVED_CART_FORM_LAUNCH_DIALOG_SERVICE,
    importPath: SPARTACUS_CART_SAVED_CART_COMPONENTS,
    comment: `'${SAVED_CART_FORM_LAUNCH_DIALOG_SERVICE}' has been removed.' 'openDialog' method has been moved to 'LaunchDialogService'.`,
  },
  {
    node: ANONYMOUS_CONSENT_LAUNCH_DIALOG_SERVICE,
    importPath: SPARTACUS_STOREFRONTLIB,
    comment: `'${ANONYMOUS_CONSENT_LAUNCH_DIALOG_SERVICE}' has been removed.' 'openDialog' method has been moved to 'LaunchDialogService'.`,
  },
  {
    node: REPLENISHMENT_ORDER_CANCELLATION_LAUNCH_DIALOG_SERVICE,
    importPath: SPARTACUS_STOREFRONTLIB,
    comment: `'${REPLENISHMENT_ORDER_CANCELLATION_LAUNCH_DIALOG_SERVICE}' has been removed.' 'openDialog' method has been moved to 'LaunchDialogService'.`,
  },
  // projects/core/src/smart-edit/smart-edit.module.ts
  {
    node: SMART_EDIT_MODULE,
    importPath: SPARTACUS_CORE,
    comment: `'${SMART_EDIT_MODULE}' was removed. Use @spartacus/smartedit instead.`,
  },
  // projects/core/src/smart-edit/services/smart-edit.service.ts
  {
    node: SMART_EDIT_SERVICE,
    importPath: SPARTACUS_CORE,
    comment: `'${SMART_EDIT_SERVICE}' was moved to @spartacus/smartedit/core.`,
  },
  // projects/core/src/personalization/personalization.module.ts
  {
    node: PERSONALIZATION_MODULE,
    importPath: SPARTACUS_CORE,
    comment: `'${PERSONALIZATION_MODULE}' was removed. Use @spartacus/tracking/personalization instead.`,
  },
  // projects/core/src/personalization/config/personalization-config.ts
  {
    node: PERSONALIZATION_CONFIG,
    importPath: SPARTACUS_CORE,
    comment: `'${PERSONALIZATION_CONFIG}' was moved to @spartacus/tracking/personalization/root.`,
  },
  // projects/core/src/personalization/services/personalization-context.service.ts
  {
    node: PERSONALIZATION_CONTEXT_SERVICE,
    importPath: SPARTACUS_CORE,
    comment: `'${PERSONALIZATION_CONTEXT_SERVICE}' was moved to @spartacus/tracking/personalization/core.`,
  },
  // projects/core/src/personalization/model/personalization-context.model.ts
  {
    node: PERSONALIZATION_ACTION,
    importPath: SPARTACUS_CORE,
    comment: `'${PERSONALIZATION_ACTION}' was moved to @spartacus/tracking/personalization/core.`,
  },
  // projects/core/src/personalization/model/personalization-context.model.ts
  {
    node: PERSONALIZATION_CONTEXT,
    importPath: SPARTACUS_CORE,
    comment: `'${PERSONALIZATION_CONTEXT}' was moved to @spartacus/tracking/personalization/core.`,
  },
  // projects/storefrontlib/src/cms-components/product/product-variants/product-variants.module.ts
  {
    node: PRODUCT_VARIANTS_MODULE,
    importPath: SPARTACUS_STOREFRONTLIB,
    comment: `'${PRODUCT_VARIANTS_MODULE}' was removed from @spartacus/storefront. Use @spartacus/product/variants feature-library instead.`,
  },
  // projects/storefrontlib/src/cms-components/product/product-variants/product-variants.component.ts
  {
    node: PRODUCT_VARIANT_COMPONENT,
    importPath: SPARTACUS_STOREFRONTLIB,
    comment: `'${PRODUCT_VARIANT_COMPONENT}' was removed from @spartacus/storefront. Use ProductVariantsContainerComponent from @spartacus/product/variants/components as a replacement.`,
  },
  // projects/storefrontlib/src/cms-components/product/product-variants/variant-color-selector/variant-color-selector.component.ts
  {
    node: VARIANT_COLOR_SELECTOR_COMPONENT,
    importPath: SPARTACUS_STOREFRONTLIB,
    comment: `'${VARIANT_COLOR_SELECTOR_COMPONENT}' was removed from @spartacus/storefront. Use ProductVariantColorSelectorComponent from @spartacus/product/variants/components as a replacement.`,
  },
  // projects/storefrontlib/src/cms-components/product/product-variants/variant-color-selector/variant-color-selector.module.ts
  {
    node: VARIANT_COLOR_SELECTOR_MODULE,
    importPath: SPARTACUS_STOREFRONTLIB,
    comment: `'${VARIANT_COLOR_SELECTOR_MODULE}' was removed from @spartacus/storefront. Use ProductVariantColorSelectorModule from @spartacus/product/variants/components as a replacement.`,
  },
  // projects/storefrontlib/src/cms-components/product/product-variants/variant-size-selector/variant-size-selector.component.ts
  {
    node: VARIANT_SIZE_SELECTOR_COMPONENT,
    importPath: SPARTACUS_STOREFRONTLIB,
    comment: `'${VARIANT_SIZE_SELECTOR_COMPONENT}' was removed from @spartacus/storefront. Use ProductVariantSizeSelectorComponent from @spartacus/product/variants/components as a replacement.`,
  },
  // projects/storefrontlib/src/cms-components/product/product-variants/variant-size-selector/variant-size-selector.module.ts
  {
    node: VARIANT_SIZE_SELECTOR_MODULE,
    importPath: SPARTACUS_STOREFRONTLIB,
    comment: `'${VARIANT_SIZE_SELECTOR_MODULE}' was removed from @spartacus/storefront. Use ProductVariantSizeSelectorModule from @spartacus/product/variants/components as a replacement.`,
  },
  // projects/storefrontlib/src/cms-components/product/product-variants/variant-style-selector/variant-style-selector.component.ts
  {
    node: VARIANT_STYLE_SELECTOR_COMPONENT,
    importPath: SPARTACUS_STOREFRONTLIB,
    comment: `'${VARIANT_STYLE_SELECTOR_COMPONENT}' was removed from @spartacus/storefront. Use ProductVariantStyleSelectorComponent from @spartacus/product/variants/components as a replacement.`,
  },
  // projects/storefrontlib/src/cms-components/product/product-variants/variant-style-selector/variant-style-selector.module.ts
  {
    node: VARIANT_STYLE_SELECTOR_MODULE,
    importPath: SPARTACUS_STOREFRONTLIB,
    comment: `'${VARIANT_STYLE_SELECTOR_MODULE}' was removed from @spartacus/storefront. Use ProductVariantStyleSelectorModule from @spartacus/product/variants/components as a replacement.`,
  },
  // projects/storefrontlib/src/cms-components/product/product-variants/variant-style-icons/variant-style-icons.component.ts
  {
    node: VARIANT_STYLE_ICONS_COMPONENT,
    importPath: SPARTACUS_STOREFRONTLIB,
    comment: `'${VARIANT_STYLE_ICONS_COMPONENT}' was removed from @spartacus/storefront. Use ProductVariantStyleIconsComponent from @spartacus/product/variants/root as a replacement.`,
  },
  // projects/storefrontlib/src/cms-components/product/product-variants/variant-style-icons/variant-style-icons.module.ts
  {
    node: VARIANT_STYLE_ICONS_MODULE,
    importPath: SPARTACUS_STOREFRONTLIB,
    comment: `'${VARIANT_STYLE_ICONS_MODULE}' was removed from @spartacus/storefront. Use ProductVariantStyleIconsModule from @spartacus/product/variants/root as a replacement.`,
  },
  // projects/storefrontlib/src/cms-components/product/product-variants/guards/product-variant.guard.ts
  {
    node: PRODUCT_VARIANT_GUARD,
    importPath: SPARTACUS_STOREFRONTLIB,
    comment: `'${PRODUCT_VARIANT_GUARD}' was removed from @spartacus/storefront. Use ProductVariantsGuard from @spartacus/product/variants/components instead. Additionally method: findVariant was renamed to findPurchasableProductCode.`,
  },
  {
    node: PRODUCT_VARIANT_STYLE_ICONS_MODULE,
    importPath: SPARTACUS_PRODUCT_VARIANTS_COMPONENTS,
    comment: `'${PRODUCT_VARIANT_STYLE_ICONS_MODULE}' was removed from ${SPARTACUS_PRODUCT_VARIANTS_COMPONENTS}. Use @spartacus/product/variants/root instead.`,
  },
  {
    node: PRODUCT_VARIANT_STYLE_ICONS_COMPONENT,
    importPath: SPARTACUS_PRODUCT_VARIANTS_COMPONENTS,
    comment: `'${PRODUCT_VARIANT_STYLE_ICONS_COMPONENT}' was removed from ${SPARTACUS_PRODUCT_VARIANTS_COMPONENTS}. Use @spartacus/product/variants/root instead.`,
  },
  {
    node: DEFAULT_STATE_CONFIG,
    importPath: SPARTACUS_CORE,
    comment: `'${DEFAULT_STATE_CONFIG}' was removed with the whole storage sync mechanism. For syncing your data to and from browser storage use StatePersistenceService.`,
  },
  {
    node: DEFAULT_LOCAL_STORAGE_KEY,
    importPath: SPARTACUS_CORE,
    comment: `'${DEFAULT_LOCAL_STORAGE_KEY}' was removed with the whole storage sync mechanism. For syncing your data to and from browser storage use StatePersistenceService.`,
  },
  {
    node: DEFAULT_SESSION_STORAGE_KEY,
    importPath: SPARTACUS_CORE,
    comment: `'${DEFAULT_SESSION_STORAGE_KEY}' was removed with the whole storage sync mechanism. For syncing your data to and from browser storage use StatePersistenceService.`,
  },
  {
    node: CART_PAGE_META_RESOLVER,
    importPath: SPARTACUS_CORE,
    comment: `'${CART_PAGE_META_RESOLVER}' was removed since all data is now data driven by CMS page data and is resolved by the ${CONTENT_PAGE_META_RESOLVER}`,
  },
  // projects/storefrontlib/src/cms-components/cart/cart-shared/cart-item/cart-item.component.ts
  {
    node: CART_ITEM_COMPONENT,
    importPath: SPARTACUS_STOREFRONTLIB,
    comment: `'${ITEM}' interface was removed from ${CART_ITEM_COMPONENT}. User ${ORDER_ENTRY} instad.`,
  },
  {
    node: FEATURE_MODULES_SERVICE,
    importPath: SPARTACUS_STOREFRONTLIB,
    comment: `'${FEATURE_MODULES_SERVICE}' was removed. Use '${CMS_FEATURES_SERVICE}' instead.`,
  },
  // projects/assets/src/translations/translation-chunks-config.ts
  {
    node: TRANSLATION_CHUNKS_CONFIG,
    importPath: SPARTACUS_STOREFRONTLIB,
    comment: `Following translation chunks '${MINI_LOGIN_TRANSLATION_CHUNK}', '${UPDATE_EMAIL_FORM_TRANSLATION_CHUNK}', '${FORGOTTEN_PASSWORD_TRANSLATION_CHUNK}', '${LOGIN_FORM_TRANSLATION_CHUNK}', '${REGISTER_TRANSLATION_CHUNK}' were moved to ${SPARTACUS_USER}.`,
  },
  // projects/storefrontlib/src/cms-components/cms-lib.module.ts
  {
    node: CMS_LIB_MODULE,
    importPath: SPARTACUS_STOREFRONTLIB,
    comment: `Following module imports '${CLOSE_ACCOUNT_MODULE}', '${FORGOT_PASSWORD_MODULE}', '${RESET_PASSWORD_MODULE}', '${UPDATE_EMAIL_MODULE}', '${UPDATE_PASSWORD_MODULE}', '${UPDATE_PROFILE_MODULE}', '${USER_COMPONENT_MODULE}' were removed. Those modules are now part of ${SPARTACUS_USER}.`,
  },
  // projects/storefrontlib/src/cms-components/user/user.module.ts
  {
    node: USER_COMPONENT_MODULE,
    importPath: SPARTACUS_STOREFRONTLIB,
    comment: `Following module imports '${LOGIN_MODULE}', '${LOGIN_FORM_MODULE}', '${LOGIN_REGISTER_MODULE}', '${REGISTER_COMPONENT_MODULE}' were removed. Those modules are now part of ${SPARTACUS_USER}.`,
  },
  // projects/storefrontlib/src/cms-components/myaccount/close-account/close-account.module.ts
  {
    node: CLOSE_ACCOUNT_MODULE,
    importPath: SPARTACUS_STOREFRONTLIB,
    comment: `'${CLOSE_ACCOUNT_MODULE}' was moved to ${SPARTACUS_USER_PROFILE_COMPONENTS}.`,
  },
  // projects/storefrontlib/src/cms-components/myaccount/close-account/components/close-account/close-account.component.ts
  {
    node: CLOSE_ACCOUNT_COMPONENT,
    importPath: SPARTACUS_STOREFRONTLIB,
    comment: `'${CLOSE_ACCOUNT_COMPONENT}' was moved to ${SPARTACUS_USER_PROFILE_COMPONENTS}.`,
  },
  // projects/storefrontlib/src/cms-components/myaccount/close-account/components/close-account-modal/close-account-modal.component.ts
  {
    node: CLOSE_ACCOUNT_MODAL_COMPONENT,
    importPath: SPARTACUS_STOREFRONTLIB,
    comment: `'${CLOSE_ACCOUNT_MODAL_COMPONENT}' was moved to ${SPARTACUS_USER_PROFILE_COMPONENTS}. Also there were small changes in component's logic. For more details please look into 4.0 migration documentation.`,
  },
  // projects/storefrontlib/src/cms-components/myaccount/forgot-password/forgot-password.module.ts
  {
    node: FORGOT_PASSWORD_MODULE,
    importPath: SPARTACUS_STOREFRONTLIB,
    comment: `'${FORGOT_PASSWORD_MODULE}' was moved to ${SPARTACUS_USER_PROFILE_COMPONENTS}.`,
  },
  // projects/storefrontlib/src/cms-components/myaccount/forgot-password/forgot-password.component.ts
  {
    node: FORGOT_PASSWORD_COMPONENT,
    importPath: SPARTACUS_STOREFRONTLIB,
    comment: `'${FORGOT_PASSWORD_COMPONENT}' was moved to ${SPARTACUS_USER_PROFILE_COMPONENTS}. Logic for this component was changed and introduced in new 'ForgotPasswordService'. For more details please look into 4.0 migration documentation.`,
  },
  // projects/storefrontlib/src/cms-components/user/login/login.module.ts
  {
    node: LOGIN_MODULE,
    importPath: SPARTACUS_STOREFRONTLIB,
    comment: `'${LOGIN_MODULE}' was moved to ${SPARTACUS_USER_ACCOUNT_COMPONENTS}.`,
  },
  // projects/storefrontlib/src/cms-components/user/login/login.component.ts
  {
    node: LOGIN_COMPONENT,
    importPath: SPARTACUS_STOREFRONTLIB,
    comment: `'${LOGIN_COMPONENT}' was moved to '${SPARTACUS_USER_ACCOUNT_COMPONENTS}'. Logic for this component was changed. For more details please look into 4.0 migration documentation.`,
  },
  // projects/storefrontlib/src/cms-components/user/login-register/login-register.module.ts
  {
    node: LOGIN_REGISTER_MODULE,
    importPath: SPARTACUS_STOREFRONTLIB,
    comment: `'${LOGIN_REGISTER_MODULE}' was moved to ${SPARTACUS_USER_ACCOUNT_COMPONENTS}.`,
  },
  // projects/storefrontlib/src/cms-components/user/login-register/login-register.component.ts
  {
    node: LOGIN_REGISTER_COMPONENT,
    importPath: SPARTACUS_STOREFRONTLIB,
    comment: `'${LOGIN_REGISTER_COMPONENT}' was moved to '${SPARTACUS_USER_ACCOUNT_COMPONENTS}'.`,
  },
  // projects/storefrontlib/src/cms-components/user/login-form/login-form.module.ts
  {
    node: LOGIN_FORM_MODULE,
    importPath: SPARTACUS_STOREFRONTLIB,
    comment: `'${LOGIN_FORM_MODULE}' was moved to ${SPARTACUS_USER_ACCOUNT_COMPONENTS}.`,
  },
  // projects/storefrontlib/src/cms-components/user/login-form/login-form.component.ts
  {
    node: LOGIN_FORM_COMPONENT,
    importPath: SPARTACUS_STOREFRONTLIB,
    comment: `'${LOGIN_FORM_COMPONENT}' was moved to '${SPARTACUS_USER_ACCOUNT_COMPONENTS}'. Logic for this component was changed. For more details please look into 4.0 migration documentation.`,
  },
  // projects/storefrontlib/src/cms-components/user/register/register.module.ts
  {
    node: REGISTER_COMPONENT_MODULE,
    importPath: SPARTACUS_STOREFRONTLIB,
    comment: `'${REGISTER_COMPONENT_MODULE}' was moved to ${SPARTACUS_USER_PROFILE_COMPONENTS}.`,
  },
  // projects/storefrontlib/src/cms-components/user/register/register.component.ts
  {
    node: REGISTER_COMPONENT,
    importPath: SPARTACUS_STOREFRONTLIB,
    comment: `'${REGISTER_COMPONENT}' was moved to '${SPARTACUS_USER_PROFILE_COMPONENTS}'. Logic for this component was changed. For more details please look into 4.0 migration documentation.`,
  },
  // projects/storefrontlib/src/cms-components/myaccount/reset-password/reset-password.module.ts
  {
    node: RESET_PASSWORD_MODULE,
    importPath: SPARTACUS_STOREFRONTLIB,
    comment: `'${RESET_PASSWORD_MODULE}' was moved to ${SPARTACUS_USER_PROFILE_COMPONENTS}.`,
  },
  // projects/storefrontlib/src/cms-components/myaccount/reset-password/reset-password-form.component.ts
  {
    node: RESET_PASSWORD_FORM_COMPONENT,
    importPath: SPARTACUS_STOREFRONTLIB,
    comment: `'${RESET_PASSWORD_FORM_COMPONENT}' was renamed to '${RESET_PASSWORD_COMPONENT}' and now it can be used from ${SPARTACUS_USER_PROFILE_COMPONENTS}. Also logic for this component was changed. For more details please look into 4.0 migration documentation.`,
  },
  // projects/storefrontlib/src/cms-components/myaccount/update-email/update-email.module.ts
  {
    node: UPDATE_EMAIL_MODULE,
    importPath: SPARTACUS_STOREFRONTLIB,
    comment: `'${UPDATE_EMAIL_MODULE}' was moved to ${SPARTACUS_USER_PROFILE_COMPONENTS}.`,
  },
  // projects/storefrontlib/src/cms-components/myaccount/update-email/update-email.component.ts
  {
    node: UPDATE_EMAIL_FORM_COMPONENT,
    importPath: SPARTACUS_STOREFRONTLIB,
    comment: `'${UPDATE_EMAIL_FORM_COMPONENT}' was removed. For replacement use '${UPDATE_EMAIL_COMPONENT}' from ${SPARTACUS_USER_PROFILE_COMPONENTS}.`,
  },
  // projects/storefrontlib/src/cms-components/myaccount/update-email/update-email-form/update-email-form.component.ts
  {
    node: UPDATE_EMAIL_COMPONENT,
    importPath: SPARTACUS_STOREFRONTLIB,
    comment: `'${UPDATE_EMAIL_COMPONENT}' was moved to ${SPARTACUS_USER_PROFILE_COMPONENTS}. Logic for this component was changed. For more details please look into 4.0 migration documentation.`,
  },
  // projects/storefrontlib/src/cms-components/myaccount/update-password/update-password.module.ts
  {
    node: UPDATE_PASSWORD_MODULE,
    importPath: SPARTACUS_STOREFRONTLIB,
    comment: `'${UPDATE_PASSWORD_MODULE}' was moved to ${SPARTACUS_USER_PROFILE_COMPONENTS}.`,
  },
  // projects/storefrontlib/src/cms-components/myaccount/update-password/components/update-password-form/update-password-form.component.ts
  {
    node: UPDATE_PASSWORD_FORM_COMPONENT,
    importPath: SPARTACUS_STOREFRONTLIB,
    comment: `'${UPDATE_PASSWORD_FORM_COMPONENT}' was removed. For replacement use '${UPDATE_PASSWORD_COMPONENT}' from ${SPARTACUS_USER_PROFILE_COMPONENTS}.`,
  },
  // projects/storefrontlib/src/cms-components/myaccount/update-password/components/update-password/update-password.component.ts
  {
    node: UPDATE_PASSWORD_COMPONENT,
    importPath: SPARTACUS_STOREFRONTLIB,
    comment: `'${UPDATE_PASSWORD_COMPONENT}' was moved to ${SPARTACUS_USER_PROFILE_COMPONENTS}. Logic for this component was changed. For more details please look into 4.0 migration documentation.`,
  },
  // projects/storefrontlib/src/cms-components/myaccount/update-profile/update-profile.module.ts
  {
    node: UPDATE_PROFILE_MODULE,
    importPath: SPARTACUS_STOREFRONTLIB,
    comment: `'${UPDATE_PROFILE_MODULE}' was moved to ${SPARTACUS_USER_PROFILE_COMPONENTS}.`,
  },
  // projects/storefrontlib/src/cms-components/myaccount/update-profile/update-profile.component.ts
  {
    node: UPDATE_PROFILE_COMPONENT,
    importPath: SPARTACUS_STOREFRONTLIB,
    comment: `'${UPDATE_PROFILE_COMPONENT}' was moved to ${SPARTACUS_USER_PROFILE_COMPONENTS}. Logic for this component was changed. For more details please look into 4.0 migration documentation.`,
  },
  // projects/core/src/routing/store/actions/router.action.ts
  {
    node: ROUTING_ACTIONS,
    importPath: SPARTACUS_CORE,
    comment: `The following ngrx '${ROUTING_ACTIONS}' have been removed: '${ROUTE_GO_ACTION}', '${ROUTE_GO_BY_URL_ACTION}', '${ROUTE_BACK_ACTION}' and '${ROUTE_FORWARD_ACTION}'. Please use instead the methods of the ${ROUTING_SERVICE}, respectively: 'go()', 'goByUrl()', 'back()' and 'forward()'.`,
  },
  {
    node: 'PageEventModule',
    importPath: SPARTACUS_STOREFRONTLIB,
    comment: `'PageEventModule' was removed, please use 'NavigationEventModule' from '${SPARTACUS_STOREFRONTLIB}' instead.`,
  },
  {
    node: 'PageEventBuilder',
    importPath: SPARTACUS_STOREFRONTLIB,
    comment: `'PageEventBuilder' was removed, please use 'NavigationEventBuilder' from '${SPARTACUS_STOREFRONTLIB}' instead.`,
  },
  {
    node: 'EventsModule',
    importPath: SPARTACUS_STOREFRONTLIB,
    comment: `'EventsModule' was removed, please use individual imports instead. (e.g. CartPageEventModule, ProductPageEventModule, etc.)`,
  },
  // projects/storefrontlib/src/storefront-config.ts
  {
    node: 'StorefrontConfig',
    importPath: SPARTACUS_STOREFRONTLIB,
    comment: `'StorefrontConfig' type purpose is now covered by 'Config' interface. Replace usage of 'StorefrontConfig' with 'Config'.`,
  },
  // feature-libs/storefinder/core/facade/store-data.service.ts
  {
    node: STORE_DATA_SERVICE,
    importPath: SPARTACUS_STOREFINDER,
    comment: `'StoreDataService' was removed, please use 'StoreFinderService' from '${SPARTACUS_STOREFINDER} instead.`,
  },
  // projects/storefrontlib/src/shared/components/table/table.model.ts
  {
    node: TABLE_HEADER,
    importPath: SPARTACUS_STOREFRONTLIB,
    comment: `'${SORT_CODE}' was removed from interface 'TableHeader'`,
  },
  // projects/storefrontlib/src/cms-components/cart/cart-shared/cart-item/model/cart-item-context.model.ts
  {
    node: CART_ITEM_CONTEXT,
    importPath: SPARTACUS_STOREFRONTLIB,
    comment: `'${PROMOTION_LOCATION$}' was removed from '${CART_ITEM_CONTEXT}', please use '${LOCATION}' instead`,
  },
  // projects/storefrontlib/src/cms-components/cart/cart-shared/cart-item/model/cart-item-context-source.model.ts
  {
    node: CART_ITEM_CONTEXT_SOURCE,
    importPath: SPARTACUS_STOREFRONTLIB,
    comment: `'${PROMOTION_LOCATION$}' was removed from '${CART_ITEM_CONTEXT_SOURCE}', please use '${LOCATION}' instead`,
  },
<<<<<<< HEAD
  // projects/storefrontlib/src/recipes/config/layout-config.ts#b2cLayoutConfig
  {
    node: B2C_LAYOUT_CONFIG,
    importPath: SPARTACUS_STOREFRONTLIB,
    comment: `'${B2C_LAYOUT_CONFIG}' was removed from '${SPARTACUS_STOREFRONTLIB}', please use corresponding feature-lib specific layout.`,
=======
  // projects/core/src/util/external-js-file-loader/external-js-file-loader.service.ts
  {
    node: EXTERNAL_JS_FILE_LOADER,
    importPath: SPARTACUS_CORE,
    comment: `'ExternalJsFileLoader' was removed, please use 'ScriptLoader' from '${SPARTACUS_CORE} instead.`,
>>>>>>> 332c223b
  },
];

export function migrate(): Rule {
  return (tree: Tree, context: SchematicContext) => {
    return removedPublicApiDeprecation(tree, context, REMOVED_PUBLIC_API_DATA);
  };
}<|MERGE_RESOLUTION|>--- conflicted
+++ resolved
@@ -144,11 +144,8 @@
   PROMOTION_LOCATION$,
   LOCATION,
   CART_ITEM_CONTEXT_SOURCE,
-<<<<<<< HEAD
+  EXTERNAL_JS_FILE_LOADER,
   B2C_LAYOUT_CONFIG,
-=======
-  EXTERNAL_JS_FILE_LOADER,
->>>>>>> 332c223b
 } from '../../../shared/constants';
 import { DeprecatedNode } from '../../../shared/utils/file-utils';
 import { removedPublicApiDeprecation } from '../../mechanism/removed-public-api-deprecations/removed-public-api-deprecation';
@@ -877,19 +874,17 @@
     importPath: SPARTACUS_STOREFRONTLIB,
     comment: `'${PROMOTION_LOCATION$}' was removed from '${CART_ITEM_CONTEXT_SOURCE}', please use '${LOCATION}' instead`,
   },
-<<<<<<< HEAD
+  // projects/core/src/util/external-js-file-loader/external-js-file-loader.service.ts
+  {
+    node: EXTERNAL_JS_FILE_LOADER,
+    importPath: SPARTACUS_CORE,
+    comment: `'ExternalJsFileLoader' was removed, please use 'ScriptLoader' from '${SPARTACUS_CORE} instead.`,
+  },
   // projects/storefrontlib/src/recipes/config/layout-config.ts#b2cLayoutConfig
   {
     node: B2C_LAYOUT_CONFIG,
     importPath: SPARTACUS_STOREFRONTLIB,
     comment: `'${B2C_LAYOUT_CONFIG}' was removed from '${SPARTACUS_STOREFRONTLIB}', please use corresponding feature-lib specific layout.`,
-=======
-  // projects/core/src/util/external-js-file-loader/external-js-file-loader.service.ts
-  {
-    node: EXTERNAL_JS_FILE_LOADER,
-    importPath: SPARTACUS_CORE,
-    comment: `'ExternalJsFileLoader' was removed, please use 'ScriptLoader' from '${SPARTACUS_CORE} instead.`,
->>>>>>> 332c223b
   },
 ];
 
