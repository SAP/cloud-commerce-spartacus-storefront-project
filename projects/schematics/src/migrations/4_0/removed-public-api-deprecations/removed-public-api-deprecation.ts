import { Rule, SchematicContext, Tree } from '@angular-devkit/schematics';
import {
  ANONYMOUS_CONSENT_LAUNCH_DIALOG_SERVICE,
  B2B_STOREFRONT_MODULE,
  B2C_STOREFRONT_MODULE,
  CART_ITEM_COMPONENT,
  CART_PAGE_META_RESOLVER,
  CLOSE_ACCOUNT_MODAL_COMPONENT,
  CLOSE_ACCOUNT_MODULE,
  CMS_FEATURES_SERVICE,
  CMS_LIB_MODULE,
  CONTENT_PAGE_META_RESOLVER,
  DEFAULT_LOCAL_STORAGE_KEY,
  DEFAULT_SESSION_STORAGE_KEY,
  DEFAULT_STATE_CONFIG,
  EVENTS_MODULE,
  FEATURE_MODULES_SERVICE,
  FORGOTTEN_PASSWORD_TRANSLATION_CHUNK,
  FORGOT_PASSWORD_COMPONENT,
  FORGOT_PASSWORD_MODULE,
  ITEM,
  LOGIN_COMPONENT,
  LOGIN_FORM_COMPONENT,
  LOGIN_FORM_MODULE,
  LOGIN_FORM_TRANSLATION_CHUNK,
  LOGIN_MODULE,
  LOGIN_REGISTER_MODULE,
  MAIN_MODULE,
  MINI_LOGIN_TRANSLATION_CHUNK,
  OCC_MODULE,
  ORDER_ENTRY,
  PERSONALIZATION_MODULE,
  PRODUCT_VARIANTS_MODULE,
  PRODUCT_VARIANT_COMPONENT,
  PRODUCT_VARIANT_GUARD,
  PRODUCT_VARIANT_STYLE_ICONS_COMPONENT,
  PRODUCT_VARIANT_STYLE_ICONS_MODULE,
  REGISTER_COMPONENT,
  REGISTER_COMPONENT_MODULE,
  REGISTER_TRANSLATION_CHUNK,
  REPLENISHMENT_ORDER_CANCELLATION_LAUNCH_DIALOG_SERVICE,
  RESET_PASSWORD_COMPONENT,
  RESET_PASSWORD_FORM_COMPONENT,
  RESET_PASSWORD_MODULE,
  ROUTE_BACK_ACTION,
  ROUTE_FORWARD_ACTION,
  ROUTE_GO_ACTION,
  ROUTE_GO_BY_URL_ACTION,
  ROUTING_ACTIONS,
  ROUTING_SERVICE,
  SAVED_CART_FORM_LAUNCH_DIALOG_SERVICE,
  SMART_EDIT_MODULE,
  SPARTACUS_CART_SAVED_CART_COMPONENTS,
  SPARTACUS_CORE,
  SPARTACUS_PRODUCT_VARIANTS_COMPONENTS,
  SPARTACUS_SETUP,
  SPARTACUS_STOREFINDER,
  SPARTACUS_STOREFRONTLIB,
  SPARTACUS_USER,
  SPARTACUS_USER_ACCOUNT_COMPONENTS,
  SPARTACUS_USER_PROFILE_COMPONENTS,
  STOREFRONT_FOUNDATION_MODULE,
  STOREFRONT_MODULE,
  STORE_DATA_SERVICE,
  TRANSLATION_CHUNKS_CONFIG,
  UPDATE_EMAIL_COMPONENT,
  UPDATE_EMAIL_FORM_COMPONENT,
  UPDATE_EMAIL_FORM_TRANSLATION_CHUNK,
  UPDATE_EMAIL_MODULE,
  UPDATE_PASSWORD_COMPONENT,
  UPDATE_PASSWORD_FORM_COMPONENT,
  UPDATE_PASSWORD_MODULE,
  UPDATE_PROFILE_COMPONENT,
  UPDATE_PROFILE_MODULE,
  USER_COMPONENT_MODULE,
  VARIANT_COLOR_SELECTOR_COMPONENT,
  VARIANT_COLOR_SELECTOR_MODULE,
  VARIANT_SIZE_SELECTOR_COMPONENT,
  VARIANT_SIZE_SELECTOR_MODULE,
  VARIANT_STYLE_SELECTOR_COMPONENT,
  VARIANT_STYLE_SELECTOR_MODULE,
  VIEW_CONFIG_MODULE,
  OCC_CONFIG_LOADER_SERVICE,
  OCC_LOADED_CONFIG_CONVERTER,
  OCC_LOADED_CONFIG,
  OCC_SITES_CONFIG_LOADER,
  OCC_CONFIG_LOADER_MODULE,
  SORT_CODE,
  TABLE_HEADER,
} from '../../../shared/constants';
import { DeprecatedNode } from '../../../shared/utils/file-utils';
import { removedPublicApiDeprecation } from '../../mechanism/removed-public-api-deprecations/removed-public-api-deprecation';

export const REMOVED_PUBLIC_API_DATA: DeprecatedNode[] = [
<<<<<<< HEAD
=======
  //projects/core/src/occ/config-loader/occ-config-loader.module.ts
  {
    node: OCC_CONFIG_LOADER_MODULE,
    importPath: SPARTACUS_CORE,
    comment: `'${OCC_CONFIG_LOADER_MODULE} has been removed and is no longer part of the public API. Please use 'SiteContextConfigInitializer' and 'I18nConfigInitializer' instead`,
  },
  //projects/core/src/occ/config-loader/occ-config-loader.service.ts
  {
    node: OCC_CONFIG_LOADER_SERVICE,
    importPath: SPARTACUS_CORE,
    comment: `'${OCC_CONFIG_LOADER_SERVICE} has been removed and is no longer part of the public API. Please use 'SiteContextConfigInitializer' and 'I18nConfigInitializer' instead`,
  },
  //projects/core/src/occ/config-loader/occ-loaded-config-converter.ts
  {
    node: OCC_LOADED_CONFIG_CONVERTER,
    importPath: SPARTACUS_CORE,
    comment: `'${OCC_LOADED_CONFIG_CONVERTER} has been removed and is no longer part of the public API.  Please use 'SiteContextConfigInitializer' and 'I18nConfigInitializer' instead`,
  },
  //projects/core/src/occ/config-loader/occ-loaded-config.ts
  {
    node: OCC_LOADED_CONFIG,
    importPath: SPARTACUS_CORE,
    comment: `'${OCC_LOADED_CONFIG} has been removed and is no longer part of the public API. Please use 'SiteContextConfigInitializer' and 'I18nConfigInitializer' instead`,
  },
  //projects/core/src/occ/config-loader/occ-sites-config-loader.ts
  {
    node: OCC_SITES_CONFIG_LOADER,
    importPath: SPARTACUS_CORE,
    comment: `'${OCC_SITES_CONFIG_LOADER} has been removed and is no longer part of the public API. Please use 'SiteContextConfigInitializer' and 'I18nConfigInitializer' instead`,
  },
  // projects/storefrontlib/src/cms-components/misc/qualtrics/config/qualtrics-config.ts
  {
    node: QUALTRICS_CONFIG,
    importPath: SPARTACUS_STOREFRONTLIB,
    comment: `'${QUALTRICS_CONFIG}' was moved to @spartacus/qualtrics/components.`,
  },
  // projects/storefrontlib/src/cms-components/misc/qualtrics/qualtrics-loader.service.ts
  {
    node: QUALTRICS_EVENT_NAME,
    importPath: SPARTACUS_STOREFRONTLIB,
    comment: `'${QUALTRICS_EVENT_NAME}' was moved to @spartacus/qualtrics/components.`,
  },
  // projects/storefrontlib/src/cms-components/misc/qualtrics/qualtrics-loader.service.ts
  {
    node: QUALTRICS_LOADER_SERVICE,
    importPath: SPARTACUS_STOREFRONTLIB,
    comment: `'${QUALTRICS_LOADER_SERVICE}' was moved to @spartacus/qualtrics/components.`,
  },
  // projects/storefrontlib/src/cms-components/misc/qualtrics/qualtrics.component.ts
  {
    node: QUALTRICS_COMPONENT,
    importPath: SPARTACUS_STOREFRONTLIB,
    comment: `'${QUALTRICS_COMPONENT}' was moved to @spartacus/qualtrics/components.`,
  },
  // projects/storefrontlib/src/cms-components/misc/qualtrics/qualtrics.module.ts
  {
    node: QUALTRICS_MODULE,
    importPath: SPARTACUS_STOREFRONTLIB,
    comment: `'${QUALTRICS_MODULE}' was moved to @spartacus/qualtrics/components and renamed to 'QualtricsComponentsModule'.`,
  },
>>>>>>> a4e4bdbc
  {
    node: B2C_STOREFRONT_MODULE,
    importPath: SPARTACUS_STOREFRONTLIB,
    comment: `${B2C_STOREFRONT_MODULE} was removed. Check "Migrating to new, reference app structure" section in the migration docs on how to replace it.`,
  },
  {
    node: B2B_STOREFRONT_MODULE,
    importPath: SPARTACUS_SETUP,
    comment: `${B2B_STOREFRONT_MODULE} was removed. Check "Migrating to new, reference app structure" section in the migration docs on how to replace it.`,
  },
  {
    node: STOREFRONT_MODULE,
    importPath: SPARTACUS_STOREFRONTLIB,
    comment: `${STOREFRONT_MODULE} was removed. Check "Migrating to new, reference app structure" section in the migration docs on how to replace it.`,
  },
  {
    node: CMS_LIB_MODULE,
    importPath: SPARTACUS_STOREFRONTLIB,
    comment: `${CMS_LIB_MODULE} was removed. Check "Migrating to new, reference app structure" section in the migration docs on how to replace it.`,
  },
  {
    node: MAIN_MODULE,
    importPath: SPARTACUS_STOREFRONTLIB,
    comment: `${MAIN_MODULE} was removed. Check "Migrating to new, reference app structure" section in the migration docs on how to replace it.`,
  },
  {
    node: STOREFRONT_FOUNDATION_MODULE,
    importPath: SPARTACUS_STOREFRONTLIB,
    comment: `${STOREFRONT_FOUNDATION_MODULE} was removed. Check "Migrating to new, reference app structure" section in the migration docs on how to replace it.`,
  },
  {
    node: VIEW_CONFIG_MODULE,
    importPath: SPARTACUS_STOREFRONTLIB,
    comment: `${VIEW_CONFIG_MODULE} was removed as it was only providing empty config, which is not needed.`,
  },
  {
    node: OCC_MODULE,
    importPath: SPARTACUS_CORE,
    comment: `${OCC_MODULE} was removed. Check "Migrating to new, reference app structure" section in the migration docs on how to replace it.`,
  },
  {
    node: EVENTS_MODULE,
    importPath: SPARTACUS_STOREFRONTLIB,
    comment: `${EVENTS_MODULE} was removed. Check "Migrating to new, reference app structure" section in the migration docs on how to replace it.`,
  },
  {
    node: SAVED_CART_FORM_LAUNCH_DIALOG_SERVICE,
    importPath: SPARTACUS_CART_SAVED_CART_COMPONENTS,
    comment: `'${SAVED_CART_FORM_LAUNCH_DIALOG_SERVICE}' has been removed.' 'openDialog' method has been moved to 'LaunchDialogService'.`,
  },
  {
    node: ANONYMOUS_CONSENT_LAUNCH_DIALOG_SERVICE,
    importPath: SPARTACUS_STOREFRONTLIB,
    comment: `'${ANONYMOUS_CONSENT_LAUNCH_DIALOG_SERVICE}' has been removed.' 'openDialog' method has been moved to 'LaunchDialogService'.`,
  },
  {
    node: REPLENISHMENT_ORDER_CANCELLATION_LAUNCH_DIALOG_SERVICE,
    importPath: SPARTACUS_STOREFRONTLIB,
    comment: `'${REPLENISHMENT_ORDER_CANCELLATION_LAUNCH_DIALOG_SERVICE}' has been removed.' 'openDialog' method has been moved to 'LaunchDialogService'.`,
  },
  // projects/core/src/smart-edit/smart-edit.module.ts
  {
    node: SMART_EDIT_MODULE,
    importPath: SPARTACUS_CORE,
    comment: `'${SMART_EDIT_MODULE}' was removed. Use @spartacus/smartedit instead.`,
  },
  // projects/core/src/personalization/personalization.module.ts
  {
    node: PERSONALIZATION_MODULE,
    importPath: SPARTACUS_CORE,
    comment: `'${PERSONALIZATION_MODULE}' was removed. Use @spartacus/tracking/personalization instead.`,
  },
  // projects/storefrontlib/src/cms-components/product/product-variants/product-variants.module.ts
  {
    node: PRODUCT_VARIANTS_MODULE,
    importPath: SPARTACUS_STOREFRONTLIB,
    comment: `'${PRODUCT_VARIANTS_MODULE}' was removed from @spartacus/storefront. Use @spartacus/product/variants feature-library instead.`,
  },
  // projects/storefrontlib/src/cms-components/product/product-variants/product-variants.component.ts
  {
    node: PRODUCT_VARIANT_COMPONENT,
    importPath: SPARTACUS_STOREFRONTLIB,
    comment: `'${PRODUCT_VARIANT_COMPONENT}' was removed from @spartacus/storefront. Use ProductVariantsContainerComponent from @spartacus/product/variants/components as a replacement.`,
  },
  // projects/storefrontlib/src/cms-components/product/product-variants/variant-color-selector/variant-color-selector.component.ts
  {
    node: VARIANT_COLOR_SELECTOR_COMPONENT,
    importPath: SPARTACUS_STOREFRONTLIB,
    comment: `'${VARIANT_COLOR_SELECTOR_COMPONENT}' was removed from @spartacus/storefront. Use ProductVariantColorSelectorComponent from @spartacus/product/variants/components as a replacement.`,
  },
  // projects/storefrontlib/src/cms-components/product/product-variants/variant-color-selector/variant-color-selector.module.ts
  {
    node: VARIANT_COLOR_SELECTOR_MODULE,
    importPath: SPARTACUS_STOREFRONTLIB,
    comment: `'${VARIANT_COLOR_SELECTOR_MODULE}' was removed from @spartacus/storefront. Use ProductVariantColorSelectorModule from @spartacus/product/variants/components as a replacement.`,
  },
  // projects/storefrontlib/src/cms-components/product/product-variants/variant-size-selector/variant-size-selector.component.ts
  {
    node: VARIANT_SIZE_SELECTOR_COMPONENT,
    importPath: SPARTACUS_STOREFRONTLIB,
    comment: `'${VARIANT_SIZE_SELECTOR_COMPONENT}' was removed from @spartacus/storefront. Use ProductVariantSizeSelectorComponent from @spartacus/product/variants/components as a replacement.`,
  },
  // projects/storefrontlib/src/cms-components/product/product-variants/variant-size-selector/variant-size-selector.module.ts
  {
    node: VARIANT_SIZE_SELECTOR_MODULE,
    importPath: SPARTACUS_STOREFRONTLIB,
    comment: `'${VARIANT_SIZE_SELECTOR_MODULE}' was removed from @spartacus/storefront. Use ProductVariantSizeSelectorModule from @spartacus/product/variants/components as a replacement.`,
  },
  // projects/storefrontlib/src/cms-components/product/product-variants/variant-style-selector/variant-style-selector.component.ts
  {
    node: VARIANT_STYLE_SELECTOR_COMPONENT,
    importPath: SPARTACUS_STOREFRONTLIB,
    comment: `'${VARIANT_STYLE_SELECTOR_COMPONENT}' was removed from @spartacus/storefront. Use ProductVariantStyleSelectorComponent from @spartacus/product/variants/components as a replacement.`,
  },
  // projects/storefrontlib/src/cms-components/product/product-variants/variant-style-selector/variant-style-selector.module.ts
  {
    node: VARIANT_STYLE_SELECTOR_MODULE,
    importPath: SPARTACUS_STOREFRONTLIB,
    comment: `'${VARIANT_STYLE_SELECTOR_MODULE}' was removed from @spartacus/storefront. Use ProductVariantStyleSelectorModule from @spartacus/product/variants/components as a replacement.`,
  },
  // projects/storefrontlib/src/cms-components/product/product-variants/guards/product-variant.guard.ts
  {
    node: PRODUCT_VARIANT_GUARD,
    importPath: SPARTACUS_STOREFRONTLIB,
    comment: `'${PRODUCT_VARIANT_GUARD}' was removed from @spartacus/storefront. Use ProductVariantsGuard from @spartacus/product/variants/components instead. Additionally method: findVariant was renamed to findPurchasableProductCode.`,
  },
  {
    node: PRODUCT_VARIANT_STYLE_ICONS_MODULE,
    importPath: SPARTACUS_PRODUCT_VARIANTS_COMPONENTS,
    comment: `'${PRODUCT_VARIANT_STYLE_ICONS_MODULE}' was removed from ${SPARTACUS_PRODUCT_VARIANTS_COMPONENTS}. Use @spartacus/product/variants/root instead.`,
  },
  {
    node: PRODUCT_VARIANT_STYLE_ICONS_COMPONENT,
    importPath: SPARTACUS_PRODUCT_VARIANTS_COMPONENTS,
    comment: `'${PRODUCT_VARIANT_STYLE_ICONS_COMPONENT}' was removed from ${SPARTACUS_PRODUCT_VARIANTS_COMPONENTS}. Use @spartacus/product/variants/root instead.`,
  },
  {
    node: DEFAULT_STATE_CONFIG,
    importPath: SPARTACUS_CORE,
    comment: `'${DEFAULT_STATE_CONFIG}' was removed with the whole storage sync mechanism. For syncing your data to and from browser storage use StatePersistenceService.`,
  },
  {
    node: DEFAULT_LOCAL_STORAGE_KEY,
    importPath: SPARTACUS_CORE,
    comment: `'${DEFAULT_LOCAL_STORAGE_KEY}' was removed with the whole storage sync mechanism. For syncing your data to and from browser storage use StatePersistenceService.`,
  },
  {
    node: DEFAULT_SESSION_STORAGE_KEY,
    importPath: SPARTACUS_CORE,
    comment: `'${DEFAULT_SESSION_STORAGE_KEY}' was removed with the whole storage sync mechanism. For syncing your data to and from browser storage use StatePersistenceService.`,
  },
  {
    node: CART_PAGE_META_RESOLVER,
    importPath: SPARTACUS_CORE,
    comment: `'${CART_PAGE_META_RESOLVER}' was removed since all data is now data driven by CMS page data and is resolved by the ${CONTENT_PAGE_META_RESOLVER}`,
  },
  // projects/storefrontlib/src/cms-components/cart/cart-shared/cart-item/cart-item.component.ts
  {
    node: CART_ITEM_COMPONENT,
    importPath: SPARTACUS_STOREFRONTLIB,
    comment: `'${ITEM}' interface was removed from ${CART_ITEM_COMPONENT}. User ${ORDER_ENTRY} instad.`,
  },
  {
    node: FEATURE_MODULES_SERVICE,
    importPath: SPARTACUS_STOREFRONTLIB,
    comment: `'${FEATURE_MODULES_SERVICE}' was removed. Use '${CMS_FEATURES_SERVICE}' instead.`,
  },
  // projects/assets/src/translations/translation-chunks-config.ts
  {
    node: TRANSLATION_CHUNKS_CONFIG,
    importPath: SPARTACUS_STOREFRONTLIB,
    comment: `Following translation chunks '${MINI_LOGIN_TRANSLATION_CHUNK}', '${UPDATE_EMAIL_FORM_TRANSLATION_CHUNK}', '${FORGOTTEN_PASSWORD_TRANSLATION_CHUNK}', '${LOGIN_FORM_TRANSLATION_CHUNK}', '${REGISTER_TRANSLATION_CHUNK}' were moved to ${SPARTACUS_USER}.`,
  },
  // projects/storefrontlib/src/cms-components/cms-lib.module.ts
  {
    node: CMS_LIB_MODULE,
    importPath: SPARTACUS_STOREFRONTLIB,
    comment: `Following module imports '${CLOSE_ACCOUNT_MODULE}', '${FORGOT_PASSWORD_MODULE}', '${RESET_PASSWORD_MODULE}', '${UPDATE_EMAIL_MODULE}', '${UPDATE_PASSWORD_MODULE}', '${UPDATE_PROFILE_MODULE}', '${USER_COMPONENT_MODULE}' were removed. Those modules are now part of ${SPARTACUS_USER}.`,
  },
  // projects/storefrontlib/src/cms-components/user/user.module.ts
  {
    node: USER_COMPONENT_MODULE,
    importPath: SPARTACUS_STOREFRONTLIB,
    comment: `Following module imports '${LOGIN_MODULE}', '${LOGIN_FORM_MODULE}', '${LOGIN_REGISTER_MODULE}', '${REGISTER_COMPONENT_MODULE}' were removed. Those modules are now part of ${SPARTACUS_USER}.`,
  },
  // projects/storefrontlib/src/cms-components/myaccount/close-account/components/close-account-modal/close-account-modal.component.ts
  {
    node: CLOSE_ACCOUNT_MODAL_COMPONENT,
    importPath: SPARTACUS_STOREFRONTLIB,
    comment: `'${CLOSE_ACCOUNT_MODAL_COMPONENT}' was moved to ${SPARTACUS_USER_PROFILE_COMPONENTS}. Also there were small changes in component's logic. For more details please look into 4.0 migration documentation.`,
  },
  // projects/storefrontlib/src/cms-components/myaccount/forgot-password/forgot-password.component.ts
  {
    node: FORGOT_PASSWORD_COMPONENT,
    importPath: SPARTACUS_STOREFRONTLIB,
    comment: `'${FORGOT_PASSWORD_COMPONENT}' was moved to ${SPARTACUS_USER_PROFILE_COMPONENTS}. Logic for this component was changed and introduced in new 'ForgotPasswordService'. For more details please look into 4.0 migration documentation.`,
  },
  // projects/storefrontlib/src/cms-components/user/login/login.component.ts
  {
    node: LOGIN_COMPONENT,
    importPath: SPARTACUS_STOREFRONTLIB,
    comment: `'${LOGIN_COMPONENT}' was moved to '${SPARTACUS_USER_ACCOUNT_COMPONENTS}'. Logic for this component was changed. For more details please look into 4.0 migration documentation.`,
  },
  // projects/storefrontlib/src/cms-components/user/login-form/login-form.component.ts
  {
    node: LOGIN_FORM_COMPONENT,
    importPath: SPARTACUS_STOREFRONTLIB,
    comment: `'${LOGIN_FORM_COMPONENT}' was moved to '${SPARTACUS_USER_ACCOUNT_COMPONENTS}'. Logic for this component was changed. For more details please look into 4.0 migration documentation.`,
  },
  // projects/storefrontlib/src/cms-components/user/register/register.component.ts
  {
    node: REGISTER_COMPONENT,
    importPath: SPARTACUS_STOREFRONTLIB,
    comment: `'${REGISTER_COMPONENT}' was moved to '${SPARTACUS_USER_PROFILE_COMPONENTS}'. Logic for this component was changed. For more details please look into 4.0 migration documentation.`,
  },
  // projects/storefrontlib/src/cms-components/myaccount/reset-password/reset-password-form.component.ts
  {
    node: RESET_PASSWORD_FORM_COMPONENT,
    importPath: SPARTACUS_STOREFRONTLIB,
    comment: `'${RESET_PASSWORD_FORM_COMPONENT}' was renamed to '${RESET_PASSWORD_COMPONENT}' and now it can be used from ${SPARTACUS_USER_PROFILE_COMPONENTS}. Also logic for this component was changed. For more details please look into 4.0 migration documentation.`,
  },
  // projects/storefrontlib/src/cms-components/myaccount/update-email/update-email.component.ts
  {
    node: UPDATE_EMAIL_FORM_COMPONENT,
    importPath: SPARTACUS_STOREFRONTLIB,
    comment: `'${UPDATE_EMAIL_FORM_COMPONENT}' was removed. For replacement use '${UPDATE_EMAIL_COMPONENT}' from ${SPARTACUS_USER_PROFILE_COMPONENTS}.`,
  },
  // projects/storefrontlib/src/cms-components/myaccount/update-email/update-email-form/update-email-form.component.ts
  {
    node: UPDATE_EMAIL_COMPONENT,
    importPath: SPARTACUS_STOREFRONTLIB,
    comment: `'${UPDATE_EMAIL_COMPONENT}' was moved to ${SPARTACUS_USER_PROFILE_COMPONENTS}. Logic for this component was changed. For more details please look into 4.0 migration documentation.`,
  },
  // projects/storefrontlib/src/cms-components/myaccount/update-password/components/update-password-form/update-password-form.component.ts
  {
    node: UPDATE_PASSWORD_FORM_COMPONENT,
    importPath: SPARTACUS_STOREFRONTLIB,
    comment: `'${UPDATE_PASSWORD_FORM_COMPONENT}' was removed. For replacement use '${UPDATE_PASSWORD_COMPONENT}' from ${SPARTACUS_USER_PROFILE_COMPONENTS}.`,
  },
  // projects/storefrontlib/src/cms-components/myaccount/update-password/components/update-password/update-password.component.ts
  {
    node: UPDATE_PASSWORD_COMPONENT,
    importPath: SPARTACUS_STOREFRONTLIB,
    comment: `'${UPDATE_PASSWORD_COMPONENT}' was moved to ${SPARTACUS_USER_PROFILE_COMPONENTS}. Logic for this component was changed. For more details please look into 4.0 migration documentation.`,
  },
  // projects/storefrontlib/src/cms-components/myaccount/update-profile/update-profile.component.ts
  {
    node: UPDATE_PROFILE_COMPONENT,
    importPath: SPARTACUS_STOREFRONTLIB,
    comment: `'${UPDATE_PROFILE_COMPONENT}' was moved to ${SPARTACUS_USER_PROFILE_COMPONENTS}. Logic for this component was changed. For more details please look into 4.0 migration documentation.`,
  },
  // projects/core/src/routing/store/actions/router.action.ts
  {
    node: ROUTING_ACTIONS,
    importPath: SPARTACUS_CORE,
    comment: `The following ngrx '${ROUTING_ACTIONS}' have been removed: '${ROUTE_GO_ACTION}', '${ROUTE_GO_BY_URL_ACTION}', '${ROUTE_BACK_ACTION}' and '${ROUTE_FORWARD_ACTION}'. Please use instead the methods of the ${ROUTING_SERVICE}, respectively: 'go()', 'goByUrl()', 'back()' and 'forward()'.`,
  },
  {
    node: 'PageEventModule',
    importPath: SPARTACUS_STOREFRONTLIB,
    comment: `'PageEventModule' was removed, please use 'NavigationEventModule' from '${SPARTACUS_STOREFRONTLIB}' instead.`,
  },
  {
    node: 'PageEventBuilder',
    importPath: SPARTACUS_STOREFRONTLIB,
    comment: `'PageEventBuilder' was removed, please use 'NavigationEventBuilder' from '${SPARTACUS_STOREFRONTLIB}' instead.`,
  },
  {
    node: 'EventsModule',
    importPath: SPARTACUS_STOREFRONTLIB,
    comment: `'EventsModule' was removed, please use individual imports instead. (e.g. CartPageEventModule, ProductPageEventModule, etc.)`,
  },
  // projects/storefrontlib/src/storefront-config.ts
  {
    node: 'StorefrontConfig',
    importPath: SPARTACUS_STOREFRONTLIB,
    comment: `'StorefrontConfig' type purpose is now covered by 'Config' interface. Replace usage of 'StorefrontConfig' with 'Config'.`,
  },
  // feature-libs/storefinder/core/facade/store-data.service.ts
  {
    node: STORE_DATA_SERVICE,
    importPath: SPARTACUS_STOREFINDER,
    comment: `'StoreDataService' was removed, please use 'StoreFinderService' from '${SPARTACUS_STOREFINDER} instead.`,
  },
  // projects/storefrontlib/src/shared/components/table/table.model.ts
  {
    node: TABLE_HEADER,
    importPath: SPARTACUS_STOREFRONTLIB,
    comment: `'${SORT_CODE}' was removed from interface 'TableHeader'`,
  },
];

export function migrate(): Rule {
  return (tree: Tree, context: SchematicContext) => {
    return removedPublicApiDeprecation(tree, context, REMOVED_PUBLIC_API_DATA);
  };
}<|MERGE_RESOLUTION|>--- conflicted
+++ resolved
@@ -50,6 +50,7 @@
   ROUTING_SERVICE,
   SAVED_CART_FORM_LAUNCH_DIALOG_SERVICE,
   SMART_EDIT_MODULE,
+  SORT_CODE,
   SPARTACUS_CART_SAVED_CART_COMPONENTS,
   SPARTACUS_CORE,
   SPARTACUS_PRODUCT_VARIANTS_COMPONENTS,
@@ -62,6 +63,7 @@
   STOREFRONT_FOUNDATION_MODULE,
   STOREFRONT_MODULE,
   STORE_DATA_SERVICE,
+  TABLE_HEADER,
   TRANSLATION_CHUNKS_CONFIG,
   UPDATE_EMAIL_COMPONENT,
   UPDATE_EMAIL_FORM_COMPONENT,
@@ -80,81 +82,11 @@
   VARIANT_STYLE_SELECTOR_COMPONENT,
   VARIANT_STYLE_SELECTOR_MODULE,
   VIEW_CONFIG_MODULE,
-  OCC_CONFIG_LOADER_SERVICE,
-  OCC_LOADED_CONFIG_CONVERTER,
-  OCC_LOADED_CONFIG,
-  OCC_SITES_CONFIG_LOADER,
-  OCC_CONFIG_LOADER_MODULE,
-  SORT_CODE,
-  TABLE_HEADER,
 } from '../../../shared/constants';
 import { DeprecatedNode } from '../../../shared/utils/file-utils';
 import { removedPublicApiDeprecation } from '../../mechanism/removed-public-api-deprecations/removed-public-api-deprecation';
 
 export const REMOVED_PUBLIC_API_DATA: DeprecatedNode[] = [
-<<<<<<< HEAD
-=======
-  //projects/core/src/occ/config-loader/occ-config-loader.module.ts
-  {
-    node: OCC_CONFIG_LOADER_MODULE,
-    importPath: SPARTACUS_CORE,
-    comment: `'${OCC_CONFIG_LOADER_MODULE} has been removed and is no longer part of the public API. Please use 'SiteContextConfigInitializer' and 'I18nConfigInitializer' instead`,
-  },
-  //projects/core/src/occ/config-loader/occ-config-loader.service.ts
-  {
-    node: OCC_CONFIG_LOADER_SERVICE,
-    importPath: SPARTACUS_CORE,
-    comment: `'${OCC_CONFIG_LOADER_SERVICE} has been removed and is no longer part of the public API. Please use 'SiteContextConfigInitializer' and 'I18nConfigInitializer' instead`,
-  },
-  //projects/core/src/occ/config-loader/occ-loaded-config-converter.ts
-  {
-    node: OCC_LOADED_CONFIG_CONVERTER,
-    importPath: SPARTACUS_CORE,
-    comment: `'${OCC_LOADED_CONFIG_CONVERTER} has been removed and is no longer part of the public API.  Please use 'SiteContextConfigInitializer' and 'I18nConfigInitializer' instead`,
-  },
-  //projects/core/src/occ/config-loader/occ-loaded-config.ts
-  {
-    node: OCC_LOADED_CONFIG,
-    importPath: SPARTACUS_CORE,
-    comment: `'${OCC_LOADED_CONFIG} has been removed and is no longer part of the public API. Please use 'SiteContextConfigInitializer' and 'I18nConfigInitializer' instead`,
-  },
-  //projects/core/src/occ/config-loader/occ-sites-config-loader.ts
-  {
-    node: OCC_SITES_CONFIG_LOADER,
-    importPath: SPARTACUS_CORE,
-    comment: `'${OCC_SITES_CONFIG_LOADER} has been removed and is no longer part of the public API. Please use 'SiteContextConfigInitializer' and 'I18nConfigInitializer' instead`,
-  },
-  // projects/storefrontlib/src/cms-components/misc/qualtrics/config/qualtrics-config.ts
-  {
-    node: QUALTRICS_CONFIG,
-    importPath: SPARTACUS_STOREFRONTLIB,
-    comment: `'${QUALTRICS_CONFIG}' was moved to @spartacus/qualtrics/components.`,
-  },
-  // projects/storefrontlib/src/cms-components/misc/qualtrics/qualtrics-loader.service.ts
-  {
-    node: QUALTRICS_EVENT_NAME,
-    importPath: SPARTACUS_STOREFRONTLIB,
-    comment: `'${QUALTRICS_EVENT_NAME}' was moved to @spartacus/qualtrics/components.`,
-  },
-  // projects/storefrontlib/src/cms-components/misc/qualtrics/qualtrics-loader.service.ts
-  {
-    node: QUALTRICS_LOADER_SERVICE,
-    importPath: SPARTACUS_STOREFRONTLIB,
-    comment: `'${QUALTRICS_LOADER_SERVICE}' was moved to @spartacus/qualtrics/components.`,
-  },
-  // projects/storefrontlib/src/cms-components/misc/qualtrics/qualtrics.component.ts
-  {
-    node: QUALTRICS_COMPONENT,
-    importPath: SPARTACUS_STOREFRONTLIB,
-    comment: `'${QUALTRICS_COMPONENT}' was moved to @spartacus/qualtrics/components.`,
-  },
-  // projects/storefrontlib/src/cms-components/misc/qualtrics/qualtrics.module.ts
-  {
-    node: QUALTRICS_MODULE,
-    importPath: SPARTACUS_STOREFRONTLIB,
-    comment: `'${QUALTRICS_MODULE}' was moved to @spartacus/qualtrics/components and renamed to 'QualtricsComponentsModule'.`,
-  },
->>>>>>> a4e4bdbc
   {
     node: B2C_STOREFRONT_MODULE,
     importPath: SPARTACUS_STOREFRONTLIB,
