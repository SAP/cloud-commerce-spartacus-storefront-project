import { Rule, SchematicContext, Tree } from '@angular-devkit/schematics';
import {
  ANONYMOUS_CONSENT_LAUNCH_DIALOG_SERVICE,
  ASM_ADAPTER,
  ASM_AUTH_HTTP_HEADER_SERVICE,
  ASM_AUTH_SERVICE,
  ASM_AUTH_STORAGE_SERVICE,
  ASM_CONFIG,
  ASM_CONNECTOR,
  ASM_FEATURE,
  ASM_MODULE,
  ASM_SERVICE,
  ASM_STATE,
  ASM_STATE_PERSISTENCE_SERVICE,
  ASM_UI,
  ASM_UI_ACTION,
  ASM_UI_UPDATE,
  ASM_UI_UPDATE_CLASS,
  B2B_STOREFRONT_MODULE,
  B2C_STOREFRONT_MODULE,
  CART_ITEM_COMPONENT,
  CART_PAGE_META_RESOLVER,
  CLOSE_ACCOUNT_COMPONENT,
  CLOSE_ACCOUNT_MODAL_COMPONENT,
  CLOSE_ACCOUNT_MODULE,
  CMS_FEATURES_SERVICE,
  CMS_LIB_MODULE,
  CONTENT_PAGE_META_RESOLVER,
  CS_AGENT_AUTH_SERVICE,
  CUSTOMER_ACTION,
  CUSTOMER_SEARCH,
  CUSTOMER_SEARCH_CLASS,
  CUSTOMER_SEARCH_DATA,
  CUSTOMER_SEARCH_FAIL,
  CUSTOMER_SEARCH_FAIL_CLASS,
  CUSTOMER_SEARCH_OPTIONS,
  CUSTOMER_SEARCH_PAGE,
  CUSTOMER_SEARCH_PAGE_NORMALIZER,
  CUSTOMER_SEARCH_RESET,
  CUSTOMER_SEARCH_RESET_CLASS,
  CUSTOMER_SEARCH_SUCCESS,
  CUSTOMER_SEARCH_SUCCESS_CLASS,
  DEFAULT_LOCAL_STORAGE_KEY,
  DEFAULT_SESSION_STORAGE_KEY,
  DEFAULT_STATE_CONFIG,
  EVENTS_MODULE,
  FEATURE_MODULES_SERVICE,
  FORGOTTEN_PASSWORD_TRANSLATION_CHUNK,
  FORGOT_PASSWORD_COMPONENT,
  FORGOT_PASSWORD_MODULE,
  GET_ASM_STATE,
  GET_ASM_UI,
  GET_CUSTOMER_SEARCH_RESULTS,
  GET_CUSTOMER_SEARCH_RESULTS_LOADER_STATE,
  GET_CUSTOMER_SEARCH_RESULTS_LOADING,
  ITEM,
  LOGIN_COMPONENT,
  LOGIN_FORM_COMPONENT,
  LOGIN_FORM_MODULE,
  LOGIN_FORM_TRANSLATION_CHUNK,
  LOGIN_MODULE,
  LOGIN_REGISTER_COMPONENT,
  LOGIN_REGISTER_MODULE,
  LOGOUT_CUSTOMER_SUPPORT_AGENT,
  LOGOUT_CUSTOMER_SUPPORT_AGENT_CLASS,
  MAIN_MODULE,
  MINI_LOGIN_TRANSLATION_CHUNK,
  OCC_MODULE,
  ORDER_ENTRY,
  PERSONALIZATION_ACTION,
  PERSONALIZATION_CONFIG,
  PERSONALIZATION_CONTEXT,
  PERSONALIZATION_CONTEXT_SERVICE,
  PERSONALIZATION_MODULE,
  PRODUCT_VARIANTS_MODULE,
  PRODUCT_VARIANT_COMPONENT,
  PRODUCT_VARIANT_GUARD,
  PRODUCT_VARIANT_STYLE_ICONS_COMPONENT,
  PRODUCT_VARIANT_STYLE_ICONS_MODULE,
  QUALTRICS_COMPONENT,
  QUALTRICS_CONFIG,
  QUALTRICS_EVENT_NAME,
  QUALTRICS_LOADER_SERVICE,
  QUALTRICS_MODULE,
  REGISTER_COMPONENT,
  REGISTER_COMPONENT_MODULE,
  REGISTER_TRANSLATION_CHUNK,
  REPLENISHMENT_ORDER_CANCELLATION_LAUNCH_DIALOG_SERVICE,
  RESET_PASSWORD_COMPONENT,
  RESET_PASSWORD_FORM_COMPONENT,
  RESET_PASSWORD_MODULE,
  ROUTE_BACK_ACTION,
  ROUTE_FORWARD_ACTION,
  ROUTE_GO_ACTION,
  ROUTE_GO_BY_URL_ACTION,
  ROUTING_ACTIONS,
  ROUTING_SERVICE,
  SAVED_CART_FORM_LAUNCH_DIALOG_SERVICE,
  SMART_EDIT_MODULE,
  SMART_EDIT_SERVICE,
  SPARTACUS_CART_SAVED_CART_COMPONENTS,
  SPARTACUS_CORE,
  SPARTACUS_PRODUCT_VARIANTS_COMPONENTS,
  SPARTACUS_SETUP,
  SPARTACUS_STOREFINDER,
  SPARTACUS_STOREFRONTLIB,
  SPARTACUS_USER,
  SPARTACUS_USER_ACCOUNT_COMPONENTS,
  SPARTACUS_USER_PROFILE_COMPONENTS,
  STATE_WITH_ASM,
  STOREFRONT_FOUNDATION_MODULE,
  STOREFRONT_MODULE,
  STORE_DATA_SERVICE,
  SYNCED_ASM_STATE,
  TOKEN_TARGET,
  TRANSLATION_CHUNKS_CONFIG,
  UPDATE_EMAIL_COMPONENT,
  UPDATE_EMAIL_FORM_COMPONENT,
  UPDATE_EMAIL_FORM_TRANSLATION_CHUNK,
  UPDATE_EMAIL_MODULE,
  UPDATE_PASSWORD_COMPONENT,
  UPDATE_PASSWORD_FORM_COMPONENT,
  UPDATE_PASSWORD_MODULE,
  UPDATE_PROFILE_COMPONENT,
  UPDATE_PROFILE_MODULE,
  USER_COMPONENT_MODULE,
  VARIANT_COLOR_SELECTOR_COMPONENT,
  VARIANT_COLOR_SELECTOR_MODULE,
  VARIANT_SIZE_SELECTOR_COMPONENT,
  VARIANT_SIZE_SELECTOR_MODULE,
  VARIANT_STYLE_ICONS_COMPONENT,
  VARIANT_STYLE_ICONS_MODULE,
  VARIANT_STYLE_SELECTOR_COMPONENT,
  VARIANT_STYLE_SELECTOR_MODULE,
  VIEW_CONFIG_MODULE,
  OCC_CONFIG_LOADER_SERVICE,
  OCC_LOADED_CONFIG_CONVERTER,
  OCC_LOADED_CONFIG,
  OCC_SITES_CONFIG_LOADER,
  OCC_CONFIG_LOADER_MODULE,
  SORT_CODE,
  TABLE_HEADER,
<<<<<<< HEAD
  EXTERNAL_JS_FILE_LOADER,
=======
  CART_ITEM_CONTEXT,
  PROMOTION_LOCATION$,
  LOCATION,
  CART_ITEM_CONTEXT_SOURCE,
>>>>>>> 63cfca12
} from '../../../shared/constants';
import { DeprecatedNode } from '../../../shared/utils/file-utils';
import { removedPublicApiDeprecation } from '../../mechanism/removed-public-api-deprecations/removed-public-api-deprecation';

export const REMOVED_PUBLIC_API_DATA: DeprecatedNode[] = [
  //projects/core/src/occ/config-loader/occ-config-loader.module.ts
  {
    node: OCC_CONFIG_LOADER_MODULE,
    importPath: SPARTACUS_CORE,
    comment: `'${OCC_CONFIG_LOADER_MODULE} has been removed and is no longer part of the public API. Please use 'SiteContextConfigInitializer' and 'I18nConfigInitializer' instead`,
  },
  //projects/core/src/occ/config-loader/occ-config-loader.service.ts
  {
    node: OCC_CONFIG_LOADER_SERVICE,
    importPath: SPARTACUS_CORE,
    comment: `'${OCC_CONFIG_LOADER_SERVICE} has been removed and is no longer part of the public API. Please use 'SiteContextConfigInitializer' and 'I18nConfigInitializer' instead`,
  },
  //projects/core/src/occ/config-loader/occ-loaded-config-converter.ts
  {
    node: OCC_LOADED_CONFIG_CONVERTER,
    importPath: SPARTACUS_CORE,
    comment: `'${OCC_LOADED_CONFIG_CONVERTER} has been removed and is no longer part of the public API.  Please use 'SiteContextConfigInitializer' and 'I18nConfigInitializer' instead`,
  },
  //projects/core/src/occ/config-loader/occ-loaded-config.ts
  {
    node: OCC_LOADED_CONFIG,
    importPath: SPARTACUS_CORE,
    comment: `'${OCC_LOADED_CONFIG} has been removed and is no longer part of the public API. Please use 'SiteContextConfigInitializer' and 'I18nConfigInitializer' instead`,
  },
  //projects/core/src/occ/config-loader/occ-sites-config-loader.ts
  {
    node: OCC_SITES_CONFIG_LOADER,
    importPath: SPARTACUS_CORE,
    comment: `'${OCC_SITES_CONFIG_LOADER} has been removed and is no longer part of the public API. Please use 'SiteContextConfigInitializer' and 'I18nConfigInitializer' instead`,
  },
  // projects/storefrontlib/src/cms-components/misc/qualtrics/config/qualtrics-config.ts
  {
    node: QUALTRICS_CONFIG,
    importPath: SPARTACUS_STOREFRONTLIB,
    comment: `'${QUALTRICS_CONFIG}' was moved to @spartacus/qualtrics/components.`,
  },
  // projects/storefrontlib/src/cms-components/misc/qualtrics/qualtrics-loader.service.ts
  {
    node: QUALTRICS_EVENT_NAME,
    importPath: SPARTACUS_STOREFRONTLIB,
    comment: `'${QUALTRICS_EVENT_NAME}' was moved to @spartacus/qualtrics/components.`,
  },
  // projects/storefrontlib/src/cms-components/misc/qualtrics/qualtrics-loader.service.ts
  {
    node: QUALTRICS_LOADER_SERVICE,
    importPath: SPARTACUS_STOREFRONTLIB,
    comment: `'${QUALTRICS_LOADER_SERVICE}' was moved to @spartacus/qualtrics/components.`,
  },
  // projects/storefrontlib/src/cms-components/misc/qualtrics/qualtrics.component.ts
  {
    node: QUALTRICS_COMPONENT,
    importPath: SPARTACUS_STOREFRONTLIB,
    comment: `'${QUALTRICS_COMPONENT}' was moved to @spartacus/qualtrics/components.`,
  },
  // projects/storefrontlib/src/cms-components/misc/qualtrics/qualtrics.module.ts
  {
    node: QUALTRICS_MODULE,
    importPath: SPARTACUS_STOREFRONTLIB,
    comment: `'${QUALTRICS_MODULE}' was moved to @spartacus/qualtrics/components and renamed to 'QualtricsComponentsModule'.`,
  },
  {
    node: B2C_STOREFRONT_MODULE,
    importPath: SPARTACUS_STOREFRONTLIB,
    comment: `${B2C_STOREFRONT_MODULE} was removed. Check "Migrating to new, reference app structure" section in the migration docs on how to replace it.`,
  },
  {
    node: B2B_STOREFRONT_MODULE,
    importPath: SPARTACUS_SETUP,
    comment: `${B2B_STOREFRONT_MODULE} was removed. Check "Migrating to new, reference app structure" section in the migration docs on how to replace it.`,
  },
  {
    node: STOREFRONT_MODULE,
    importPath: SPARTACUS_STOREFRONTLIB,
    comment: `${STOREFRONT_MODULE} was removed. Check "Migrating to new, reference app structure" section in the migration docs on how to replace it.`,
  },
  {
    node: CMS_LIB_MODULE,
    importPath: SPARTACUS_STOREFRONTLIB,
    comment: `${CMS_LIB_MODULE} was removed. Check "Migrating to new, reference app structure" section in the migration docs on how to replace it.`,
  },
  {
    node: MAIN_MODULE,
    importPath: SPARTACUS_STOREFRONTLIB,
    comment: `${MAIN_MODULE} was removed. Check "Migrating to new, reference app structure" section in the migration docs on how to replace it.`,
  },
  {
    node: STOREFRONT_FOUNDATION_MODULE,
    importPath: SPARTACUS_STOREFRONTLIB,
    comment: `${STOREFRONT_FOUNDATION_MODULE} was removed. Check "Migrating to new, reference app structure" section in the migration docs on how to replace it.`,
  },
  {
    node: VIEW_CONFIG_MODULE,
    importPath: SPARTACUS_STOREFRONTLIB,
    comment: `${VIEW_CONFIG_MODULE} was removed as it was only providing empty config, which is not needed.`,
  },
  {
    node: OCC_MODULE,
    importPath: SPARTACUS_CORE,
    comment: `${OCC_MODULE} was removed. Check "Migrating to new, reference app structure" section in the migration docs on how to replace it.`,
  },
  {
    node: EVENTS_MODULE,
    importPath: SPARTACUS_STOREFRONTLIB,
    comment: `${EVENTS_MODULE} was removed. Check "Migrating to new, reference app structure" section in the migration docs on how to replace it.`,
  },
  // projects/storefrontlib/src/cms-components/asm/asm.module.ts
  {
    node: ASM_MODULE,
    importPath: SPARTACUS_STOREFRONTLIB,
    comment: `'${ASM_MODULE}' was moved to @spartacus/asm/components.`,
  },
  // projects/core/src/asm/asm.module.ts
  {
    node: ASM_MODULE,
    importPath: SPARTACUS_CORE,
    comment: `'${ASM_MODULE}' was moved to @spartacus/asm/core.`,
  },
  // projects/core/src/asm/config/asm-config.ts
  {
    node: ASM_CONFIG,
    importPath: SPARTACUS_CORE,
    comment: `'${ASM_CONFIG}' was moved to @spartacus/asm/core.`,
  },
  // projects/core/src/asm/connectors/asm.adapter.ts
  {
    node: ASM_ADAPTER,
    importPath: SPARTACUS_CORE,
    comment: `'${ASM_ADAPTER}' was moved to @spartacus/asm/core.`,
  },
  // projects/core/src/asm/connectors/asm.connector.ts
  {
    node: ASM_CONNECTOR,
    importPath: SPARTACUS_CORE,
    comment: `'${ASM_CONNECTOR}' was moved to @spartacus/asm/core.`,
  },
  // projects/core/src/asm/connectors/converters.ts
  {
    node: CUSTOMER_SEARCH_PAGE_NORMALIZER,
    importPath: SPARTACUS_CORE,
    comment: `'${CUSTOMER_SEARCH_PAGE_NORMALIZER}' was moved to @spartacus/asm/core.`,
  },
  // projects/core/src/asm/facade/asm.service.ts
  {
    node: ASM_SERVICE,
    importPath: SPARTACUS_CORE,
    comment: `'${ASM_SERVICE}' was moved to @spartacus/asm/core.`,
  },
  // projects/core/src/asm/facade/csagent-auth.service.ts
  {
    node: CS_AGENT_AUTH_SERVICE,
    importPath: SPARTACUS_CORE,
    comment: `'${CS_AGENT_AUTH_SERVICE}' was moved to @spartacus/asm/root.`,
  },
  // projects/core/src/asm/models/asm.models.ts
  {
    node: CUSTOMER_SEARCH_PAGE,
    importPath: SPARTACUS_CORE,
    comment: `'${CUSTOMER_SEARCH_PAGE}' was moved to @spartacus/asm/core.`,
  },
  // projects/core/src/asm/models/asm.models.ts
  {
    node: CUSTOMER_SEARCH_OPTIONS,
    importPath: SPARTACUS_CORE,
    comment: `'${CUSTOMER_SEARCH_OPTIONS}' was moved to @spartacus/asm/core.`,
  },
  // projects/core/src/asm/models/asm.models.ts
  {
    node: ASM_UI,
    importPath: SPARTACUS_CORE,
    comment: `'${ASM_UI}' was moved to @spartacus/asm/core.`,
  },
  // projects/core/src/asm/services/asm-auth-http-header.service.ts
  {
    node: ASM_AUTH_HTTP_HEADER_SERVICE,
    importPath: SPARTACUS_CORE,
    comment: `'${ASM_AUTH_HTTP_HEADER_SERVICE}' was moved to @spartacus/asm/root.`,
  },
  // projects/core/src/asm/services/asm-auth.service.ts
  {
    node: TOKEN_TARGET,
    importPath: SPARTACUS_CORE,
    comment: `'${TOKEN_TARGET}' was moved to @spartacus/asm/root.`,
  },
  // projects/core/src/asm/services/asm-auth.service.ts
  {
    node: ASM_AUTH_SERVICE,
    importPath: SPARTACUS_CORE,
    comment: `'${ASM_AUTH_SERVICE}' was moved to @spartacus/asm/root.`,
  },
  // feature-libs/asm/root/services/asm-auth-storage.service.ts
  {
    node: ASM_AUTH_STORAGE_SERVICE,
    importPath: SPARTACUS_CORE,
    comment: `'${ASM_AUTH_STORAGE_SERVICE}' was moved to @spartacus/asm/root.`,
  },
  // projects/core/src/asm/services/asm-state-persistence.service.ts
  {
    node: SYNCED_ASM_STATE,
    importPath: SPARTACUS_CORE,
    comment: `'${SYNCED_ASM_STATE}' was moved to @spartacus/asm/core.`,
  },
  // projects/core/src/asm/services/asm-state-persistence.service.ts
  {
    node: ASM_STATE_PERSISTENCE_SERVICE,
    importPath: SPARTACUS_CORE,
    comment: `'${ASM_STATE_PERSISTENCE_SERVICE}' was moved to @spartacus/asm/core.`,
  },
  // projects/core/src/asm/store/actions/asm-ui.action.ts
  {
    node: ASM_UI_UPDATE,
    importPath: SPARTACUS_CORE,
    comment: `'${ASM_UI_UPDATE}' was moved to @spartacus/asm/core.`,
  },
  // projects/core/src/asm/store/actions/asm-ui.action.ts
  {
    node: ASM_UI_UPDATE_CLASS,
    importPath: SPARTACUS_CORE,
    comment: `'${ASM_UI_UPDATE_CLASS}' was moved to @spartacus/asm/core.`,
  },
  // projects/core/src/asm/store/actions/asm-ui.action.ts
  {
    node: ASM_UI_ACTION,
    importPath: SPARTACUS_CORE,
    comment: `'${ASM_UI_ACTION}' was moved to @spartacus/asm/core.`,
  },
  // projects/core/src/asm/store/actions/customer.action.ts
  {
    node: CUSTOMER_SEARCH,
    importPath: SPARTACUS_CORE,
    comment: `'${CUSTOMER_SEARCH}' was moved to @spartacus/asm/core.`,
  },
  // projects/core/src/asm/store/actions/customer.action.ts
  {
    node: CUSTOMER_SEARCH_CLASS,
    importPath: SPARTACUS_CORE,
    comment: `'${CUSTOMER_SEARCH_CLASS}' was moved to @spartacus/asm/core.`,
  },
  // projects/core/src/asm/store/actions/customer.action.ts
  {
    node: CUSTOMER_SEARCH_FAIL,
    importPath: SPARTACUS_CORE,
    comment: `'${CUSTOMER_SEARCH_FAIL}' was moved to @spartacus/asm/core.`,
  },
  // projects/core/src/asm/store/actions/customer.action.ts
  {
    node: CUSTOMER_SEARCH_FAIL_CLASS,
    importPath: SPARTACUS_CORE,
    comment: `'${CUSTOMER_SEARCH_FAIL_CLASS}' was moved to @spartacus/asm/core.`,
  },
  // projects/core/src/asm/store/actions/customer.action.ts
  {
    node: CUSTOMER_SEARCH_SUCCESS,
    importPath: SPARTACUS_CORE,
    comment: `'${CUSTOMER_SEARCH_SUCCESS}' was moved to @spartacus/asm/core.`,
  },
  // projects/core/src/asm/store/actions/customer.action.ts
  {
    node: CUSTOMER_SEARCH_SUCCESS_CLASS,
    importPath: SPARTACUS_CORE,
    comment: `'${CUSTOMER_SEARCH_SUCCESS_CLASS}' was moved to @spartacus/asm/core.`,
  },
  // projects/core/src/asm/store/actions/customer.action.ts
  {
    node: CUSTOMER_SEARCH_RESET,
    importPath: SPARTACUS_CORE,
    comment: `'${CUSTOMER_SEARCH_RESET}' was moved to @spartacus/asm/core.`,
  },
  // projects/core/src/asm/store/actions/customer.action.ts
  {
    node: CUSTOMER_SEARCH_RESET_CLASS,
    importPath: SPARTACUS_CORE,
    comment: `'${CUSTOMER_SEARCH_RESET_CLASS}' was moved to @spartacus/asm/core.`,
  },
  // projects/core/src/asm/store/actions/customer.action.ts
  {
    node: CUSTOMER_ACTION,
    importPath: SPARTACUS_CORE,
    comment: `'${CUSTOMER_ACTION}' was moved to @spartacus/asm/core.`,
  },
  // projects/core/src/asm/store/actions/logout-agent.action.ts
  {
    node: LOGOUT_CUSTOMER_SUPPORT_AGENT,
    importPath: SPARTACUS_CORE,
    comment: `'${LOGOUT_CUSTOMER_SUPPORT_AGENT}' was moved to @spartacus/asm/core.`,
  },
  // projects/core/src/asm/store/actions/logout-agent.action.ts
  {
    node: LOGOUT_CUSTOMER_SUPPORT_AGENT_CLASS,
    importPath: SPARTACUS_CORE,
    comment: `'${LOGOUT_CUSTOMER_SUPPORT_AGENT_CLASS}' was moved to @spartacus/asm/core.`,
  },
  // projects/core/src/asm/store/asm-state.ts
  {
    node: ASM_FEATURE,
    importPath: SPARTACUS_CORE,
    comment: `'${ASM_FEATURE}' was moved to @spartacus/asm/core.`,
  },
  // projects/core/src/asm/store/asm-state.ts
  {
    node: CUSTOMER_SEARCH_DATA,
    importPath: SPARTACUS_CORE,
    comment: `'${CUSTOMER_SEARCH_DATA}' was moved to @spartacus/asm/core.`,
  },
  // projects/core/src/asm/store/asm-state.ts
  {
    node: STATE_WITH_ASM,
    importPath: SPARTACUS_CORE,
    comment: `'${STATE_WITH_ASM}' was moved to @spartacus/asm/core.`,
  },
  // projects/core/src/asm/store/asm-state.ts
  {
    node: ASM_STATE,
    importPath: SPARTACUS_CORE,
    comment: `'${ASM_STATE}' was moved to @spartacus/asm/core.`,
  },

  // projects/core/src/asm/store/selectors/asm-ui.selectors.ts
  {
    node: GET_ASM_UI,
    importPath: SPARTACUS_CORE,
    comment: `'${GET_ASM_UI}' was moved to @spartacus/asm/core.`,
  },
  // projects/core/src/asm/store/selectors/asm-ui.selectors.ts
  {
    node: GET_CUSTOMER_SEARCH_RESULTS_LOADER_STATE,
    importPath: SPARTACUS_CORE,
    comment: `'${GET_CUSTOMER_SEARCH_RESULTS_LOADER_STATE}' was moved to @spartacus/asm/core.`,
  },
  // projects/core/src/asm/store/selectors/asm-ui.selectors.ts
  {
    node: GET_CUSTOMER_SEARCH_RESULTS,
    importPath: SPARTACUS_CORE,
    comment: `'${GET_CUSTOMER_SEARCH_RESULTS}' was moved to @spartacus/asm/core.`,
  },
  // projects/core/src/asm/store/selectors/asm-ui.selectors.ts
  {
    node: GET_CUSTOMER_SEARCH_RESULTS_LOADING,
    importPath: SPARTACUS_CORE,
    comment: `'${GET_CUSTOMER_SEARCH_RESULTS_LOADING}' was moved to @spartacus/asm/core.`,
  },
  // projects/core/src/asm/store/selectors/asm-ui.selectors.ts
  {
    node: GET_CUSTOMER_SEARCH_RESULTS_LOADING,
    importPath: SPARTACUS_CORE,
    comment: `'${GET_CUSTOMER_SEARCH_RESULTS_LOADING}' was moved to @spartacus/asm/core.`,
  },
  // projects/core/src/asm/store/selectors/feature.selector.ts
  {
    node: GET_ASM_STATE,
    importPath: SPARTACUS_CORE,
    comment: `'${GET_ASM_STATE}' was moved to @spartacus/asm/core.`,
  },
  {
    node: SAVED_CART_FORM_LAUNCH_DIALOG_SERVICE,
    importPath: SPARTACUS_CART_SAVED_CART_COMPONENTS,
    comment: `'${SAVED_CART_FORM_LAUNCH_DIALOG_SERVICE}' has been removed.' 'openDialog' method has been moved to 'LaunchDialogService'.`,
  },
  {
    node: ANONYMOUS_CONSENT_LAUNCH_DIALOG_SERVICE,
    importPath: SPARTACUS_STOREFRONTLIB,
    comment: `'${ANONYMOUS_CONSENT_LAUNCH_DIALOG_SERVICE}' has been removed.' 'openDialog' method has been moved to 'LaunchDialogService'.`,
  },
  {
    node: REPLENISHMENT_ORDER_CANCELLATION_LAUNCH_DIALOG_SERVICE,
    importPath: SPARTACUS_STOREFRONTLIB,
    comment: `'${REPLENISHMENT_ORDER_CANCELLATION_LAUNCH_DIALOG_SERVICE}' has been removed.' 'openDialog' method has been moved to 'LaunchDialogService'.`,
  },
  // projects/core/src/smart-edit/smart-edit.module.ts
  {
    node: SMART_EDIT_MODULE,
    importPath: SPARTACUS_CORE,
    comment: `'${SMART_EDIT_MODULE}' was removed. Use @spartacus/smartedit instead.`,
  },
  // projects/core/src/smart-edit/services/smart-edit.service.ts
  {
    node: SMART_EDIT_SERVICE,
    importPath: SPARTACUS_CORE,
    comment: `'${SMART_EDIT_SERVICE}' was moved to @spartacus/smartedit/core.`,
  },
  // projects/core/src/personalization/personalization.module.ts
  {
    node: PERSONALIZATION_MODULE,
    importPath: SPARTACUS_CORE,
    comment: `'${PERSONALIZATION_MODULE}' was removed. Use @spartacus/tracking/personalization instead.`,
  },
  // projects/core/src/personalization/config/personalization-config.ts
  {
    node: PERSONALIZATION_CONFIG,
    importPath: SPARTACUS_CORE,
    comment: `'${PERSONALIZATION_CONFIG}' was moved to @spartacus/tracking/personalization/root.`,
  },
  // projects/core/src/personalization/services/personalization-context.service.ts
  {
    node: PERSONALIZATION_CONTEXT_SERVICE,
    importPath: SPARTACUS_CORE,
    comment: `'${PERSONALIZATION_CONTEXT_SERVICE}' was moved to @spartacus/tracking/personalization/core.`,
  },
  // projects/core/src/personalization/model/personalization-context.model.ts
  {
    node: PERSONALIZATION_ACTION,
    importPath: SPARTACUS_CORE,
    comment: `'${PERSONALIZATION_ACTION}' was moved to @spartacus/tracking/personalization/core.`,
  },
  // projects/core/src/personalization/model/personalization-context.model.ts
  {
    node: PERSONALIZATION_CONTEXT,
    importPath: SPARTACUS_CORE,
    comment: `'${PERSONALIZATION_CONTEXT}' was moved to @spartacus/tracking/personalization/core.`,
  },
  // projects/storefrontlib/src/cms-components/product/product-variants/product-variants.module.ts
  {
    node: PRODUCT_VARIANTS_MODULE,
    importPath: SPARTACUS_STOREFRONTLIB,
    comment: `'${PRODUCT_VARIANTS_MODULE}' was removed from @spartacus/storefront. Use @spartacus/product/variants feature-library instead.`,
  },
  // projects/storefrontlib/src/cms-components/product/product-variants/product-variants.component.ts
  {
    node: PRODUCT_VARIANT_COMPONENT,
    importPath: SPARTACUS_STOREFRONTLIB,
    comment: `'${PRODUCT_VARIANT_COMPONENT}' was removed from @spartacus/storefront. Use ProductVariantsContainerComponent from @spartacus/product/variants/components as a replacement.`,
  },
  // projects/storefrontlib/src/cms-components/product/product-variants/variant-color-selector/variant-color-selector.component.ts
  {
    node: VARIANT_COLOR_SELECTOR_COMPONENT,
    importPath: SPARTACUS_STOREFRONTLIB,
    comment: `'${VARIANT_COLOR_SELECTOR_COMPONENT}' was removed from @spartacus/storefront. Use ProductVariantColorSelectorComponent from @spartacus/product/variants/components as a replacement.`,
  },
  // projects/storefrontlib/src/cms-components/product/product-variants/variant-color-selector/variant-color-selector.module.ts
  {
    node: VARIANT_COLOR_SELECTOR_MODULE,
    importPath: SPARTACUS_STOREFRONTLIB,
    comment: `'${VARIANT_COLOR_SELECTOR_MODULE}' was removed from @spartacus/storefront. Use ProductVariantColorSelectorModule from @spartacus/product/variants/components as a replacement.`,
  },
  // projects/storefrontlib/src/cms-components/product/product-variants/variant-size-selector/variant-size-selector.component.ts
  {
    node: VARIANT_SIZE_SELECTOR_COMPONENT,
    importPath: SPARTACUS_STOREFRONTLIB,
    comment: `'${VARIANT_SIZE_SELECTOR_COMPONENT}' was removed from @spartacus/storefront. Use ProductVariantSizeSelectorComponent from @spartacus/product/variants/components as a replacement.`,
  },
  // projects/storefrontlib/src/cms-components/product/product-variants/variant-size-selector/variant-size-selector.module.ts
  {
    node: VARIANT_SIZE_SELECTOR_MODULE,
    importPath: SPARTACUS_STOREFRONTLIB,
    comment: `'${VARIANT_SIZE_SELECTOR_MODULE}' was removed from @spartacus/storefront. Use ProductVariantSizeSelectorModule from @spartacus/product/variants/components as a replacement.`,
  },
  // projects/storefrontlib/src/cms-components/product/product-variants/variant-style-selector/variant-style-selector.component.ts
  {
    node: VARIANT_STYLE_SELECTOR_COMPONENT,
    importPath: SPARTACUS_STOREFRONTLIB,
    comment: `'${VARIANT_STYLE_SELECTOR_COMPONENT}' was removed from @spartacus/storefront. Use ProductVariantStyleSelectorComponent from @spartacus/product/variants/components as a replacement.`,
  },
  // projects/storefrontlib/src/cms-components/product/product-variants/variant-style-selector/variant-style-selector.module.ts
  {
    node: VARIANT_STYLE_SELECTOR_MODULE,
    importPath: SPARTACUS_STOREFRONTLIB,
    comment: `'${VARIANT_STYLE_SELECTOR_MODULE}' was removed from @spartacus/storefront. Use ProductVariantStyleSelectorModule from @spartacus/product/variants/components as a replacement.`,
  },
  // projects/storefrontlib/src/cms-components/product/product-variants/variant-style-icons/variant-style-icons.component.ts
  {
    node: VARIANT_STYLE_ICONS_COMPONENT,
    importPath: SPARTACUS_STOREFRONTLIB,
    comment: `'${VARIANT_STYLE_ICONS_COMPONENT}' was removed from @spartacus/storefront. Use ProductVariantStyleIconsComponent from @spartacus/product/variants/root as a replacement.`,
  },
  // projects/storefrontlib/src/cms-components/product/product-variants/variant-style-icons/variant-style-icons.module.ts
  {
    node: VARIANT_STYLE_ICONS_MODULE,
    importPath: SPARTACUS_STOREFRONTLIB,
    comment: `'${VARIANT_STYLE_ICONS_MODULE}' was removed from @spartacus/storefront. Use ProductVariantStyleIconsModule from @spartacus/product/variants/root as a replacement.`,
  },
  // projects/storefrontlib/src/cms-components/product/product-variants/guards/product-variant.guard.ts
  {
    node: PRODUCT_VARIANT_GUARD,
    importPath: SPARTACUS_STOREFRONTLIB,
    comment: `'${PRODUCT_VARIANT_GUARD}' was removed from @spartacus/storefront. Use ProductVariantsGuard from @spartacus/product/variants/components instead. Additionally method: findVariant was renamed to findPurchasableProductCode.`,
  },
  {
    node: PRODUCT_VARIANT_STYLE_ICONS_MODULE,
    importPath: SPARTACUS_PRODUCT_VARIANTS_COMPONENTS,
    comment: `'${PRODUCT_VARIANT_STYLE_ICONS_MODULE}' was removed from ${SPARTACUS_PRODUCT_VARIANTS_COMPONENTS}. Use @spartacus/product/variants/root instead.`,
  },
  {
    node: PRODUCT_VARIANT_STYLE_ICONS_COMPONENT,
    importPath: SPARTACUS_PRODUCT_VARIANTS_COMPONENTS,
    comment: `'${PRODUCT_VARIANT_STYLE_ICONS_COMPONENT}' was removed from ${SPARTACUS_PRODUCT_VARIANTS_COMPONENTS}. Use @spartacus/product/variants/root instead.`,
  },
  {
    node: DEFAULT_STATE_CONFIG,
    importPath: SPARTACUS_CORE,
    comment: `'${DEFAULT_STATE_CONFIG}' was removed with the whole storage sync mechanism. For syncing your data to and from browser storage use StatePersistenceService.`,
  },
  {
    node: DEFAULT_LOCAL_STORAGE_KEY,
    importPath: SPARTACUS_CORE,
    comment: `'${DEFAULT_LOCAL_STORAGE_KEY}' was removed with the whole storage sync mechanism. For syncing your data to and from browser storage use StatePersistenceService.`,
  },
  {
    node: DEFAULT_SESSION_STORAGE_KEY,
    importPath: SPARTACUS_CORE,
    comment: `'${DEFAULT_SESSION_STORAGE_KEY}' was removed with the whole storage sync mechanism. For syncing your data to and from browser storage use StatePersistenceService.`,
  },
  {
    node: CART_PAGE_META_RESOLVER,
    importPath: SPARTACUS_CORE,
    comment: `'${CART_PAGE_META_RESOLVER}' was removed since all data is now data driven by CMS page data and is resolved by the ${CONTENT_PAGE_META_RESOLVER}`,
  },
  // projects/storefrontlib/src/cms-components/cart/cart-shared/cart-item/cart-item.component.ts
  {
    node: CART_ITEM_COMPONENT,
    importPath: SPARTACUS_STOREFRONTLIB,
    comment: `'${ITEM}' interface was removed from ${CART_ITEM_COMPONENT}. User ${ORDER_ENTRY} instad.`,
  },
  {
    node: FEATURE_MODULES_SERVICE,
    importPath: SPARTACUS_STOREFRONTLIB,
    comment: `'${FEATURE_MODULES_SERVICE}' was removed. Use '${CMS_FEATURES_SERVICE}' instead.`,
  },
  // projects/assets/src/translations/translation-chunks-config.ts
  {
    node: TRANSLATION_CHUNKS_CONFIG,
    importPath: SPARTACUS_STOREFRONTLIB,
    comment: `Following translation chunks '${MINI_LOGIN_TRANSLATION_CHUNK}', '${UPDATE_EMAIL_FORM_TRANSLATION_CHUNK}', '${FORGOTTEN_PASSWORD_TRANSLATION_CHUNK}', '${LOGIN_FORM_TRANSLATION_CHUNK}', '${REGISTER_TRANSLATION_CHUNK}' were moved to ${SPARTACUS_USER}.`,
  },
  // projects/storefrontlib/src/cms-components/cms-lib.module.ts
  {
    node: CMS_LIB_MODULE,
    importPath: SPARTACUS_STOREFRONTLIB,
    comment: `Following module imports '${CLOSE_ACCOUNT_MODULE}', '${FORGOT_PASSWORD_MODULE}', '${RESET_PASSWORD_MODULE}', '${UPDATE_EMAIL_MODULE}', '${UPDATE_PASSWORD_MODULE}', '${UPDATE_PROFILE_MODULE}', '${USER_COMPONENT_MODULE}' were removed. Those modules are now part of ${SPARTACUS_USER}.`,
  },
  // projects/storefrontlib/src/cms-components/user/user.module.ts
  {
    node: USER_COMPONENT_MODULE,
    importPath: SPARTACUS_STOREFRONTLIB,
    comment: `Following module imports '${LOGIN_MODULE}', '${LOGIN_FORM_MODULE}', '${LOGIN_REGISTER_MODULE}', '${REGISTER_COMPONENT_MODULE}' were removed. Those modules are now part of ${SPARTACUS_USER}.`,
  },
  // projects/storefrontlib/src/cms-components/myaccount/close-account/close-account.module.ts
  {
    node: CLOSE_ACCOUNT_MODULE,
    importPath: SPARTACUS_STOREFRONTLIB,
    comment: `'${CLOSE_ACCOUNT_MODULE}' was moved to ${SPARTACUS_USER_PROFILE_COMPONENTS}.`,
  },
  // projects/storefrontlib/src/cms-components/myaccount/close-account/components/close-account/close-account.component.ts
  {
    node: CLOSE_ACCOUNT_COMPONENT,
    importPath: SPARTACUS_STOREFRONTLIB,
    comment: `'${CLOSE_ACCOUNT_COMPONENT}' was moved to ${SPARTACUS_USER_PROFILE_COMPONENTS}.`,
  },
  // projects/storefrontlib/src/cms-components/myaccount/close-account/components/close-account-modal/close-account-modal.component.ts
  {
    node: CLOSE_ACCOUNT_MODAL_COMPONENT,
    importPath: SPARTACUS_STOREFRONTLIB,
    comment: `'${CLOSE_ACCOUNT_MODAL_COMPONENT}' was moved to ${SPARTACUS_USER_PROFILE_COMPONENTS}. Also there were small changes in component's logic. For more details please look into 4.0 migration documentation.`,
  },
  // projects/storefrontlib/src/cms-components/myaccount/forgot-password/forgot-password.module.ts
  {
    node: FORGOT_PASSWORD_MODULE,
    importPath: SPARTACUS_STOREFRONTLIB,
    comment: `'${FORGOT_PASSWORD_MODULE}' was moved to ${SPARTACUS_USER_PROFILE_COMPONENTS}.`,
  },
  // projects/storefrontlib/src/cms-components/myaccount/forgot-password/forgot-password.component.ts
  {
    node: FORGOT_PASSWORD_COMPONENT,
    importPath: SPARTACUS_STOREFRONTLIB,
    comment: `'${FORGOT_PASSWORD_COMPONENT}' was moved to ${SPARTACUS_USER_PROFILE_COMPONENTS}. Logic for this component was changed and introduced in new 'ForgotPasswordService'. For more details please look into 4.0 migration documentation.`,
  },
  // projects/storefrontlib/src/cms-components/user/login/login.module.ts
  {
    node: LOGIN_MODULE,
    importPath: SPARTACUS_STOREFRONTLIB,
    comment: `'${LOGIN_MODULE}' was moved to ${SPARTACUS_USER_ACCOUNT_COMPONENTS}.`,
  },
  // projects/storefrontlib/src/cms-components/user/login/login.component.ts
  {
    node: LOGIN_COMPONENT,
    importPath: SPARTACUS_STOREFRONTLIB,
    comment: `'${LOGIN_COMPONENT}' was moved to '${SPARTACUS_USER_ACCOUNT_COMPONENTS}'. Logic for this component was changed. For more details please look into 4.0 migration documentation.`,
  },
  // projects/storefrontlib/src/cms-components/user/login-register/login-register.module.ts
  {
    node: LOGIN_REGISTER_MODULE,
    importPath: SPARTACUS_STOREFRONTLIB,
    comment: `'${LOGIN_REGISTER_MODULE}' was moved to ${SPARTACUS_USER_ACCOUNT_COMPONENTS}.`,
  },
  // projects/storefrontlib/src/cms-components/user/login-register/login-register.component.ts
  {
    node: LOGIN_REGISTER_COMPONENT,
    importPath: SPARTACUS_STOREFRONTLIB,
    comment: `'${LOGIN_REGISTER_COMPONENT}' was moved to '${SPARTACUS_USER_ACCOUNT_COMPONENTS}'.`,
  },
  // projects/storefrontlib/src/cms-components/user/login-form/login-form.module.ts
  {
    node: LOGIN_FORM_MODULE,
    importPath: SPARTACUS_STOREFRONTLIB,
    comment: `'${LOGIN_FORM_MODULE}' was moved to ${SPARTACUS_USER_ACCOUNT_COMPONENTS}.`,
  },
  // projects/storefrontlib/src/cms-components/user/login-form/login-form.component.ts
  {
    node: LOGIN_FORM_COMPONENT,
    importPath: SPARTACUS_STOREFRONTLIB,
    comment: `'${LOGIN_FORM_COMPONENT}' was moved to '${SPARTACUS_USER_ACCOUNT_COMPONENTS}'. Logic for this component was changed. For more details please look into 4.0 migration documentation.`,
  },
  // projects/storefrontlib/src/cms-components/user/register/register.module.ts
  {
    node: REGISTER_COMPONENT_MODULE,
    importPath: SPARTACUS_STOREFRONTLIB,
    comment: `'${REGISTER_COMPONENT_MODULE}' was moved to ${SPARTACUS_USER_PROFILE_COMPONENTS}.`,
  },
  // projects/storefrontlib/src/cms-components/user/register/register.component.ts
  {
    node: REGISTER_COMPONENT,
    importPath: SPARTACUS_STOREFRONTLIB,
    comment: `'${REGISTER_COMPONENT}' was moved to '${SPARTACUS_USER_PROFILE_COMPONENTS}'. Logic for this component was changed. For more details please look into 4.0 migration documentation.`,
  },
  // projects/storefrontlib/src/cms-components/myaccount/reset-password/reset-password.module.ts
  {
    node: RESET_PASSWORD_MODULE,
    importPath: SPARTACUS_STOREFRONTLIB,
    comment: `'${RESET_PASSWORD_MODULE}' was moved to ${SPARTACUS_USER_PROFILE_COMPONENTS}.`,
  },
  // projects/storefrontlib/src/cms-components/myaccount/reset-password/reset-password-form.component.ts
  {
    node: RESET_PASSWORD_FORM_COMPONENT,
    importPath: SPARTACUS_STOREFRONTLIB,
    comment: `'${RESET_PASSWORD_FORM_COMPONENT}' was renamed to '${RESET_PASSWORD_COMPONENT}' and now it can be used from ${SPARTACUS_USER_PROFILE_COMPONENTS}. Also logic for this component was changed. For more details please look into 4.0 migration documentation.`,
  },
  // projects/storefrontlib/src/cms-components/myaccount/update-email/update-email.module.ts
  {
    node: UPDATE_EMAIL_MODULE,
    importPath: SPARTACUS_STOREFRONTLIB,
    comment: `'${UPDATE_EMAIL_MODULE}' was moved to ${SPARTACUS_USER_PROFILE_COMPONENTS}.`,
  },
  // projects/storefrontlib/src/cms-components/myaccount/update-email/update-email.component.ts
  {
    node: UPDATE_EMAIL_FORM_COMPONENT,
    importPath: SPARTACUS_STOREFRONTLIB,
    comment: `'${UPDATE_EMAIL_FORM_COMPONENT}' was removed. For replacement use '${UPDATE_EMAIL_COMPONENT}' from ${SPARTACUS_USER_PROFILE_COMPONENTS}.`,
  },
  // projects/storefrontlib/src/cms-components/myaccount/update-email/update-email-form/update-email-form.component.ts
  {
    node: UPDATE_EMAIL_COMPONENT,
    importPath: SPARTACUS_STOREFRONTLIB,
    comment: `'${UPDATE_EMAIL_COMPONENT}' was moved to ${SPARTACUS_USER_PROFILE_COMPONENTS}. Logic for this component was changed. For more details please look into 4.0 migration documentation.`,
  },
  // projects/storefrontlib/src/cms-components/myaccount/update-password/update-password.module.ts
  {
    node: UPDATE_PASSWORD_MODULE,
    importPath: SPARTACUS_STOREFRONTLIB,
    comment: `'${UPDATE_PASSWORD_MODULE}' was moved to ${SPARTACUS_USER_PROFILE_COMPONENTS}.`,
  },
  // projects/storefrontlib/src/cms-components/myaccount/update-password/components/update-password-form/update-password-form.component.ts
  {
    node: UPDATE_PASSWORD_FORM_COMPONENT,
    importPath: SPARTACUS_STOREFRONTLIB,
    comment: `'${UPDATE_PASSWORD_FORM_COMPONENT}' was removed. For replacement use '${UPDATE_PASSWORD_COMPONENT}' from ${SPARTACUS_USER_PROFILE_COMPONENTS}.`,
  },
  // projects/storefrontlib/src/cms-components/myaccount/update-password/components/update-password/update-password.component.ts
  {
    node: UPDATE_PASSWORD_COMPONENT,
    importPath: SPARTACUS_STOREFRONTLIB,
    comment: `'${UPDATE_PASSWORD_COMPONENT}' was moved to ${SPARTACUS_USER_PROFILE_COMPONENTS}. Logic for this component was changed. For more details please look into 4.0 migration documentation.`,
  },
  // projects/storefrontlib/src/cms-components/myaccount/update-profile/update-profile.module.ts
  {
    node: UPDATE_PROFILE_MODULE,
    importPath: SPARTACUS_STOREFRONTLIB,
    comment: `'${UPDATE_PROFILE_MODULE}' was moved to ${SPARTACUS_USER_PROFILE_COMPONENTS}.`,
  },
  // projects/storefrontlib/src/cms-components/myaccount/update-profile/update-profile.component.ts
  {
    node: UPDATE_PROFILE_COMPONENT,
    importPath: SPARTACUS_STOREFRONTLIB,
    comment: `'${UPDATE_PROFILE_COMPONENT}' was moved to ${SPARTACUS_USER_PROFILE_COMPONENTS}. Logic for this component was changed. For more details please look into 4.0 migration documentation.`,
  },
  // projects/core/src/routing/store/actions/router.action.ts
  {
    node: ROUTING_ACTIONS,
    importPath: SPARTACUS_CORE,
    comment: `The following ngrx '${ROUTING_ACTIONS}' have been removed: '${ROUTE_GO_ACTION}', '${ROUTE_GO_BY_URL_ACTION}', '${ROUTE_BACK_ACTION}' and '${ROUTE_FORWARD_ACTION}'. Please use instead the methods of the ${ROUTING_SERVICE}, respectively: 'go()', 'goByUrl()', 'back()' and 'forward()'.`,
  },
  {
    node: 'PageEventModule',
    importPath: SPARTACUS_STOREFRONTLIB,
    comment: `'PageEventModule' was removed, please use 'NavigationEventModule' from '${SPARTACUS_STOREFRONTLIB}' instead.`,
  },
  {
    node: 'PageEventBuilder',
    importPath: SPARTACUS_STOREFRONTLIB,
    comment: `'PageEventBuilder' was removed, please use 'NavigationEventBuilder' from '${SPARTACUS_STOREFRONTLIB}' instead.`,
  },
  {
    node: 'EventsModule',
    importPath: SPARTACUS_STOREFRONTLIB,
    comment: `'EventsModule' was removed, please use individual imports instead. (e.g. CartPageEventModule, ProductPageEventModule, etc.)`,
  },
  // projects/storefrontlib/src/storefront-config.ts
  {
    node: 'StorefrontConfig',
    importPath: SPARTACUS_STOREFRONTLIB,
    comment: `'StorefrontConfig' type purpose is now covered by 'Config' interface. Replace usage of 'StorefrontConfig' with 'Config'.`,
  },
  // feature-libs/storefinder/core/facade/store-data.service.ts
  {
    node: STORE_DATA_SERVICE,
    importPath: SPARTACUS_STOREFINDER,
    comment: `'StoreDataService' was removed, please use 'StoreFinderService' from '${SPARTACUS_STOREFINDER} instead.`,
  },
  // projects/storefrontlib/src/shared/components/table/table.model.ts
  {
    node: TABLE_HEADER,
    importPath: SPARTACUS_STOREFRONTLIB,
    comment: `'${SORT_CODE}' was removed from interface 'TableHeader'`,
  },
<<<<<<< HEAD
  // projects/core/src/util/external-js-file-loader/external-js-file-loader.service.ts
  {
    node: EXTERNAL_JS_FILE_LOADER,
    importPath: SPARTACUS_CORE,
    comment: `'ExternalJsFileLoader' was removed, please use 'ScriptLoader' from '${SPARTACUS_CORE} instead.`,
=======
  // projects/storefrontlib/src/cms-components/cart/cart-shared/cart-item/model/cart-item-context.model.ts
  {
    node: CART_ITEM_CONTEXT,
    importPath: SPARTACUS_STOREFRONTLIB,
    comment: `'${PROMOTION_LOCATION$}' was removed from '${CART_ITEM_CONTEXT}', please use '${LOCATION}' instead`,
  },
  // projects/storefrontlib/src/cms-components/cart/cart-shared/cart-item/model/cart-item-context-source.model.ts
  {
    node: CART_ITEM_CONTEXT_SOURCE,
    importPath: SPARTACUS_STOREFRONTLIB,
    comment: `'${PROMOTION_LOCATION$}' was removed from '${CART_ITEM_CONTEXT_SOURCE}', please use '${LOCATION}' instead`,
>>>>>>> 63cfca12
  },
];

export function migrate(): Rule {
  return (tree: Tree, context: SchematicContext) => {
    return removedPublicApiDeprecation(tree, context, REMOVED_PUBLIC_API_DATA);
  };
}<|MERGE_RESOLUTION|>--- conflicted
+++ resolved
@@ -140,14 +140,11 @@
   OCC_CONFIG_LOADER_MODULE,
   SORT_CODE,
   TABLE_HEADER,
-<<<<<<< HEAD
-  EXTERNAL_JS_FILE_LOADER,
-=======
   CART_ITEM_CONTEXT,
   PROMOTION_LOCATION$,
   LOCATION,
   CART_ITEM_CONTEXT_SOURCE,
->>>>>>> 63cfca12
+  EXTERNAL_JS_FILE_LOADER,
 } from '../../../shared/constants';
 import { DeprecatedNode } from '../../../shared/utils/file-utils';
 import { removedPublicApiDeprecation } from '../../mechanism/removed-public-api-deprecations/removed-public-api-deprecation';
@@ -864,25 +861,23 @@
     importPath: SPARTACUS_STOREFRONTLIB,
     comment: `'${SORT_CODE}' was removed from interface 'TableHeader'`,
   },
-<<<<<<< HEAD
+  // projects/storefrontlib/src/cms-components/cart/cart-shared/cart-item/model/cart-item-context.model.ts
+  {
+    node: CART_ITEM_CONTEXT,
+    importPath: SPARTACUS_STOREFRONTLIB,
+    comment: `'${PROMOTION_LOCATION$}' was removed from '${CART_ITEM_CONTEXT}', please use '${LOCATION}' instead`,
+  },
+  // projects/storefrontlib/src/cms-components/cart/cart-shared/cart-item/model/cart-item-context-source.model.ts
+  {
+    node: CART_ITEM_CONTEXT_SOURCE,
+    importPath: SPARTACUS_STOREFRONTLIB,
+    comment: `'${PROMOTION_LOCATION$}' was removed from '${CART_ITEM_CONTEXT_SOURCE}', please use '${LOCATION}' instead`,
+  },
   // projects/core/src/util/external-js-file-loader/external-js-file-loader.service.ts
   {
     node: EXTERNAL_JS_FILE_LOADER,
     importPath: SPARTACUS_CORE,
     comment: `'ExternalJsFileLoader' was removed, please use 'ScriptLoader' from '${SPARTACUS_CORE} instead.`,
-=======
-  // projects/storefrontlib/src/cms-components/cart/cart-shared/cart-item/model/cart-item-context.model.ts
-  {
-    node: CART_ITEM_CONTEXT,
-    importPath: SPARTACUS_STOREFRONTLIB,
-    comment: `'${PROMOTION_LOCATION$}' was removed from '${CART_ITEM_CONTEXT}', please use '${LOCATION}' instead`,
-  },
-  // projects/storefrontlib/src/cms-components/cart/cart-shared/cart-item/model/cart-item-context-source.model.ts
-  {
-    node: CART_ITEM_CONTEXT_SOURCE,
-    importPath: SPARTACUS_STOREFRONTLIB,
-    comment: `'${PROMOTION_LOCATION$}' was removed from '${CART_ITEM_CONTEXT_SOURCE}', please use '${LOCATION}' instead`,
->>>>>>> 63cfca12
   },
 ];
 
