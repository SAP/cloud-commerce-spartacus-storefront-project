import { Rule, SchematicContext, Tree } from '@angular-devkit/schematics';
<<<<<<< HEAD
import { SPARTACUS_STOREFRONTLIB } from '../../../shared/constants';
=======
import {
  ANONYMOUS_CONSENT_LAUNCH_DIALOG_SERVICE,
  ASM_ADAPTER,
  ASM_AUTH_HTTP_HEADER_SERVICE,
  ASM_AUTH_SERVICE,
  ASM_AUTH_STORAGE_SERVICE,
  ASM_CONFIG,
  ASM_CONNECTOR,
  ASM_FEATURE,
  ASM_MODULE,
  ASM_SERVICE,
  ASM_STATE,
  ASM_STATE_PERSISTENCE_SERVICE,
  ASM_UI,
  ASM_UI_ACTION,
  ASM_UI_UPDATE,
  ASM_UI_UPDATE_CLASS,
  CS_AGENT_AUTH_SERVICE,
  CUSTOMER_ACTION,
  CUSTOMER_SEARCH,
  CUSTOMER_SEARCH_CLASS,
  CUSTOMER_SEARCH_DATA,
  CUSTOMER_SEARCH_FAIL,
  CUSTOMER_SEARCH_FAIL_CLASS,
  CUSTOMER_SEARCH_OPTIONS,
  CUSTOMER_SEARCH_PAGE,
  CUSTOMER_SEARCH_PAGE_NORMALIZER,
  CUSTOMER_SEARCH_RESET,
  CUSTOMER_SEARCH_RESET_CLASS,
  CUSTOMER_SEARCH_SUCCESS,
  CUSTOMER_SEARCH_SUCCESS_CLASS,
  DEFAULT_LOCAL_STORAGE_KEY,
  DEFAULT_SESSION_STORAGE_KEY,
  DEFAULT_STATE_CONFIG,
  GET_ASM_STATE,
  GET_ASM_UI,
  GET_CUSTOMER_SEARCH_RESULTS,
  GET_CUSTOMER_SEARCH_RESULTS_LOADER_STATE,
  GET_CUSTOMER_SEARCH_RESULTS_LOADING,
  LOGOUT_CUSTOMER_SUPPORT_AGENT,
  LOGOUT_CUSTOMER_SUPPORT_AGENT_CLASS,
  PERSONALIZATION_ACTION,
  PERSONALIZATION_CONFIG,
  PERSONALIZATION_CONTEXT,
  PERSONALIZATION_CONTEXT_SERVICE,
  PERSONALIZATION_MODULE,
  PRODUCT_VARIANTS_MODULE,
  PRODUCT_VARIANT_COMPONENT,
  PRODUCT_VARIANT_GUARD,
  PRODUCT_VARIANT_STYLE_ICONS_COMPONENT,
  PRODUCT_VARIANT_STYLE_ICONS_MODULE,
  REPLENISHMENT_ORDER_CANCELLATION_LAUNCH_DIALOG_SERVICE,
  SAVED_CART_FORM_LAUNCH_DIALOG_SERVICE,
  SPARTACUS_CART_SAVED_CART_COMPONENTS,
  SPARTACUS_CORE,
  SPARTACUS_PRODUCT_VARIANTS_COMPONENTS,
  SPARTACUS_STOREFRONTLIB,
  STATE_WITH_ASM,
  SYNCED_ASM_STATE,
  TOKEN_TARGET,
  VARIANT_COLOR_SELECTOR_COMPONENT,
  VARIANT_COLOR_SELECTOR_MODULE,
  VARIANT_SIZE_SELECTOR_COMPONENT,
  VARIANT_SIZE_SELECTOR_MODULE,
  VARIANT_STYLE_ICONS_COMPONENT,
  VARIANT_STYLE_ICONS_MODULE,
  VARIANT_STYLE_SELECTOR_COMPONENT,
  VARIANT_STYLE_SELECTOR_MODULE,
} from '../../../shared/constants';
>>>>>>> a41a5099
import { DeprecatedNode } from '../../../shared/utils/file-utils';
import { removedPublicApiDeprecation } from '../../mechanism/removed-public-api-deprecations/removed-public-api-deprecation';

export const REMOVED_PUBLIC_API_DATA: DeprecatedNode[] = [
<<<<<<< HEAD
  // uncomment product variants deprecation on 4.0 migration works (#11391)
  // // projects/storefrontlib/src/cms-components/product/product-variants/product-variants.component.ts
  // {
  //   node: PRODUCT_VARIANT_COMPONENT,
  //   importPath: SPARTACUS_STOREFRONTLIB,
  //   comment: `'${PRODUCT_VARIANT_COMPONENT}' was moved to @spartacus/product/variants.`,
  // },
  // // projects/storefrontlib/src/cms-components/product/product-variants/variant-color-selector/variant-color-selector.component.ts
  // {
  //   node: VARIANT_COLOR_SELECTOR_COMPONENT,
  //   importPath: SPARTACUS_STOREFRONTLIB,
  //   comment: `'${VARIANT_COLOR_SELECTOR_COMPONENT}' was moved to @spartacus/product/variants.`,
  // },
  // // projects/storefrontlib/src/cms-components/product/product-variants/variant-size-selector/variant-size-selector.component.ts
  // {
  //   node: VARIANT_SIZE_SELECTOR_COMPONENT,
  //   importPath: SPARTACUS_STOREFRONTLIB,
  //   comment: `'${VARIANT_SIZE_SELECTOR_COMPONENT}' was moved to @spartacus/product/variants.`,
  // },
  // // projects/storefrontlib/src/cms-components/product/product-variants/variant-style-icons/variant-style-icons.component.ts
  // {
  //   node: VARIANT_STYLE_ICONS_COMPONENT,
  //   importPath: SPARTACUS_STOREFRONTLIB,
  //   comment: `'${VARIANT_STYLE_ICONS_COMPONENT}' was moved to @spartacus/product/variants.`,
  // },
  // // projects/storefrontlib/src/cms-components/product/product-variants/variant-style-selector/variant-style-selector.component.ts
  // {
  //   node: VARIANT_STYLE_SELECTOR_COMPONENT,
  //   importPath: SPARTACUS_STOREFRONTLIB,
  //   comment: `'${VARIANT_STYLE_SELECTOR_COMPONENT}' was moved to @spartacus/product/variants.`,
  // },
  {
    node: 'PageEventModule',
    importPath: SPARTACUS_STOREFRONTLIB,
    comment: `'PageEventModule' was removed, please use 'NavigationEventModule' from '${SPARTACUS_STOREFRONTLIB}' instead.`,
  },
  {
    node: 'PageEventBuilder',
    importPath: SPARTACUS_STOREFRONTLIB,
    comment: `'PageEventBuilder' was removed, please use 'NavigationEventBuilder' from '${SPARTACUS_STOREFRONTLIB}' instead.`,
  },
  {
    node: 'EventsModule',
    importPath: SPARTACUS_STOREFRONTLIB,
    comment: `'EventsModule' was removed, please use individual imports instead. (e.g. CartPageEventModule, ProductPageEventModule, etc.)`,
=======
  // projects/storefrontlib/src/cms-components/asm/asm.module.ts
  {
    node: ASM_MODULE,
    importPath: SPARTACUS_STOREFRONTLIB,
    comment: `'${ASM_MODULE}' was moved to @spartacus/asm/components.`,
  },
  // projects/core/src/asm/asm.module.ts
  {
    node: ASM_MODULE,
    importPath: SPARTACUS_CORE,
    comment: `'${ASM_MODULE}' was moved to @spartacus/asm/core.`,
  },
  // projects/core/src/asm/config/asm-config.ts
  {
    node: ASM_CONFIG,
    importPath: SPARTACUS_CORE,
    comment: `'${ASM_CONFIG}' was moved to @spartacus/asm/core.`,
  },
  // projects/core/src/asm/connectors/asm.adapter.ts
  {
    node: ASM_ADAPTER,
    importPath: SPARTACUS_CORE,
    comment: `'${ASM_ADAPTER}' was moved to @spartacus/asm/core.`,
  },
  // projects/core/src/asm/connectors/asm.connector.ts
  {
    node: ASM_CONNECTOR,
    importPath: SPARTACUS_CORE,
    comment: `'${ASM_CONNECTOR}' was moved to @spartacus/asm/core.`,
  },
  // projects/core/src/asm/connectors/converters.ts
  {
    node: CUSTOMER_SEARCH_PAGE_NORMALIZER,
    importPath: SPARTACUS_CORE,
    comment: `'${CUSTOMER_SEARCH_PAGE_NORMALIZER}' was moved to @spartacus/asm/core.`,
  },
  // projects/core/src/asm/facade/asm.service.ts
  {
    node: ASM_SERVICE,
    importPath: SPARTACUS_CORE,
    comment: `'${ASM_SERVICE}' was moved to @spartacus/asm/core.`,
  },
  // projects/core/src/asm/facade/csagent-auth.service.ts
  {
    node: CS_AGENT_AUTH_SERVICE,
    importPath: SPARTACUS_CORE,
    comment: `'${CS_AGENT_AUTH_SERVICE}' was moved to @spartacus/asm/root.`,
  },
  // projects/core/src/asm/models/asm.models.ts
  {
    node: CUSTOMER_SEARCH_PAGE,
    importPath: SPARTACUS_CORE,
    comment: `'${CUSTOMER_SEARCH_PAGE}' was moved to @spartacus/asm/core.`,
  },
  // projects/core/src/asm/models/asm.models.ts
  {
    node: CUSTOMER_SEARCH_OPTIONS,
    importPath: SPARTACUS_CORE,
    comment: `'${CUSTOMER_SEARCH_OPTIONS}' was moved to @spartacus/asm/core.`,
  },
  // projects/core/src/asm/models/asm.models.ts
  {
    node: ASM_UI,
    importPath: SPARTACUS_CORE,
    comment: `'${ASM_UI}' was moved to @spartacus/asm/core.`,
  },
  // projects/core/src/asm/services/asm-auth-http-header.service.ts
  {
    node: ASM_AUTH_HTTP_HEADER_SERVICE,
    importPath: SPARTACUS_CORE,
    comment: `'${ASM_AUTH_HTTP_HEADER_SERVICE}' was moved to @spartacus/asm/root.`,
  },
  // projects/core/src/asm/services/asm-auth.service.ts
  {
    node: TOKEN_TARGET,
    importPath: SPARTACUS_CORE,
    comment: `'${TOKEN_TARGET}' was moved to @spartacus/asm/root.`,
  },
  // projects/core/src/asm/services/asm-auth.service.ts
  {
    node: ASM_AUTH_SERVICE,
    importPath: SPARTACUS_CORE,
    comment: `'${ASM_AUTH_SERVICE}' was moved to @spartacus/asm/root.`,
  },
  // feature-libs/asm/root/services/asm-auth-storage.service.ts
  {
    node: ASM_AUTH_STORAGE_SERVICE,
    importPath: SPARTACUS_CORE,
    comment: `'${ASM_AUTH_STORAGE_SERVICE}' was moved to @spartacus/asm/root.`,
  },
  // projects/core/src/asm/services/asm-state-persistence.service.ts
  {
    node: SYNCED_ASM_STATE,
    importPath: SPARTACUS_CORE,
    comment: `'${SYNCED_ASM_STATE}' was moved to @spartacus/asm/core.`,
  },
  // projects/core/src/asm/services/asm-state-persistence.service.ts
  {
    node: ASM_STATE_PERSISTENCE_SERVICE,
    importPath: SPARTACUS_CORE,
    comment: `'${ASM_STATE_PERSISTENCE_SERVICE}' was moved to @spartacus/asm/core.`,
  },
  // projects/core/src/asm/store/actions/asm-ui.action.ts
  {
    node: ASM_UI_UPDATE,
    importPath: SPARTACUS_CORE,
    comment: `'${ASM_UI_UPDATE}' was moved to @spartacus/asm/core.`,
  },
  // projects/core/src/asm/store/actions/asm-ui.action.ts
  {
    node: ASM_UI_UPDATE_CLASS,
    importPath: SPARTACUS_CORE,
    comment: `'${ASM_UI_UPDATE_CLASS}' was moved to @spartacus/asm/core.`,
  },
  // projects/core/src/asm/store/actions/asm-ui.action.ts
  {
    node: ASM_UI_ACTION,
    importPath: SPARTACUS_CORE,
    comment: `'${ASM_UI_ACTION}' was moved to @spartacus/asm/core.`,
  },
  // projects/core/src/asm/store/actions/customer.action.ts
  {
    node: CUSTOMER_SEARCH,
    importPath: SPARTACUS_CORE,
    comment: `'${CUSTOMER_SEARCH}' was moved to @spartacus/asm/core.`,
  },
  // projects/core/src/asm/store/actions/customer.action.ts
  {
    node: CUSTOMER_SEARCH_CLASS,
    importPath: SPARTACUS_CORE,
    comment: `'${CUSTOMER_SEARCH_CLASS}' was moved to @spartacus/asm/core.`,
  },
  // projects/core/src/asm/store/actions/customer.action.ts
  {
    node: CUSTOMER_SEARCH_FAIL,
    importPath: SPARTACUS_CORE,
    comment: `'${CUSTOMER_SEARCH_FAIL}' was moved to @spartacus/asm/core.`,
  },
  // projects/core/src/asm/store/actions/customer.action.ts
  {
    node: CUSTOMER_SEARCH_FAIL_CLASS,
    importPath: SPARTACUS_CORE,
    comment: `'${CUSTOMER_SEARCH_FAIL_CLASS}' was moved to @spartacus/asm/core.`,
  },
  // projects/core/src/asm/store/actions/customer.action.ts
  {
    node: CUSTOMER_SEARCH_SUCCESS,
    importPath: SPARTACUS_CORE,
    comment: `'${CUSTOMER_SEARCH_SUCCESS}' was moved to @spartacus/asm/core.`,
  },
  // projects/core/src/asm/store/actions/customer.action.ts
  {
    node: CUSTOMER_SEARCH_SUCCESS_CLASS,
    importPath: SPARTACUS_CORE,
    comment: `'${CUSTOMER_SEARCH_SUCCESS_CLASS}' was moved to @spartacus/asm/core.`,
  },
  // projects/core/src/asm/store/actions/customer.action.ts
  {
    node: CUSTOMER_SEARCH_RESET,
    importPath: SPARTACUS_CORE,
    comment: `'${CUSTOMER_SEARCH_RESET}' was moved to @spartacus/asm/core.`,
  },
  // projects/core/src/asm/store/actions/customer.action.ts
  {
    node: CUSTOMER_SEARCH_RESET_CLASS,
    importPath: SPARTACUS_CORE,
    comment: `'${CUSTOMER_SEARCH_RESET_CLASS}' was moved to @spartacus/asm/core.`,
  },
  // projects/core/src/asm/store/actions/customer.action.ts
  {
    node: CUSTOMER_ACTION,
    importPath: SPARTACUS_CORE,
    comment: `'${CUSTOMER_ACTION}' was moved to @spartacus/asm/core.`,
  },
  // projects/core/src/asm/store/actions/logout-agent.action.ts
  {
    node: LOGOUT_CUSTOMER_SUPPORT_AGENT,
    importPath: SPARTACUS_CORE,
    comment: `'${LOGOUT_CUSTOMER_SUPPORT_AGENT}' was moved to @spartacus/asm/core.`,
  },
  // projects/core/src/asm/store/actions/logout-agent.action.ts
  {
    node: LOGOUT_CUSTOMER_SUPPORT_AGENT_CLASS,
    importPath: SPARTACUS_CORE,
    comment: `'${LOGOUT_CUSTOMER_SUPPORT_AGENT_CLASS}' was moved to @spartacus/asm/core.`,
  },
  // projects/core/src/asm/store/asm-state.ts
  {
    node: ASM_FEATURE,
    importPath: SPARTACUS_CORE,
    comment: `'${ASM_FEATURE}' was moved to @spartacus/asm/core.`,
  },
  // projects/core/src/asm/store/asm-state.ts
  {
    node: CUSTOMER_SEARCH_DATA,
    importPath: SPARTACUS_CORE,
    comment: `'${CUSTOMER_SEARCH_DATA}' was moved to @spartacus/asm/core.`,
  },
  // projects/core/src/asm/store/asm-state.ts
  {
    node: STATE_WITH_ASM,
    importPath: SPARTACUS_CORE,
    comment: `'${STATE_WITH_ASM}' was moved to @spartacus/asm/core.`,
  },
  // projects/core/src/asm/store/asm-state.ts
  {
    node: ASM_STATE,
    importPath: SPARTACUS_CORE,
    comment: `'${ASM_STATE}' was moved to @spartacus/asm/core.`,
  },

  // projects/core/src/asm/store/selectors/asm-ui.selectors.ts
  {
    node: GET_ASM_UI,
    importPath: SPARTACUS_CORE,
    comment: `'${GET_ASM_UI}' was moved to @spartacus/asm/core.`,
  },
  // projects/core/src/asm/store/selectors/asm-ui.selectors.ts
  {
    node: GET_CUSTOMER_SEARCH_RESULTS_LOADER_STATE,
    importPath: SPARTACUS_CORE,
    comment: `'${GET_CUSTOMER_SEARCH_RESULTS_LOADER_STATE}' was moved to @spartacus/asm/core.`,
  },
  // projects/core/src/asm/store/selectors/asm-ui.selectors.ts
  {
    node: GET_CUSTOMER_SEARCH_RESULTS,
    importPath: SPARTACUS_CORE,
    comment: `'${GET_CUSTOMER_SEARCH_RESULTS}' was moved to @spartacus/asm/core.`,
  },
  // projects/core/src/asm/store/selectors/asm-ui.selectors.ts
  {
    node: GET_CUSTOMER_SEARCH_RESULTS_LOADING,
    importPath: SPARTACUS_CORE,
    comment: `'${GET_CUSTOMER_SEARCH_RESULTS_LOADING}' was moved to @spartacus/asm/core.`,
  },
  // projects/core/src/asm/store/selectors/asm-ui.selectors.ts
  {
    node: GET_CUSTOMER_SEARCH_RESULTS_LOADING,
    importPath: SPARTACUS_CORE,
    comment: `'${GET_CUSTOMER_SEARCH_RESULTS_LOADING}' was moved to @spartacus/asm/core.`,
  },
  // projects/core/src/asm/store/selectors/feature.selector.ts
  {
    node: GET_ASM_STATE,
    importPath: SPARTACUS_CORE,
    comment: `'${GET_ASM_STATE}' was moved to @spartacus/asm/core.`,
  },
  {
    node: SAVED_CART_FORM_LAUNCH_DIALOG_SERVICE,
    importPath: SPARTACUS_CART_SAVED_CART_COMPONENTS,
    comment: `'${SAVED_CART_FORM_LAUNCH_DIALOG_SERVICE}' has been removed.' 'openDialog' method has been moved to 'LaunchDialogService'.`,
  },
  {
    node: ANONYMOUS_CONSENT_LAUNCH_DIALOG_SERVICE,
    importPath: SPARTACUS_STOREFRONTLIB,
    comment: `'${ANONYMOUS_CONSENT_LAUNCH_DIALOG_SERVICE}' has been removed.' 'openDialog' method has been moved to 'LaunchDialogService'.`,
  },
  {
    node: REPLENISHMENT_ORDER_CANCELLATION_LAUNCH_DIALOG_SERVICE,
    importPath: SPARTACUS_STOREFRONTLIB,
    comment: `'${REPLENISHMENT_ORDER_CANCELLATION_LAUNCH_DIALOG_SERVICE}' has been removed.' 'openDialog' method has been moved to 'LaunchDialogService'.`,
  },
  // projects/core/src/personalization/personalization.module.ts
  {
    node: PERSONALIZATION_MODULE,
    importPath: SPARTACUS_CORE,
    comment: `${PERSONALIZATION_MODULE} was removed. Use @spartacus/tracking/personalization instead.`,
  },
  // projects/core/src/personalization/config/personalization-config.ts
  {
    node: PERSONALIZATION_CONFIG,
    importPath: SPARTACUS_CORE,
    comment: `${PERSONALIZATION_CONFIG} was moved to @spartacus/tracking/personalization/root.`,
  },
  // projects/core/src/personalization/services/personalization-context.service.ts
  {
    node: PERSONALIZATION_CONTEXT_SERVICE,
    importPath: SPARTACUS_CORE,
    comment: `${PERSONALIZATION_CONTEXT_SERVICE} was moved to @spartacus/tracking/personalization/core.`,
  },
  // projects/core/src/personalization/model/personalization-context.model.ts
  {
    node: PERSONALIZATION_ACTION,
    importPath: SPARTACUS_CORE,
    comment: `${PERSONALIZATION_ACTION} was moved to @spartacus/tracking/personalization/core.`,
  },
  // projects/core/src/personalization/model/personalization-context.model.ts
  {
    node: PERSONALIZATION_CONTEXT,
    importPath: SPARTACUS_CORE,
    comment: `${PERSONALIZATION_CONTEXT} was moved to @spartacus/tracking/personalization/core.`,
  },
  // projects/storefrontlib/src/cms-components/product/product-variants/product-variants.module.ts
  {
    node: PRODUCT_VARIANTS_MODULE,
    importPath: SPARTACUS_STOREFRONTLIB,
    comment: `'${PRODUCT_VARIANTS_MODULE}' was removed from @spartacus/storefront. Use @spartacus/product/variants feature-library instead.`,
  },
  // projects/storefrontlib/src/cms-components/product/product-variants/product-variants.component.ts
  {
    node: PRODUCT_VARIANT_COMPONENT,
    importPath: SPARTACUS_STOREFRONTLIB,
    comment: `'${PRODUCT_VARIANT_COMPONENT}' was removed from @spartacus/storefront. Use ProductVariantsContainerComponent from @spartacus/product/variants/components as a replacement.`,
  },
  // projects/storefrontlib/src/cms-components/product/product-variants/variant-color-selector/variant-color-selector.component.ts
  {
    node: VARIANT_COLOR_SELECTOR_COMPONENT,
    importPath: SPARTACUS_STOREFRONTLIB,
    comment: `'${VARIANT_COLOR_SELECTOR_COMPONENT}' was removed from @spartacus/storefront. Use ProductVariantColorSelectorComponent from @spartacus/product/variants/components as a replacement.`,
  },
  // projects/storefrontlib/src/cms-components/product/product-variants/variant-color-selector/variant-color-selector.module.ts
  {
    node: VARIANT_COLOR_SELECTOR_MODULE,
    importPath: SPARTACUS_STOREFRONTLIB,
    comment: `'${VARIANT_COLOR_SELECTOR_MODULE}' was removed from @spartacus/storefront. Use ProductVariantColorSelectorModule from @spartacus/product/variants/components as a replacement.`,
  },
  // projects/storefrontlib/src/cms-components/product/product-variants/variant-size-selector/variant-size-selector.component.ts
  {
    node: VARIANT_SIZE_SELECTOR_COMPONENT,
    importPath: SPARTACUS_STOREFRONTLIB,
    comment: `'${VARIANT_SIZE_SELECTOR_COMPONENT}' was removed from @spartacus/storefront. Use ProductVariantSizeSelectorComponent from @spartacus/product/variants/components as a replacement.`,
  },
  // projects/storefrontlib/src/cms-components/product/product-variants/variant-size-selector/variant-size-selector.module.ts
  {
    node: VARIANT_SIZE_SELECTOR_MODULE,
    importPath: SPARTACUS_STOREFRONTLIB,
    comment: `'${VARIANT_SIZE_SELECTOR_MODULE}' was removed from @spartacus/storefront. Use ProductVariantSizeSelectorModule from @spartacus/product/variants/components as a replacement.`,
  },
  // projects/storefrontlib/src/cms-components/product/product-variants/variant-style-selector/variant-style-selector.component.ts
  {
    node: VARIANT_STYLE_SELECTOR_COMPONENT,
    importPath: SPARTACUS_STOREFRONTLIB,
    comment: `'${VARIANT_STYLE_SELECTOR_COMPONENT}' was removed from @spartacus/storefront. Use ProductVariantStyleSelectorComponent from @spartacus/product/variants/components as a replacement.`,
  },
  // projects/storefrontlib/src/cms-components/product/product-variants/variant-style-selector/variant-style-selector.module.ts
  {
    node: VARIANT_STYLE_SELECTOR_MODULE,
    importPath: SPARTACUS_STOREFRONTLIB,
    comment: `'${VARIANT_STYLE_SELECTOR_MODULE}' was removed from @spartacus/storefront. Use ProductVariantStyleSelectorModule from @spartacus/product/variants/components as a replacement.`,
  },
  // projects/storefrontlib/src/cms-components/product/product-variants/variant-style-icons/variant-style-icons.component.ts
  {
    node: VARIANT_STYLE_ICONS_COMPONENT,
    importPath: SPARTACUS_STOREFRONTLIB,
    comment: `'${VARIANT_STYLE_ICONS_COMPONENT}' was removed from @spartacus/storefront. Use ProductVariantStyleIconsComponent from @spartacus/product/variants/root as a replacement.`,
  },
  // projects/storefrontlib/src/cms-components/product/product-variants/variant-style-icons/variant-style-icons.module.ts
  {
    node: VARIANT_STYLE_ICONS_MODULE,
    importPath: SPARTACUS_STOREFRONTLIB,
    comment: `'${VARIANT_STYLE_ICONS_MODULE}' was removed from @spartacus/storefront. Use ProductVariantStyleIconsModule from @spartacus/product/variants/root as a replacement.`,
  },
  // projects/storefrontlib/src/cms-components/product/product-variants/guards/product-variant.guard.ts
  {
    node: PRODUCT_VARIANT_GUARD,
    importPath: SPARTACUS_STOREFRONTLIB,
    comment: `'${PRODUCT_VARIANT_GUARD}' was removed from @spartacus/storefront. Use ProductVariantsGuard from @spartacus/product/variants/components instead. Additionally method: findVariant was renamed to findPurchasableProductCode.`,
  },
  {
    node: PRODUCT_VARIANT_STYLE_ICONS_MODULE,
    importPath: SPARTACUS_PRODUCT_VARIANTS_COMPONENTS,
    comment: `'${PRODUCT_VARIANT_STYLE_ICONS_MODULE}' was removed from ${SPARTACUS_PRODUCT_VARIANTS_COMPONENTS}. Use @spartacus/product/variants/root instead.`,
  },
  {
    node: PRODUCT_VARIANT_STYLE_ICONS_COMPONENT,
    importPath: SPARTACUS_PRODUCT_VARIANTS_COMPONENTS,
    comment: `'${PRODUCT_VARIANT_STYLE_ICONS_COMPONENT}' was removed from ${SPARTACUS_PRODUCT_VARIANTS_COMPONENTS}. Use @spartacus/product/variants/root instead.`,
  },
  {
    node: DEFAULT_STATE_CONFIG,
    importPath: SPARTACUS_CORE,
    comment: `'${DEFAULT_STATE_CONFIG}' was removed with the whole storage sync mechanism. For syncing your data to and from browser storage use StatePersistenceService.`,
  },
  {
    node: DEFAULT_LOCAL_STORAGE_KEY,
    importPath: SPARTACUS_CORE,
    comment: `'${DEFAULT_LOCAL_STORAGE_KEY}' was removed with the whole storage sync mechanism. For syncing your data to and from browser storage use StatePersistenceService.`,
  },
  {
    node: DEFAULT_SESSION_STORAGE_KEY,
    importPath: SPARTACUS_CORE,
    comment: `'${DEFAULT_SESSION_STORAGE_KEY}' was removed with the whole storage sync mechanism. For syncing your data to and from browser storage use StatePersistenceService.`,
>>>>>>> a41a5099
  },
];

export function migrate(): Rule {
  return (tree: Tree, context: SchematicContext) => {
    return removedPublicApiDeprecation(tree, context, REMOVED_PUBLIC_API_DATA);
  };
}<|MERGE_RESOLUTION|>--- conflicted
+++ resolved
@@ -1,7 +1,4 @@
 import { Rule, SchematicContext, Tree } from '@angular-devkit/schematics';
-<<<<<<< HEAD
-import { SPARTACUS_STOREFRONTLIB } from '../../../shared/constants';
-=======
 import {
   ANONYMOUS_CONSENT_LAUNCH_DIALOG_SERVICE,
   ASM_ADAPTER,
@@ -71,58 +68,10 @@
   VARIANT_STYLE_SELECTOR_COMPONENT,
   VARIANT_STYLE_SELECTOR_MODULE,
 } from '../../../shared/constants';
->>>>>>> a41a5099
 import { DeprecatedNode } from '../../../shared/utils/file-utils';
 import { removedPublicApiDeprecation } from '../../mechanism/removed-public-api-deprecations/removed-public-api-deprecation';
 
 export const REMOVED_PUBLIC_API_DATA: DeprecatedNode[] = [
-<<<<<<< HEAD
-  // uncomment product variants deprecation on 4.0 migration works (#11391)
-  // // projects/storefrontlib/src/cms-components/product/product-variants/product-variants.component.ts
-  // {
-  //   node: PRODUCT_VARIANT_COMPONENT,
-  //   importPath: SPARTACUS_STOREFRONTLIB,
-  //   comment: `'${PRODUCT_VARIANT_COMPONENT}' was moved to @spartacus/product/variants.`,
-  // },
-  // // projects/storefrontlib/src/cms-components/product/product-variants/variant-color-selector/variant-color-selector.component.ts
-  // {
-  //   node: VARIANT_COLOR_SELECTOR_COMPONENT,
-  //   importPath: SPARTACUS_STOREFRONTLIB,
-  //   comment: `'${VARIANT_COLOR_SELECTOR_COMPONENT}' was moved to @spartacus/product/variants.`,
-  // },
-  // // projects/storefrontlib/src/cms-components/product/product-variants/variant-size-selector/variant-size-selector.component.ts
-  // {
-  //   node: VARIANT_SIZE_SELECTOR_COMPONENT,
-  //   importPath: SPARTACUS_STOREFRONTLIB,
-  //   comment: `'${VARIANT_SIZE_SELECTOR_COMPONENT}' was moved to @spartacus/product/variants.`,
-  // },
-  // // projects/storefrontlib/src/cms-components/product/product-variants/variant-style-icons/variant-style-icons.component.ts
-  // {
-  //   node: VARIANT_STYLE_ICONS_COMPONENT,
-  //   importPath: SPARTACUS_STOREFRONTLIB,
-  //   comment: `'${VARIANT_STYLE_ICONS_COMPONENT}' was moved to @spartacus/product/variants.`,
-  // },
-  // // projects/storefrontlib/src/cms-components/product/product-variants/variant-style-selector/variant-style-selector.component.ts
-  // {
-  //   node: VARIANT_STYLE_SELECTOR_COMPONENT,
-  //   importPath: SPARTACUS_STOREFRONTLIB,
-  //   comment: `'${VARIANT_STYLE_SELECTOR_COMPONENT}' was moved to @spartacus/product/variants.`,
-  // },
-  {
-    node: 'PageEventModule',
-    importPath: SPARTACUS_STOREFRONTLIB,
-    comment: `'PageEventModule' was removed, please use 'NavigationEventModule' from '${SPARTACUS_STOREFRONTLIB}' instead.`,
-  },
-  {
-    node: 'PageEventBuilder',
-    importPath: SPARTACUS_STOREFRONTLIB,
-    comment: `'PageEventBuilder' was removed, please use 'NavigationEventBuilder' from '${SPARTACUS_STOREFRONTLIB}' instead.`,
-  },
-  {
-    node: 'EventsModule',
-    importPath: SPARTACUS_STOREFRONTLIB,
-    comment: `'EventsModule' was removed, please use individual imports instead. (e.g. CartPageEventModule, ProductPageEventModule, etc.)`,
-=======
   // projects/storefrontlib/src/cms-components/asm/asm.module.ts
   {
     node: ASM_MODULE,
@@ -505,7 +454,21 @@
     node: DEFAULT_SESSION_STORAGE_KEY,
     importPath: SPARTACUS_CORE,
     comment: `'${DEFAULT_SESSION_STORAGE_KEY}' was removed with the whole storage sync mechanism. For syncing your data to and from browser storage use StatePersistenceService.`,
->>>>>>> a41a5099
+  },
+  {
+    node: 'PageEventModule',
+    importPath: SPARTACUS_STOREFRONTLIB,
+    comment: `'PageEventModule' was removed, please use 'NavigationEventModule' from '${SPARTACUS_STOREFRONTLIB}' instead.`,
+  },
+  {
+    node: 'PageEventBuilder',
+    importPath: SPARTACUS_STOREFRONTLIB,
+    comment: `'PageEventBuilder' was removed, please use 'NavigationEventBuilder' from '${SPARTACUS_STOREFRONTLIB}' instead.`,
+  },
+  {
+    node: 'EventsModule',
+    importPath: SPARTACUS_STOREFRONTLIB,
+    comment: `'EventsModule' was removed, please use individual imports instead. (e.g. CartPageEventModule, ProductPageEventModule, etc.)`,
   },
 ];
 
