--- conflicted
+++ resolved
@@ -1,19 +1,5 @@
 import { Rule, SchematicContext, Tree } from '@angular-devkit/schematics';
 import {
-<<<<<<< HEAD
-  B2B_STOREFRONT_MODULE,
-  B2C_STOREFRONT_MODULE,
-  CMS_LIB_MODULE,
-  EVENTS_MODULE,
-  MAIN_MODULE,
-  OCC_MODULE,
-  SPARTACUS_CORE,
-  SPARTACUS_SETUP,
-  SPARTACUS_STOREFRONTLIB,
-  STOREFRONT_FOUNDATION_MODULE,
-  STOREFRONT_MODULE,
-  VIEW_CONFIG_MODULE,
-=======
   ANONYMOUS_CONSENT_LAUNCH_DIALOG_SERVICE,
   ASM_ADAPTER,
   ASM_AUTH_HTTP_HEADER_SERVICE,
@@ -30,6 +16,8 @@
   ASM_UI_ACTION,
   ASM_UI_UPDATE,
   ASM_UI_UPDATE_CLASS,
+  B2B_STOREFRONT_MODULE,
+  B2C_STOREFRONT_MODULE,
   CART_ITEM_COMPONENT,
   CART_PAGE_META_RESOLVER,
   CLOSE_ACCOUNT_COMPONENT,
@@ -55,6 +43,7 @@
   DEFAULT_LOCAL_STORAGE_KEY,
   DEFAULT_SESSION_STORAGE_KEY,
   DEFAULT_STATE_CONFIG,
+  EVENTS_MODULE,
   FEATURE_MODULES_SERVICE,
   FORGOTTEN_PASSWORD_TRANSLATION_CHUNK,
   FORGOT_PASSWORD_COMPONENT,
@@ -74,7 +63,9 @@
   LOGIN_REGISTER_MODULE,
   LOGOUT_CUSTOMER_SUPPORT_AGENT,
   LOGOUT_CUSTOMER_SUPPORT_AGENT_CLASS,
+  MAIN_MODULE,
   MINI_LOGIN_TRANSLATION_CHUNK,
+  OCC_MODULE,
   ORDER_ENTRY,
   PERSONALIZATION_ACTION,
   PERSONALIZATION_CONFIG,
@@ -99,11 +90,14 @@
   SPARTACUS_CART_SAVED_CART_COMPONENTS,
   SPARTACUS_CORE,
   SPARTACUS_PRODUCT_VARIANTS_COMPONENTS,
+  SPARTACUS_SETUP,
   SPARTACUS_STOREFRONTLIB,
   SPARTACUS_USER,
   SPARTACUS_USER_ACCOUNT_COMPONENTS,
   SPARTACUS_USER_PROFILE_COMPONENTS,
   STATE_WITH_ASM,
+  STOREFRONT_FOUNDATION_MODULE,
+  STOREFRONT_MODULE,
   SYNCED_ASM_STATE,
   TOKEN_TARGET,
   TRANSLATION_CHUNKS_CONFIG,
@@ -125,13 +119,12 @@
   VARIANT_STYLE_ICONS_MODULE,
   VARIANT_STYLE_SELECTOR_COMPONENT,
   VARIANT_STYLE_SELECTOR_MODULE,
->>>>>>> 9978f947
+  VIEW_CONFIG_MODULE,
 } from '../../../shared/constants';
 import { DeprecatedNode } from '../../../shared/utils/file-utils';
 import { removedPublicApiDeprecation } from '../../mechanism/removed-public-api-deprecations/removed-public-api-deprecation';
 
 export const REMOVED_PUBLIC_API_DATA: DeprecatedNode[] = [
-<<<<<<< HEAD
   {
     node: B2C_STOREFRONT_MODULE,
     importPath: SPARTACUS_STOREFRONTLIB,
@@ -177,38 +170,6 @@
     importPath: SPARTACUS_STOREFRONTLIB,
     comment: `${EVENTS_MODULE} was removed. Check "Migrating to new, reference app structure" section in the migration docs on how to replace it.`,
   },
-  // uncomment product variants deprecation on 4.0 migration works (#11391)
-  // // projects/storefrontlib/src/cms-components/product/product-variants/product-variants.component.ts
-  // {
-  //   node: PRODUCT_VARIANT_COMPONENT,
-  //   importPath: SPARTACUS_STOREFRONTLIB,
-  //   comment: `'${PRODUCT_VARIANT_COMPONENT}' was moved to @spartacus/product/variants.`,
-  // },
-  // // projects/storefrontlib/src/cms-components/product/product-variants/variant-color-selector/variant-color-selector.component.ts
-  // {
-  //   node: VARIANT_COLOR_SELECTOR_COMPONENT,
-  //   importPath: SPARTACUS_STOREFRONTLIB,
-  //   comment: `'${VARIANT_COLOR_SELECTOR_COMPONENT}' was moved to @spartacus/product/variants.`,
-  // },
-  // // projects/storefrontlib/src/cms-components/product/product-variants/variant-size-selector/variant-size-selector.component.ts
-  // {
-  //   node: VARIANT_SIZE_SELECTOR_COMPONENT,
-  //   importPath: SPARTACUS_STOREFRONTLIB,
-  //   comment: `'${VARIANT_SIZE_SELECTOR_COMPONENT}' was moved to @spartacus/product/variants.`,
-  // },
-  // // projects/storefrontlib/src/cms-components/product/product-variants/variant-style-icons/variant-style-icons.component.ts
-  // {
-  //   node: VARIANT_STYLE_ICONS_COMPONENT,
-  //   importPath: SPARTACUS_STOREFRONTLIB,
-  //   comment: `'${VARIANT_STYLE_ICONS_COMPONENT}' was moved to @spartacus/product/variants.`,
-  // },
-  // // projects/storefrontlib/src/cms-components/product/product-variants/variant-style-selector/variant-style-selector.component.ts
-  // {
-  //   node: VARIANT_STYLE_SELECTOR_COMPONENT,
-  //   importPath: SPARTACUS_STOREFRONTLIB,
-  //   comment: `'${VARIANT_STYLE_SELECTOR_COMPONENT}' was moved to @spartacus/product/variants.`,
-  // },
-=======
   // projects/storefrontlib/src/cms-components/asm/asm.module.ts
   {
     node: ASM_MODULE,
@@ -791,7 +752,6 @@
     importPath: SPARTACUS_STOREFRONTLIB,
     comment: `'EventsModule' was removed, please use individual imports instead. (e.g. CartPageEventModule, ProductPageEventModule, etc.)`,
   },
->>>>>>> 9978f947
 ];
 
 export function migrate(): Rule {
