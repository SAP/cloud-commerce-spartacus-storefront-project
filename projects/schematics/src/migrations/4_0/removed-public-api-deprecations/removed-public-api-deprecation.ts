import { Rule, SchematicContext, Tree } from '@angular-devkit/schematics';
import {
<<<<<<< HEAD
  ANONYMOUS_CONSENT_LAUNCH_DIALOG_SERVICE,
  ASM_ADAPTER,
  ASM_AUTH_HTTP_HEADER_SERVICE,
  ASM_AUTH_SERVICE,
  ASM_AUTH_STORAGE_SERVICE,
  ASM_CONFIG,
  ASM_CONNECTOR,
  ASM_FEATURE,
  ASM_MODULE,
  ASM_SERVICE,
  ASM_STATE,
  ASM_STATE_PERSISTENCE_SERVICE,
  ASM_UI,
  ASM_UI_ACTION,
  ASM_UI_UPDATE,
  ASM_UI_UPDATE_CLASS,
  CS_AGENT_AUTH_SERVICE,
  CUSTOMER_ACTION,
  CUSTOMER_SEARCH,
  CUSTOMER_SEARCH_CLASS,
  CUSTOMER_SEARCH_DATA,
  CUSTOMER_SEARCH_FAIL,
  CUSTOMER_SEARCH_FAIL_CLASS,
  CUSTOMER_SEARCH_OPTIONS,
  CUSTOMER_SEARCH_PAGE,
  CUSTOMER_SEARCH_PAGE_NORMALIZER,
  CUSTOMER_SEARCH_RESET,
  CUSTOMER_SEARCH_RESET_CLASS,
  CUSTOMER_SEARCH_SUCCESS,
  CUSTOMER_SEARCH_SUCCESS_CLASS,
  DEFAULT_LOCAL_STORAGE_KEY,
  DEFAULT_SESSION_STORAGE_KEY,
  DEFAULT_STATE_CONFIG,
  GET_ASM_STATE,
  GET_ASM_UI,
  GET_CUSTOMER_SEARCH_RESULTS,
  GET_CUSTOMER_SEARCH_RESULTS_LOADER_STATE,
  GET_CUSTOMER_SEARCH_RESULTS_LOADING,
  LOGOUT_CUSTOMER_SUPPORT_AGENT,
  LOGOUT_CUSTOMER_SUPPORT_AGENT_CLASS,
  PERSONALIZATION_ACTION,
  PERSONALIZATION_CONFIG,
  PERSONALIZATION_CONTEXT,
  PERSONALIZATION_CONTEXT_SERVICE,
  PERSONALIZATION_MODULE,
  PRODUCT_VARIANTS_MODULE,
  PRODUCT_VARIANT_COMPONENT,
  PRODUCT_VARIANT_GUARD,
  PRODUCT_VARIANT_STYLE_ICONS_COMPONENT,
  PRODUCT_VARIANT_STYLE_ICONS_MODULE,
  REPLENISHMENT_ORDER_CANCELLATION_LAUNCH_DIALOG_SERVICE,
  SAVED_CART_FORM_LAUNCH_DIALOG_SERVICE,
  SPARTACUS_CART_SAVED_CART_COMPONENTS,
  SPARTACUS_CORE,
  SPARTACUS_PRODUCT_VARIANTS_COMPONENTS,
  SPARTACUS_STOREFRONTLIB,
  STATE_WITH_ASM,
  SYNCED_ASM_STATE,
  TOKEN_TARGET,
  VARIANT_COLOR_SELECTOR_COMPONENT,
  VARIANT_COLOR_SELECTOR_MODULE,
  VARIANT_SIZE_SELECTOR_COMPONENT,
  VARIANT_SIZE_SELECTOR_MODULE,
  VARIANT_STYLE_ICONS_COMPONENT,
  VARIANT_STYLE_ICONS_MODULE,
  VARIANT_STYLE_SELECTOR_COMPONENT,
  VARIANT_STYLE_SELECTOR_MODULE,
=======
  CART_PAGE_META_RESOLVER,
  CONTENT_PAGE_META_RESOLVER,
  SPARTACUS_CORE,
>>>>>>> 13e9a077
} from '../../../shared/constants';
import { DeprecatedNode } from '../../../shared/utils/file-utils';
import { removedPublicApiDeprecation } from '../../mechanism/removed-public-api-deprecations/removed-public-api-deprecation';

export const REMOVED_PUBLIC_API_DATA: DeprecatedNode[] = [
<<<<<<< HEAD
  // projects/storefrontlib/src/cms-components/asm/asm.module.ts
  {
    node: ASM_MODULE,
    importPath: SPARTACUS_STOREFRONTLIB,
    comment: `'${ASM_MODULE}' was moved to @spartacus/asm/components.`,
  },
  // projects/core/src/asm/asm.module.ts
  {
    node: ASM_MODULE,
    importPath: SPARTACUS_CORE,
    comment: `'${ASM_MODULE}' was moved to @spartacus/asm/core.`,
  },
  // projects/core/src/asm/config/asm-config.ts
  {
    node: ASM_CONFIG,
    importPath: SPARTACUS_CORE,
    comment: `'${ASM_CONFIG}' was moved to @spartacus/asm/core.`,
  },
  // projects/core/src/asm/connectors/asm.adapter.ts
  {
    node: ASM_ADAPTER,
    importPath: SPARTACUS_CORE,
    comment: `'${ASM_ADAPTER}' was moved to @spartacus/asm/core.`,
  },
  // projects/core/src/asm/connectors/asm.connector.ts
  {
    node: ASM_CONNECTOR,
    importPath: SPARTACUS_CORE,
    comment: `'${ASM_CONNECTOR}' was moved to @spartacus/asm/core.`,
  },
  // projects/core/src/asm/connectors/converters.ts
  {
    node: CUSTOMER_SEARCH_PAGE_NORMALIZER,
    importPath: SPARTACUS_CORE,
    comment: `'${CUSTOMER_SEARCH_PAGE_NORMALIZER}' was moved to @spartacus/asm/core.`,
  },
  // projects/core/src/asm/facade/asm.service.ts
  {
    node: ASM_SERVICE,
    importPath: SPARTACUS_CORE,
    comment: `'${ASM_SERVICE}' was moved to @spartacus/asm/core.`,
  },
  // projects/core/src/asm/facade/csagent-auth.service.ts
  {
    node: CS_AGENT_AUTH_SERVICE,
    importPath: SPARTACUS_CORE,
    comment: `'${CS_AGENT_AUTH_SERVICE}' was moved to @spartacus/asm/root.`,
  },
  // projects/core/src/asm/models/asm.models.ts
  {
    node: CUSTOMER_SEARCH_PAGE,
    importPath: SPARTACUS_CORE,
    comment: `'${CUSTOMER_SEARCH_PAGE}' was moved to @spartacus/asm/core.`,
  },
  // projects/core/src/asm/models/asm.models.ts
  {
    node: CUSTOMER_SEARCH_OPTIONS,
    importPath: SPARTACUS_CORE,
    comment: `'${CUSTOMER_SEARCH_OPTIONS}' was moved to @spartacus/asm/core.`,
  },
  // projects/core/src/asm/models/asm.models.ts
  {
    node: ASM_UI,
    importPath: SPARTACUS_CORE,
    comment: `'${ASM_UI}' was moved to @spartacus/asm/core.`,
  },
  // projects/core/src/asm/services/asm-auth-http-header.service.ts
  {
    node: ASM_AUTH_HTTP_HEADER_SERVICE,
    importPath: SPARTACUS_CORE,
    comment: `'${ASM_AUTH_HTTP_HEADER_SERVICE}' was moved to @spartacus/asm/root.`,
  },
  // projects/core/src/asm/services/asm-auth.service.ts
  {
    node: TOKEN_TARGET,
    importPath: SPARTACUS_CORE,
    comment: `'${TOKEN_TARGET}' was moved to @spartacus/asm/root.`,
  },
  // projects/core/src/asm/services/asm-auth.service.ts
  {
    node: ASM_AUTH_SERVICE,
    importPath: SPARTACUS_CORE,
    comment: `'${ASM_AUTH_SERVICE}' was moved to @spartacus/asm/root.`,
  },
  // feature-libs/asm/root/services/asm-auth-storage.service.ts
  {
    node: ASM_AUTH_STORAGE_SERVICE,
    importPath: SPARTACUS_CORE,
    comment: `'${ASM_AUTH_STORAGE_SERVICE}' was moved to @spartacus/asm/root.`,
  },
  // projects/core/src/asm/services/asm-state-persistence.service.ts
  {
    node: SYNCED_ASM_STATE,
    importPath: SPARTACUS_CORE,
    comment: `'${SYNCED_ASM_STATE}' was moved to @spartacus/asm/core.`,
  },
  // projects/core/src/asm/services/asm-state-persistence.service.ts
  {
    node: ASM_STATE_PERSISTENCE_SERVICE,
    importPath: SPARTACUS_CORE,
    comment: `'${ASM_STATE_PERSISTENCE_SERVICE}' was moved to @spartacus/asm/core.`,
  },
  // projects/core/src/asm/store/actions/asm-ui.action.ts
  {
    node: ASM_UI_UPDATE,
    importPath: SPARTACUS_CORE,
    comment: `'${ASM_UI_UPDATE}' was moved to @spartacus/asm/core.`,
  },
  // projects/core/src/asm/store/actions/asm-ui.action.ts
  {
    node: ASM_UI_UPDATE_CLASS,
    importPath: SPARTACUS_CORE,
    comment: `'${ASM_UI_UPDATE_CLASS}' was moved to @spartacus/asm/core.`,
  },
  // projects/core/src/asm/store/actions/asm-ui.action.ts
  {
    node: ASM_UI_ACTION,
    importPath: SPARTACUS_CORE,
    comment: `'${ASM_UI_ACTION}' was moved to @spartacus/asm/core.`,
  },
  // projects/core/src/asm/store/actions/customer.action.ts
  {
    node: CUSTOMER_SEARCH,
    importPath: SPARTACUS_CORE,
    comment: `'${CUSTOMER_SEARCH}' was moved to @spartacus/asm/core.`,
  },
  // projects/core/src/asm/store/actions/customer.action.ts
  {
    node: CUSTOMER_SEARCH_CLASS,
    importPath: SPARTACUS_CORE,
    comment: `'${CUSTOMER_SEARCH_CLASS}' was moved to @spartacus/asm/core.`,
  },
  // projects/core/src/asm/store/actions/customer.action.ts
  {
    node: CUSTOMER_SEARCH_FAIL,
    importPath: SPARTACUS_CORE,
    comment: `'${CUSTOMER_SEARCH_FAIL}' was moved to @spartacus/asm/core.`,
  },
  // projects/core/src/asm/store/actions/customer.action.ts
  {
    node: CUSTOMER_SEARCH_FAIL_CLASS,
    importPath: SPARTACUS_CORE,
    comment: `'${CUSTOMER_SEARCH_FAIL_CLASS}' was moved to @spartacus/asm/core.`,
  },
  // projects/core/src/asm/store/actions/customer.action.ts
  {
    node: CUSTOMER_SEARCH_SUCCESS,
    importPath: SPARTACUS_CORE,
    comment: `'${CUSTOMER_SEARCH_SUCCESS}' was moved to @spartacus/asm/core.`,
  },
  // projects/core/src/asm/store/actions/customer.action.ts
  {
    node: CUSTOMER_SEARCH_SUCCESS_CLASS,
    importPath: SPARTACUS_CORE,
    comment: `'${CUSTOMER_SEARCH_SUCCESS_CLASS}' was moved to @spartacus/asm/core.`,
  },
  // projects/core/src/asm/store/actions/customer.action.ts
  {
    node: CUSTOMER_SEARCH_RESET,
    importPath: SPARTACUS_CORE,
    comment: `'${CUSTOMER_SEARCH_RESET}' was moved to @spartacus/asm/core.`,
  },
  // projects/core/src/asm/store/actions/customer.action.ts
  {
    node: CUSTOMER_SEARCH_RESET_CLASS,
    importPath: SPARTACUS_CORE,
    comment: `'${CUSTOMER_SEARCH_RESET_CLASS}' was moved to @spartacus/asm/core.`,
  },
  // projects/core/src/asm/store/actions/customer.action.ts
  {
    node: CUSTOMER_ACTION,
    importPath: SPARTACUS_CORE,
    comment: `'${CUSTOMER_ACTION}' was moved to @spartacus/asm/core.`,
  },
  // projects/core/src/asm/store/actions/logout-agent.action.ts
  {
    node: LOGOUT_CUSTOMER_SUPPORT_AGENT,
    importPath: SPARTACUS_CORE,
    comment: `'${LOGOUT_CUSTOMER_SUPPORT_AGENT}' was moved to @spartacus/asm/core.`,
  },
  // projects/core/src/asm/store/actions/logout-agent.action.ts
  {
    node: LOGOUT_CUSTOMER_SUPPORT_AGENT_CLASS,
    importPath: SPARTACUS_CORE,
    comment: `'${LOGOUT_CUSTOMER_SUPPORT_AGENT_CLASS}' was moved to @spartacus/asm/core.`,
  },
  // projects/core/src/asm/store/asm-state.ts
  {
    node: ASM_FEATURE,
    importPath: SPARTACUS_CORE,
    comment: `'${ASM_FEATURE}' was moved to @spartacus/asm/core.`,
  },
  // projects/core/src/asm/store/asm-state.ts
  {
    node: CUSTOMER_SEARCH_DATA,
    importPath: SPARTACUS_CORE,
    comment: `'${CUSTOMER_SEARCH_DATA}' was moved to @spartacus/asm/core.`,
  },
  // projects/core/src/asm/store/asm-state.ts
  {
    node: STATE_WITH_ASM,
    importPath: SPARTACUS_CORE,
    comment: `'${STATE_WITH_ASM}' was moved to @spartacus/asm/core.`,
  },
  // projects/core/src/asm/store/asm-state.ts
  {
    node: ASM_STATE,
    importPath: SPARTACUS_CORE,
    comment: `'${ASM_STATE}' was moved to @spartacus/asm/core.`,
  },

  // projects/core/src/asm/store/selectors/asm-ui.selectors.ts
  {
    node: GET_ASM_UI,
    importPath: SPARTACUS_CORE,
    comment: `'${GET_ASM_UI}' was moved to @spartacus/asm/core.`,
  },
  // projects/core/src/asm/store/selectors/asm-ui.selectors.ts
  {
    node: GET_CUSTOMER_SEARCH_RESULTS_LOADER_STATE,
    importPath: SPARTACUS_CORE,
    comment: `'${GET_CUSTOMER_SEARCH_RESULTS_LOADER_STATE}' was moved to @spartacus/asm/core.`,
  },
  // projects/core/src/asm/store/selectors/asm-ui.selectors.ts
  {
    node: GET_CUSTOMER_SEARCH_RESULTS,
    importPath: SPARTACUS_CORE,
    comment: `'${GET_CUSTOMER_SEARCH_RESULTS}' was moved to @spartacus/asm/core.`,
  },
  // projects/core/src/asm/store/selectors/asm-ui.selectors.ts
  {
    node: GET_CUSTOMER_SEARCH_RESULTS_LOADING,
    importPath: SPARTACUS_CORE,
    comment: `'${GET_CUSTOMER_SEARCH_RESULTS_LOADING}' was moved to @spartacus/asm/core.`,
  },
  // projects/core/src/asm/store/selectors/asm-ui.selectors.ts
  {
    node: GET_CUSTOMER_SEARCH_RESULTS_LOADING,
    importPath: SPARTACUS_CORE,
    comment: `'${GET_CUSTOMER_SEARCH_RESULTS_LOADING}' was moved to @spartacus/asm/core.`,
  },
  // projects/core/src/asm/store/selectors/feature.selector.ts
  {
    node: GET_ASM_STATE,
    importPath: SPARTACUS_CORE,
    comment: `'${GET_ASM_STATE}' was moved to @spartacus/asm/core.`,
  },
  {
    node: SAVED_CART_FORM_LAUNCH_DIALOG_SERVICE,
    importPath: SPARTACUS_CART_SAVED_CART_COMPONENTS,
    comment: `'${SAVED_CART_FORM_LAUNCH_DIALOG_SERVICE}' has been removed.' 'openDialog' method has been moved to 'LaunchDialogService'.`,
  },
  {
    node: ANONYMOUS_CONSENT_LAUNCH_DIALOG_SERVICE,
    importPath: SPARTACUS_STOREFRONTLIB,
    comment: `'${ANONYMOUS_CONSENT_LAUNCH_DIALOG_SERVICE}' has been removed.' 'openDialog' method has been moved to 'LaunchDialogService'.`,
  },
  {
    node: REPLENISHMENT_ORDER_CANCELLATION_LAUNCH_DIALOG_SERVICE,
    importPath: SPARTACUS_STOREFRONTLIB,
    comment: `'${REPLENISHMENT_ORDER_CANCELLATION_LAUNCH_DIALOG_SERVICE}' has been removed.' 'openDialog' method has been moved to 'LaunchDialogService'.`,
  },
  // projects/core/src/personalization/personalization.module.ts
  {
    node: PERSONALIZATION_MODULE,
    importPath: SPARTACUS_CORE,
    comment: `${PERSONALIZATION_MODULE} was removed. Use @spartacus/tracking/personalization instead.`,
  },
  // projects/core/src/personalization/config/personalization-config.ts
  {
    node: PERSONALIZATION_CONFIG,
    importPath: SPARTACUS_CORE,
    comment: `${PERSONALIZATION_CONFIG} was moved to @spartacus/tracking/personalization/root.`,
  },
  // projects/core/src/personalization/services/personalization-context.service.ts
  {
    node: PERSONALIZATION_CONTEXT_SERVICE,
    importPath: SPARTACUS_CORE,
    comment: `${PERSONALIZATION_CONTEXT_SERVICE} was moved to @spartacus/tracking/personalization/core.`,
  },
  // projects/core/src/personalization/model/personalization-context.model.ts
  {
    node: PERSONALIZATION_ACTION,
    importPath: SPARTACUS_CORE,
    comment: `${PERSONALIZATION_ACTION} was moved to @spartacus/tracking/personalization/core.`,
  },
  // projects/core/src/personalization/model/personalization-context.model.ts
  {
    node: PERSONALIZATION_CONTEXT,
    importPath: SPARTACUS_CORE,
    comment: `${PERSONALIZATION_CONTEXT} was moved to @spartacus/tracking/personalization/core.`,
  },
  // projects/storefrontlib/src/cms-components/product/product-variants/product-variants.module.ts
  {
    node: PRODUCT_VARIANTS_MODULE,
    importPath: SPARTACUS_STOREFRONTLIB,
    comment: `'${PRODUCT_VARIANTS_MODULE}' was removed from @spartacus/storefront. Use @spartacus/product/variants feature-library instead.`,
  },
  // projects/storefrontlib/src/cms-components/product/product-variants/product-variants.component.ts
  {
    node: PRODUCT_VARIANT_COMPONENT,
    importPath: SPARTACUS_STOREFRONTLIB,
    comment: `'${PRODUCT_VARIANT_COMPONENT}' was removed from @spartacus/storefront. Use ProductVariantsContainerComponent from @spartacus/product/variants/components as a replacement.`,
  },
  // projects/storefrontlib/src/cms-components/product/product-variants/variant-color-selector/variant-color-selector.component.ts
  {
    node: VARIANT_COLOR_SELECTOR_COMPONENT,
    importPath: SPARTACUS_STOREFRONTLIB,
    comment: `'${VARIANT_COLOR_SELECTOR_COMPONENT}' was removed from @spartacus/storefront. Use ProductVariantColorSelectorComponent from @spartacus/product/variants/components as a replacement.`,
  },
  // projects/storefrontlib/src/cms-components/product/product-variants/variant-color-selector/variant-color-selector.module.ts
  {
    node: VARIANT_COLOR_SELECTOR_MODULE,
    importPath: SPARTACUS_STOREFRONTLIB,
    comment: `'${VARIANT_COLOR_SELECTOR_MODULE}' was removed from @spartacus/storefront. Use ProductVariantColorSelectorModule from @spartacus/product/variants/components as a replacement.`,
  },
  // projects/storefrontlib/src/cms-components/product/product-variants/variant-size-selector/variant-size-selector.component.ts
  {
    node: VARIANT_SIZE_SELECTOR_COMPONENT,
    importPath: SPARTACUS_STOREFRONTLIB,
    comment: `'${VARIANT_SIZE_SELECTOR_COMPONENT}' was removed from @spartacus/storefront. Use ProductVariantSizeSelectorComponent from @spartacus/product/variants/components as a replacement.`,
  },
  // projects/storefrontlib/src/cms-components/product/product-variants/variant-size-selector/variant-size-selector.module.ts
  {
    node: VARIANT_SIZE_SELECTOR_MODULE,
    importPath: SPARTACUS_STOREFRONTLIB,
    comment: `'${VARIANT_SIZE_SELECTOR_MODULE}' was removed from @spartacus/storefront. Use ProductVariantSizeSelectorModule from @spartacus/product/variants/components as a replacement.`,
  },
  // projects/storefrontlib/src/cms-components/product/product-variants/variant-style-selector/variant-style-selector.component.ts
  {
    node: VARIANT_STYLE_SELECTOR_COMPONENT,
    importPath: SPARTACUS_STOREFRONTLIB,
    comment: `'${VARIANT_STYLE_SELECTOR_COMPONENT}' was removed from @spartacus/storefront. Use ProductVariantStyleSelectorComponent from @spartacus/product/variants/components as a replacement.`,
  },
  // projects/storefrontlib/src/cms-components/product/product-variants/variant-style-selector/variant-style-selector.module.ts
  {
    node: VARIANT_STYLE_SELECTOR_MODULE,
    importPath: SPARTACUS_STOREFRONTLIB,
    comment: `'${VARIANT_STYLE_SELECTOR_MODULE}' was removed from @spartacus/storefront. Use ProductVariantStyleSelectorModule from @spartacus/product/variants/components as a replacement.`,
  },
  // projects/storefrontlib/src/cms-components/product/product-variants/variant-style-icons/variant-style-icons.component.ts
  {
    node: VARIANT_STYLE_ICONS_COMPONENT,
    importPath: SPARTACUS_STOREFRONTLIB,
    comment: `'${VARIANT_STYLE_ICONS_COMPONENT}' was removed from @spartacus/storefront. Use ProductVariantStyleIconsComponent from @spartacus/product/variants/root as a replacement.`,
  },
  // projects/storefrontlib/src/cms-components/product/product-variants/variant-style-icons/variant-style-icons.module.ts
  {
    node: VARIANT_STYLE_ICONS_MODULE,
    importPath: SPARTACUS_STOREFRONTLIB,
    comment: `'${VARIANT_STYLE_ICONS_MODULE}' was removed from @spartacus/storefront. Use ProductVariantStyleIconsModule from @spartacus/product/variants/root as a replacement.`,
  },
  // projects/storefrontlib/src/cms-components/product/product-variants/guards/product-variant.guard.ts
  {
    node: PRODUCT_VARIANT_GUARD,
    importPath: SPARTACUS_STOREFRONTLIB,
    comment: `'${PRODUCT_VARIANT_GUARD}' was removed from @spartacus/storefront. Use ProductVariantsGuard from @spartacus/product/variants/components instead. Additionally method: findVariant was renamed to findPurchasableProductCode.`,
  },
  {
    node: PRODUCT_VARIANT_STYLE_ICONS_MODULE,
    importPath: SPARTACUS_PRODUCT_VARIANTS_COMPONENTS,
    comment: `'${PRODUCT_VARIANT_STYLE_ICONS_MODULE}' was removed from ${SPARTACUS_PRODUCT_VARIANTS_COMPONENTS}. Use @spartacus/product/variants/root instead.`,
  },
  {
    node: PRODUCT_VARIANT_STYLE_ICONS_COMPONENT,
    importPath: SPARTACUS_PRODUCT_VARIANTS_COMPONENTS,
    comment: `'${PRODUCT_VARIANT_STYLE_ICONS_COMPONENT}' was removed from ${SPARTACUS_PRODUCT_VARIANTS_COMPONENTS}. Use @spartacus/product/variants/root instead.`,
  },
  {
    node: DEFAULT_STATE_CONFIG,
    importPath: SPARTACUS_CORE,
    comment: `'${DEFAULT_STATE_CONFIG}' was removed with the whole storage sync mechanism. For syncing your data to and from browser storage use StatePersistenceService.`,
  },
  {
    node: DEFAULT_LOCAL_STORAGE_KEY,
    importPath: SPARTACUS_CORE,
    comment: `'${DEFAULT_LOCAL_STORAGE_KEY}' was removed with the whole storage sync mechanism. For syncing your data to and from browser storage use StatePersistenceService.`,
  },
  {
    node: DEFAULT_SESSION_STORAGE_KEY,
    importPath: SPARTACUS_CORE,
    comment: `'${DEFAULT_SESSION_STORAGE_KEY}' was removed with the whole storage sync mechanism. For syncing your data to and from browser storage use StatePersistenceService.`,
  },
=======
  {
    node: CART_PAGE_META_RESOLVER,
    importPath: SPARTACUS_CORE,
    comment: `'${CART_PAGE_META_RESOLVER}' was removed since all data is now data driven by CMS page data and is resolved by the ${CONTENT_PAGE_META_RESOLVER}`,
  },
  // uncomment product variants deprecation on 4.0 migration works (#11391)
  // // projects/storefrontlib/src/cms-components/product/product-variants/product-variants.component.ts
  // {
  //   node: PRODUCT_VARIANT_COMPONENT,
  //   importPath: SPARTACUS_STOREFRONTLIB,
  //   comment: `'${PRODUCT_VARIANT_COMPONENT}' was moved to @spartacus/product/variants.`,
  // },
  // // projects/storefrontlib/src/cms-components/product/product-variants/variant-color-selector/variant-color-selector.component.ts
  // {
  //   node: VARIANT_COLOR_SELECTOR_COMPONENT,
  //   importPath: SPARTACUS_STOREFRONTLIB,
  //   comment: `'${VARIANT_COLOR_SELECTOR_COMPONENT}' was moved to @spartacus/product/variants.`,
  // },
  // // projects/storefrontlib/src/cms-components/product/product-variants/variant-size-selector/variant-size-selector.component.ts
  // {
  //   node: VARIANT_SIZE_SELECTOR_COMPONENT,
  //   importPath: SPARTACUS_STOREFRONTLIB,
  //   comment: `'${VARIANT_SIZE_SELECTOR_COMPONENT}' was moved to @spartacus/product/variants.`,
  // },
  // // projects/storefrontlib/src/cms-components/product/product-variants/variant-style-icons/variant-style-icons.component.ts
  // {
  //   node: VARIANT_STYLE_ICONS_COMPONENT,
  //   importPath: SPARTACUS_STOREFRONTLIB,
  //   comment: `'${VARIANT_STYLE_ICONS_COMPONENT}' was moved to @spartacus/product/variants.`,
  // },
  // // projects/storefrontlib/src/cms-components/product/product-variants/variant-style-selector/variant-style-selector.component.ts
  // {
  //   node: VARIANT_STYLE_SELECTOR_COMPONENT,
  //   importPath: SPARTACUS_STOREFRONTLIB,
  //   comment: `'${VARIANT_STYLE_SELECTOR_COMPONENT}' was moved to @spartacus/product/variants.`,
  // },
>>>>>>> 13e9a077
];

export function migrate(): Rule {
  return (tree: Tree, context: SchematicContext) => {
    return removedPublicApiDeprecation(tree, context, REMOVED_PUBLIC_API_DATA);
  };
}<|MERGE_RESOLUTION|>--- conflicted
+++ resolved
@@ -1,6 +1,5 @@
 import { Rule, SchematicContext, Tree } from '@angular-devkit/schematics';
 import {
-<<<<<<< HEAD
   ANONYMOUS_CONSENT_LAUNCH_DIALOG_SERVICE,
   ASM_ADAPTER,
   ASM_AUTH_HTTP_HEADER_SERVICE,
@@ -17,6 +16,8 @@
   ASM_UI_ACTION,
   ASM_UI_UPDATE,
   ASM_UI_UPDATE_CLASS,
+  CART_PAGE_META_RESOLVER,
+  CONTENT_PAGE_META_RESOLVER,
   CS_AGENT_AUTH_SERVICE,
   CUSTOMER_ACTION,
   CUSTOMER_SEARCH,
@@ -68,17 +69,11 @@
   VARIANT_STYLE_ICONS_MODULE,
   VARIANT_STYLE_SELECTOR_COMPONENT,
   VARIANT_STYLE_SELECTOR_MODULE,
-=======
-  CART_PAGE_META_RESOLVER,
-  CONTENT_PAGE_META_RESOLVER,
-  SPARTACUS_CORE,
->>>>>>> 13e9a077
 } from '../../../shared/constants';
 import { DeprecatedNode } from '../../../shared/utils/file-utils';
 import { removedPublicApiDeprecation } from '../../mechanism/removed-public-api-deprecations/removed-public-api-deprecation';
 
 export const REMOVED_PUBLIC_API_DATA: DeprecatedNode[] = [
-<<<<<<< HEAD
   // projects/storefrontlib/src/cms-components/asm/asm.module.ts
   {
     node: ASM_MODULE,
@@ -462,44 +457,11 @@
     importPath: SPARTACUS_CORE,
     comment: `'${DEFAULT_SESSION_STORAGE_KEY}' was removed with the whole storage sync mechanism. For syncing your data to and from browser storage use StatePersistenceService.`,
   },
-=======
   {
     node: CART_PAGE_META_RESOLVER,
     importPath: SPARTACUS_CORE,
     comment: `'${CART_PAGE_META_RESOLVER}' was removed since all data is now data driven by CMS page data and is resolved by the ${CONTENT_PAGE_META_RESOLVER}`,
   },
-  // uncomment product variants deprecation on 4.0 migration works (#11391)
-  // // projects/storefrontlib/src/cms-components/product/product-variants/product-variants.component.ts
-  // {
-  //   node: PRODUCT_VARIANT_COMPONENT,
-  //   importPath: SPARTACUS_STOREFRONTLIB,
-  //   comment: `'${PRODUCT_VARIANT_COMPONENT}' was moved to @spartacus/product/variants.`,
-  // },
-  // // projects/storefrontlib/src/cms-components/product/product-variants/variant-color-selector/variant-color-selector.component.ts
-  // {
-  //   node: VARIANT_COLOR_SELECTOR_COMPONENT,
-  //   importPath: SPARTACUS_STOREFRONTLIB,
-  //   comment: `'${VARIANT_COLOR_SELECTOR_COMPONENT}' was moved to @spartacus/product/variants.`,
-  // },
-  // // projects/storefrontlib/src/cms-components/product/product-variants/variant-size-selector/variant-size-selector.component.ts
-  // {
-  //   node: VARIANT_SIZE_SELECTOR_COMPONENT,
-  //   importPath: SPARTACUS_STOREFRONTLIB,
-  //   comment: `'${VARIANT_SIZE_SELECTOR_COMPONENT}' was moved to @spartacus/product/variants.`,
-  // },
-  // // projects/storefrontlib/src/cms-components/product/product-variants/variant-style-icons/variant-style-icons.component.ts
-  // {
-  //   node: VARIANT_STYLE_ICONS_COMPONENT,
-  //   importPath: SPARTACUS_STOREFRONTLIB,
-  //   comment: `'${VARIANT_STYLE_ICONS_COMPONENT}' was moved to @spartacus/product/variants.`,
-  // },
-  // // projects/storefrontlib/src/cms-components/product/product-variants/variant-style-selector/variant-style-selector.component.ts
-  // {
-  //   node: VARIANT_STYLE_SELECTOR_COMPONENT,
-  //   importPath: SPARTACUS_STOREFRONTLIB,
-  //   comment: `'${VARIANT_STYLE_SELECTOR_COMPONENT}' was moved to @spartacus/product/variants.`,
-  // },
->>>>>>> 13e9a077
 ];
 
 export function migrate(): Rule {
