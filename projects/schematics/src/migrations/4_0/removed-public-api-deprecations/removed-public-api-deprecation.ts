--- conflicted
+++ resolved
@@ -880,7 +880,7 @@
     importPath: SPARTACUS_STOREFINDER,
     comment: `'StoreDataService' was removed, please use 'StoreFinderService' from '${SPARTACUS_STOREFINDER} instead.`,
   },
-<<<<<<< HEAD
+
   // projects/core/src/occ/adapters/user/occ-user.adapter.ts
   {
     node: OCC_USER_ADAPTER,
@@ -934,13 +934,12 @@
     node: USER_SERVICE,
     importPath: SPARTACUS_CORE,
     comment: `'${USER_SERVICE}' was removed, for replacement please look into 4.0 migration documentation.`,
-=======
+  }
   // projects/storefrontlib/src/shared/components/table/table.model.ts
   {
     node: TABLE_HEADER,
     importPath: SPARTACUS_STOREFRONTLIB,
     comment: `'${SORT_CODE}' was removed from interface 'TableHeader'`,
->>>>>>> a1750370
   },
 ];
 
