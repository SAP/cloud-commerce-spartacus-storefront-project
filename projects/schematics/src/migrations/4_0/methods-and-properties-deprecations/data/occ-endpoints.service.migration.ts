--- conflicted
+++ resolved
@@ -16,7 +16,12 @@
     deprecatedNode: GET_OCC_ENDPOINT,
     comment: `// ${TODO_SPARTACUS} Method '${GET_OCC_ENDPOINT}' was removed. Please use 'buildUrl' method instead with the proper parameters.`,
   },
-<<<<<<< HEAD
+  {
+    class: OCC_ENDPOINTS_SERVICE,
+    importPath: SPARTACUS_CORE,
+    deprecatedNode: GET_BASE_ENDPOINT,
+    comment: `// ${TODO_SPARTACUS} Method '${GET_BASE_ENDPOINT}' was removed. Please use 'getBaseUrl' method instead with the proper parameters.`,
+  },
 ];
 
 export const GET_URL_MIGRATION: MethodPropertyDeprecation[] = [
@@ -25,12 +30,5 @@
     importPath: SPARTACUS_CORE,
     deprecatedNode: GET_URL,
     comment: `// ${TODO_SPARTACUS} Method '${GET_URL}' was removed. Please use 'buildUrl' method instead with the proper parameters.`,
-=======
-  {
-    class: OCC_ENDPOINTS_SERVICE,
-    importPath: SPARTACUS_CORE,
-    deprecatedNode: GET_BASE_ENDPOINT,
-    comment: `// ${TODO_SPARTACUS} Method '${GET_BASE_ENDPOINT}' was removed. Please use 'getBaseUrl' method instead with the proper parameters.`,
->>>>>>> b2550de9
   },
 ];