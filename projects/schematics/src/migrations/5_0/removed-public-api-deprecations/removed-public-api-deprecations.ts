--- conflicted
+++ resolved
@@ -464,11 +464,7 @@
     node: 'PaymentProcessSuccess',
     importPath: '@spartacus/checkout/core',
     comment:
-<<<<<<< HEAD
       "Class CheckoutActions.PaymentProcessSuccess has been removed and is no longer part of the public API. It is not used anymore. Checkout library no longer uses NgRX to dispatch actions. You can use the EventService to listen for 'CheckoutPaymentDetailsSetEvent', which gets fired when the payment has been successfully processed.",
-=======
-      'Class CheckoutActions.PaymentProcessSuccess has been removed and is no longer part of the public API. After switching to commands & queries, processes are no longer used.',
->>>>>>> ccb2aa51
   },
   {
     node: 'PaymentTypesAction',
