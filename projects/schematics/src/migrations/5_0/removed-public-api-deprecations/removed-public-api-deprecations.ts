/*
 * SPDX-FileCopyrightText: 2022 SAP Spartacus team <spartacus-team@sap.com>
 *
 * SPDX-License-Identifier: Apache-2.0
 */

import { Rule, SchematicContext, Tree } from '@angular-devkit/schematics';
import {
<<<<<<< HEAD
  BAD_REQUEST_HANDLER,
  BAD_VOUCHER_REQUEST_HANDLER,
  CDS_MERCHANDISING_FACET_NORMALIZER,
  CDS_MERCHANDISING_FACET_TO_QUERY_PARAM_NORMALIZER,
  CONFIGURATOR_EVENT_LISTENER,
  HANDLE_VOUCHER_OPERATION_ERROR,
=======
  CDS_MERCHANDISING_FACET_NORMALIZER,
  CDS_MERCHANDISING_FACET_TO_QUERY_PARAM_NORMALIZER,
>>>>>>> 2abeaf78
  MODAL_DIRECTIVE,
  MODAL_DIRECTIVE_OPTIONS,
  MODAL_DIRECTIVE_SERVICE,
  MODAL_MODULE,
  MODAL_OPTIONS,
  MODAL_REF,
  MODAL_SERVICE,
} from '../../../shared/constants';
import {
  SPARTACUS_CDS,
<<<<<<< HEAD
  SPARTACUS_CORE,
  SPARTACUS_PRODUCT_CONFIGURATOR_RULEBASED,
=======
>>>>>>> 2abeaf78
  SPARTACUS_STOREFRONTLIB,
} from '../../../shared/libs-constants';

import { DeprecatedNode } from '../../../shared/utils/file-utils';
import { removedPublicApiDeprecation } from '../../mechanism/removed-public-api-deprecations/removed-public-api-deprecation';

<<<<<<< HEAD
export const GENERATED_REMOVED_PUBLIC_API_DATA: DeprecatedNode[] = [
  {
=======
export function migrate(): Rule {
  return (tree: Tree, context: SchematicContext) => {
    return removedPublicApiDeprecation(tree, context, REMOVED_PUBLIC_API_DATA);
  };
}

//
// Generated array, don't update manually.
//
export const GENERATED_REMOVED_PUBLIC_API_DATA: DeprecatedNode[] = [
  {
    node: 'DeleteSavedCartEvent',
    importPath: '@spartacus/cart/saved-cart/root',
    comment:
      "Class DeleteSavedCartEvent has been removed and is no longer part of the public API. Event was moved to 'cart.events.ts' in @spartacus/cart/base/root, and renamed to DeleteCartEvent.",
  },
  {
>>>>>>> 2abeaf78
    node: 'DeleteSavedCartFailEvent',
    importPath: '@spartacus/cart/saved-cart/root',
    comment:
      "Class DeleteSavedCartFailEvent has been removed and is no longer part of the public API. Event was moved to 'cart.events.ts' in @spartacus/cart/base/root, and renamed to DeleteCartFailEvent.",
  },
  {
    node: 'DeleteSavedCartSuccessEvent',
    importPath: '@spartacus/cart/saved-cart/root',
    comment:
      "Class DeleteSavedCartSuccessEvent has been removed and is no longer part of the public API. Event was moved to 'cart.events.ts' in @spartacus/cart/base/root, and renamed to DeleteCartSuccessEvent.",
  },
  {
    node: 'OrderConfirmationOverviewComponent',
    importPath: '@spartacus/checkout/components',
    comment:
      "Class OrderConfirmationOverviewComponent has been removed and is no longer part of the public API. Use 'OrderDetailShippingComponent' instead from @spartacus/order/components",
  },
  {
    node: 'ReplenishmentOrderConfirmationModule',
    importPath: '@spartacus/checkout/components',
    comment:
      "Class ReplenishmentOrderConfirmationModule has been removed and is no longer part of the public API. Use 'OrderConfirmationModule' instead as the cms mapping has been consolidated into one module.",
  },
  {
    node: 'ReviewSubmitModule',
    importPath: '@spartacus/checkout/components',
    comment:
      'Class ReviewSubmitModule has been removed and is no longer part of the public API. It has been renamed to CheckoutReviewSubmitModule and moved to @spartacus/checkout/base/components. If it is for a b2b storefront, please use B2BCheckoutReviewSubmitModule in @spartacus/checkout/b2b/components',
  },
  {
    node: 'ShippingAddressModule',
    importPath: '@spartacus/checkout/components',
    comment:
      'Class ShippingAddressModule has been removed and is no longer part of the public API. It has been renamed to CheckoutDeliveryAddressModule and moved to @spartacus/checkout/base/components. If it is for a b2b storefront, please use B2BCheckoutDeliveryAddressModule in @spartacus/checkout/b2b/components',
  },
  {
    node: 'CardTypesState',
    importPath: '@spartacus/checkout/core',
    comment:
      "Interface CardTypesState has been removed and is no longer part of the public API. The card types is no longer found in the NgRX store. You can find the card type 'state' from the query 'getPaymentCardTypesState' in CheckoutPaymentFacade.",
  },
  {
    node: 'CHECKOUT_DETAILS',
    importPath: '@spartacus/checkout/core',
    comment:
      "Variable CHECKOUT_DETAILS has been removed and is no longer part of the public API. It is not used anymore. Please adapt your checkout library to use Commands & Queries instead of NgRX. You can get the checkout details 'state' through the query 'getCheckoutDetailsState' in CheckoutQueryFacade.",
  },
  {
    node: 'CheckoutActions',
    importPath: '@spartacus/checkout/core',
    comment:
      'Namespace CheckoutActions has been removed and is no longer part of the public API. It is not used anymore. Checkout library no longer uses NgRX to dispatch actions. Please take a look at Commands & Queries documentation on how we handle state https://sap.github.io/spartacus-docs/commands-and-queries.',
  },
  {
    node: 'ADD_DELIVERY_ADDRESS_FAIL',
    importPath: '@spartacus/checkout/core',
    comment:
      "Variable CheckoutActions.ADD_DELIVERY_ADDRESS_FAIL has been removed and is no longer part of the public API. It is not used anymore. Checkout library no longer uses NgRX to dispatch actions. You can leverage RxJS' error handling when calling the 'createAndSetAddress()' from CheckoutDeliveryAddressFacade.",
  },
  {
    node: 'ADD_DELIVERY_ADDRESS_SUCCESS',
    importPath: '@spartacus/checkout/core',
    comment:
      "Variable CheckoutActions.ADD_DELIVERY_ADDRESS_SUCCESS has been removed and is no longer part of the public API. It is not used anymore. Checkout library no longer uses NgRX to dispatch actions. You can use the EventService to listen for 'CheckoutDeliveryAddressCreatedEvent', which gets fired when the address has been successfully added.",
  },
  {
    node: 'ADD_DELIVERY_ADDRESS',
    importPath: '@spartacus/checkout/core',
    comment:
      "Variable CheckoutActions.ADD_DELIVERY_ADDRESS has been removed and is no longer part of the public API. It is not used anymore. Checkout library no longer uses NgRX to dispatch actions. Use 'createAndSetAddress()' from CheckoutDeliveryAddressFacade.",
  },
  {
    node: 'AddDeliveryAddress',
    importPath: '@spartacus/checkout/core',
    comment:
      "Class CheckoutActions.AddDeliveryAddress has been removed and is no longer part of the public API. It is not used anymore. Checkout library no longer uses NgRX to dispatch actions. Use 'createAndSetAddress()' from CheckoutDeliveryAddressFacade.",
  },
  {
    node: 'AddDeliveryAddressFail',
    importPath: '@spartacus/checkout/core',
    comment:
      "Class CheckoutActions.AddDeliveryAddressFail has been removed and is no longer part of the public API. It is not used anymore. Checkout library no longer uses NgRX to dispatch actions. You can leverage RxJS' error handling when calling the 'createAndSetAddress()' from CheckoutDeliveryAddressFacade.",
  },
  {
    node: 'AddDeliveryAddressSuccess',
    importPath: '@spartacus/checkout/core',
    comment:
      "Class CheckoutActions.AddDeliveryAddressSuccess has been removed and is no longer part of the public API. It is not used anymore. Checkout library no longer uses NgRX to dispatch actions. You can use the EventService to listen for 'CheckoutDeliveryAddressCreatedEvent', which gets fired when the address has been successfully added.",
  },
  {
    node: 'CardTypesAction',
    importPath: '@spartacus/checkout/core',
    comment:
      "TypeAlias CheckoutActions.CardTypesAction has been removed and is no longer part of the public API. It is not used anymore. Checkout library no longer uses NgRX to dispatch actions. You can use the query 'getPaymentCardTypesState' in CheckoutPaymentFacade to get the data and state for the card types.",
  },
  {
    node: 'CHECKOUT_CLEAR_MISCS_DATA',
    importPath: '@spartacus/checkout/core',
    comment:
      "Variable CheckoutActions.CHECKOUT_CLEAR_MISCS_DATA has been removed and is no longer part of the public API. It is not used anymore. Checkout library no longer uses NgRX to dispatch actions. You can use the EventService to dispatch events to clear miscellanous data like the payment types with 'CheckoutPaymentTypesQueryResetEvent', supported delivery modes with 'CheckoutSupportedDeliveryModesQueryResetEvent', and card types with 'CheckoutPaymentCardTypesQueryResetEvent'.",
  },
  {
    node: 'CheckoutAction',
    importPath: '@spartacus/checkout/core',
    comment:
      'TypeAlias CheckoutActions.CheckoutAction has been removed and is no longer part of the public API. It is not used anymore. Checkout library no longer uses NgRX to dispatch actions. Please take a look at Commands & Queries documentation on how we handle state https://sap.github.io/spartacus-docs/commands-and-queries.',
  },
  {
    node: 'CheckoutClearMiscsData',
    importPath: '@spartacus/checkout/core',
    comment:
      "Class CheckoutActions.CheckoutClearMiscsData has been removed and is no longer part of the public API. It is not used anymore. Checkout library no longer uses NgRX to dispatch actions. You can use the EventService to dispatch events to clear miscellanous data like the payment types with 'CheckoutPaymentTypesQueryResetEvent', supported delivery modes with 'CheckoutSupportedDeliveryModesQueryResetEvent', and card types with 'CheckoutPaymentCardTypesQueryResetEvent'.",
  },
  {
    node: 'CLEAR_CHECKOUT_DATA',
    importPath: '@spartacus/checkout/core',
    comment:
      "Variable CheckoutActions.CLEAR_CHECKOUT_DATA has been removed and is no longer part of the public API. It is not used anymore. Checkout library no longer uses NgRX to dispatch actions. You can use the EventService to dispatch an event to clear checkout data by using 'CheckoutQueryResetEvent'.",
  },
  {
    node: 'CLEAR_CHECKOUT_DELIVERY_ADDRESS_FAIL',
    importPath: '@spartacus/checkout/core',
    comment:
      "Variable CheckoutActions.CLEAR_CHECKOUT_DELIVERY_ADDRESS_FAIL has been removed and is no longer part of the public API. It is not used anymore. Checkout library no longer uses NgRX to dispatch actions. You can leverage RxJS' error handling when calling the 'clearCheckoutDeliveryAddress()' from CheckoutDeliveryAddressFacade.",
  },
  {
    node: 'CLEAR_CHECKOUT_DELIVERY_ADDRESS_SUCCESS',
    importPath: '@spartacus/checkout/core',
    comment:
      "Variable CheckoutActions.CLEAR_CHECKOUT_DELIVERY_ADDRESS_SUCCESS has been removed and is no longer part of the public API. It is not used anymore. Checkout library no longer uses NgRX to dispatch actions. You can use the EventService to listen for 'CheckoutDeliveryAddressClearedEvent', which gets fired when the address has been successfully cleared.",
  },
  {
    node: 'CLEAR_CHECKOUT_DELIVERY_ADDRESS',
    importPath: '@spartacus/checkout/core',
    comment:
      "Variable CheckoutActions.CLEAR_CHECKOUT_DELIVERY_ADDRESS has been removed and is no longer part of the public API. It is not used anymore. Checkout library no longer uses NgRX to dispatch actions. Use 'clearCheckoutDeliveryAddress()' from CheckoutDeliveryAddressFacade.",
  },
  {
    node: 'CLEAR_CHECKOUT_DELIVERY_MODE_FAIL',
    importPath: '@spartacus/checkout/core',
    comment:
      "Variable CheckoutActions.CLEAR_CHECKOUT_DELIVERY_MODE_FAIL has been removed and is no longer part of the public API. It is not used anymore. Checkout library no longer uses NgRX to dispatch actions. You can use the EventService to listen for 'CheckoutDeliveryModeClearedErrorEvent', which gets fired when the delivery mode has failed to clear.",
  },
  {
    node: 'CLEAR_CHECKOUT_DELIVERY_MODE_SUCCESS',
    importPath: '@spartacus/checkout/core',
    comment:
      "Variable CheckoutActions.CLEAR_CHECKOUT_DELIVERY_MODE_SUCCESS has been removed and is no longer part of the public API. It is not used anymore. Checkout library no longer uses NgRX to dispatch actions. You can use the EventService to listen for 'CheckoutDeliveryModeClearedEvent', which gets fired when the delivery mode has successfully cleared.",
  },
  {
    node: 'CLEAR_CHECKOUT_DELIVERY_MODE',
    importPath: '@spartacus/checkout/core',
    comment:
      "Variable CheckoutActions.CLEAR_CHECKOUT_DELIVERY_MODE has been removed and is no longer part of the public API. It is not used anymore. Checkout library no longer uses NgRX to dispatch actions. Use 'clearCheckoutDeliveryMode()' from CheckoutDeliveryModesFacade.",
  },
  {
    node: 'CLEAR_CHECKOUT_STEP',
    importPath: '@spartacus/checkout/core',
    comment:
      'Variable CheckoutActions.CLEAR_CHECKOUT_STEP has been removed and is no longer part of the public API. ',
  },
  {
    node: 'CLEAR_PLACE_ORDER',
    importPath: '@spartacus/checkout/core',
    comment:
      "Variable CheckoutActions.CLEAR_PLACE_ORDER has been removed and is no longer part of the public API. It is not used anymore. Checkout library no longer uses NgRX to dispatch actions. Use 'clearPlacedOrder' from OrderFacade instead.",
  },
  {
    node: 'CLEAR_SCHEDULE_REPLENISHMENT_ORDER',
    importPath: '@spartacus/checkout/core',
    comment:
      "Variable CheckoutActions.CLEAR_SCHEDULE_REPLENISHMENT_ORDER has been removed and is no longer part of the public API. It is not used anymore. Checkout library no longer uses NgRX to dispatch actions. Use 'clearPlacedOrder' from OrderFacade instead.",
  },
  {
    node: 'CLEAR_SUPPORTED_DELIVERY_MODES',
    importPath: '@spartacus/checkout/core',
    comment:
      "Variable CheckoutActions.CLEAR_SUPPORTED_DELIVERY_MODES has been removed and is no longer part of the public API. It is not used anymore. Checkout library no longer uses NgRX to dispatch actions. Use 'clearCheckoutDeliveryMode' from CheckoutDeliveryModesFacade instead.",
  },
  {
    node: 'ClearCheckoutData',
    importPath: '@spartacus/checkout/core',
    comment:
      "Class CheckoutActions.ClearCheckoutData has been removed and is no longer part of the public API. It is not used anymore. Checkout library no longer uses NgRX to dispatch actions. You can use the EventService to dispatch an event to clear checkout data by using 'CheckoutQueryResetEvent'.",
  },
  {
    node: 'ClearCheckoutDeliveryAddress',
    importPath: '@spartacus/checkout/core',
    comment:
      "Class CheckoutActions.ClearCheckoutDeliveryAddress has been removed and is no longer part of the public API. It is not used anymore. Checkout library no longer uses NgRX to dispatch actions. Use 'clearCheckoutDeliveryAddress' from CheckoutDeliveryAddressFacade.",
  },
  {
    node: 'ClearCheckoutDeliveryAddressFail',
    importPath: '@spartacus/checkout/core',
    comment:
      "Class CheckoutActions.ClearCheckoutDeliveryAddressFail has been removed and is no longer part of the public API. It is not used anymore. Checkout library no longer uses NgRX to dispatch actions. You can leverage RxJS' error handling when calling the 'clearCheckoutDeliveryAddress()' from CheckoutDeliveryAddressFacade.",
  },
  {
    node: 'ClearCheckoutDeliveryAddressSuccess',
    importPath: '@spartacus/checkout/core',
    comment:
      "Class CheckoutActions.ClearCheckoutDeliveryAddressSuccess has been removed and is no longer part of the public API. It is not used anymore. Checkout library no longer uses NgRX to dispatch actions. You can use the EventService to listen for 'CheckoutDeliveryAddressClearedEvent', which gets fired when the address has been successfully cleared.",
  },
  {
    node: 'ClearCheckoutDeliveryMode',
    importPath: '@spartacus/checkout/core',
    comment:
      "Class CheckoutActions.ClearCheckoutDeliveryMode has been removed and is no longer part of the public API. It is not used anymore. Checkout library no longer uses NgRX to dispatch actions. Use 'clearCheckoutDeliveryMode' from CheckoutDeliveryModesFacade instead.",
  },
  {
    node: 'ClearCheckoutDeliveryModeFail',
    importPath: '@spartacus/checkout/core',
    comment:
      "Class CheckoutActions.ClearCheckoutDeliveryModeFail has been removed and is no longer part of the public API. It is not used anymore. Checkout library no longer uses NgRX to dispatch actions. You can use the EventService to listen for 'CheckoutDeliveryModeClearedErrorEvent', which gets fired when the delivery mode has failed to clear.",
  },
  {
    node: 'ClearCheckoutDeliveryModeSuccess',
    importPath: '@spartacus/checkout/core',
    comment:
      "Class CheckoutActions.ClearCheckoutDeliveryModeSuccess has been removed and is no longer part of the public API. It is not used anymore. Checkout library no longer uses NgRX to dispatch actions. You can use the EventService to listen for 'CheckoutDeliveryModeClearedEvent', which gets fired when the delivery mode has successfully cleared.",
  },
  {
    node: 'ClearCheckoutStep',
    importPath: '@spartacus/checkout/core',
    comment:
      'Class CheckoutActions.ClearCheckoutStep has been removed and is no longer part of the public API. ',
  },
  {
    node: 'ClearPlaceOrder',
    importPath: '@spartacus/checkout/core',
    comment:
      "Class CheckoutActions.ClearPlaceOrder has been removed and is no longer part of the public API. It is not used anymore. Checkout library no longer uses NgRX to dispatch actions. Use 'clearPlacedOrder' from OrderFacade instead.",
  },
  {
    node: 'ClearScheduleReplenishmentOrderAction',
    importPath: '@spartacus/checkout/core',
    comment:
      "Class CheckoutActions.ClearScheduleReplenishmentOrderAction has been removed and is no longer part of the public API. It is not used anymore. Checkout library no longer uses NgRX to dispatch actions. Use 'clearPlacedOrder' from OrderFacade instead.",
  },
  {
    node: 'ClearSupportedDeliveryModes',
    importPath: '@spartacus/checkout/core',
    comment:
      "Class CheckoutActions.ClearSupportedDeliveryModes has been removed and is no longer part of the public API. It is not used anymore. Checkout library no longer uses NgRX to dispatch actions. Use 'clearCheckoutDeliveryMode' from CheckoutDeliveryModesFacade instead.",
  },
  {
    node: 'CREATE_PAYMENT_DETAILS_FAIL',
    importPath: '@spartacus/checkout/core',
    comment:
      "Variable CheckoutActions.CREATE_PAYMENT_DETAILS_FAIL has been removed and is no longer part of the public API. It is not used anymore. Checkout library no longer uses NgRX to dispatch actions. You can leverage RxJS' error handling when calling the 'createPaymentDetails()' from CheckoutPaymentFacade.",
  },
  {
    node: 'CREATE_PAYMENT_DETAILS_SUCCESS',
    importPath: '@spartacus/checkout/core',
    comment:
      "Variable CheckoutActions.CREATE_PAYMENT_DETAILS_SUCCESS has been removed and is no longer part of the public API. It is not used anymore. Checkout library no longer uses NgRX to dispatch actions. You can use the EventService to listen for 'CheckoutPaymentDetailsCreatedEvent', which gets fired when the payment details has successfully added",
  },
  {
    node: 'CREATE_PAYMENT_DETAILS',
    importPath: '@spartacus/checkout/core',
    comment:
      "Variable CheckoutActions.CREATE_PAYMENT_DETAILS has been removed and is no longer part of the public API. It is not used anymore. Checkout library no longer uses NgRX to dispatch actions. Use'createPaymentDetails()' from CheckoutPaymentFacade.",
  },
  {
    node: 'CreatePaymentDetails',
    importPath: '@spartacus/checkout/core',
    comment:
      "Class CheckoutActions.CreatePaymentDetails has been removed and is no longer part of the public API. It is not used anymore. Checkout library no longer uses NgRX to dispatch actions. Use 'createPaymentDetails()' from CheckoutPaymentFacade.",
  },
  {
    node: 'CreatePaymentDetailsFail',
    importPath: '@spartacus/checkout/core',
    comment:
      "Class CheckoutActions.CreatePaymentDetailsFail has been removed and is no longer part of the public API. It is not used anymore. Checkout library no longer uses NgRX to dispatch actions. You can leverage RxJS' error handling when calling the 'createPaymentDetails()' from CheckoutPaymentFacade.",
  },
  {
    node: 'CreatePaymentDetailsSuccess',
    importPath: '@spartacus/checkout/core',
    comment:
      "Class CheckoutActions.CreatePaymentDetailsSuccess has been removed and is no longer part of the public API. It is not used anymore. Checkout library no longer uses NgRX to dispatch actions. You can use the EventService to listen for 'CheckoutPaymentDetailsCreatedEvent', which gets fired when the payment details has successfully added",
  },
  {
    node: 'LOAD_CARD_TYPES_FAIL',
    importPath: '@spartacus/checkout/core',
    comment:
      "Variable CheckoutActions.LOAD_CARD_TYPES_FAIL has been removed and is no longer part of the public API. It is not used anymore. Checkout library no longer uses NgRX to dispatch actions. You can find the card types 'state' from the query 'getPaymentCardTypesState' in CheckoutPaymentFacade.",
  },
  {
    node: 'LOAD_CARD_TYPES_SUCCESS',
    importPath: '@spartacus/checkout/core',
    comment:
      "Variable CheckoutActions.LOAD_CARD_TYPES_SUCCESS has been removed and is no longer part of the public API. It is not used anymore. Checkout library no longer uses NgRX to dispatch actions. You can find the card types 'state' from the query 'getPaymentCardTypesState' in CheckoutPaymentFacade.",
  },
  {
    node: 'LOAD_CARD_TYPES',
    importPath: '@spartacus/checkout/core',
    comment:
      "Variable CheckoutActions.LOAD_CARD_TYPES has been removed and is no longer part of the public API. It is not used anymore. Checkout library no longer uses NgRX to dispatch actions. You can find the card types 'state' from the query 'getPaymentCardTypesState' in CheckoutPaymentFacade.",
  },
  {
    node: 'LOAD_CHECKOUT_DETAILS_FAIL',
    importPath: '@spartacus/checkout/core',
    comment:
      "Variable CheckoutActions.LOAD_CHECKOUT_DETAILS_FAIL has been removed and is no longer part of the public API. It is not used anymore. Checkout library no longer uses NgRX to dispatch actions. You can get the checkout details 'state' through the query 'getCheckoutDetailsState' in CheckoutQueryFacade.",
  },
  {
    node: 'LOAD_CHECKOUT_DETAILS_SUCCESS',
    importPath: '@spartacus/checkout/core',
    comment:
      "Variable CheckoutActions.LOAD_CHECKOUT_DETAILS_SUCCESS has been removed and is no longer part of the public API. It is not used anymore. Checkout library no longer uses NgRX to dispatch actions. You can get the checkout details 'state' through the query 'getCheckoutDetailsState' in CheckoutQueryFacade.",
  },
  {
    node: 'LOAD_CHECKOUT_DETAILS',
    importPath: '@spartacus/checkout/core',
    comment:
      "Variable CheckoutActions.LOAD_CHECKOUT_DETAILS has been removed and is no longer part of the public API. It is not used anymore. Checkout library no longer uses NgRX to dispatch actions. You can get the checkout details 'state' through the query 'getCheckoutDetailsState' in CheckoutQueryFacade.",
  },
  {
    node: 'LOAD_PAYMENT_TYPES_FAIL',
    importPath: '@spartacus/checkout/core',
    comment:
      "Variable CheckoutActions.LOAD_PAYMENT_TYPES_FAIL has been removed and is no longer part of the public API. It is not used anymore. Checkout library no longer uses NgRX to dispatch actions. You can find the payment types 'state' from the query 'getPaymentTypesState' in CheckoutPaymentTypeFacade.",
  },
  {
    node: 'LOAD_PAYMENT_TYPES_SUCCESS',
    importPath: '@spartacus/checkout/core',
    comment:
      "Variable CheckoutActions.LOAD_PAYMENT_TYPES_SUCCESS has been removed and is no longer part of the public API. It is not used anymore. Checkout library no longer uses NgRX to dispatch actions. You can find the payment types 'state' from the query 'getPaymentTypesState' in CheckoutPaymentTypeFacade.",
  },
  {
    node: 'LOAD_PAYMENT_TYPES',
    importPath: '@spartacus/checkout/core',
    comment:
      "Variable CheckoutActions.LOAD_PAYMENT_TYPES has been removed and is no longer part of the public API. It is not used anymore. Checkout library no longer uses NgRX to dispatch actions. You can find the payment types 'state' from the query 'getPaymentTypesState' in CheckoutPaymentTypeFacade.",
  },
  {
    node: 'LOAD_SUPPORTED_DELIVERY_MODES_FAIL',
    importPath: '@spartacus/checkout/core',
    comment:
      "Variable CheckoutActions.LOAD_SUPPORTED_DELIVERY_MODES_FAIL has been removed and is no longer part of the public API. It is not used anymore. Checkout library no longer uses NgRX to dispatch actions. You can find the supported delivery modes 'state' from the query 'getSupportedDeliveryModesState' in CheckoutDeliveryModesFacade.",
  },
  {
    node: 'LOAD_SUPPORTED_DELIVERY_MODES_SUCCESS',
    importPath: '@spartacus/checkout/core',
    comment:
      "Variable CheckoutActions.LOAD_SUPPORTED_DELIVERY_MODES_SUCCESS has been removed and is no longer part of the public API. It is not used anymore. Checkout library no longer uses NgRX to dispatch actions. You can find the supported delivery modes 'state' from the query 'getSupportedDeliveryModesState' in CheckoutDeliveryModesFacade.",
  },
  {
    node: 'LOAD_SUPPORTED_DELIVERY_MODES',
    importPath: '@spartacus/checkout/core',
    comment:
      "Variable CheckoutActions.LOAD_SUPPORTED_DELIVERY_MODES has been removed and is no longer part of the public API. It is not used anymore. Checkout library no longer uses NgRX to dispatch actions. You can find the supported delivery modes 'state' from the query 'getSupportedDeliveryModesState' in CheckoutDeliveryModesFacade.",
  },
  {
    node: 'LoadCardTypes',
    importPath: '@spartacus/checkout/core',
    comment:
      "Class CheckoutActions.LoadCardTypes has been removed and is no longer part of the public API. It is not used anymore. Checkout library no longer uses NgRX to dispatch actions. You can find the card types 'state' from the query 'getPaymentCardTypesState' in CheckoutPaymentFacade.",
  },
  {
    node: 'LoadCardTypesFail',
    importPath: '@spartacus/checkout/core',
    comment:
      "Class CheckoutActions.LoadCardTypesFail has been removed and is no longer part of the public API. It is not used anymore. Checkout library no longer uses NgRX to dispatch actions. You can find the card types 'state' from the query 'getPaymentCardTypesState' in CheckoutPaymentFacade.",
  },
  {
    node: 'LoadCardTypesSuccess',
    importPath: '@spartacus/checkout/core',
    comment:
      "Class CheckoutActions.LoadCardTypesSuccess has been removed and is no longer part of the public API. It is not used anymore. Checkout library no longer uses NgRX to dispatch actions. You can find the card types 'state' from the query 'getPaymentCardTypesState' in CheckoutPaymentFacade.",
  },
  {
    node: 'LoadCheckoutDetails',
    importPath: '@spartacus/checkout/core',
    comment:
      "Class CheckoutActions.LoadCheckoutDetails has been removed and is no longer part of the public API. It is not used anymore. Checkout library no longer uses NgRX to dispatch actions. You can get the checkout details 'state' through the query 'getCheckoutDetailsState' in CheckoutQueryFacade.",
  },
  {
    node: 'LoadCheckoutDetailsFail',
    importPath: '@spartacus/checkout/core',
    comment:
      "Class CheckoutActions.LoadCheckoutDetailsFail has been removed and is no longer part of the public API. It is not used anymore. Checkout library no longer uses NgRX to dispatch actions. You can get the checkout details 'state' through the query 'getCheckoutDetailsState' in CheckoutQueryFacade.",
  },
  {
    node: 'LoadCheckoutDetailsSuccess',
    importPath: '@spartacus/checkout/core',
    comment:
      "Class CheckoutActions.LoadCheckoutDetailsSuccess has been removed and is no longer part of the public API. It is not used anymore. Checkout library no longer uses NgRX to dispatch actions. You can get the checkout details 'state' through the query 'getCheckoutDetailsState' in CheckoutQueryFacade.",
  },
  {
    node: 'LoadPaymentTypes',
    importPath: '@spartacus/checkout/core',
    comment:
      "Class CheckoutActions.LoadPaymentTypes has been removed and is no longer part of the public API. It is not used anymore. Checkout library no longer uses NgRX to dispatch actions. You can find the payment types 'state' from the query 'getPaymentTypesState' in CheckoutPaymentTypeFacade.",
  },
  {
    node: 'LoadPaymentTypesFail',
    importPath: '@spartacus/checkout/core',
    comment:
      "Class CheckoutActions.LoadPaymentTypesFail has been removed and is no longer part of the public API. It is not used anymore. Checkout library no longer uses NgRX to dispatch actions. You can find the payment types 'state' from the query 'getPaymentTypesState' in CheckoutPaymentTypeFacade.",
  },
  {
    node: 'LoadPaymentTypesSuccess',
    importPath: '@spartacus/checkout/core',
    comment:
      "Class CheckoutActions.LoadPaymentTypesSuccess has been removed and is no longer part of the public API. It is not used anymore. Checkout library no longer uses NgRX to dispatch actions. You can find the payment types 'state' from the query 'getPaymentTypesState' in CheckoutPaymentTypeFacade.",
  },
  {
    node: 'LoadSupportedDeliveryModes',
    importPath: '@spartacus/checkout/core',
    comment:
      "Class CheckoutActions.LoadSupportedDeliveryModes has been removed and is no longer part of the public API. It is not used anymore. Checkout library no longer uses NgRX to dispatch actions. You can find the supported delivery modes 'state' from the query 'getSupportedDeliveryModesState' in CheckoutDeliveryModesFacade.",
  },
  {
    node: 'LoadSupportedDeliveryModesFail',
    importPath: '@spartacus/checkout/core',
    comment:
      "Class CheckoutActions.LoadSupportedDeliveryModesFail has been removed and is no longer part of the public API. It is not used anymore. Checkout library no longer uses NgRX to dispatch actions. You can find the supported delivery modes 'state' from the query 'getSupportedDeliveryModesState' in CheckoutDeliveryModesFacade.",
  },
  {
    node: 'LoadSupportedDeliveryModesSuccess',
    importPath: '@spartacus/checkout/core',
    comment:
      "Class CheckoutActions.LoadSupportedDeliveryModesSuccess has been removed and is no longer part of the public API. It is not used anymore. Checkout library no longer uses NgRX to dispatch actions. You can find the supported delivery modes 'state' from the query 'getSupportedDeliveryModesState' in CheckoutDeliveryModesFacade.",
  },
  {
    node: 'OrderTypesActions',
    importPath: '@spartacus/checkout/core',
    comment:
      "TypeAlias CheckoutActions.OrderTypesActions has been removed and is no longer part of the public API. It is not used anymore. Checkout library no longer uses NgRX to dispatch actions. Please take a look at Commands & Queries documentation on how we handle state https://sap.github.io/spartacus-docs/commands-and-queries. You can use 'setOrderType' from CheckoutReplenishmentFormService.",
  },
  {
    node: 'PAYMENT_PROCESS_SUCCESS',
    importPath: '@spartacus/checkout/core',
    comment:
      "Variable CheckoutActions.PAYMENT_PROCESS_SUCCESS has been removed and is no longer part of the public API. It is not used anymore. Checkout library no longer uses NgRX to dispatch actions. You can use the EventService to listen for 'CheckoutPaymentDetailsSetEvent', which gets fired when the payment has been successfully processed.",
  },
  {
    node: 'PaymentProcessSuccess',
    importPath: '@spartacus/checkout/core',
    comment:
      "Class CheckoutActions.PaymentProcessSuccess has been removed and is no longer part of the public API. It is not used anymore. Checkout library no longer uses NgRX to dispatch actions. You can use the EventService to listen for 'CheckoutPaymentDetailsSetEvent', which gets fired when the payment has been successfully processed.",
  },
  {
    node: 'PaymentTypesAction',
    importPath: '@spartacus/checkout/core',
    comment:
      'TypeAlias CheckoutActions.PaymentTypesAction has been removed and is no longer part of the public API. It is not used anymore. Checkout library no longer uses NgRX to dispatch actions. Please take a look at Commands & Queries documentation on how we handle state https://sap.github.io/spartacus-docs/commands-and-queries.',
  },
  {
    node: 'PLACE_ORDER_FAIL',
    importPath: '@spartacus/checkout/core',
    comment:
      "Variable CheckoutActions.PLACE_ORDER_FAIL has been removed and is no longer part of the public API. It is not used anymore. Checkout library no longer uses NgRX to dispatch actions. You can leverage RxJS' error handling when calling the 'placeOrder()' from OrderFacade.",
  },
  {
    node: 'PLACE_ORDER_SUCCESS',
    importPath: '@spartacus/checkout/core',
    comment:
      "Variable CheckoutActions.PLACE_ORDER_SUCCESS has been removed and is no longer part of the public API. It is not used anymore. Checkout library no longer uses NgRX to dispatch actions. You can use the EventService to listen for 'OrderPlacedEvent', which gets fired when checkout has been successful.",
  },
  {
    node: 'PLACE_ORDER',
    importPath: '@spartacus/checkout/core',
    comment:
      "Variable CheckoutActions.PLACE_ORDER has been removed and is no longer part of the public API. It is not used anymore. Checkout library no longer uses NgRX to dispatch actions. Use 'placeOrder()' from OrderFacade.",
  },
  {
    node: 'PlaceOrder',
    importPath: '@spartacus/checkout/core',
    comment:
      "Class CheckoutActions.PlaceOrder has been removed and is no longer part of the public API. It is not used anymore. Checkout library no longer uses NgRX to dispatch actions. Use 'placeOrder()' from OrderFacade.",
  },
  {
    node: 'PlaceOrderFail',
    importPath: '@spartacus/checkout/core',
    comment:
      "Class CheckoutActions.PlaceOrderFail has been removed and is no longer part of the public API. It is not used anymore. Checkout library no longer uses NgRX to dispatch actions. You can leverage RxJS' error handling when calling the 'placeOrder()' from OrderFacade.",
  },
  {
    node: 'PlaceOrderSuccess',
    importPath: '@spartacus/checkout/core',
    comment:
      "Class CheckoutActions.PlaceOrderSuccess has been removed and is no longer part of the public API. It is not used anymore. Checkout library no longer uses NgRX to dispatch actions. You can use the EventService to listen for 'OrderPlacedEvent', which gets fired when checkout has been successful.",
  },
  {
    node: 'ReplenishmentOrderActions',
    importPath: '@spartacus/checkout/core',
    comment:
      'TypeAlias CheckoutActions.ReplenishmentOrderActions has been removed and is no longer part of the public API. It is not used anymore. Checkout library no longer uses NgRX to dispatch actions. Please take a look at Commands & Queries documentation on how we handle state https://sap.github.io/spartacus-docs/commands-and-queries.',
  },
  {
    node: 'RESET_LOAD_PAYMENT_TYPES_PROCESS_ID',
    importPath: '@spartacus/checkout/core',
    comment:
      "Variable CheckoutActions.RESET_LOAD_PAYMENT_TYPES_PROCESS_ID has been removed and is no longer part of the public API. It is not used anymore. Checkout library no longer uses NgRX to dispatch actions.  You can use the EventService to dispatch event to invalidate the loading of payment types using 'CheckoutPaymentTypesQueryResetEvent'.",
  },
  {
    node: 'RESET_SET_COST_CENTER_PROCESS',
    importPath: '@spartacus/checkout/core',
    comment:
      "Variable CheckoutActions.RESET_SET_COST_CENTER_PROCESS has been removed and is no longer part of the public API. It is not used anymore. Checkout library no longer uses NgRX to dispatch actions.  You can use the EventService to dispatch an event to clear checkout data by using 'CheckoutQueryResetEvent', which removes the set cost center as well.",
  },
  {
    node: 'RESET_SET_DELIVERY_ADDRESS_PROCESS',
    importPath: '@spartacus/checkout/core',
    comment:
      "Variable CheckoutActions.RESET_SET_DELIVERY_ADDRESS_PROCESS has been removed and is no longer part of the public API. It is not used anymore. Checkout library no longer uses NgRX to dispatch actions.  You can use the EventService to dispatch an event to clear checkout data by using 'CheckoutQueryResetEvent', which removes the set delivery address as well.",
  },
  {
    node: 'RESET_SET_DELIVERY_MODE_PROCESS',
    importPath: '@spartacus/checkout/core',
    comment:
      "Variable CheckoutActions.RESET_SET_DELIVERY_MODE_PROCESS has been removed and is no longer part of the public API. It is not used anymore. Checkout library no longer uses NgRX to dispatch actions.  You can use the EventService to dispatch an event to clear checkout data by using 'CheckoutQueryResetEvent', which removes the set delivery mode as well.",
  },
  {
    node: 'RESET_SET_PAYMENT_DETAILS_PROCESS',
    importPath: '@spartacus/checkout/core',
    comment:
      "Variable CheckoutActions.RESET_SET_PAYMENT_DETAILS_PROCESS has been removed and is no longer part of the public API. It is not used anymore. Checkout library no longer uses NgRX to dispatch actions.  You can use the EventService to dispatch an event to clear checkout data by using 'CheckoutQueryResetEvent', which removes the set payment details as well.",
  },
  {
    node: 'RESET_SUPPORTED_SET_DELIVERY_MODES_PROCESS',
    importPath: '@spartacus/checkout/core',
    comment:
      "Variable CheckoutActions.RESET_SUPPORTED_SET_DELIVERY_MODES_PROCESS has been removed and is no longer part of the public API. It is not used anymore. Checkout library no longer uses NgRX to dispatch actions.  You can use the EventService to dispatch an event to invalidate the supported delivery modes by using 'CheckoutSupportedDeliveryModesQueryResetEvent'.",
  },
  {
    node: 'ResetLoadPaymentTypesProcess',
    importPath: '@spartacus/checkout/core',
    comment:
      "Class CheckoutActions.ResetLoadPaymentTypesProcess has been removed and is no longer part of the public API. It is not used anymore. Checkout library no longer uses NgRX to dispatch actions.  You can use the EventService to dispatch an event to invalidate the payment types by using 'CheckoutPaymentTypesQueryResetEvent'.",
  },
  {
    node: 'ResetLoadSupportedDeliveryModesProcess',
    importPath: '@spartacus/checkout/core',
    comment:
      "Class CheckoutActions.ResetLoadSupportedDeliveryModesProcess has been removed and is no longer part of the public API. It is not used anymore. Checkout library no longer uses NgRX to dispatch actions.  You can use the EventService to dispatch an event to invalidate the supported delivery modes by using 'CheckoutSupportedDeliveryModesQueryResetEvent'.",
  },
  {
    node: 'ResetSetCostCenterProcess',
    importPath: '@spartacus/checkout/core',
    comment:
      "Class CheckoutActions.ResetSetCostCenterProcess has been removed and is no longer part of the public API. It is not used anymore. Checkout library no longer uses NgRX to dispatch actions.  You can use the EventService to dispatch an event to clear checkout data by using 'CheckoutQueryResetEvent', which removes the set cost center as well.",
  },
  {
    node: 'ResetSetDeliveryAddressProcess',
    importPath: '@spartacus/checkout/core',
    comment:
      "Class CheckoutActions.ResetSetDeliveryAddressProcess has been removed and is no longer part of the public API. After switching to commands & queries, processes are no longer used. If you need to manually reset the state (in 'CheckoutQueryService' imported from '@spartacus/checkout/base/core'), you can fire 'CheckoutQueryResetEvent' event (imported from '@spartacus/checkout/base/root').",
  },
  {
    node: 'ResetSetDeliveryModeProcess',
    importPath: '@spartacus/checkout/core',
    comment:
      "Class CheckoutActions.ResetSetDeliveryModeProcess has been removed and is no longer part of the public API. After switching to commands & queries, processes are no longer used. If you need to manually reset the state (in 'CheckoutQueryService' imported from '@spartacus/checkout/base/core'), you can fire 'CheckoutQueryResetEvent' event (imported from '@spartacus/checkout/base/root').",
  },
  {
    node: 'ResetSetPaymentDetailsProcess',
    importPath: '@spartacus/checkout/core',
    comment:
      "Class CheckoutActions.ResetSetPaymentDetailsProcess has been removed and is no longer part of the public API. After switching to commands & queries, processes are no longer used. If you need to manually reset the state (in 'CheckoutQueryService' imported from '@spartacus/checkout/base/core'), you can fire 'CheckoutQueryResetEvent' event (imported from '@spartacus/checkout/base/root')",
  },
  {
    node: 'SCHEDULE_REPLENISHMENT_ORDER_FAIL',
    importPath: '@spartacus/checkout/core',
    comment:
      "Variable CheckoutActions.SCHEDULE_REPLENISHMENT_ORDER_FAIL has been removed and is no longer part of the public API. Instead, use the Observer's `error` property of the 'scheduleReplenishmentOrder()' from 'ScheduledReplenishmentOrderFacade' (imported from '@spartacus/order/root').",
  },
  {
    node: 'SCHEDULE_REPLENISHMENT_ORDER_SUCCESS',
    importPath: '@spartacus/checkout/core',
    comment:
      "Variable CheckoutActions.SCHEDULE_REPLENISHMENT_ORDER_SUCCESS has been removed and is no longer part of the public API. Listen to 'ReplenishmentOrderScheduledEvent' imported from '@spartacus/order/root'.",
  },
  {
    node: 'SCHEDULE_REPLENISHMENT_ORDER',
    importPath: '@spartacus/checkout/core',
    comment:
      "Variable CheckoutActions.SCHEDULE_REPLENISHMENT_ORDER has been removed and is no longer part of the public API. Use 'scheduleReplenishmentOrder()' from 'ScheduledReplenishmentOrderFacade' (imported from '@spartacus/order/root')",
  },
  {
    node: 'ScheduleReplenishmentOrder',
    importPath: '@spartacus/checkout/core',
    comment:
      "Class CheckoutActions.ScheduleReplenishmentOrder has been removed and is no longer part of the public API. Use 'scheduleReplenishmentOrder()' from 'ScheduledReplenishmentOrderFacade' (imported from '@spartacus/order/root')",
  },
  {
    node: 'ScheduleReplenishmentOrderFail',
    importPath: '@spartacus/checkout/core',
    comment:
      "Class CheckoutActions.ScheduleReplenishmentOrderFail has been removed and is no longer part of the public API. Instead, use the Observer's `error` property of the 'scheduleReplenishmentOrder()' from 'ScheduledReplenishmentOrderFacade' (imported from '@spartacus/order/root').",
  },
  {
    node: 'ScheduleReplenishmentOrderSuccess',
    importPath: '@spartacus/checkout/core',
    comment:
      "Class CheckoutActions.ScheduleReplenishmentOrderSuccess has been removed and is no longer part of the public API. Listen to 'ReplenishmentOrderScheduledEvent' imported from '@spartacus/order/root'.",
  },
  {
    node: 'SET_COST_CENTER_FAIL',
    importPath: '@spartacus/checkout/core',
    comment:
      "Variable CheckoutActions.SET_COST_CENTER_FAIL has been removed and is no longer part of the public API. Instead, use the Observer's `error` property of the 'setCostCenter()' from 'CheckoutCostCenterFacade' (imported from '@spartacus/checkout/b2b/root').",
  },
  {
    node: 'SET_COST_CENTER_SUCCESS',
    importPath: '@spartacus/checkout/core',
    comment:
      "Variable CheckoutActions.SET_COST_CENTER_SUCCESS has been removed and is no longer part of the public API. Listen to 'CheckoutCostCenterSetEvent' imported from '@spartacus/checkout/b2b/root'.",
  },
  {
    node: 'SET_COST_CENTER',
    importPath: '@spartacus/checkout/core',
    comment:
      "Variable CheckoutActions.SET_COST_CENTER has been removed and is no longer part of the public API. Use 'setCostCenter()' from 'CheckoutCostCenterFacade' (imported from '@spartacus/checkout/b2b/root')",
  },
  {
    node: 'SET_DELIVERY_ADDRESS_FAIL',
    importPath: '@spartacus/checkout/core',
    comment:
      "Variable CheckoutActions.SET_DELIVERY_ADDRESS_FAIL has been removed and is no longer part of the public API. Instead, use the Observer's `error` property of either 'setDeliveryAddress()' or 'createAndSetAddress()' from 'CheckoutDeliveryAddressFacade' (imported from '@spartacus/checkout/base/root').",
  },
  {
    node: 'SET_DELIVERY_ADDRESS_SUCCESS',
    importPath: '@spartacus/checkout/core',
    comment:
      "Variable CheckoutActions.SET_DELIVERY_ADDRESS_SUCCESS has been removed and is no longer part of the public API. Listen to 'CheckoutDeliveryAddressSetEvent' (imported from '@spartacus/checkout/base/root')",
  },
  {
    node: 'SET_DELIVERY_ADDRESS',
    importPath: '@spartacus/checkout/core',
    comment:
      'Variable CheckoutActions.SET_DELIVERY_ADDRESS has been removed and is no longer part of the public API. ',
  },
  {
    node: 'SET_DELIVERY_MODE_FAIL',
    importPath: '@spartacus/checkout/core',
    comment:
      "Variable CheckoutActions.SET_DELIVERY_MODE_FAIL has been removed and is no longer part of the public API. Instead, use the Observer's `error` property of the 'setDeliveryMode()' from 'CheckoutDeliveryModesFacade' (imported from '@spartacus/checkout/base/root').",
  },
  {
    node: 'SET_DELIVERY_MODE_SUCCESS',
    importPath: '@spartacus/checkout/core',
    comment:
      "Variable CheckoutActions.SET_DELIVERY_MODE_SUCCESS has been removed and is no longer part of the public API. Listen to 'CheckoutDeliveryModeSetEvent' (imported from '@spartacus/checkout/base/root')",
  },
  {
    node: 'SET_DELIVERY_MODE',
    importPath: '@spartacus/checkout/core',
    comment:
      "Variable CheckoutActions.SET_DELIVERY_MODE has been removed and is no longer part of the public API. Use 'setDeliveryMode()' from 'CheckoutDeliveryModesFacade' (imported from '@spartacus/checkout/base/root')",
  },
  {
    node: 'SET_ORDER_TYPE',
    importPath: '@spartacus/checkout/core',
    comment:
      "Variable CheckoutActions.SET_ORDER_TYPE has been removed and is no longer part of the public API. Use 'setOrderType()' from 'CheckoutReplenishmentFormService' (imported from '@spartacus/checkout/scheduled-replenishment/components')",
  },
  {
    node: 'SET_PAYMENT_DETAILS_FAIL',
    importPath: '@spartacus/checkout/core',
    comment:
      "Variable CheckoutActions.SET_PAYMENT_DETAILS_FAIL has been removed and is no longer part of the public API. Instead, use the Observer's `error` property of the 'setPaymentDetails()' from 'CheckoutPaymentFacade' (imported from '@spartacus/checkout/base/root').",
  },
  {
    node: 'SET_PAYMENT_DETAILS_SUCCESS',
    importPath: '@spartacus/checkout/core',
    comment:
      "Variable CheckoutActions.SET_PAYMENT_DETAILS_SUCCESS has been removed and is no longer part of the public API. Listen to 'CheckoutPaymentDetailsSetEvent' (imported from '@spartacus/checkout/base/root')",
  },
  {
    node: 'SET_PAYMENT_DETAILS',
    importPath: '@spartacus/checkout/core',
    comment:
      "Variable CheckoutActions.SET_PAYMENT_DETAILS has been removed and is no longer part of the public API. Use 'setPaymentDetails()' from 'CheckoutPaymentFacade' (imported from '@spartacus/checkout/base/root')",
  },
  {
    node: 'SET_PAYMENT_TYPE_FAIL',
    importPath: '@spartacus/checkout/core',
    comment:
      "Variable CheckoutActions.SET_PAYMENT_TYPE_FAIL has been removed and is no longer part of the public API. Instead, use the Observer's `error` property of the 'setPaymentType()' from 'CheckoutPaymentTypeFacade' (imported from '@spartacus/checkout/b2b/root').",
  },
  {
    node: 'SET_PAYMENT_TYPE_SUCCESS',
    importPath: '@spartacus/checkout/core',
    comment:
      "Variable CheckoutActions.SET_PAYMENT_TYPE_SUCCESS has been removed and is no longer part of the public API. Listen to 'CheckoutPaymentTypeSetEvent' (imported from '@spartacus/checkout/b2b/root')",
  },
  {
    node: 'SET_PAYMENT_TYPE',
    importPath: '@spartacus/checkout/core',
    comment:
      "Variable CheckoutActions.SET_PAYMENT_TYPE has been removed and is no longer part of the public API. Use 'setPaymentType()' from 'CheckoutPaymentTypeFacade' (imported from '@spartacus/checkout/b2b/root')",
  },
  {
    node: 'SET_SUPPORTED_DELIVERY_MODES_FAIL',
    importPath: '@spartacus/checkout/core',
    comment:
      "Variable CheckoutActions.SET_SUPPORTED_DELIVERY_MODES_FAIL has been removed and is no longer part of the public API. Instead, use the Observer's `error` property of either 'getSupportedDeliveryModes()' or 'getSelectedDeliveryModeState()' from 'CheckoutDeliveryModesFacade' (imported from '@spartacus/checkout/base/root').",
  },
  {
    node: 'SET_SUPPORTED_DELIVERY_MODES_SUCCESS',
    importPath: '@spartacus/checkout/core',
    comment:
      "Variable CheckoutActions.SET_SUPPORTED_DELIVERY_MODES_SUCCESS has been removed and is no longer part of the public API. Use 'getSupportedDeliveryModesState()' from 'CheckoutDeliveryModesFacade' (imported from '@spartacus/checkout/base/root')",
  },
  {
    node: 'SET_SUPPORTED_DELIVERY_MODES',
    importPath: '@spartacus/checkout/core',
    comment:
      "Variable CheckoutActions.SET_SUPPORTED_DELIVERY_MODES has been removed and is no longer part of the public API. Use 'getSupportedDeliveryModesState()' from 'CheckoutDeliveryModesFacade' (imported from '@spartacus/checkout/base/root')",
  },
  {
    node: 'SetCostCenter',
    importPath: '@spartacus/checkout/core',
    comment:
      "Class CheckoutActions.SetCostCenter has been removed and is no longer part of the public API. Use 'setCostCenter()' from 'CheckoutCostCenterFacade' (imported from '@spartacus/checkout/b2b/root')",
  },
  {
    node: 'SetCostCenterFail',
    importPath: '@spartacus/checkout/core',
    comment:
      "Class CheckoutActions.SetCostCenterFail has been removed and is no longer part of the public API. Instead, use the Observer's `error` property of the 'setCostCenter()' from 'CheckoutCostCenterFacade' (imported from '@spartacus/checkout/b2b/root').",
  },
  {
    node: 'SetCostCenterSuccess',
    importPath: '@spartacus/checkout/core',
    comment:
      "Class CheckoutActions.SetCostCenterSuccess has been removed and is no longer part of the public API. Listen to 'CheckoutCostCenterSetEvent' imported from '@spartacus/checkout/b2b/root'.",
  },
  {
    node: 'SetDeliveryAddress',
    importPath: '@spartacus/checkout/core',
    comment:
      "Class CheckoutActions.SetDeliveryAddress has been removed and is no longer part of the public API. Use 'setDeliveryAddress()' from 'CheckoutDeliveryAddressFacade' (imported from '@spartacus/checkout/base/root')",
  },
  {
    node: 'SetDeliveryAddressFail',
    importPath: '@spartacus/checkout/core',
    comment:
      "Class CheckoutActions.SetDeliveryAddressFail has been removed and is no longer part of the public API. Instead, use the Observer's `error` property of either 'setDeliveryAddress()' or 'createAndSetAddress()' from 'CheckoutDeliveryAddressFacade' (imported from '@spartacus/checkout/base/root').",
  },
  {
    node: 'SetDeliveryAddressSuccess',
    importPath: '@spartacus/checkout/core',
    comment:
      "Class CheckoutActions.SetDeliveryAddressSuccess has been removed and is no longer part of the public API. Listen to 'CheckoutDeliveryAddressSetEvent' (imported from '@spartacus/checkout/base/root')",
  },
  {
    node: 'SetDeliveryMode',
    importPath: '@spartacus/checkout/core',
    comment:
      "Class CheckoutActions.SetDeliveryMode has been removed and is no longer part of the public API. Use 'setDeliveryMode()' from 'CheckoutDeliveryModesFacade' (imported from '@spartacus/checkout/base/root')",
  },
  {
    node: 'SetDeliveryModeFail',
    importPath: '@spartacus/checkout/core',
    comment:
      "Class CheckoutActions.SetDeliveryModeFail has been removed and is no longer part of the public API. Instead, use the Observer's `error` property of the 'setDeliveryMode()' from 'CheckoutDeliveryModesFacade' (imported from '@spartacus/checkout/base/root').",
  },
  {
    node: 'SetDeliveryModeSuccess',
    importPath: '@spartacus/checkout/core',
    comment:
      "Class CheckoutActions.SetDeliveryModeSuccess has been removed and is no longer part of the public API. Listen to 'CheckoutDeliveryModeSetEvent' (imported from '@spartacus/checkout/base/root')",
  },
  {
    node: 'SetOrderType',
    importPath: '@spartacus/checkout/core',
    comment:
      "Class CheckoutActions.SetOrderType has been removed and is no longer part of the public API. Use 'setOrderType()' from 'CheckoutReplenishmentFormService' (imported from '@spartacus/checkout/scheduled-replenishment/components')",
  },
  {
    node: 'SetPaymentDetails',
    importPath: '@spartacus/checkout/core',
    comment:
      "Class CheckoutActions.SetPaymentDetails has been removed and is no longer part of the public API. Use 'setPaymentDetails()' from 'CheckoutPaymentFacade' (imported from '@spartacus/checkout/base/root')",
  },
  {
    node: 'SetPaymentDetailsFail',
    importPath: '@spartacus/checkout/core',
    comment:
      "Class CheckoutActions.SetPaymentDetailsFail has been removed and is no longer part of the public API. Instead, use the Observer's `error` property of the 'setPaymentDetails()' from 'CheckoutPaymentFacade' (imported from '@spartacus/checkout/base/root').",
  },
  {
    node: 'SetPaymentDetailsSuccess',
    importPath: '@spartacus/checkout/core',
    comment:
      "Class CheckoutActions.SetPaymentDetailsSuccess has been removed and is no longer part of the public API. Listen to 'CheckoutPaymentDetailsSetEvent' (imported from '@spartacus/checkout/base/root')",
  },
  {
    node: 'SetPaymentType',
    importPath: '@spartacus/checkout/core',
    comment:
      "Class CheckoutActions.SetPaymentType has been removed and is no longer part of the public API. Use 'setPaymentType()' from 'CheckoutPaymentTypeFacade' (imported from '@spartacus/checkout/b2b/root')",
  },
  {
    node: 'SetPaymentTypeFail',
    importPath: '@spartacus/checkout/core',
    comment:
      "Class CheckoutActions.SetPaymentTypeFail has been removed and is no longer part of the public API. Instead, use the Observer's `error` property of the 'setPaymentType()' from 'CheckoutPaymentTypeFacade' (imported from '@spartacus/checkout/b2b/root').",
  },
  {
    node: 'SetPaymentTypeSuccess',
    importPath: '@spartacus/checkout/core',
    comment:
      "Class CheckoutActions.SetPaymentTypeSuccess has been removed and is no longer part of the public API. Listen to 'CheckoutPaymentTypeSetEvent' (imported from '@spartacus/checkout/b2b/root').",
  },
  {
    node: 'CheckoutDeliveryAdapter',
    importPath: '@spartacus/checkout/core',
    comment:
      "Class CheckoutDeliveryAdapter has been removed and is no longer part of the public API. Use 'CheckoutDeliveryAddressAdapter' or 'CheckoutDeliveryModesAdapter' (imported from '@spartacus/checkout/base/core')",
  },
  {
    node: 'CheckoutDeliveryConnector',
    importPath: '@spartacus/checkout/core',
    comment:
      "Class CheckoutDeliveryConnector has been removed and is no longer part of the public API. Use 'CheckoutDeliveryModesConnector' or 'CheckoutDeliveryAddressConnector' (imported from '@spartacus/checkout/base/core')",
  },
  {
    node: 'CheckoutDeliveryService',
    importPath: '@spartacus/checkout/core',
    comment:
      "Class CheckoutDeliveryService has been removed and is no longer part of the public API. Use 'CheckoutDeliveryAddressFacade' or 'CheckoutDeliveryModesFacade' (imported from '@spartacus/checkout/base/root')",
  },
  {
    node: 'CheckoutDetails',
    importPath: '@spartacus/checkout/core',
    comment:
      "TypeAlias CheckoutDetails has been removed and is no longer part of the public API. Replaced with 'CheckoutState' (imported from '@spartacus/checkout/base/root')",
  },
  {
    node: 'CheckoutEventBuilder',
    importPath: '@spartacus/checkout/core',
    comment:
      "Class CheckoutEventBuilder has been removed and is no longer part of the public API. The events are now split to different listeners across the Base, B2B and Scheduled-Replenishment libraries. All listeners have the following naming convention: 'Checkout*EventListener'.",
  },
  {
    node: 'CheckoutEventListener',
    importPath: '@spartacus/checkout/core',
    comment:
      "Class CheckoutEventListener has been removed and is no longer part of the public API. The events are now split to different listeners across the Base, B2B and Scheduled-Replenishment libraries. All listeners have the following naming convention: 'Checkout*EventListener'.",
  },
  {
    node: 'CheckoutReplenishmentOrderAdapter',
    importPath: '@spartacus/checkout/core',
    comment:
      "Class CheckoutReplenishmentOrderAdapter has been removed and is no longer part of the public API. Use 'ScheduledReplenishmentOrderAdapter' (imported from '@spartacus/order/core')",
  },
  {
    node: 'CheckoutReplenishmentOrderConnector',
    importPath: '@spartacus/checkout/core',
    comment:
      "Class CheckoutReplenishmentOrderConnector has been removed and is no longer part of the public API. Use 'ScheduledReplenishmentOrderConnector' (imported from '@spartacus/order/core')",
  },
  {
    node: 'CheckoutSelectors',
    importPath: '@spartacus/checkout/core',
    comment:
      'Namespace CheckoutSelectors has been removed and is no longer part of the public API. ',
  },
  {
    node: 'getAllCardTypes',
    importPath: '@spartacus/checkout/core',
    comment:
      "Variable CheckoutSelectors.getAllCardTypes has been removed and is no longer part of the public API. Use 'getPaymentCardTypes()' from 'CheckoutPaymentFacade' (imported from '@spartacus/checkout/base/root')",
  },
  {
    node: 'getAllPaymentTypes',
    importPath: '@spartacus/checkout/core',
    comment:
      "Variable CheckoutSelectors.getAllPaymentTypes has been removed and is no longer part of the public API. Use 'getPaymentCardTypes()' from 'CheckoutPaymentFacade' (imported from '@spartacus/checkout/base/root')",
  },
  {
    node: 'getCardTypesEntites',
    importPath: '@spartacus/checkout/core',
    comment:
      "Variable CheckoutSelectors.getCardTypesEntites has been removed and is no longer part of the public API. Use 'getPaymentCardTypes()' from 'CheckoutPaymentFacade' (imported from '@spartacus/checkout/base/root')",
  },
  {
    node: 'getCardTypesState',
    importPath: '@spartacus/checkout/core',
    comment:
      'Variable CheckoutSelectors.getCardTypesState has been removed and is no longer part of the public API. ',
  },
  {
    node: 'getCheckoutDetailsLoaded',
    importPath: '@spartacus/checkout/core',
    comment:
      "Variable CheckoutSelectors.getCheckoutDetailsLoaded has been removed and is no longer part of the public API. Use 'getCheckoutDetailsState()' from 'CheckoutQueryFacade' (imported from '@spartacus/checkout/base/root')",
  },
  {
    node: 'getCheckoutLoading',
    importPath: '@spartacus/checkout/core',
    comment:
      "Variable CheckoutSelectors.getCheckoutLoading has been removed and is no longer part of the public API. Use 'getCheckoutDetailsState()' from 'CheckoutQueryFacade' (imported from '@spartacus/checkout/base/root')",
  },
  {
    node: 'getCheckoutOrderDetails',
    importPath: '@spartacus/checkout/core',
    comment:
      "Variable CheckoutSelectors.getCheckoutOrderDetails has been removed and is no longer part of the public API. Use 'getOrderDetails()' from 'OrderFacade' (imported from '@spartacus/order/root')",
  },
  {
    node: 'getCheckoutState',
    importPath: '@spartacus/checkout/core',
    comment:
      "Variable CheckoutSelectors.getCheckoutState has been removed and is no longer part of the public API. Use 'getCheckoutDetailsState()' from 'CheckoutQueryFacade' (imported from '@spartacus/checkout/base/root')",
  },
  {
    node: 'getCheckoutSteps',
    importPath: '@spartacus/checkout/core',
    comment:
      "Variable CheckoutSelectors.getCheckoutSteps has been removed and is no longer part of the public API. Use 'getCheckoutDetailsState()' from 'CheckoutQueryFacade' (imported from '@spartacus/checkout/base/root')",
  },
  {
    node: 'getCheckoutStepsState',
    importPath: '@spartacus/checkout/core',
    comment:
      "Variable CheckoutSelectors.getCheckoutStepsState has been removed and is no longer part of the public API. Use 'getCheckoutDetailsState()' from 'CheckoutQueryFacade' (imported from '@spartacus/checkout/base/root')",
  },
  {
    node: 'getDeliveryAddress',
    importPath: '@spartacus/checkout/core',
    comment:
      "Variable CheckoutSelectors.getDeliveryAddress has been removed and is no longer part of the public API. Use 'getDeliveryAddressState()' from 'CheckoutDeliveryAddressFacade' (imported from '@spartacus/checkout/base/root')",
  },
  {
    node: 'getDeliveryMode',
    importPath: '@spartacus/checkout/core',
    comment:
      "Variable CheckoutSelectors.getDeliveryMode has been removed and is no longer part of the public API. Use 'getSupportedDeliveryModesState()' from 'CheckoutDeliveryModesFacade' (imported from '@spartacus/checkout/base/root')",
  },
  {
    node: 'getOrderTypesState',
    importPath: '@spartacus/checkout/core',
    comment:
      "Variable CheckoutSelectors.getOrderTypesState has been removed and is no longer part of the public API. If you are not using scheduled-replenishment feature, you don't need this variable any longer. Otherwise, use 'getOrderType()' from 'CheckoutReplenishmentFormService' (imported from '@spartacus/checkout/scheduled-replenishment/components')",
  },
  {
    node: 'getPaymentDetails',
    importPath: '@spartacus/checkout/core',
    comment:
      "Variable CheckoutSelectors.getPaymentDetails has been removed and is no longer part of the public API. Use 'getPaymentDetailsState()' from 'CheckoutPaymentFacade' (imported from '@spartacus/checkout/base/root')",
  },
  {
    node: 'getPaymentTypesEntites',
    importPath: '@spartacus/checkout/core',
    comment:
      "Variable CheckoutSelectors.getPaymentTypesEntites has been removed and is no longer part of the public API. Use 'getPaymentTypesState()' from 'CheckoutPaymentTypeFacade' (imported from '@spartacus/checkout/b2b/root')",
  },
  {
    node: 'getPaymentTypesState',
    importPath: '@spartacus/checkout/core',
    comment:
      "Variable CheckoutSelectors.getPaymentTypesState has been removed and is no longer part of the public API. Use 'getPaymentTypesState()' from 'CheckoutPaymentTypeFacade' (imported from '@spartacus/checkout/b2b/root')",
  },
  {
    node: 'getPoNumer',
    importPath: '@spartacus/checkout/core',
    comment:
      "Variable CheckoutSelectors.getPoNumer has been removed and is no longer part of the public API. Use 'getPurchaseOrderNumberState()' from 'CheckoutPaymentTypeFacade' (imported from '@spartacus/checkout/b2b/root')",
  },
  {
    node: 'getSelectedDeliveryMode',
    importPath: '@spartacus/checkout/core',
    comment:
      "Variable CheckoutSelectors.getSelectedDeliveryMode has been removed and is no longer part of the public API. Use 'getSelectedDeliveryModeState()' from 'CheckoutDeliveryModesFacade' (imported from '@spartacus/checkout/base/root')",
  },
  {
    node: 'getSelectedDeliveryModeCode',
    importPath: '@spartacus/checkout/core',
    comment:
      "Variable CheckoutSelectors.getSelectedDeliveryModeCode has been removed and is no longer part of the public API. Use 'getSelectedDeliveryModeState()' from 'CheckoutDeliveryModesFacade' and deduce the code (imported from '@spartacus/checkout/base/root')",
  },
  {
    node: 'getSelectedOrderType',
    importPath: '@spartacus/checkout/core',
    comment:
      "Variable CheckoutSelectors.getSelectedOrderType has been removed and is no longer part of the public API. If you are not using scheduled-replenishment feature, you don't need this variable any longer. Otherwise, use 'getOrderType()' from 'CheckoutReplenishmentFormService' (imported from '@spartacus/checkout/scheduled-replenishment/components')",
  },
  {
    node: 'getSelectedOrderTypeSelector',
    importPath: '@spartacus/checkout/core',
    comment:
      "Variable CheckoutSelectors.getSelectedOrderTypeSelector has been removed and is no longer part of the public API. If you are not using scheduled-replenishment feature, you don't need this variable any longer. Otherwise, use 'getOrderType()' from 'CheckoutReplenishmentFormService' (imported from '@spartacus/checkout/scheduled-replenishment/components')",
  },
  {
    node: 'getSelectedPaymentType',
    importPath: '@spartacus/checkout/core',
    comment:
      "Variable CheckoutSelectors.getSelectedPaymentType has been removed and is no longer part of the public API. Use 'getSelectedPaymentTypeState()' from 'CheckoutPaymentTypeFacade' (imported from '@spartacus/checkout/b2b/root')",
  },
  {
    node: 'getSupportedDeliveryModes',
    importPath: '@spartacus/checkout/core',
    comment:
      "Variable CheckoutSelectors.getSupportedDeliveryModes has been removed and is no longer part of the public API. Use 'getSupportedDeliveryModesState()' from 'CheckoutDeliveryModesFacade' (imported from '@spartacus/checkout/base/root')",
  },
  {
    node: 'CheckoutService',
    importPath: '@spartacus/checkout/core',
    comment:
      'Class CheckoutService has been removed and is no longer part of the public API. Please check the comment instructions above each of the methods you use from this class.',
  },
  {
    node: 'CheckoutStepsState',
    importPath: '@spartacus/checkout/core',
    comment:
      'Interface CheckoutStepsState has been removed and is no longer part of the public API. Removed, and no longer used.',
  },
  {
    node: 'ClearCheckoutService',
    importPath: '@spartacus/checkout/core',
    comment:
      "Class ClearCheckoutService has been removed and is no longer part of the public API. You can use 'CheckoutQueryResetEvent' (imported from '@spartacus/checkout/base/root') to reset the checkout state.",
  },
  {
    node: 'GET_PAYMENT_TYPES_PROCESS_ID',
    importPath: '@spartacus/checkout/core',
    comment:
      'Variable GET_PAYMENT_TYPES_PROCESS_ID has been removed and is no longer part of the public API. After switching to commands & queries, processes are no longer used.',
  },
  {
    node: 'OrderTypesState',
    importPath: '@spartacus/checkout/core',
    comment:
      'Interface OrderTypesState has been removed and is no longer part of the public API. ',
  },
  {
    node: 'PAYMENT_TYPE_NORMALIZER',
    importPath: '@spartacus/checkout/core',
    comment:
      "Variable PAYMENT_TYPE_NORMALIZER has been removed and is no longer part of the public API. Use 'CHECKOUT_PAYMENT_TYPE_NORMALIZER' from '@spartacus/checkout/b2b/core'",
  },
  {
    node: 'PaymentTypeAdapter',
    importPath: '@spartacus/checkout/core',
    comment:
      "Class PaymentTypeAdapter has been removed and is no longer part of the public API. Use 'CheckoutPaymentTypeAdapter' (imported from '@spartacus/checkout/b2b/core')",
  },
  {
    node: 'PaymentTypeConnector',
    importPath: '@spartacus/checkout/core',
    comment:
      "Class PaymentTypeConnector has been removed and is no longer part of the public API. Use 'CheckoutPaymentTypeConnector' (imported from '@spartacus/checkout/b2b/root')",
  },
  {
    node: 'PaymentTypeService',
    importPath: '@spartacus/checkout/core',
    comment:
      "Class PaymentTypeService has been removed and is no longer part of the public API. Use 'CheckoutPaymentTypeFacade' (imported from '@spartacus/checkout/b2b/root')",
  },
  {
    node: 'PaymentTypesState',
    importPath: '@spartacus/checkout/core',
    comment:
      'Interface PaymentTypesState has been removed and is no longer part of the public API. ',
  },
  {
    node: 'PLACED_ORDER_PROCESS_ID',
    importPath: '@spartacus/checkout/core',
    comment:
      'Variable PLACED_ORDER_PROCESS_ID has been removed and is no longer part of the public API. After switching to commands & queries, processes are no longer used.',
  },
  {
    node: 'SET_COST_CENTER_PROCESS_ID',
    importPath: '@spartacus/checkout/core',
    comment:
      'Variable SET_COST_CENTER_PROCESS_ID has been removed and is no longer part of the public API. After switching to commands & queries, processes are no longer used.',
  },
  {
    node: 'SET_DELIVERY_ADDRESS_PROCESS_ID',
    importPath: '@spartacus/checkout/core',
    comment:
      'Variable SET_DELIVERY_ADDRESS_PROCESS_ID has been removed and is no longer part of the public API. ',
  },
  {
    node: 'SET_DELIVERY_MODE_PROCESS_ID',
    importPath: '@spartacus/checkout/core',
    comment:
      'Variable SET_DELIVERY_MODE_PROCESS_ID has been removed and is no longer part of the public API. After switching to commands & queries, processes are no longer used.',
  },
  {
    node: 'SET_PAYMENT_DETAILS_PROCESS_ID',
    importPath: '@spartacus/checkout/core',
    comment:
      'Variable SET_PAYMENT_DETAILS_PROCESS_ID has been removed and is no longer part of the public API. After switching to commands & queries, processes are no longer used.',
  },
  {
    node: 'SET_SUPPORTED_DELIVERY_MODE_PROCESS_ID',
    importPath: '@spartacus/checkout/core',
    comment:
      'Variable SET_SUPPORTED_DELIVERY_MODE_PROCESS_ID has been removed and is no longer part of the public API. After switching to commands & queries, processes are no longer used.',
  },
  {
    node: 'StateWithCheckout',
    importPath: '@spartacus/checkout/core',
    comment:
      "Interface StateWithCheckout has been removed and is no longer part of the public API. No direct replacement. Check the 'CheckoutState' (imported from '@spartacus/checkout/base/root')",
  },
  {
    node: 'OccCheckoutDeliveryAdapter',
    importPath: '@spartacus/checkout/occ',
    comment:
      "Class OccCheckoutDeliveryAdapter has been removed and is no longer part of the public API. Use 'OccCheckoutDeliveryAddressAdapter' or 'OccCheckoutDeliveryModesAdapter' (imported from '@spartacus/checkout/base/occ')",
  },
  {
    node: 'OccCheckoutReplenishmentOrderAdapter',
    importPath: '@spartacus/checkout/occ',
    comment:
      "Class OccCheckoutReplenishmentOrderAdapter has been removed and is no longer part of the public API. Use 'OccScheduledReplenishmentOrderAdapter' (imported from '@spartacus/order/core')",
  },
<<<<<<< HEAD
  {
    node: 'OccReplenishmentOrderFormSerializer',
    importPath: '@spartacus/checkout/occ',
    comment:
      "Class OccReplenishmentOrderFormSerializer has been removed and is no longer part of the public API. Use 'OccScheduledReplenishmentOrderFormSerializer' (imported from '@spartacus/order/occ')",
  },
  {
    node: 'CheckoutDeliveryFacade',
    importPath: '@spartacus/checkout/root',
    comment:
      "Class CheckoutDeliveryFacade has been removed and is no longer part of the public API. Use 'CheckoutDeliveryAddressFacade' or 'CheckoutDeliveryModesFacade' (imported from '@spartacus/checkout/base/root')",
  },
  {
    node: 'CheckoutFacade',
    importPath: '@spartacus/checkout/root',
    comment:
      "Class CheckoutFacade has been removed and is no longer part of the public API. The class' functionality is scattered, please check the migration instruction for each of the methods you use from this class.",
  },
  {
    node: 'checkoutPaymentSteps',
    importPath: '@spartacus/checkout/root',
    comment:
      "Variable checkoutPaymentSteps has been removed and is no longer part of the public API. Moved to 'getCheckoutPaymentSteps()' in 'CheckoutReviewSubmitComponent' (imported from '@spartacus/checkout/base/components') and 'getCheckoutPaymentSteps()' in 'CheckoutReviewSubmitComponent' (imported from '@spartacus/checkout/b2b/components')",
  },
  {
    node: 'checkoutShippingSteps',
    importPath: '@spartacus/checkout/root',
    comment:
      "Variable checkoutShippingSteps has been removed and is no longer part of the public API. Moved to 'getCheckoutDeliverySteps()' in 'CheckoutReviewSubmitComponent' (imported from '@spartacus/checkout/base/components')",
  },
  {
    node: 'ClearCheckoutFacade',
    importPath: '@spartacus/checkout/root',
    comment:
      "Class ClearCheckoutFacade has been removed and is no longer part of the public API. You can use 'CheckoutQueryResetEvent' (imported from '@spartacus/checkout/base/root') to reset the checkout state.",
  },
  {
    node: 'PaymentTypeFacade',
    importPath: '@spartacus/checkout/root',
    comment:
      "Class PaymentTypeFacade has been removed and is no longer part of the public API. Use 'CheckoutPaymentTypeFacade' (imported from '@spartacus/checkout/b2b/root')",
  },
  {
    node: 'RESET_WISH_LIST_DETAILS',
    importPath: '@spartacus/core',
    comment:
      'Variable CartActions.RESET_WISH_LIST_DETAILS has been removed and is no longer part of the public API. It is not used anymore.',
  },
  {
    node: 'SET_TEMP_CART',
    importPath: '@spartacus/core',
    comment:
      'Variable CartActions.SET_TEMP_CART has been removed and is no longer part of the public API. It is not used anymore.',
  },
  {
    node: 'SetTempCart',
    importPath: '@spartacus/core',
    comment:
      'Class CartActions.SetTempCart has been removed and is no longer part of the public API. It is not used anymore.',
  },
  {
    node: 'CartModule',
    importPath: '@spartacus/core',
    comment:
      "Class CartModule has been removed and is no longer part of the public API. While it's not identical, the new module 'CartBaseCoreModule' in '@spartacus/cart/base/core' is the closest equivalent in the new cart library.",
  },
  {
    node: 'CartOccModule',
    importPath: '@spartacus/core',
    comment:
      "Class CartOccModule has been removed and is no longer part of the public API. While it's not identical, the new module 'CartBaseOccModule' in '@spartacus/cart/base/occ' is the closest equivalent in the new cart library.",
  },
  {
    node: 'getActiveCartId',
    importPath: '@spartacus/core',
    comment:
      "Variable MultiCartSelectors.getActiveCartId has been removed and is no longer part of the public API. Use 'getCartIdByTypeFactory' instead",
  },
  {
    node: 'getWishListId',
    importPath: '@spartacus/core',
    comment:
      "Variable MultiCartSelectors.getWishListId has been removed and is no longer part of the public API. Use 'getCartIdByTypeFactory' instead",
  },
  {
    node: 'OccUserOrderAdapter',
    importPath: '@spartacus/core',
    comment:
      'Class OccUserOrderAdapter has been removed and is no longer part of the public API. Use OccOrderHistoryAdapter in @spartacus/order/occ instead',
  },
  {
    node: 'OccUserReplenishmentOrderAdapter',
    importPath: '@spartacus/core',
    comment:
      'Class OccUserReplenishmentOrderAdapter has been removed and is no longer part of the public API. Use OccReplenishmentOrderHistoryAdapter in @spartacus/order/occ instead',
  },
  {
    node: 'OrderEntryPromotionsService',
    importPath: '@spartacus/core',
    comment:
      'Class OrderEntryPromotionsService has been removed and is no longer part of the public API. It is not used anymore.',
  },
  {
    node: 'SaveCartAdapter',
    importPath: '@spartacus/core',
    comment:
      "Class SaveCartAdapter has been removed and is no longer part of the public API. Use CartAdapter.save instead from '@spartacus/cart/base/core'",
  },
  {
    node: 'SaveCartConnector',
    importPath: '@spartacus/core',
    comment:
      "Class SaveCartConnector has been removed and is no longer part of the public API. Use CartConnector.save instead from '@spartacus/cart/base/core'",
  },
  {
    node: 'USER_ORDER_DETAILS',
    importPath: '@spartacus/core',
    comment:
      "Variable USER_ORDER_DETAILS has been removed and is no longer part of the public API. It is replaced by ORDER_DETAILS from '@spartacus/order/core', but the constant value is not the same.",
  },
  {
    node: 'USER_ORDERS',
    importPath: '@spartacus/core',
    comment:
      "Variable USER_ORDERS has been removed and is no longer part of the public API. It is replaced by ORDERS from '@spartacus/order/core', but the constant value is not the same.",
  },
  {
    node: 'USER_REPLENISHMENT_ORDER_DETAILS',
    importPath: '@spartacus/core',
    comment:
      "Variable USER_REPLENISHMENT_ORDER_DETAILS has been removed and is no longer part of the public API. It is replaced by REPLENISHMENT_ORDER_DETAILS from '@spartacus/order/core', but the constant value is not the same.",
  },
  {
    node: 'USER_REPLENISHMENT_ORDERS',
    importPath: '@spartacus/core',
    comment:
      "Variable USER_REPLENISHMENT_ORDERS has been removed and is no longer part of the public API. It is replaced by REPLENISHMENT_ORDERS from '@spartacus/order/core', but the constant value is not the same.",
  },
  {
    node: 'USER_RETURN_REQUEST_DETAILS',
    importPath: '@spartacus/core',
    comment:
      "Variable USER_RETURN_REQUEST_DETAILS has been removed and is no longer part of the public API. It is replaced by RETURN_REQUEST_DETAILS from '@spartacus/order/core', but the constant value is not the same.",
  },
  {
    node: 'USER_RETURN_REQUESTS',
    importPath: '@spartacus/core',
    comment:
      "Variable USER_RETURN_REQUESTS has been removed and is no longer part of the public API. It is replaced by RETURN_REQUESTS from '@spartacus/order/core', but the constant value is not the same.",
  },
  {
    node: 'UserAccountFacadeTransitionalToken',
    importPath: '@spartacus/core',
    comment:
      'Class UserAccountFacadeTransitionalToken has been removed and is no longer part of the public API. Use UserAccountFacade instead.',
  },
  {
    node: 'UserOccTransitional_4_2_Module',
    importPath: '@spartacus/core',
    comment:
      'Class UserOccTransitional_4_2_Module has been removed and is no longer part of the public API. Use UserOccModule instead.',
  },
  {
    node: 'UserOccTransitionalModule',
    importPath: '@spartacus/core',
    comment:
      'Class UserOccTransitionalModule has been removed and is no longer part of the public API. ',
  },
  {
    node: 'UserOrderAdapter',
    importPath: '@spartacus/core',
    comment:
      'Class UserOrderAdapter has been removed and is no longer part of the public API. Use OrderHistoryAdapter in @spartacus/order/core.',
  },
  {
    node: 'UserOrderConnector',
    importPath: '@spartacus/core',
    comment:
      'Class UserOrderConnector has been removed and is no longer part of the public API. Use OrderHistoryConnector in @spartacus/order/core.',
  },
  {
    node: 'UserOrderService',
    importPath: '@spartacus/core',
    comment:
      'Class UserOrderService has been removed and is no longer part of the public API. Use OrderHistoryFacade in @spartacus/order/root instead.',
  },
  {
    node: 'UserReplenishmentOrderAdapter',
    importPath: '@spartacus/core',
    comment:
      'Class UserReplenishmentOrderAdapter has been removed and is no longer part of the public API. Use ReplenishmentOrderHistoryAdapter in @spartacus/order/core.',
  },
  {
    node: 'UserReplenishmentOrderConnector',
    importPath: '@spartacus/core',
    comment:
      'Class UserReplenishmentOrderConnector has been removed and is no longer part of the public API. Use ReplenishmentOrderHistoryConnector in @spartacus/order/core.',
  },
  {
    node: 'UserReplenishmentOrderService',
    importPath: '@spartacus/core',
    comment:
      'Class UserReplenishmentOrderService has been removed and is no longer part of the public API. Use ReplenishmentOrderHistoryFacade in @spartacus/order/root instead.',
  },
  {
    node: 'UserTransitional_4_2_Module',
    importPath: '@spartacus/core',
    comment:
      'Class UserTransitional_4_2_Module has been removed and is no longer part of the public API. Use UserModule instead.',
  },
  {
    node: 'UserTransitionalModule',
    importPath: '@spartacus/core',
    comment:
      'Class UserTransitionalModule has been removed and is no longer part of the public API. ',
  },
  {
    node: 'IncubatorCoreModule',
    importPath: '@spartacus/incubator',
    comment:
      'Class IncubatorCoreModule has been removed and is no longer part of the public API. ',
  },
  {
    node: 'IncubatorStorefrontModule',
    importPath: '@spartacus/incubator',
    comment:
      'Class IncubatorStorefrontModule has been removed and is no longer part of the public API. ',
  },
  {
    node: 'ReplenishmentOrderAdapter',
    importPath: '@spartacus/order/core',
    comment:
      'Class ReplenishmentOrderAdapter has been removed and is no longer part of the public API. ',
  },
  {
    node: 'ReplenishmentOrderConnector',
    importPath: '@spartacus/order/core',
    comment:
      'Class ReplenishmentOrderConnector has been removed and is no longer part of the public API. ',
  },
  {
    node: 'ReplenishmentOrderService',
    importPath: '@spartacus/order/core',
    comment:
      'Class ReplenishmentOrderService has been removed and is no longer part of the public API. ',
  },
  {
    node: 'OccReplenishmentOrderAdapter',
    importPath: '@spartacus/order/occ',
    comment:
      'Class OccReplenishmentOrderAdapter has been removed and is no longer part of the public API. ',
  },
  {
    node: 'orderFacadeFactory',
    importPath: '@spartacus/order/root',
    comment:
      'Function orderFacadeFactory has been removed and is no longer part of the public API. ',
  },
  {
    node: 'ReplenishmentOrderFacade',
    importPath: '@spartacus/order/root',
    comment:
      'Class ReplenishmentOrderFacade has been removed and is no longer part of the public API. ',
  },
  {
    node: 'replenishmentOrderFacadeFactory',
    importPath: '@spartacus/order/root',
    comment:
      'Function replenishmentOrderFacadeFactory has been removed and is no longer part of the public API. ',
  },
  {
    node: 'RulebasedConfiguratorEventListener',
    importPath: '@spartacus/product-configurator/rulebased',
    comment:
      "Class RulebasedConfiguratorEventListener has been removed and is no longer part of the public API. Please use 'ConfiguratorRouterListener' instead.  RulebasedConfiguratorEventListener was responsible for deleting cart bound configurations when an order was submitted. This is now handled by `ConfiguratorRouterListener`, which checks on cart boundconfigurations on every navigation that is not configurator related, and deletes cart bound configurations if needed.",
  },
  {
    node: 'RulebasedConfiguratorEventModule',
    importPath: '@spartacus/product-configurator/rulebased',
    comment:
      'Class RulebasedConfiguratorEventModule has been removed and is no longer part of the public API. ',
  },
  {
    node: 'defaultB2bCheckoutConfig',
    importPath: '@spartacus/setup',
    comment:
      "Variable defaultB2bCheckoutConfig has been removed and is no longer part of the public API. Use 'defaultB2BCheckoutConfig' instead (imported from '@spartacus/checkout/b2b/root')",
  },
  {
    node: 'CartComponentModule',
    importPath: '@spartacus/storefront',
    comment:
      'Class CartComponentModule has been removed and is no longer part of the public API. ',
  },
  {
    node: 'CartOrderEntriesContext',
    importPath: '@spartacus/storefront',
    comment:
      'Class CartOrderEntriesContext has been removed and is no longer part of the public API. ',
  },
  {
    node: 'defaultKeyboardFocusConfig',
    importPath: '@spartacus/storefront',
    comment:
      'Variable defaultKeyboardFocusConfig has been removed and is no longer part of the public API. ',
  },
  {
    node: 'KeyboardFocusConfig',
    importPath: '@spartacus/storefront',
    comment:
      'Class KeyboardFocusConfig has been removed and is no longer part of the public API. ',
  },
  {
    node: 'keyboardFocusFactory',
    importPath: '@spartacus/storefront',
    comment:
      'Function keyboardFocusFactory has been removed and is no longer part of the public API. ',
  },
  {
    node: 'OrderDetailsServiceTransitionalToken',
    importPath: '@spartacus/storefront',
    comment:
      'Class OrderDetailsServiceTransitionalToken has been removed and is no longer part of the public API. ',
  },
];

export const REMOVED_PUBLIC_API_DATA: DeprecatedNode[] = [
  ...GENERATED_REMOVED_PUBLIC_API_DATA,
  // integration-libs/cds/src/merchandising/converters/merchandising-facet-normalizer.ts
  {
    node: CDS_MERCHANDISING_FACET_NORMALIZER,
    importPath: SPARTACUS_CDS,
    comment: `'${CDS_MERCHANDISING_FACET_NORMALIZER} has been removed and is no longer part of the public API.`,
  },
  // integration-libs/cds/src/merchandising/converters/merchandising-facet-to-queryparam-normalizer.ts
  {
    node: CDS_MERCHANDISING_FACET_TO_QUERY_PARAM_NORMALIZER,
    importPath: SPARTACUS_CDS,
    comment: `'${CDS_MERCHANDISING_FACET_TO_QUERY_PARAM_NORMALIZER} has been removed and is no longer part of the public API.`,
  },
  // projects/storefrontlib/shared/components/modal/modal-options.ts
  {
    node: MODAL_OPTIONS,
    importPath: SPARTACUS_STOREFRONTLIB,
    comment: `'${MODAL_OPTIONS} has been removed and is no longer part of the public API.`,
  },
  // projects/storefrontlib/shared/components/modal/modal-ref.ts
  {
    node: MODAL_REF,
    importPath: SPARTACUS_STOREFRONTLIB,
    comment: `'${MODAL_REF} has been removed and is no longer part of the public API.`,
  },
  // projects/storefrontlib/shared/components/modal/modal.directive.ts
  {
    node: MODAL_DIRECTIVE,
    importPath: SPARTACUS_STOREFRONTLIB,
    comment: `'${MODAL_DIRECTIVE} has been removed and is no longer part of the public API.`,
  },
  // projects/storefrontlib/shared/components/modal/modal.directive.ts
  {
    node: MODAL_DIRECTIVE_OPTIONS,
    importPath: SPARTACUS_STOREFRONTLIB,
    comment: `'${MODAL_DIRECTIVE_OPTIONS} has been removed and is no longer part of the public API.`,
  },
  // projects/storefrontlib/shared/components/modal/modal.directive.ts
  {
    node: MODAL_DIRECTIVE_SERVICE,
    importPath: SPARTACUS_STOREFRONTLIB,
    comment: `'${MODAL_DIRECTIVE_SERVICE} has been removed and is no longer part of the public API.`,
  },
  // projects/storefrontlib/shared/components/modal/modal.module.ts
  {
    node: MODAL_MODULE,
    importPath: SPARTACUS_STOREFRONTLIB,
    comment: `'${MODAL_MODULE} has been removed and is no longer part of the public API.`,
  },
  // projects/storefrontlib/shared/components/modal/modal.service.ts
  {
    node: MODAL_SERVICE,
    importPath: SPARTACUS_STOREFRONTLIB,
    comment: `'${MODAL_SERVICE} has been removed and is no longer part of the public API.`,
  },
  // feature-libs/product-configurator/rulebased/core/event/rulebased-configurator-event.listener.ts
=======
>>>>>>> 2abeaf78
  {
    node: 'OccReplenishmentOrderFormSerializer',
    importPath: '@spartacus/checkout/occ',
    comment:
      "Class OccReplenishmentOrderFormSerializer has been removed and is no longer part of the public API. Use 'OccScheduledReplenishmentOrderFormSerializer' (imported from '@spartacus/order/occ')",
  },
  {
    node: 'CheckoutDeliveryFacade',
    importPath: '@spartacus/checkout/root',
    comment:
      "Class CheckoutDeliveryFacade has been removed and is no longer part of the public API. Use 'CheckoutDeliveryAddressFacade' or 'CheckoutDeliveryModesFacade' (imported from '@spartacus/checkout/base/root')",
  },
  {
    node: 'CheckoutFacade',
    importPath: '@spartacus/checkout/root',
    comment:
      "Class CheckoutFacade has been removed and is no longer part of the public API. The class' functionality is scattered, please check the migration instruction for each of the methods you use from this class.",
  },
  {
    node: 'checkoutPaymentSteps',
    importPath: '@spartacus/checkout/root',
    comment:
      "Variable checkoutPaymentSteps has been removed and is no longer part of the public API. Moved to 'getCheckoutPaymentSteps()' in 'CheckoutReviewSubmitComponent' (imported from '@spartacus/checkout/base/components') and 'getCheckoutPaymentSteps()' in 'CheckoutReviewSubmitComponent' (imported from '@spartacus/checkout/b2b/components')",
  },
  {
    node: 'checkoutShippingSteps',
    importPath: '@spartacus/checkout/root',
    comment:
      "Variable checkoutShippingSteps has been removed and is no longer part of the public API. Moved to 'getCheckoutDeliverySteps()' in 'CheckoutReviewSubmitComponent' (imported from '@spartacus/checkout/base/components')",
  },
  {
    node: 'ClearCheckoutFacade',
    importPath: '@spartacus/checkout/root',
    comment:
      "Class ClearCheckoutFacade has been removed and is no longer part of the public API. You can use 'CheckoutQueryResetEvent' (imported from '@spartacus/checkout/base/root') to reset the checkout state.",
  },
  {
    node: 'PaymentTypeFacade',
    importPath: '@spartacus/checkout/root',
    comment:
      "Class PaymentTypeFacade has been removed and is no longer part of the public API. Use 'CheckoutPaymentTypeFacade' (imported from '@spartacus/checkout/b2b/root')",
  },
  {
    node: 'RESET_WISH_LIST_DETAILS',
    importPath: '@spartacus/core',
    comment:
      'Variable CartActions.RESET_WISH_LIST_DETAILS has been removed and is no longer part of the public API. It is not used anymore.',
  },
  {
    node: 'SET_TEMP_CART',
    importPath: '@spartacus/core',
    comment:
      'Variable CartActions.SET_TEMP_CART has been removed and is no longer part of the public API. It is not used anymore.',
  },
  {
    node: 'SetTempCart',
    importPath: '@spartacus/core',
    comment:
      'Class CartActions.SetTempCart has been removed and is no longer part of the public API. It is not used anymore.',
  },
  {
    node: 'CartModule',
    importPath: '@spartacus/core',
    comment:
      "Class CartModule has been removed and is no longer part of the public API. The cart base feature is now extracted to a lazy loadable library @spartacus/cart/base.  See the release documentation for more information.  While it's not identical, the new module 'CartBaseCoreModule' in '@spartacus/cart/base/core' is the closest equivalent in the new cart library.",
  },
  {
    node: 'CartOccModule',
    importPath: '@spartacus/core',
    comment:
      "Class CartOccModule has been removed and is no longer part of the public API. The cart base feature is now extracted to a lazy loadable library @spartacus/cart/base.  See the release documentation for more information.  While it's not identical, the new module 'CartBaseOccModule' in '@spartacus/cart/base/occ' is the closest equivalent in the new cart library.",
  },
  {
    node: 'getActiveCartId',
    importPath: '@spartacus/core',
    comment:
      "Variable MultiCartSelectors.getActiveCartId has been removed and is no longer part of the public API. Use 'getCartIdByTypeFactory' instead",
  },
  {
    node: 'getWishListId',
    importPath: '@spartacus/core',
    comment:
      "Variable MultiCartSelectors.getWishListId has been removed and is no longer part of the public API. Use 'getCartIdByTypeFactory' instead",
  },
  {
    node: 'OccUserOrderAdapter',
    importPath: '@spartacus/core',
    comment:
      'Class OccUserOrderAdapter has been removed and is no longer part of the public API. Use OccOrderHistoryAdapter in @spartacus/order/occ instead',
  },
  {
    node: 'OccUserReplenishmentOrderAdapter',
    importPath: '@spartacus/core',
    comment:
      'Class OccUserReplenishmentOrderAdapter has been removed and is no longer part of the public API. Use OccReplenishmentOrderHistoryAdapter in @spartacus/order/occ instead',
  },
  {
    node: 'OrderEntryPromotionsService',
    importPath: '@spartacus/core',
    comment:
      'Class OrderEntryPromotionsService has been removed and is no longer part of the public API. It is not used anymore.',
  },
  {
    node: 'SaveCartAdapter',
    importPath: '@spartacus/core',
    comment:
      "Class SaveCartAdapter has been removed and is no longer part of the public API. Use CartAdapter.save instead from '@spartacus/cart/base/core'",
  },
  {
    node: 'SaveCartConnector',
    importPath: '@spartacus/core',
    comment:
      "Class SaveCartConnector has been removed and is no longer part of the public API. Use CartConnector.save instead from '@spartacus/cart/base/core'",
  },
  {
    node: 'USER_ORDER_DETAILS',
    importPath: '@spartacus/core',
    comment:
      "Variable USER_ORDER_DETAILS has been removed and is no longer part of the public API. It is replaced by ORDER_DETAILS from '@spartacus/order/core', but the constant value is not the same.",
  },
  {
    node: 'USER_ORDERS',
    importPath: '@spartacus/core',
    comment:
      "Variable USER_ORDERS has been removed and is no longer part of the public API. It is replaced by ORDERS from '@spartacus/order/core', but the constant value is not the same.",
  },
  {
    node: 'USER_REPLENISHMENT_ORDER_DETAILS',
    importPath: '@spartacus/core',
    comment:
      "Variable USER_REPLENISHMENT_ORDER_DETAILS has been removed and is no longer part of the public API. It is replaced by REPLENISHMENT_ORDER_DETAILS from '@spartacus/order/core', but the constant value is not the same.",
  },
  {
    node: 'USER_REPLENISHMENT_ORDERS',
    importPath: '@spartacus/core',
    comment:
      "Variable USER_REPLENISHMENT_ORDERS has been removed and is no longer part of the public API. It is replaced by REPLENISHMENT_ORDERS from '@spartacus/order/core', but the constant value is not the same.",
  },
  {
    node: 'USER_RETURN_REQUEST_DETAILS',
    importPath: '@spartacus/core',
    comment:
      "Variable USER_RETURN_REQUEST_DETAILS has been removed and is no longer part of the public API. It is replaced by RETURN_REQUEST_DETAILS from '@spartacus/order/core', but the constant value is not the same.",
  },
  {
    node: 'USER_RETURN_REQUESTS',
    importPath: '@spartacus/core',
    comment:
      "Variable USER_RETURN_REQUESTS has been removed and is no longer part of the public API. It is replaced by RETURN_REQUESTS from '@spartacus/order/core', but the constant value is not the same.",
  },
  {
    node: 'UserAccountFacadeTransitionalToken',
    importPath: '@spartacus/core',
    comment:
      'Class UserAccountFacadeTransitionalToken has been removed and is no longer part of the public API. Use UserAccountFacade instead.',
  },
  {
    node: 'UserOccTransitional_4_2_Module',
    importPath: '@spartacus/core',
    comment:
      'Class UserOccTransitional_4_2_Module has been removed and is no longer part of the public API. Use UserOccModule instead.',
  },
  {
    node: 'UserOccTransitionalModule',
    importPath: '@spartacus/core',
    comment:
      'Class UserOccTransitionalModule has been removed and is no longer part of the public API. ',
  },
  {
    node: 'UserOrderAdapter',
    importPath: '@spartacus/core',
    comment:
      'Class UserOrderAdapter has been removed and is no longer part of the public API. Use OrderHistoryAdapter in @spartacus/order/core.',
  },
  {
    node: 'UserOrderConnector',
    importPath: '@spartacus/core',
    comment:
      'Class UserOrderConnector has been removed and is no longer part of the public API. Use OrderHistoryConnector in @spartacus/order/core.',
  },
  {
    node: 'UserOrderService',
    importPath: '@spartacus/core',
    comment:
      'Class UserOrderService has been removed and is no longer part of the public API. Use OrderHistoryFacade in @spartacus/order/root instead.',
  },
  {
    node: 'UserReplenishmentOrderAdapter',
    importPath: '@spartacus/core',
    comment:
      'Class UserReplenishmentOrderAdapter has been removed and is no longer part of the public API. Use ReplenishmentOrderHistoryAdapter in @spartacus/order/core.',
  },
  {
    node: 'UserReplenishmentOrderConnector',
    importPath: '@spartacus/core',
    comment:
      'Class UserReplenishmentOrderConnector has been removed and is no longer part of the public API. Use ReplenishmentOrderHistoryConnector in @spartacus/order/core.',
  },
  {
    node: 'UserReplenishmentOrderService',
    importPath: '@spartacus/core',
    comment:
      'Class UserReplenishmentOrderService has been removed and is no longer part of the public API. Use ReplenishmentOrderHistoryFacade in @spartacus/order/root instead.',
  },
  {
    node: 'UserTransitional_4_2_Module',
    importPath: '@spartacus/core',
    comment:
      'Class UserTransitional_4_2_Module has been removed and is no longer part of the public API. Use UserModule instead.',
  },
  {
    node: 'UserTransitionalModule',
    importPath: '@spartacus/core',
    comment:
      'Class UserTransitionalModule has been removed and is no longer part of the public API. ',
  },
  {
    node: 'IncubatorCoreModule',
    importPath: '@spartacus/incubator',
    comment:
      'Class IncubatorCoreModule has been removed and is no longer part of the public API. ',
  },
  {
    node: 'IncubatorStorefrontModule',
    importPath: '@spartacus/incubator',
    comment:
      'Class IncubatorStorefrontModule has been removed and is no longer part of the public API. ',
  },
  {
    node: 'ReplenishmentOrderAdapter',
    importPath: '@spartacus/order/core',
    comment:
      'Class ReplenishmentOrderAdapter has been removed and is no longer part of the public API. ',
  },
  {
    node: 'ReplenishmentOrderConnector',
    importPath: '@spartacus/order/core',
    comment:
      'Class ReplenishmentOrderConnector has been removed and is no longer part of the public API. ',
  },
  {
    node: 'ReplenishmentOrderService',
    importPath: '@spartacus/order/core',
    comment:
      'Class ReplenishmentOrderService has been removed and is no longer part of the public API. ',
  },
  {
    node: 'OccReplenishmentOrderAdapter',
    importPath: '@spartacus/order/occ',
    comment:
      'Class OccReplenishmentOrderAdapter has been removed and is no longer part of the public API. ',
  },
  {
    node: 'orderFacadeFactory',
    importPath: '@spartacus/order/root',
    comment:
      'Function orderFacadeFactory has been removed and is no longer part of the public API. ',
  },
  {
    node: 'ReplenishmentOrderFacade',
    importPath: '@spartacus/order/root',
    comment:
      'Class ReplenishmentOrderFacade has been removed and is no longer part of the public API. ',
  },
  {
    node: 'replenishmentOrderFacadeFactory',
    importPath: '@spartacus/order/root',
    comment:
      'Function replenishmentOrderFacadeFactory has been removed and is no longer part of the public API. ',
  },
  {
    node: 'RulebasedConfiguratorEventListener',
    importPath: '@spartacus/product-configurator/rulebased',
    comment:
      "Class RulebasedConfiguratorEventListener has been removed and is no longer part of the public API. Please use 'ConfiguratorRouterListener' instead.  RulebasedConfiguratorEventListener was responsible for deleting cart bound configurations when an order was submitted. This is now handled by `ConfiguratorRouterListener`, which checks on cart boundconfigurations on every navigation that is not configurator related, and deletes cart bound configurations if needed.",
  },
  {
    node: 'RulebasedConfiguratorEventModule',
    importPath: '@spartacus/product-configurator/rulebased',
    comment:
      'Class RulebasedConfiguratorEventModule has been removed and is no longer part of the public API. ',
  },
  {
    node: 'defaultB2bCheckoutConfig',
    importPath: '@spartacus/setup',
    comment:
      "Variable defaultB2bCheckoutConfig has been removed and is no longer part of the public API. Use 'defaultB2BCheckoutConfig' instead (imported from '@spartacus/checkout/b2b/root')",
  },
  {
    node: 'CartComponentModule',
    importPath: '@spartacus/storefront',
    comment:
      'Class CartComponentModule has been removed and is no longer part of the public API. The cart base feature is now extracted to a lazy loadable library @spartacus/cart/base.  See the release documentation for more information.  ',
  },
  {
    node: 'CartOrderEntriesContext',
    importPath: '@spartacus/storefront',
    comment:
      'Class CartOrderEntriesContext has been removed and is no longer part of the public API. ',
  },
  {
    node: 'defaultKeyboardFocusConfig',
    importPath: '@spartacus/storefront',
    comment:
      'Variable defaultKeyboardFocusConfig has been removed and is no longer part of the public API. ',
  },
  {
    node: 'KeyboardFocusConfig',
    importPath: '@spartacus/storefront',
    comment:
      'Class KeyboardFocusConfig has been removed and is no longer part of the public API. ',
  },
  {
    node: 'keyboardFocusFactory',
    importPath: '@spartacus/storefront',
    comment:
      'Function keyboardFocusFactory has been removed and is no longer part of the public API. ',
  },
  {
    node: 'OrderDetailsServiceTransitionalToken',
    importPath: '@spartacus/storefront',
    comment:
      'Class OrderDetailsServiceTransitionalToken has been removed and is no longer part of the public API. ',
  },
];

export const REMOVED_PUBLIC_API_DATA: DeprecatedNode[] = [
  ...GENERATED_REMOVED_PUBLIC_API_DATA,
  // integration-libs/cds/src/merchandising/converters/merchandising-facet-normalizer.ts
  {
    node: CDS_MERCHANDISING_FACET_NORMALIZER,
    importPath: SPARTACUS_CDS,
    comment: `'${CDS_MERCHANDISING_FACET_NORMALIZER} has been removed and is no longer part of the public API.`,
  },
  // integration-libs/cds/src/merchandising/converters/merchandising-facet-to-queryparam-normalizer.ts
  {
    node: CDS_MERCHANDISING_FACET_TO_QUERY_PARAM_NORMALIZER,
    importPath: SPARTACUS_CDS,
    comment: `'${CDS_MERCHANDISING_FACET_TO_QUERY_PARAM_NORMALIZER} has been removed and is no longer part of the public API.`,
  },

  // projects/storefrontlib/shared/components/modal/modal-options.ts
  {
    node: MODAL_OPTIONS,
    importPath: SPARTACUS_STOREFRONTLIB,
    comment: `'${MODAL_OPTIONS}' has been removed and is no longer part of the public API. For more information, see the 5.0 migration guide.`,
  },
  // projects/storefrontlib/shared/components/modal/modal-ref.ts
  {
    node: MODAL_REF,
    importPath: SPARTACUS_STOREFRONTLIB,
    comment: `'${MODAL_REF}' has been removed and is no longer part of the public API. Because 'LaunchDialogService' that is used instead of 'ModalService' returns Observable<any> | undefined, ModalRef interface is no longer needed. For more information, see the 5.0 migration guide.`,
  },
  // projects/storefrontlib/shared/components/modal/modal.directive.ts
  {
    node: MODAL_DIRECTIVE,
    importPath: SPARTACUS_STOREFRONTLIB,
    comment: `'${MODAL_DIRECTIVE}' has been removed and is no longer part of the public API. Use 'LaunchDialogService' instead. For more information, see the 5.0 migration guide.`,
  },
  // projects/storefrontlib/shared/components/modal/modal.directive.ts
  {
    node: MODAL_DIRECTIVE_OPTIONS,
    importPath: SPARTACUS_STOREFRONTLIB,
    comment: `'${MODAL_DIRECTIVE_OPTIONS}' has been removed and is no longer part of the public API. Use 'LaunchDialogService' instead. For more information, see the 5.0 migration guide.`,
  },
  // projects/storefrontlib/shared/components/modal/modal.directive.ts
  {
    node: MODAL_DIRECTIVE_SERVICE,
    importPath: SPARTACUS_STOREFRONTLIB,
    comment: `'${MODAL_DIRECTIVE_SERVICE}' has been removed and is no longer part of the public API. Use 'LaunchDialogService' instead. For more information, see the 5.0 migration guide.`,
  },
  // projects/storefrontlib/shared/components/modal/modal.module.ts
  {
    node: MODAL_MODULE,
    importPath: SPARTACUS_STOREFRONTLIB,
    comment: `'${MODAL_MODULE}' has been removed and is no longer part of the public API. For more information, see the 5.0 migration guide.`,
  },
  // projects/storefrontlib/shared/components/modal/modal.service.ts
  {
    node: MODAL_SERVICE,
    importPath: SPARTACUS_STOREFRONTLIB,
    comment: `'${MODAL_SERVICE}' has been removed and is no longer part of the public API. Use 'LaunchDialogService' instead. For more information, see the 5.0 migration guide.`,
  },
];<|MERGE_RESOLUTION|>--- conflicted
+++ resolved
@@ -6,17 +6,8 @@
 
 import { Rule, SchematicContext, Tree } from '@angular-devkit/schematics';
 import {
-<<<<<<< HEAD
-  BAD_REQUEST_HANDLER,
-  BAD_VOUCHER_REQUEST_HANDLER,
   CDS_MERCHANDISING_FACET_NORMALIZER,
   CDS_MERCHANDISING_FACET_TO_QUERY_PARAM_NORMALIZER,
-  CONFIGURATOR_EVENT_LISTENER,
-  HANDLE_VOUCHER_OPERATION_ERROR,
-=======
-  CDS_MERCHANDISING_FACET_NORMALIZER,
-  CDS_MERCHANDISING_FACET_TO_QUERY_PARAM_NORMALIZER,
->>>>>>> 2abeaf78
   MODAL_DIRECTIVE,
   MODAL_DIRECTIVE_OPTIONS,
   MODAL_DIRECTIVE_SERVICE,
@@ -27,21 +18,12 @@
 } from '../../../shared/constants';
 import {
   SPARTACUS_CDS,
-<<<<<<< HEAD
-  SPARTACUS_CORE,
-  SPARTACUS_PRODUCT_CONFIGURATOR_RULEBASED,
-=======
->>>>>>> 2abeaf78
   SPARTACUS_STOREFRONTLIB,
 } from '../../../shared/libs-constants';
 
 import { DeprecatedNode } from '../../../shared/utils/file-utils';
 import { removedPublicApiDeprecation } from '../../mechanism/removed-public-api-deprecations/removed-public-api-deprecation';
 
-<<<<<<< HEAD
-export const GENERATED_REMOVED_PUBLIC_API_DATA: DeprecatedNode[] = [
-  {
-=======
 export function migrate(): Rule {
   return (tree: Tree, context: SchematicContext) => {
     return removedPublicApiDeprecation(tree, context, REMOVED_PUBLIC_API_DATA);
@@ -59,7 +41,6 @@
       "Class DeleteSavedCartEvent has been removed and is no longer part of the public API. Event was moved to 'cart.events.ts' in @spartacus/cart/base/root, and renamed to DeleteCartEvent.",
   },
   {
->>>>>>> 2abeaf78
     node: 'DeleteSavedCartFailEvent',
     importPath: '@spartacus/cart/saved-cart/root',
     comment:
@@ -1175,7 +1156,6 @@
     comment:
       "Class OccCheckoutReplenishmentOrderAdapter has been removed and is no longer part of the public API. Use 'OccScheduledReplenishmentOrderAdapter' (imported from '@spartacus/order/core')",
   },
-<<<<<<< HEAD
   {
     node: 'OccReplenishmentOrderFormSerializer',
     importPath: '@spartacus/checkout/occ',
@@ -1240,13 +1220,13 @@
     node: 'CartModule',
     importPath: '@spartacus/core',
     comment:
-      "Class CartModule has been removed and is no longer part of the public API. While it's not identical, the new module 'CartBaseCoreModule' in '@spartacus/cart/base/core' is the closest equivalent in the new cart library.",
+      "Class CartModule has been removed and is no longer part of the public API. The cart base feature is now extracted to a lazy loadable library @spartacus/cart/base.  See the release documentation for more information.  While it's not identical, the new module 'CartBaseCoreModule' in '@spartacus/cart/base/core' is the closest equivalent in the new cart library.",
   },
   {
     node: 'CartOccModule',
     importPath: '@spartacus/core',
     comment:
-      "Class CartOccModule has been removed and is no longer part of the public API. While it's not identical, the new module 'CartBaseOccModule' in '@spartacus/cart/base/occ' is the closest equivalent in the new cart library.",
+      "Class CartOccModule has been removed and is no longer part of the public API. The cart base feature is now extracted to a lazy loadable library @spartacus/cart/base.  See the release documentation for more information.  While it's not identical, the new module 'CartBaseOccModule' in '@spartacus/cart/base/occ' is the closest equivalent in the new cart library.",
   },
   {
     node: 'getActiveCartId',
@@ -1468,7 +1448,7 @@
     node: 'CartComponentModule',
     importPath: '@spartacus/storefront',
     comment:
-      'Class CartComponentModule has been removed and is no longer part of the public API. ',
+      'Class CartComponentModule has been removed and is no longer part of the public API. The cart base feature is now extracted to a lazy loadable library @spartacus/cart/base.  See the release documentation for more information.  ',
   },
   {
     node: 'CartOrderEntriesContext',
@@ -1516,391 +1496,6 @@
     importPath: SPARTACUS_CDS,
     comment: `'${CDS_MERCHANDISING_FACET_TO_QUERY_PARAM_NORMALIZER} has been removed and is no longer part of the public API.`,
   },
-  // projects/storefrontlib/shared/components/modal/modal-options.ts
-  {
-    node: MODAL_OPTIONS,
-    importPath: SPARTACUS_STOREFRONTLIB,
-    comment: `'${MODAL_OPTIONS} has been removed and is no longer part of the public API.`,
-  },
-  // projects/storefrontlib/shared/components/modal/modal-ref.ts
-  {
-    node: MODAL_REF,
-    importPath: SPARTACUS_STOREFRONTLIB,
-    comment: `'${MODAL_REF} has been removed and is no longer part of the public API.`,
-  },
-  // projects/storefrontlib/shared/components/modal/modal.directive.ts
-  {
-    node: MODAL_DIRECTIVE,
-    importPath: SPARTACUS_STOREFRONTLIB,
-    comment: `'${MODAL_DIRECTIVE} has been removed and is no longer part of the public API.`,
-  },
-  // projects/storefrontlib/shared/components/modal/modal.directive.ts
-  {
-    node: MODAL_DIRECTIVE_OPTIONS,
-    importPath: SPARTACUS_STOREFRONTLIB,
-    comment: `'${MODAL_DIRECTIVE_OPTIONS} has been removed and is no longer part of the public API.`,
-  },
-  // projects/storefrontlib/shared/components/modal/modal.directive.ts
-  {
-    node: MODAL_DIRECTIVE_SERVICE,
-    importPath: SPARTACUS_STOREFRONTLIB,
-    comment: `'${MODAL_DIRECTIVE_SERVICE} has been removed and is no longer part of the public API.`,
-  },
-  // projects/storefrontlib/shared/components/modal/modal.module.ts
-  {
-    node: MODAL_MODULE,
-    importPath: SPARTACUS_STOREFRONTLIB,
-    comment: `'${MODAL_MODULE} has been removed and is no longer part of the public API.`,
-  },
-  // projects/storefrontlib/shared/components/modal/modal.service.ts
-  {
-    node: MODAL_SERVICE,
-    importPath: SPARTACUS_STOREFRONTLIB,
-    comment: `'${MODAL_SERVICE} has been removed and is no longer part of the public API.`,
-  },
-  // feature-libs/product-configurator/rulebased/core/event/rulebased-configurator-event.listener.ts
-=======
->>>>>>> 2abeaf78
-  {
-    node: 'OccReplenishmentOrderFormSerializer',
-    importPath: '@spartacus/checkout/occ',
-    comment:
-      "Class OccReplenishmentOrderFormSerializer has been removed and is no longer part of the public API. Use 'OccScheduledReplenishmentOrderFormSerializer' (imported from '@spartacus/order/occ')",
-  },
-  {
-    node: 'CheckoutDeliveryFacade',
-    importPath: '@spartacus/checkout/root',
-    comment:
-      "Class CheckoutDeliveryFacade has been removed and is no longer part of the public API. Use 'CheckoutDeliveryAddressFacade' or 'CheckoutDeliveryModesFacade' (imported from '@spartacus/checkout/base/root')",
-  },
-  {
-    node: 'CheckoutFacade',
-    importPath: '@spartacus/checkout/root',
-    comment:
-      "Class CheckoutFacade has been removed and is no longer part of the public API. The class' functionality is scattered, please check the migration instruction for each of the methods you use from this class.",
-  },
-  {
-    node: 'checkoutPaymentSteps',
-    importPath: '@spartacus/checkout/root',
-    comment:
-      "Variable checkoutPaymentSteps has been removed and is no longer part of the public API. Moved to 'getCheckoutPaymentSteps()' in 'CheckoutReviewSubmitComponent' (imported from '@spartacus/checkout/base/components') and 'getCheckoutPaymentSteps()' in 'CheckoutReviewSubmitComponent' (imported from '@spartacus/checkout/b2b/components')",
-  },
-  {
-    node: 'checkoutShippingSteps',
-    importPath: '@spartacus/checkout/root',
-    comment:
-      "Variable checkoutShippingSteps has been removed and is no longer part of the public API. Moved to 'getCheckoutDeliverySteps()' in 'CheckoutReviewSubmitComponent' (imported from '@spartacus/checkout/base/components')",
-  },
-  {
-    node: 'ClearCheckoutFacade',
-    importPath: '@spartacus/checkout/root',
-    comment:
-      "Class ClearCheckoutFacade has been removed and is no longer part of the public API. You can use 'CheckoutQueryResetEvent' (imported from '@spartacus/checkout/base/root') to reset the checkout state.",
-  },
-  {
-    node: 'PaymentTypeFacade',
-    importPath: '@spartacus/checkout/root',
-    comment:
-      "Class PaymentTypeFacade has been removed and is no longer part of the public API. Use 'CheckoutPaymentTypeFacade' (imported from '@spartacus/checkout/b2b/root')",
-  },
-  {
-    node: 'RESET_WISH_LIST_DETAILS',
-    importPath: '@spartacus/core',
-    comment:
-      'Variable CartActions.RESET_WISH_LIST_DETAILS has been removed and is no longer part of the public API. It is not used anymore.',
-  },
-  {
-    node: 'SET_TEMP_CART',
-    importPath: '@spartacus/core',
-    comment:
-      'Variable CartActions.SET_TEMP_CART has been removed and is no longer part of the public API. It is not used anymore.',
-  },
-  {
-    node: 'SetTempCart',
-    importPath: '@spartacus/core',
-    comment:
-      'Class CartActions.SetTempCart has been removed and is no longer part of the public API. It is not used anymore.',
-  },
-  {
-    node: 'CartModule',
-    importPath: '@spartacus/core',
-    comment:
-      "Class CartModule has been removed and is no longer part of the public API. The cart base feature is now extracted to a lazy loadable library @spartacus/cart/base.  See the release documentation for more information.  While it's not identical, the new module 'CartBaseCoreModule' in '@spartacus/cart/base/core' is the closest equivalent in the new cart library.",
-  },
-  {
-    node: 'CartOccModule',
-    importPath: '@spartacus/core',
-    comment:
-      "Class CartOccModule has been removed and is no longer part of the public API. The cart base feature is now extracted to a lazy loadable library @spartacus/cart/base.  See the release documentation for more information.  While it's not identical, the new module 'CartBaseOccModule' in '@spartacus/cart/base/occ' is the closest equivalent in the new cart library.",
-  },
-  {
-    node: 'getActiveCartId',
-    importPath: '@spartacus/core',
-    comment:
-      "Variable MultiCartSelectors.getActiveCartId has been removed and is no longer part of the public API. Use 'getCartIdByTypeFactory' instead",
-  },
-  {
-    node: 'getWishListId',
-    importPath: '@spartacus/core',
-    comment:
-      "Variable MultiCartSelectors.getWishListId has been removed and is no longer part of the public API. Use 'getCartIdByTypeFactory' instead",
-  },
-  {
-    node: 'OccUserOrderAdapter',
-    importPath: '@spartacus/core',
-    comment:
-      'Class OccUserOrderAdapter has been removed and is no longer part of the public API. Use OccOrderHistoryAdapter in @spartacus/order/occ instead',
-  },
-  {
-    node: 'OccUserReplenishmentOrderAdapter',
-    importPath: '@spartacus/core',
-    comment:
-      'Class OccUserReplenishmentOrderAdapter has been removed and is no longer part of the public API. Use OccReplenishmentOrderHistoryAdapter in @spartacus/order/occ instead',
-  },
-  {
-    node: 'OrderEntryPromotionsService',
-    importPath: '@spartacus/core',
-    comment:
-      'Class OrderEntryPromotionsService has been removed and is no longer part of the public API. It is not used anymore.',
-  },
-  {
-    node: 'SaveCartAdapter',
-    importPath: '@spartacus/core',
-    comment:
-      "Class SaveCartAdapter has been removed and is no longer part of the public API. Use CartAdapter.save instead from '@spartacus/cart/base/core'",
-  },
-  {
-    node: 'SaveCartConnector',
-    importPath: '@spartacus/core',
-    comment:
-      "Class SaveCartConnector has been removed and is no longer part of the public API. Use CartConnector.save instead from '@spartacus/cart/base/core'",
-  },
-  {
-    node: 'USER_ORDER_DETAILS',
-    importPath: '@spartacus/core',
-    comment:
-      "Variable USER_ORDER_DETAILS has been removed and is no longer part of the public API. It is replaced by ORDER_DETAILS from '@spartacus/order/core', but the constant value is not the same.",
-  },
-  {
-    node: 'USER_ORDERS',
-    importPath: '@spartacus/core',
-    comment:
-      "Variable USER_ORDERS has been removed and is no longer part of the public API. It is replaced by ORDERS from '@spartacus/order/core', but the constant value is not the same.",
-  },
-  {
-    node: 'USER_REPLENISHMENT_ORDER_DETAILS',
-    importPath: '@spartacus/core',
-    comment:
-      "Variable USER_REPLENISHMENT_ORDER_DETAILS has been removed and is no longer part of the public API. It is replaced by REPLENISHMENT_ORDER_DETAILS from '@spartacus/order/core', but the constant value is not the same.",
-  },
-  {
-    node: 'USER_REPLENISHMENT_ORDERS',
-    importPath: '@spartacus/core',
-    comment:
-      "Variable USER_REPLENISHMENT_ORDERS has been removed and is no longer part of the public API. It is replaced by REPLENISHMENT_ORDERS from '@spartacus/order/core', but the constant value is not the same.",
-  },
-  {
-    node: 'USER_RETURN_REQUEST_DETAILS',
-    importPath: '@spartacus/core',
-    comment:
-      "Variable USER_RETURN_REQUEST_DETAILS has been removed and is no longer part of the public API. It is replaced by RETURN_REQUEST_DETAILS from '@spartacus/order/core', but the constant value is not the same.",
-  },
-  {
-    node: 'USER_RETURN_REQUESTS',
-    importPath: '@spartacus/core',
-    comment:
-      "Variable USER_RETURN_REQUESTS has been removed and is no longer part of the public API. It is replaced by RETURN_REQUESTS from '@spartacus/order/core', but the constant value is not the same.",
-  },
-  {
-    node: 'UserAccountFacadeTransitionalToken',
-    importPath: '@spartacus/core',
-    comment:
-      'Class UserAccountFacadeTransitionalToken has been removed and is no longer part of the public API. Use UserAccountFacade instead.',
-  },
-  {
-    node: 'UserOccTransitional_4_2_Module',
-    importPath: '@spartacus/core',
-    comment:
-      'Class UserOccTransitional_4_2_Module has been removed and is no longer part of the public API. Use UserOccModule instead.',
-  },
-  {
-    node: 'UserOccTransitionalModule',
-    importPath: '@spartacus/core',
-    comment:
-      'Class UserOccTransitionalModule has been removed and is no longer part of the public API. ',
-  },
-  {
-    node: 'UserOrderAdapter',
-    importPath: '@spartacus/core',
-    comment:
-      'Class UserOrderAdapter has been removed and is no longer part of the public API. Use OrderHistoryAdapter in @spartacus/order/core.',
-  },
-  {
-    node: 'UserOrderConnector',
-    importPath: '@spartacus/core',
-    comment:
-      'Class UserOrderConnector has been removed and is no longer part of the public API. Use OrderHistoryConnector in @spartacus/order/core.',
-  },
-  {
-    node: 'UserOrderService',
-    importPath: '@spartacus/core',
-    comment:
-      'Class UserOrderService has been removed and is no longer part of the public API. Use OrderHistoryFacade in @spartacus/order/root instead.',
-  },
-  {
-    node: 'UserReplenishmentOrderAdapter',
-    importPath: '@spartacus/core',
-    comment:
-      'Class UserReplenishmentOrderAdapter has been removed and is no longer part of the public API. Use ReplenishmentOrderHistoryAdapter in @spartacus/order/core.',
-  },
-  {
-    node: 'UserReplenishmentOrderConnector',
-    importPath: '@spartacus/core',
-    comment:
-      'Class UserReplenishmentOrderConnector has been removed and is no longer part of the public API. Use ReplenishmentOrderHistoryConnector in @spartacus/order/core.',
-  },
-  {
-    node: 'UserReplenishmentOrderService',
-    importPath: '@spartacus/core',
-    comment:
-      'Class UserReplenishmentOrderService has been removed and is no longer part of the public API. Use ReplenishmentOrderHistoryFacade in @spartacus/order/root instead.',
-  },
-  {
-    node: 'UserTransitional_4_2_Module',
-    importPath: '@spartacus/core',
-    comment:
-      'Class UserTransitional_4_2_Module has been removed and is no longer part of the public API. Use UserModule instead.',
-  },
-  {
-    node: 'UserTransitionalModule',
-    importPath: '@spartacus/core',
-    comment:
-      'Class UserTransitionalModule has been removed and is no longer part of the public API. ',
-  },
-  {
-    node: 'IncubatorCoreModule',
-    importPath: '@spartacus/incubator',
-    comment:
-      'Class IncubatorCoreModule has been removed and is no longer part of the public API. ',
-  },
-  {
-    node: 'IncubatorStorefrontModule',
-    importPath: '@spartacus/incubator',
-    comment:
-      'Class IncubatorStorefrontModule has been removed and is no longer part of the public API. ',
-  },
-  {
-    node: 'ReplenishmentOrderAdapter',
-    importPath: '@spartacus/order/core',
-    comment:
-      'Class ReplenishmentOrderAdapter has been removed and is no longer part of the public API. ',
-  },
-  {
-    node: 'ReplenishmentOrderConnector',
-    importPath: '@spartacus/order/core',
-    comment:
-      'Class ReplenishmentOrderConnector has been removed and is no longer part of the public API. ',
-  },
-  {
-    node: 'ReplenishmentOrderService',
-    importPath: '@spartacus/order/core',
-    comment:
-      'Class ReplenishmentOrderService has been removed and is no longer part of the public API. ',
-  },
-  {
-    node: 'OccReplenishmentOrderAdapter',
-    importPath: '@spartacus/order/occ',
-    comment:
-      'Class OccReplenishmentOrderAdapter has been removed and is no longer part of the public API. ',
-  },
-  {
-    node: 'orderFacadeFactory',
-    importPath: '@spartacus/order/root',
-    comment:
-      'Function orderFacadeFactory has been removed and is no longer part of the public API. ',
-  },
-  {
-    node: 'ReplenishmentOrderFacade',
-    importPath: '@spartacus/order/root',
-    comment:
-      'Class ReplenishmentOrderFacade has been removed and is no longer part of the public API. ',
-  },
-  {
-    node: 'replenishmentOrderFacadeFactory',
-    importPath: '@spartacus/order/root',
-    comment:
-      'Function replenishmentOrderFacadeFactory has been removed and is no longer part of the public API. ',
-  },
-  {
-    node: 'RulebasedConfiguratorEventListener',
-    importPath: '@spartacus/product-configurator/rulebased',
-    comment:
-      "Class RulebasedConfiguratorEventListener has been removed and is no longer part of the public API. Please use 'ConfiguratorRouterListener' instead.  RulebasedConfiguratorEventListener was responsible for deleting cart bound configurations when an order was submitted. This is now handled by `ConfiguratorRouterListener`, which checks on cart boundconfigurations on every navigation that is not configurator related, and deletes cart bound configurations if needed.",
-  },
-  {
-    node: 'RulebasedConfiguratorEventModule',
-    importPath: '@spartacus/product-configurator/rulebased',
-    comment:
-      'Class RulebasedConfiguratorEventModule has been removed and is no longer part of the public API. ',
-  },
-  {
-    node: 'defaultB2bCheckoutConfig',
-    importPath: '@spartacus/setup',
-    comment:
-      "Variable defaultB2bCheckoutConfig has been removed and is no longer part of the public API. Use 'defaultB2BCheckoutConfig' instead (imported from '@spartacus/checkout/b2b/root')",
-  },
-  {
-    node: 'CartComponentModule',
-    importPath: '@spartacus/storefront',
-    comment:
-      'Class CartComponentModule has been removed and is no longer part of the public API. The cart base feature is now extracted to a lazy loadable library @spartacus/cart/base.  See the release documentation for more information.  ',
-  },
-  {
-    node: 'CartOrderEntriesContext',
-    importPath: '@spartacus/storefront',
-    comment:
-      'Class CartOrderEntriesContext has been removed and is no longer part of the public API. ',
-  },
-  {
-    node: 'defaultKeyboardFocusConfig',
-    importPath: '@spartacus/storefront',
-    comment:
-      'Variable defaultKeyboardFocusConfig has been removed and is no longer part of the public API. ',
-  },
-  {
-    node: 'KeyboardFocusConfig',
-    importPath: '@spartacus/storefront',
-    comment:
-      'Class KeyboardFocusConfig has been removed and is no longer part of the public API. ',
-  },
-  {
-    node: 'keyboardFocusFactory',
-    importPath: '@spartacus/storefront',
-    comment:
-      'Function keyboardFocusFactory has been removed and is no longer part of the public API. ',
-  },
-  {
-    node: 'OrderDetailsServiceTransitionalToken',
-    importPath: '@spartacus/storefront',
-    comment:
-      'Class OrderDetailsServiceTransitionalToken has been removed and is no longer part of the public API. ',
-  },
-];
-
-export const REMOVED_PUBLIC_API_DATA: DeprecatedNode[] = [
-  ...GENERATED_REMOVED_PUBLIC_API_DATA,
-  // integration-libs/cds/src/merchandising/converters/merchandising-facet-normalizer.ts
-  {
-    node: CDS_MERCHANDISING_FACET_NORMALIZER,
-    importPath: SPARTACUS_CDS,
-    comment: `'${CDS_MERCHANDISING_FACET_NORMALIZER} has been removed and is no longer part of the public API.`,
-  },
-  // integration-libs/cds/src/merchandising/converters/merchandising-facet-to-queryparam-normalizer.ts
-  {
-    node: CDS_MERCHANDISING_FACET_TO_QUERY_PARAM_NORMALIZER,
-    importPath: SPARTACUS_CDS,
-    comment: `'${CDS_MERCHANDISING_FACET_TO_QUERY_PARAM_NORMALIZER} has been removed and is no longer part of the public API.`,
-  },
 
   // projects/storefrontlib/shared/components/modal/modal-options.ts
   {
