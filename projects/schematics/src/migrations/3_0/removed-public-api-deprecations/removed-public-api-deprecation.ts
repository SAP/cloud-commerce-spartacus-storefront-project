--- conflicted
+++ resolved
@@ -1,6 +1,5 @@
 import { Rule, SchematicContext, Tree } from '@angular-devkit/schematics';
 import {
-<<<<<<< HEAD
   AUTH_FEATURE,
   AUTH_SELECTORS,
   AUTH_STATE,
@@ -16,22 +15,18 @@
   OPEN_ID_AUTHENTICATION_TOKEN_SERVICE,
   OPEN_ID_TOKEN,
   OPEN_ID_TOKEN_DATA,
+  SEARCH_CONFIG,
   SPARTACUS_CORE,
   STATE_WITH_AUTH,
   STATE_WITH_KYMA,
+  STORE_FINDER_SEARCH_CONFIG,
   USER_TOKEN,
-  USER_TOKEN_STATE
-=======
-  SEARCH_CONFIG,
-  SPARTACUS_CORE,
-  STORE_FINDER_SEARCH_CONFIG,
->>>>>>> 7508f8f7
+  USER_TOKEN_STATE,
 } from '../../../shared/constants';
 import { DeprecatedNode } from '../../../shared/utils/file-utils';
 import { removedPublicApiDeprecation } from '../../mechanism/removed-public-api-deprecations/removed-public-api-deprecation';
 
 export const REMOVED_PUBLIC_API_DATA: DeprecatedNode[] = [
-<<<<<<< HEAD
   // projects/core/src/auth/store/selectors/index.ts
   {
     node: AUTH_SELECTORS,
@@ -60,100 +55,98 @@
   {
     node: AUTH_FEATURE,
     importPath: SPARTACUS_CORE,
-    comment: `'${AUTH_FEATURE}' was removed. The key for store feature related to client token is in variable 'CLIENT_AUTH_FEATURE'`.
+    comment: `'${AUTH_FEATURE}' was removed. The key for store feature related to client token is in variable 'CLIENT_AUTH_FEATURE'.`,
   },
   // projects/core/src/auth/models/token-types.model.ts
   {
     node: USER_TOKEN,
     importPath: SPARTACUS_CORE,
-    comment: `'${USER_TOKEN} was removed. Instead of 'AuthToken'. Adjust old properties to new interface shape.`
+    comment: `'${USER_TOKEN} was removed. Instead of 'AuthToken'. Adjust old properties to new interface shape.`,
   },
   // projects/core/src/kyma/store/selectors/index.ts
   {
     node: KYMA_SELECTORS,
     importPath: SPARTACUS_CORE,
-    comment: `'${KYMA_SELECTORS}' were removed. For replacement look into 3.0 migration documentation.`
+    comment: `'${KYMA_SELECTORS}' were removed. For replacement look into 3.0 migration documentation.`,
   },
   // projects/core/src/kyma/store/kyma-state.ts
   {
     node: KYMA_FEATURE,
     importPath: SPARTACUS_CORE,
-    comment: `'${KYMA_FEATURE}' was removed. For replacement look into 3.0 migration documentation.`
+    comment: `'${KYMA_FEATURE}' was removed. For replacement look into 3.0 migration documentation.`,
   },
   // projects/core/src/kyma/store/kyma-state.ts
   {
     node: OPEN_ID_TOKEN_DATA,
     importPath: SPARTACUS_CORE,
-    comment: `'${OPEN_ID_TOKEN_DATA}' was removed. For replacement look into 3.0 migration documentation.`
+    comment: `'${OPEN_ID_TOKEN_DATA}' was removed. For replacement look into 3.0 migration documentation.`,
   },
   // projects/core/src/kyma/store/kyma-state.ts
   {
     node: STATE_WITH_KYMA,
     importPath: SPARTACUS_CORE,
-    comment: `'${STATE_WITH_KYMA}' was removed. For replacement look into 3.0 migration documentation.`
+    comment: `'${STATE_WITH_KYMA}' was removed. For replacement look into 3.0 migration documentation.`,
   },
   // projects/core/src/kyma/store/kyma-state.ts
   {
     node: KYMA_STATE,
     importPath: SPARTACUS_CORE,
-    comment: `'${KYMA_STATE}' was removed. For replacement look into 3.0 migration documentation.`
+    comment: `'${KYMA_STATE}' was removed. For replacement look into 3.0 migration documentation.`,
   },
   // projects/core/src/kyma/store/actions/index.ts
   {
     node: KYMA_ACTIONS,
     importPath: SPARTACUS_CORE,
-    comment: `'${KYMA_ACTIONS}' were removed. For replacement look into 3.0 migration documentation.`
+    comment: `'${KYMA_ACTIONS}' were removed. For replacement look into 3.0 migration documentation.`,
   },
   // projects/core/src/kyma/services/open-id-token/open-id-token.service.ts
   {
     node: OPEN_ID_AUTHENTICATION_TOKEN_SERVICE,
     importPath: SPARTACUS_CORE,
-    comment: `'${OPEN_ID_AUTHENTICATION_TOKEN_SERVICE}' was removed. For replacement look into 3.0 migration documentation.`
+    comment: `'${OPEN_ID_AUTHENTICATION_TOKEN_SERVICE}' was removed. For replacement look into 3.0 migration documentation.`,
   },
   // projects/core/src/kyma/models/kyma-token-types.model.ts
   {
     node: OPEN_ID_TOKEN,
     importPath: SPARTACUS_CORE,
-    comment: `'${OPEN_ID_TOKEN}' was removed. For replacement look into 3.0 migration documentation.`
+    comment: `'${OPEN_ID_TOKEN}' was removed. For replacement look into 3.0 migration documentation.`,
   },
   // projects/core/src/kyma/kyma.module.ts
   {
     node: KYMA_MODULE,
     importPath: SPARTACUS_CORE,
-    comment: `'${KYMA_MODULE}' was removed. For replacement look into 3.0 migration documentation.`
+    comment: `'${KYMA_MODULE}' was removed. For replacement look into 3.0 migration documentation.`,
   },
   // projects/core/src/kyma/facade/kyma.service.ts
   {
     node: KYMA_SERVICE,
     importPath: SPARTACUS_CORE,
-    comment: `'${KYMA_SERVICE}' was removed. For replacement look into 3.0 migration documentation.`
+    comment: `'${KYMA_SERVICE}' was removed. For replacement look into 3.0 migration documentation.`,
   },
   // projects/core/src/kyma/config/kyma-config.ts
   {
     node: KYMA_CONFIG,
     importPath: SPARTACUS_CORE,
-    comment: `'${KYMA_CONFIG}' was removed. For replacement look into 3.0 migration documentation.`
+    comment: `'${KYMA_CONFIG}' was removed. For replacement look into 3.0 migration documentation.`,
   },
   // projects/core/src/asm/store/asm-state.ts
   {
     node: CSAGENT_TOKEN_DATA,
     importPath: SPARTACUS_CORE,
-    comment: `'${CSAGENT_TOKEN_DATA}' was removed. Token is now stored in 'AuthStorageService'.`
+    comment: `'${CSAGENT_TOKEN_DATA}' was removed. Token is now stored in 'AuthStorageService'.`,
   },
   // projects/core/src/asm/http-interceptors/csagent-token.interceptor.ts
   {
     node: CUSTOMER_SUPPORT_AGENT_TOKEN_INTERCEPTOR,
     importPath: SPARTACUS_CORE,
-    comment: `'${CUSTOMER_SUPPORT_AGENT_TOKEN_INTERCEPTOR} was removed. The functionality is now provided by 'AuthInterceptor' and 'AsmAuthHttpHeaderService'.`
-  }
-=======
+    comment: `'${CUSTOMER_SUPPORT_AGENT_TOKEN_INTERCEPTOR} was removed. The functionality is now provided by 'AuthInterceptor' and 'AsmAuthHttpHeaderService'.`,
+  },
   // projects/core/src/store-finder/model/search-config.ts
   {
     node: STORE_FINDER_SEARCH_CONFIG,
     importPath: SPARTACUS_CORE,
     comment: `'${STORE_FINDER_SEARCH_CONFIG}' is no longer part of the public API. Instead use the interface '${SEARCH_CONFIG}'.`,
   },
->>>>>>> 7508f8f7
 ];
 
 export function migrate(): Rule {
