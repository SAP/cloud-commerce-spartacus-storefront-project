--- conflicted
+++ resolved
@@ -45,22 +45,21 @@
       "factory": "./3_0/ssr/ssr#migrate",
       "description": "Migrate ssr to the new setup"
     },
+
     "migration-v4-removed-public-api-deprecation-01": {
       "version": "4.0.0",
       "factory": "./4_0/removed-public-api-deprecations/removed-public-api-deprecation#migrate",
       "description": "Comment about usage of removed public api"
     },
-<<<<<<< HEAD
     "migration-v4-methods-and-properties-deprecations-01": {
       "version": "4.0.0",
       "factory": "./4_0/methods-and-properties-deprecations/methods-and-properties-deprecations#migrate",
       "description": "Comment about usage of remove public methods or properties"
-=======
+    },
     "migration-v4-constructor-deprecations-01": {
       "version": "4.0.0",
       "factory": "./4_0/constructor-deprecations/constructor-deprecations#migrate",
       "description": "Add or remove constructor parameters"
->>>>>>> 7a2dc4de
     },
     "migration-v4-config-deprecations-01": {
       "version": "4.0.0",
@@ -77,17 +76,10 @@
       "factory": "./4_0/dependency-management/dependency-management#migrate",
       "description": "Update dependencies"
     },
-<<<<<<< HEAD
-    "migration-v4-constructor-deprecations-01": {
-      "version": "4.0.0",
-      "factory": "./4_0/constructor-deprecations/constructor-deprecations#migrate",
-      "description": "Add or remove constructor parameters"
-=======
     "migration-v4-css-04": {
       "version": "4.0.0",
       "factory": "./4_0/css/css#migrate",
       "description": "Handle deprecated CSS"
->>>>>>> 7a2dc4de
     }
   }
 }