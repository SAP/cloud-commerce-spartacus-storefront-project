--- conflicted
+++ resolved
@@ -139,92 +139,52 @@
     },
 
     "00-migration-v6-ssr": {
-<<<<<<< HEAD
-      "version": "6.2.0-1",
-=======
       "version": "6.3.0-1",
->>>>>>> 11978b48
       "factory": "./6_0/ssr/ssr#migrate",
       "description": "Updates the SSR setup"
     },
     "01-migration-v6-config-deprecations": {
-<<<<<<< HEAD
-      "version": "6.2.0-1",
-=======
       "version": "6.3.0-1",
->>>>>>> 11978b48
       "factory": "./6_0/config-deprecations/config-deprecations#migrate",
       "description": "Handle deprecated configuration properties"
     },
     "02-migration-v6-constructor-deprecations": {
-<<<<<<< HEAD
-      "version": "6.2.0-1",
-=======
       "version": "6.3.0-1",
->>>>>>> 11978b48
       "factory": "./6_0/constructor-deprecations/constructor-deprecations#migrate",
       "description": "Add or remove constructor parameters"
     },
     "03-migration-v6-css": {
-<<<<<<< HEAD
-      "version": "6.2.0-1",
-=======
       "version": "6.3.0-1",
->>>>>>> 11978b48
       "factory": "./6_0/css/css#migrate",
       "description": "Handle deprecated CSS"
     },
     "04-migration-v6-dependency-management": {
-<<<<<<< HEAD
-      "version": "6.2.0-1",
-=======
       "version": "6.3.0-1",
->>>>>>> 11978b48
       "factory": "./6_0/dependency-management/dependency-management#migrate",
       "description": "Update dependencies"
     },
     "05-migration-v6-methods-and-properties-deprecations": {
-<<<<<<< HEAD
-      "version": "6.2.0-1",
-=======
       "version": "6.3.0-1",
->>>>>>> 11978b48
       "factory": "./6_0/methods-and-properties-deprecations/methods-and-properties-deprecations#migrate",
       "description": "Comment about usage of removed public methods or properties"
     },
     "06-migration-v6-missing-packages": {
-<<<<<<< HEAD
-      "version": "6.2.0-1",
-=======
       "version": "6.3.0-1",
->>>>>>> 11978b48
       "factory": "./6_0/missing-packages/missing-packages#migrate",
       "description": "Check missing packages"
     },
     "07-migration-v6-removed-public-api-deprecations": {
-<<<<<<< HEAD
-      "version": "6.2.0-1",
-=======
       "version": "6.3.0-1",
->>>>>>> 11978b48
       "factory": "./6_0/removed-public-api-deprecations/removed-public-api-deprecations#migrate",
       "description": "Comment about usage of removed public api"
     },
     "08-migration-v6-rename-symbol": {
-<<<<<<< HEAD
-      "version": "6.2.0-1",
-=======
       "version": "6.3.0-1",
->>>>>>> 11978b48
       "factory": "./6_0/rename-symbol/rename-symbol#migrate",
       "description": "Rename import symbols that were moved/changed in majors"
     },
     "09-migration-v6-angular-json-styling": {
-<<<<<<< HEAD
-      "version": "6.2.0-1",
-=======
       "version": "6.3.0-1",
->>>>>>> 11978b48
       "factory": "./6_0/angular-json-styles/angular-json-styles#migrate",
       "description": "Update the angular.json with the style preprocessor options"
     }
