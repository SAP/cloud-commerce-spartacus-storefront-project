--- conflicted
+++ resolved
@@ -15,17 +15,15 @@
       "factory": "./2_0/constructor-deprecations#migrate",
       "description": "Add or remove constructor parameters"
     },
-<<<<<<< HEAD
-    "migration-v2-component-selectors-04": {
-      "version": "2-next",
-      "factory": "./2_0/component-deprecations#migrate",
-      "description": "Handle deprecated Spartacus components"
-=======
     "migration-v2-removed-public-api-04": {
       "version": "2-next",
       "factory": "./2_0/removed-public-api#migrate",
       "description": "Comment about usage of removed public api"
->>>>>>> 6495bceb
+    },
+    "migration-v2-component-deprecations-05": {
+      "version": "2-next",
+      "factory": "./2_0/component-deprecations#migrate",
+      "description": "Handle deprecated Spartacus components"
     }
   }
 }