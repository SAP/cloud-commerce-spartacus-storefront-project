--- conflicted
+++ resolved
@@ -45,22 +45,21 @@
       "factory": "./3_0/ssr/ssr#migrate",
       "description": "Migrate ssr to the new setup"
     },
+
     "migration-v4-removed-public-api-deprecation-01": {
       "version": "4.0.0",
       "factory": "./4_0/removed-public-api-deprecations/removed-public-api-deprecation#migrate",
       "description": "Comment about usage of removed public api"
     },
-<<<<<<< HEAD
+    "migration-v4-rename-symbol-02": {
+      "version": "4.0.0",
+      "factory": "./4_0/rename-symbol/rename-symbol#migrate",
+      "description": "Rename import symbols that were moved/changed in majors"
+    },
     "migration-v4-dependency-management-03": {
       "version": "4.0.0",
       "factory": "./mechanism/dependency-management/dependency-management#migrate",
       "description": "Update dependencies"
-=======
-    "migration-v4-rename-symbol-02": {
-      "version": "4.0.0",
-      "factory": "./4_0/rename-symbol/rename-symbol#migrate",
-      "description": "Rename import symbols that were moved/changed in majors"
->>>>>>> 221f17e3
     }
   }
 }