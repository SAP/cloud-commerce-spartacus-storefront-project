{
  "schematics": {
    "migration-v3-component-deprecations-01": {
      "version": "3.2.0-next.2",
      "factory": "./3_0/component-deprecations/component-deprecations#migrate",
      "description": "Handle deprecated Spartacus components"
    },
    "migration-v3-config-deprecations-02": {
      "version": "3.2.0-next.2",
      "factory": "./3_0/config-deprecations/config-deprecation#migrate",
      "description": "Handle deprecated configuration properties"
    },
    "migration-v3-constructor-deprecations-03": {
      "version": "3.2.0-next.2",
      "factory": "./3_0/constructor-deprecations/constructor-deprecations#migrate",
      "description": "Add or remove constructor parameters"
    },
    "migration-v3-methods-and-properties-deprecations-04": {
      "version": "3.2.0-next.2",
      "factory": "./3_0/methods-and-properties-deprecations/methods-and-properties-deprecations#migrate",
      "description": "Comment about usage of remove public methods or properties"
    },
    "migration-v3-removed-public-api-deprecation-05": {
      "version": "3.2.0-next.2",
      "factory": "./3_0/removed-public-api-deprecations/removed-public-api-deprecation#migrate",
      "description": "Comment about usage of removed public api"
    },
    "migration-v3-css-06": {
      "version": "3.2.0-next.2",
      "factory": "./3_0/css/css#migrate",
      "description": "Handle deprecated CSS"
    },
    "migration-v3-storefinder-07": {
      "version": "3.0.0",
      "factory": "./3_0/storefinder/storefinder#migrate",
      "description": "Migrate the old storefinder setup to the new one."
    },
    "migration-v3-add-dependencies-08": {
      "version": "3.0.0",
      "factory": "./3_0/add-dependencies/add-dependencies#migrate",
      "description": "Add and install additional dependencies"
    },
    "migration-v3-ssr-09": {
      "version": "3.0.0",
      "factory": "./3_0/ssr/ssr#migrate",
      "description": "Migrate ssr to the new setup"
    },

    "migration-v4-removed-public-api-deprecation-01": {
      "version": "4.0.0",
      "factory": "./4_0/removed-public-api-deprecations/removed-public-api-deprecation#migrate",
      "description": "Comment about usage of removed public api"
    },
    "migration-v4-rename-symbol-02": {
      "version": "4.0.0",
      "factory": "./4_0/rename-symbol/rename-symbol#migrate",
      "description": "Rename import symbols that were moved/changed in majors"
    },
<<<<<<< HEAD
    "migration-v4-css-03": {
      "version": "4.0.0",
      "factory": "./4_0/css/css#migrate",
      "description": "Handle deprecated CSS"
=======
    "migration-v4-dependency-management-03": {
      "version": "4.0.0",
      "factory": "./4_0/dependency-management/dependency-management#migrate",
      "description": "Update dependencies"
>>>>>>> 5a43fa29
    }
  }
}<|MERGE_RESOLUTION|>--- conflicted
+++ resolved
@@ -56,17 +56,15 @@
       "factory": "./4_0/rename-symbol/rename-symbol#migrate",
       "description": "Rename import symbols that were moved/changed in majors"
     },
-<<<<<<< HEAD
-    "migration-v4-css-03": {
-      "version": "4.0.0",
-      "factory": "./4_0/css/css#migrate",
-      "description": "Handle deprecated CSS"
-=======
     "migration-v4-dependency-management-03": {
       "version": "4.0.0",
       "factory": "./4_0/dependency-management/dependency-management#migrate",
       "description": "Update dependencies"
->>>>>>> 5a43fa29
+    },
+    "migration-v4-css-04": {
+      "version": "4.0.0",
+      "factory": "./4_0/css/css#migrate",
+      "description": "Handle deprecated CSS"
     }
   }
 }