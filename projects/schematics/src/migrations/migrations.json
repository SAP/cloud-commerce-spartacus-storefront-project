--- conflicted
+++ resolved
@@ -51,7 +51,6 @@
       "factory": "./4_0/removed-public-api-deprecations/removed-public-api-deprecation#migrate",
       "description": "Comment about usage of removed public api"
     },
-<<<<<<< HEAD
     "migration-v4-methods-and-properties-deprecations-01": {
       "version": "4.0.0",
       "factory": "./4_0/methods-and-properties-deprecations/methods-and-properties-deprecations#migrate",
@@ -66,13 +65,11 @@
       "version": "4.0.0",
       "factory": "./4_0/dependency-management/dependency-management#migrate",
       "description": "Update dependencies"
-    }
-=======
+    },
     "migration-v4-constructor-deprecations-01": {
       "version": "4.0.0",
       "factory": "./4_0/constructor-deprecations/constructor-deprecations#migrate",
       "description": "Add or remove constructor parameters"
-    }    
->>>>>>> 5bc78c22
+    }
   }
 }