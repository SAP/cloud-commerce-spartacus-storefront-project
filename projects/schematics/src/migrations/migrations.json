{
  "schematics": {
    "migration-v2-validate-01": {
<<<<<<< HEAD
      "version": "2.1.0-next.0",
=======
      "version": "2.1.0-next.1",
>>>>>>> f110bba4
      "factory": "./2_0/validate#validate",
      "description": "Performs some validations before proceeding to upgrade Spartacus to v2"
    },
    "migration-v2-methods-and-properties-deprecations-02": {
<<<<<<< HEAD
      "version": "2.1.0-next.0",
=======
      "version": "2.1.0-next.1",
>>>>>>> f110bba4
      "factory": "./2_0/methods-and-properties-deprecations/methods-and-properties-deprecations#migrate",
      "description": "Comment about usage of remove public methods or properties"
    },
    "migration-v2-constructor-deprecations-03": {
<<<<<<< HEAD
      "version": "2.1.0-next.0",
=======
      "version": "2.1.0-next.1",
>>>>>>> f110bba4
      "factory": "./2_0/constructor-deprecations/constructor-deprecations#migrate",
      "description": "Add or remove constructor parameters"
    },
    "migration-v2-removed-public-api-deprecation-04": {
<<<<<<< HEAD
      "version": "2.1.0-next.0",
=======
      "version": "2.1.0-next.1",
>>>>>>> f110bba4
      "factory": "./2_0/removed-public-api-deprecations/removed-public-api-deprecation#migrate",
      "description": "Comment about usage of removed public api"
    },
    "migration-v2-component-deprecations-05": {
<<<<<<< HEAD
      "version": "2.1.0-next.0",
=======
      "version": "2.1.0-next.1",
>>>>>>> f110bba4
      "factory": "./2_0/component-deprecations/component-deprecations#migrate",
      "description": "Handle deprecated Spartacus components"
    },
    "migration-v2-css-06": {
<<<<<<< HEAD
      "version": "2.1.0-next.0",
=======
      "version": "2.1.0-next.1",
>>>>>>> f110bba4
      "factory": "./2_0/css#migrate",
      "description": "Handle deprecated CSS"
    },
    "migration-v2-ssr-07": {
      "version": "2-next.2",
      "factory": "./2_0/ssr/ssr#migrate",
      "description": "Handle Server-Side Rendering changes"
    },
    "migration-v2-ng-add-localize-08": {
      "version": "2-next.6",
      "factory": "./2_0/ng-add-localize/ng-add-localize#migrate",
      "description": "Run ng add @angular/localize"
    },
    "migration-v2-config-deprecations-09": {
<<<<<<< HEAD
      "version": "2.1.0-next.0",
=======
      "version": "2.1.0-next.1",
>>>>>>> f110bba4
      "factory": "./2_0/config-deprecations/config-deprecation#migrate",
      "description": "Handle deprecated configuration properties"
    }
  }
}<|MERGE_RESOLUTION|>--- conflicted
+++ resolved
@@ -1,56 +1,32 @@
 {
   "schematics": {
     "migration-v2-validate-01": {
-<<<<<<< HEAD
-      "version": "2.1.0-next.0",
-=======
       "version": "2.1.0-next.1",
->>>>>>> f110bba4
       "factory": "./2_0/validate#validate",
       "description": "Performs some validations before proceeding to upgrade Spartacus to v2"
     },
     "migration-v2-methods-and-properties-deprecations-02": {
-<<<<<<< HEAD
-      "version": "2.1.0-next.0",
-=======
       "version": "2.1.0-next.1",
->>>>>>> f110bba4
       "factory": "./2_0/methods-and-properties-deprecations/methods-and-properties-deprecations#migrate",
       "description": "Comment about usage of remove public methods or properties"
     },
     "migration-v2-constructor-deprecations-03": {
-<<<<<<< HEAD
-      "version": "2.1.0-next.0",
-=======
       "version": "2.1.0-next.1",
->>>>>>> f110bba4
       "factory": "./2_0/constructor-deprecations/constructor-deprecations#migrate",
       "description": "Add or remove constructor parameters"
     },
     "migration-v2-removed-public-api-deprecation-04": {
-<<<<<<< HEAD
-      "version": "2.1.0-next.0",
-=======
       "version": "2.1.0-next.1",
->>>>>>> f110bba4
       "factory": "./2_0/removed-public-api-deprecations/removed-public-api-deprecation#migrate",
       "description": "Comment about usage of removed public api"
     },
     "migration-v2-component-deprecations-05": {
-<<<<<<< HEAD
-      "version": "2.1.0-next.0",
-=======
       "version": "2.1.0-next.1",
->>>>>>> f110bba4
       "factory": "./2_0/component-deprecations/component-deprecations#migrate",
       "description": "Handle deprecated Spartacus components"
     },
     "migration-v2-css-06": {
-<<<<<<< HEAD
-      "version": "2.1.0-next.0",
-=======
       "version": "2.1.0-next.1",
->>>>>>> f110bba4
       "factory": "./2_0/css#migrate",
       "description": "Handle deprecated CSS"
     },
@@ -65,11 +41,7 @@
       "description": "Run ng add @angular/localize"
     },
     "migration-v2-config-deprecations-09": {
-<<<<<<< HEAD
-      "version": "2.1.0-next.0",
-=======
       "version": "2.1.0-next.1",
->>>>>>> f110bba4
       "factory": "./2_0/config-deprecations/config-deprecation#migrate",
       "description": "Handle deprecated configuration properties"
     }
