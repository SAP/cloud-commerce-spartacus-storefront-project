{
  "schematics": {
    "migration-v3-component-deprecations-01": {
      "version": "3.2.0-next.2",
      "factory": "./3_0/component-deprecations/component-deprecations#migrate",
      "description": "Handle deprecated Spartacus components"
    },
    "migration-v3-config-deprecations-02": {
      "version": "3.2.0-next.2",
      "factory": "./3_0/config-deprecations/config-deprecation#migrate",
      "description": "Handle deprecated configuration properties"
    },
    "migration-v3-constructor-deprecations-03": {
      "version": "3.2.0-next.2",
      "factory": "./3_0/constructor-deprecations/constructor-deprecations#migrate",
      "description": "Add or remove constructor parameters"
    },
    "migration-v3-methods-and-properties-deprecations-04": {
      "version": "3.2.0-next.2",
      "factory": "./3_0/methods-and-properties-deprecations/methods-and-properties-deprecations#migrate",
      "description": "Comment about usage of remove public methods or properties"
    },
    "migration-v3-removed-public-api-deprecation-05": {
      "version": "3.2.0-next.2",
      "factory": "./3_0/removed-public-api-deprecations/removed-public-api-deprecation#migrate",
      "description": "Comment about usage of removed public api"
    },
    "migration-v3-css-06": {
      "version": "3.2.0-next.2",
      "factory": "./3_0/css/css#migrate",
      "description": "Handle deprecated CSS"
    },
    "migration-v3-storefinder-07": {
      "version": "3.0.0",
      "factory": "./3_0/storefinder/storefinder#migrate",
      "description": "Migrate the old storefinder setup to the new one."
    },
    "migration-v3-add-dependencies-08": {
      "version": "3.0.0",
      "factory": "./3_0/add-dependencies/add-dependencies#migrate",
      "description": "Add and install additional dependencies"
    },
    "migration-v3-ssr-09": {
      "version": "3.0.0",
      "factory": "./3_0/ssr/ssr#migrate",
      "description": "Migrate ssr to the new setup"
    },
    "migration-v4-removed-public-api-deprecation-01": {
      "version": "4.0.0",
      "factory": "./4_0/removed-public-api-deprecations/removed-public-api-deprecation#migrate",
      "description": "Comment about usage of removed public api"
    },
<<<<<<< HEAD
    "migration-v4-css-02": {
      "version": "4.0.0",
      "factory": "./4_0/css/css#migrate",
      "description": "Handle deprecated CSS"
=======
    "migration-v4-rename-symbol-02": {
      "version": "4.0.0",
      "factory": "./4_0/rename-symbol/rename-symbol#migrate",
      "description": "Rename import symbols that were moved/changed in majors"
>>>>>>> 5d463562
    }
  }
}<|MERGE_RESOLUTION|>--- conflicted
+++ resolved
@@ -50,17 +50,15 @@
       "factory": "./4_0/removed-public-api-deprecations/removed-public-api-deprecation#migrate",
       "description": "Comment about usage of removed public api"
     },
-<<<<<<< HEAD
-    "migration-v4-css-02": {
-      "version": "4.0.0",
-      "factory": "./4_0/css/css#migrate",
-      "description": "Handle deprecated CSS"
-=======
     "migration-v4-rename-symbol-02": {
       "version": "4.0.0",
       "factory": "./4_0/rename-symbol/rename-symbol#migrate",
       "description": "Rename import symbols that were moved/changed in majors"
->>>>>>> 5d463562
+    },
+    "migration-v4-css-03": {
+      "version": "4.0.0",
+      "factory": "./4_0/css/css#migrate",
+      "description": "Handle deprecated CSS"
     }
   }
 }