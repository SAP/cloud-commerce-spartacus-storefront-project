{
  "schematics": {
    "migration-v3-component-deprecations-01": {
      "version": "3.2.0-next.2",
      "factory": "./3_0/component-deprecations/component-deprecations#migrate",
      "description": "Handle deprecated Spartacus components"
    },
    "migration-v3-config-deprecations-02": {
      "version": "3.2.0-next.2",
      "factory": "./3_0/config-deprecations/config-deprecation#migrate",
      "description": "Handle deprecated configuration properties"
    },
    "migration-v3-constructor-deprecations-03": {
      "version": "3.2.0-next.2",
      "factory": "./3_0/constructor-deprecations/constructor-deprecations#migrate",
      "description": "Add or remove constructor parameters"
    },
    "migration-v3-methods-and-properties-deprecations-04": {
      "version": "3.2.0-next.2",
      "factory": "./3_0/methods-and-properties-deprecations/methods-and-properties-deprecations#migrate",
      "description": "Comment about usage of remove public methods or properties"
    },
    "migration-v3-removed-public-api-deprecation-05": {
      "version": "3.2.0-next.2",
      "factory": "./3_0/removed-public-api-deprecations/removed-public-api-deprecation#migrate",
      "description": "Comment about usage of removed public api"
    },
    "migration-v3-css-06": {
      "version": "3.2.0-next.2",
      "factory": "./3_0/css/css#migrate",
      "description": "Handle deprecated CSS"
    },
    "migration-v3-storefinder-07": {
      "version": "3.0.0",
      "factory": "./3_0/storefinder/storefinder#migrate",
      "description": "Migrate the old storefinder setup to the new one."
    },
    "migration-v3-add-dependencies-08": {
      "version": "3.0.0",
      "factory": "./3_0/add-dependencies/add-dependencies#migrate",
      "description": "Add and install additional dependencies"
    },
    "migration-v3-ssr-09": {
      "version": "3.0.0",
      "factory": "./3_0/ssr/ssr#migrate",
      "description": "Migrate ssr to the new setup"
    },

    "migration-v4-removed-public-api-deprecation-01": {
      "version": "4.0.0",
      "factory": "./4_0/removed-public-api-deprecations/removed-public-api-deprecation#migrate",
      "description": "Comment about usage of removed public api"
    },
<<<<<<< HEAD
    "migration-v4-methods-and-properties-deprecations-01": {
      "version": "4.0.0",
      "factory": "./4_0/methods-and-properties-deprecations/methods-and-properties-deprecations#migrate",
      "description": "Comment about usage of remove public methods or properties"
=======
    "migration-v4-config-deprecations-01": {
      "version": "4.0.0",
      "factory": "./4_0/config-deprecations/config-deprecation#migrate",
      "description": "Handle deprecated configuration properties"
>>>>>>> d61478ea
    },
    "migration-v4-rename-symbol-02": {
      "version": "4.0.0",
      "factory": "./4_0/rename-symbol/rename-symbol#migrate",
      "description": "Rename import symbols that were moved/changed in majors"
    },
    "migration-v4-dependency-management-03": {
      "version": "4.0.0",
      "factory": "./4_0/dependency-management/dependency-management#migrate",
      "description": "Update dependencies"
    }
  }
}<|MERGE_RESOLUTION|>--- conflicted
+++ resolved
@@ -51,17 +51,15 @@
       "factory": "./4_0/removed-public-api-deprecations/removed-public-api-deprecation#migrate",
       "description": "Comment about usage of removed public api"
     },
-<<<<<<< HEAD
     "migration-v4-methods-and-properties-deprecations-01": {
       "version": "4.0.0",
       "factory": "./4_0/methods-and-properties-deprecations/methods-and-properties-deprecations#migrate",
       "description": "Comment about usage of remove public methods or properties"
-=======
+    },      
     "migration-v4-config-deprecations-01": {
       "version": "4.0.0",
       "factory": "./4_0/config-deprecations/config-deprecation#migrate",
       "description": "Handle deprecated configuration properties"
->>>>>>> d61478ea
     },
     "migration-v4-rename-symbol-02": {
       "version": "4.0.0",
