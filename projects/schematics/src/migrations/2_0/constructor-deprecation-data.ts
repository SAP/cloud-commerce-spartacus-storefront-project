--- conflicted
+++ resolved
@@ -1,10 +1,7 @@
 import {
   ACTIVATED_ROUTE,
   ACTIVE_CART_SERVICE,
-<<<<<<< HEAD
-=======
   ADDRESS_BOOK_COMPONENT_SERVICE,
->>>>>>> a9cc895e
   ADD_TO_CART_COMPONENT,
   ANGULAR_CORE,
   ANGULAR_FORMS,
@@ -13,7 +10,6 @@
   AUTH_SERVICE,
   CART_DATA_SERVICE,
   CART_NOT_EMPTY_GUARD,
-<<<<<<< HEAD
   CART_PAGE_LAYOUT_HANDLER,
   CART_SERVICE,
   CART_TOTALS_COMPONENT,
@@ -21,39 +17,24 @@
   CDS_SPARTACUS_EVENT_SERVICE,
   CHANGE_DETECTOR_REF,
   CHECKOUT_AUTH_GUARD,
-=======
-  CART_SERVICE,
-  CART_TOTALS_COMPONENT,
-  CHANGE_DETECTOR_REF,
->>>>>>> a9cc895e
   CHECKOUT_CONFIG,
   CHECKOUT_CONFIG_SERVICE,
   CHECKOUT_DELIVERY_SERVICE,
   CHECKOUT_DETAILS_SERVICE,
-<<<<<<< HEAD
+  CHECKOUT_GUARD,
   CHECKOUT_LOGIN_COMPONENT,
   CHECKOUT_ORDER_SUMMARY_COMPONENT,
-=======
-  CHECKOUT_GUARD,
-  CHECKOUT_LOGIN_COMPONENT,
->>>>>>> a9cc895e
   CHECKOUT_PAGE_META_RESOLVER,
   CHECKOUT_PAYMENT_SERVICE,
   CHECKOUT_PROGRESS_MOBILE_TOP_COMPONENT,
   CHECKOUT_SERVICE,
   CMS_SERVICE,
-<<<<<<< HEAD
   CONSENT_SERVICE,
-  CURRENT_PRODUCT_SERVICE,
-  FEATURE_CONFIG_SERVICE,
-  FORM_BUILDER,
-  GLOBAL_MESSAGE_SERVICE,
-=======
   CURRENT_PRODUCT_SERVICE,
   EXPRESS_CHECKOUT_SERVICE,
   FEATURE_CONFIG_SERVICE,
   FORM_BUILDER,
->>>>>>> a9cc895e
+  GLOBAL_MESSAGE_SERVICE,
   MINI_CART_COMPONENT,
   MODAL_SERVICE,
   NGRX_STORE,
@@ -61,21 +42,14 @@
   ORDER_DETAILS_SERVICE,
   PAGE_META_RESOLVER,
   PAGE_META_SERVICE,
-<<<<<<< HEAD
   PAYMENT_METHOD_COMPONENT,
-=======
->>>>>>> a9cc895e
   PROMOTION_SERVICE,
   ROUTER,
   ROUTING_CONFIG_SERVICE,
   ROUTING_SERVICE,
-<<<<<<< HEAD
   SELECTIVE_CART_SERVICE,
   SHIPPING_ADDRESS_COMPONENT,
   SPARTACUS_CDS,
-=======
-  SHIPPING_ADDRESS_COMPONENT,
->>>>>>> a9cc895e
   SPARTACUS_CORE,
   SPARTACUS_STOREFRONTLIB,
   STORE,
@@ -510,58 +484,22 @@
       },
     ],
   },
-<<<<<<< HEAD
-  // projects/storefrontlib/src/cms-components/checkout/components/checkout-order-summary/checkout-order-summary.component.ts
-  {
-    class: CHECKOUT_ORDER_SUMMARY_COMPONENT,
-    deprecatedParams: [
-      {
-        className: CART_SERVICE,
-        importPath: SPARTACUS_CORE,
-      },
-    ],
-    removeParams: [
-      {
-        className: CART_SERVICE,
-=======
   // projects/storefrontlib/src/cms-components/myaccount/address-book/address-book.component.service.ts
   {
     class: ADDRESS_BOOK_COMPONENT_SERVICE,
     deprecatedParams: [
       {
         className: USER_ADDRESS_SERVICE,
->>>>>>> a9cc895e
-        importPath: SPARTACUS_CORE,
-      },
-    ],
-    addParams: [
-      {
-<<<<<<< HEAD
-        className: ACTIVE_CART_SERVICE,
-=======
+        importPath: SPARTACUS_CORE,
+      },
+    ],
+    addParams: [
+      {
         className: CHECKOUT_DELIVERY_SERVICE,
->>>>>>> a9cc895e
-        importPath: SPARTACUS_CORE,
-      },
-    ],
-  },
-<<<<<<< HEAD
-  // projects/storefrontlib/src/cms-components/checkout/components/checkout-progress/checkout-progress-mobile-top/checkout-progress-mobile-top.ts
-  {
-    class: CHECKOUT_PROGRESS_MOBILE_TOP_COMPONENT,
-    deprecatedParams: [
-      {
-        className: CHECKOUT_CONFIG,
-        importPath: SPARTACUS_STOREFRONTLIB,
-      },
-      {
-        className: ROUTING_SERVICE,
-        importPath: SPARTACUS_CORE,
-      },
-      {
-        className: CART_SERVICE,
-        importPath: SPARTACUS_CORE,
-=======
+        importPath: SPARTACUS_CORE,
+      },
+    ],
+  },
   // projects/storefrontlib/src/cms-components/checkout/guards/checkout.guard.ts
   {
     class: CHECKOUT_GUARD,
@@ -573,7 +511,6 @@
       {
         className: CHECKOUT_CONFIG,
         importPath: SPARTACUS_STOREFRONTLIB,
->>>>>>> a9cc895e
       },
       {
         className: ROUTING_CONFIG_SERVICE,
@@ -582,7 +519,70 @@
     ],
     removeParams: [
       {
-<<<<<<< HEAD
+        className: CHECKOUT_CONFIG,
+        importPath: SPARTACUS_STOREFRONTLIB,
+      },
+    ],
+    addParams: [
+      {
+        className: CHECKOUT_CONFIG_SERVICE,
+        importPath: SPARTACUS_STOREFRONTLIB,
+      },
+      {
+        className: EXPRESS_CHECKOUT_SERVICE,
+        importPath: SPARTACUS_STOREFRONTLIB,
+      },
+      {
+        className: ACTIVE_CART_SERVICE,
+        importPath: SPARTACUS_CORE,
+      },
+    ],
+  },
+  // projects/storefrontlib/src/cms-components/checkout/components/checkout-order-summary/checkout-order-summary.component.ts
+  {
+    class: CHECKOUT_ORDER_SUMMARY_COMPONENT,
+    deprecatedParams: [
+      {
+        className: CART_SERVICE,
+        importPath: SPARTACUS_CORE,
+      },
+    ],
+    removeParams: [
+      {
+        className: CART_SERVICE,
+        importPath: SPARTACUS_CORE,
+      },
+    ],
+    addParams: [
+      {
+        className: ACTIVE_CART_SERVICE,
+        importPath: SPARTACUS_CORE,
+      },
+    ],
+  },
+  // projects/storefrontlib/src/cms-components/checkout/components/checkout-progress/checkout-progress-mobile-top/checkout-progress-mobile-top.ts
+  {
+    class: CHECKOUT_PROGRESS_MOBILE_TOP_COMPONENT,
+    deprecatedParams: [
+      {
+        className: CHECKOUT_CONFIG,
+        importPath: SPARTACUS_STOREFRONTLIB,
+      },
+      {
+        className: ROUTING_SERVICE,
+        importPath: SPARTACUS_CORE,
+      },
+      {
+        className: CART_SERVICE,
+        importPath: SPARTACUS_CORE,
+      },
+      {
+        className: ROUTING_CONFIG_SERVICE,
+        importPath: SPARTACUS_CORE,
+      },
+    ],
+    removeParams: [
+      {
         className: CART_SERVICE,
         importPath: SPARTACUS_CORE,
       },
@@ -734,21 +734,6 @@
       },
     ],
     addParams: [
-=======
-        className: CHECKOUT_CONFIG,
-        importPath: SPARTACUS_STOREFRONTLIB,
-      },
-    ],
-    addParams: [
-      {
-        className: CHECKOUT_CONFIG_SERVICE,
-        importPath: SPARTACUS_STOREFRONTLIB,
-      },
-      {
-        className: EXPRESS_CHECKOUT_SERVICE,
-        importPath: SPARTACUS_STOREFRONTLIB,
-      },
->>>>>>> a9cc895e
       {
         className: ACTIVE_CART_SERVICE,
         importPath: SPARTACUS_CORE,
