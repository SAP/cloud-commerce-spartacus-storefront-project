import {
  ACTIVE_CART_SERVICE,
  AUTH_SERVICE,
  CART_DATA_SERVICE,
<<<<<<< HEAD
  CHECKOUT_PAYMENT_SERVICE,
=======
>>>>>>> f4c4e718
  CHECKOUT_SERVICE,
  CMS_SERVICE,
  FEATURE_CONFIG_SERVICE,
  NGRX_STORE,
  PAGE_META_RESOLVER,
  PAGE_META_SERVICE,
  SPARTACUS_CORE,
  STORE,
  USER_ADDRESS_SERVICE,
} from '../../shared/constants';
import { ConstructorDeprecation } from '../../shared/utils/file-utils';

export const CONSTRUCTOR_DEPRECATION_DATA: ConstructorDeprecation[] = [
  // projects/core/src/user/facade/user-address.service.ts
  {
    class: USER_ADDRESS_SERVICE,
    deprecatedParams: [
      {
        className: STORE,
        importPath: NGRX_STORE,
      },
    ],
    addParams: [
      {
        className: AUTH_SERVICE,
        importPath: SPARTACUS_CORE,
      },
    ],
  },
  // projects/core/src/cms/facade/page-meta.service.ts
  {
    class: PAGE_META_SERVICE,
    deprecatedParams: [
      { className: PAGE_META_RESOLVER, importPath: SPARTACUS_CORE },
      { className: CMS_SERVICE, importPath: SPARTACUS_CORE },
      {
        className: FEATURE_CONFIG_SERVICE,
        importPath: SPARTACUS_CORE,
      },
    ],
    removeParams: [
      {
        className: FEATURE_CONFIG_SERVICE,
        importPath: SPARTACUS_CORE,
      },
    ],
  },
  // projects/core/src/checkout/facade/checkout.service.ts
  {
    class: CHECKOUT_SERVICE,
    deprecatedParams: [
      {
        className: STORE,
        importPath: NGRX_STORE,
      },
      {
        className: CART_DATA_SERVICE,
        importPath: SPARTACUS_CORE,
      },
    ],
    removeParams: [
      {
        className: CART_DATA_SERVICE,
        importPath: SPARTACUS_CORE,
      },
    ],
    addParams: [
      {
        className: AUTH_SERVICE,
        importPath: SPARTACUS_CORE,
      },
      {
        className: ACTIVE_CART_SERVICE,
        importPath: SPARTACUS_CORE,
      },
    ],
  },
<<<<<<< HEAD
  // projects/core/src/checkout/facade/checkout-payment.service.ts
  {
    class: CHECKOUT_PAYMENT_SERVICE,
    deprecatedParams: [
      {
        className: STORE,
        importPath: NGRX_STORE,
      },
      {
        className: CART_DATA_SERVICE,
        importPath: SPARTACUS_CORE,
      },
    ],
    removeParams: [
      {
        className: CART_DATA_SERVICE,
        importPath: SPARTACUS_CORE,
      },
    ],
    addParams: [
      {
        className: AUTH_SERVICE,
        importPath: SPARTACUS_CORE,
      },
      {
        className: ACTIVE_CART_SERVICE,
        importPath: SPARTACUS_CORE,
      },
    ],
  },
=======
>>>>>>> f4c4e718
];<|MERGE_RESOLUTION|>--- conflicted
+++ resolved
@@ -2,11 +2,8 @@
   ACTIVE_CART_SERVICE,
   AUTH_SERVICE,
   CART_DATA_SERVICE,
-<<<<<<< HEAD
+  CHECKOUT_SERVICE,
   CHECKOUT_PAYMENT_SERVICE,
-=======
->>>>>>> f4c4e718
-  CHECKOUT_SERVICE,
   CMS_SERVICE,
   FEATURE_CONFIG_SERVICE,
   NGRX_STORE,
@@ -83,7 +80,6 @@
       },
     ],
   },
-<<<<<<< HEAD
   // projects/core/src/checkout/facade/checkout-payment.service.ts
   {
     class: CHECKOUT_PAYMENT_SERVICE,
@@ -114,6 +110,4 @@
       },
     ],
   },
-=======
->>>>>>> f4c4e718
 ];