--- conflicted
+++ resolved
@@ -8,11 +8,8 @@
   CONTEXT_SERVICE_PROVIDERS,
   GET_MULTI_CART_REDUCERS,
   GET_REDUCERS,
-<<<<<<< HEAD
+  INITITIALIZE_CONTEXT,
   INIT_SITE_CONTEXT_ROUTES_HANDLER,
-=======
-  INITITIALIZE_CONTEXT,
->>>>>>> 03ca4ac2
   META_REDUCERS,
   MULTI_CART_META_REDUCERS,
   MULTI_CART_REDUCER_PROVIDER,
@@ -101,7 +98,6 @@
     node: MULTI_CART_REDUCER_PROVIDER,
     importPath: SPARTACUS_CORE,
   },
-<<<<<<< HEAD
   // projects/core/src/site-context/providers/site-context-params-providers.ts
   {
     node: SITE_CONTEXT_PARAMS_PROVIDERS,
@@ -110,7 +106,8 @@
   // projects/core/src/site-context/providers/site-context-params-providers.ts
   {
     node: INIT_SITE_CONTEXT_ROUTES_HANDLER,
-=======
+    importPath: SPARTACUS_CORE,
+  },
   // projects/core/src/site-context/providers/index.ts
   {
     node: INITITIALIZE_CONTEXT,
@@ -119,7 +116,6 @@
   // projects/core/src/site-context/providers/context-service-providers.ts
   {
     node: CONTEXT_SERVICE_PROVIDERS,
->>>>>>> 03ca4ac2
     importPath: SPARTACUS_CORE,
   },
 ];