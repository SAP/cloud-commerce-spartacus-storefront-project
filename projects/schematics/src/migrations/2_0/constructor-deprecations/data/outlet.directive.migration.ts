import {
<<<<<<< HEAD
  ANGULAR_CORE,
  DEFER_LOADER_SERVICE,
  OUTLET_DIRECTIVE,
=======
  DEFER_LOADER_SERVICE,
  OUTLET_DIRECTIVE,
  OUTLET_RENDERER_SERVICE,
>>>>>>> ca572937
  OUTLET_SERVICE,
  SPARTACUS_CORE,
  SPARTACUS_STOREFRONTLIB,
  TEMPLATE_REF,
  VIEW_CONTAINER_REF,
} from '../../../../shared/constants';
import { ConstructorDeprecation } from '../../../../shared/utils/file-utils';

<<<<<<< HEAD
export const OUTLET_DIRECTIVE_MIGRATION: ConstructorDeprecation = {
  // projects/storefrontlib/src/cms-structure/outlet/outlet.directive.ts
  class: OUTLET_DIRECTIVE,
  importPath: SPARTACUS_STOREFRONTLIB,
  deprecatedParams: [
    {
      className: VIEW_CONTAINER_REF,
      importPath: ANGULAR_CORE,
    },
    {
      className: TEMPLATE_REF,
      importPath: SPARTACUS_CORE,
    },
    {
      className: OUTLET_SERVICE,
      importPath: SPARTACUS_STOREFRONTLIB,
    },
  ],
  addParams: [
    {
      className: DEFER_LOADER_SERVICE,
      importPath: SPARTACUS_STOREFRONTLIB,
    },
  ],
};
=======
export const OUTLET_DIRECTIVE_MIGRATION: ConstructorDeprecation[] = [
  {
    // projects/storefrontlib/src/cms-structure/outlet/outlet.directive.ts
    class: OUTLET_DIRECTIVE,
    importPath: SPARTACUS_STOREFRONTLIB,
    deprecatedParams: [
      {
        className: VIEW_CONTAINER_REF,
        importPath: SPARTACUS_CORE,
      },
      {
        className: TEMPLATE_REF,
        importPath: SPARTACUS_CORE,
      },
      {
        className: OUTLET_SERVICE,
        importPath: SPARTACUS_STOREFRONTLIB,
      },
    ],
    addParams: [
      {
        className: DEFER_LOADER_SERVICE,
        importPath: SPARTACUS_STOREFRONTLIB,
      },
      {
        className: OUTLET_RENDERER_SERVICE,
        importPath: SPARTACUS_STOREFRONTLIB,
      },
    ],
  },
  {
    class: OUTLET_DIRECTIVE,
    importPath: SPARTACUS_STOREFRONTLIB,
    deprecatedParams: [
      {
        className: VIEW_CONTAINER_REF,
        importPath: SPARTACUS_CORE,
      },
      {
        className: TEMPLATE_REF,
        importPath: SPARTACUS_CORE,
      },
      {
        className: OUTLET_SERVICE,
        importPath: SPARTACUS_STOREFRONTLIB,
      },
      {
        className: DEFER_LOADER_SERVICE,
        importPath: SPARTACUS_STOREFRONTLIB,
      },
    ],
    addParams: [
      {
        className: OUTLET_RENDERER_SERVICE,
        importPath: SPARTACUS_STOREFRONTLIB,
      },
    ],
  },
];
>>>>>>> ca572937
<|MERGE_RESOLUTION|>--- conflicted
+++ resolved
@@ -1,48 +1,15 @@
 import {
-<<<<<<< HEAD
   ANGULAR_CORE,
   DEFER_LOADER_SERVICE,
   OUTLET_DIRECTIVE,
-=======
-  DEFER_LOADER_SERVICE,
-  OUTLET_DIRECTIVE,
   OUTLET_RENDERER_SERVICE,
->>>>>>> ca572937
   OUTLET_SERVICE,
-  SPARTACUS_CORE,
   SPARTACUS_STOREFRONTLIB,
   TEMPLATE_REF,
   VIEW_CONTAINER_REF,
 } from '../../../../shared/constants';
 import { ConstructorDeprecation } from '../../../../shared/utils/file-utils';
 
-<<<<<<< HEAD
-export const OUTLET_DIRECTIVE_MIGRATION: ConstructorDeprecation = {
-  // projects/storefrontlib/src/cms-structure/outlet/outlet.directive.ts
-  class: OUTLET_DIRECTIVE,
-  importPath: SPARTACUS_STOREFRONTLIB,
-  deprecatedParams: [
-    {
-      className: VIEW_CONTAINER_REF,
-      importPath: ANGULAR_CORE,
-    },
-    {
-      className: TEMPLATE_REF,
-      importPath: SPARTACUS_CORE,
-    },
-    {
-      className: OUTLET_SERVICE,
-      importPath: SPARTACUS_STOREFRONTLIB,
-    },
-  ],
-  addParams: [
-    {
-      className: DEFER_LOADER_SERVICE,
-      importPath: SPARTACUS_STOREFRONTLIB,
-    },
-  ],
-};
-=======
 export const OUTLET_DIRECTIVE_MIGRATION: ConstructorDeprecation[] = [
   {
     // projects/storefrontlib/src/cms-structure/outlet/outlet.directive.ts
@@ -51,11 +18,11 @@
     deprecatedParams: [
       {
         className: VIEW_CONTAINER_REF,
-        importPath: SPARTACUS_CORE,
+        importPath: ANGULAR_CORE,
       },
       {
         className: TEMPLATE_REF,
-        importPath: SPARTACUS_CORE,
+        importPath: ANGULAR_CORE,
       },
       {
         className: OUTLET_SERVICE,
@@ -79,11 +46,11 @@
     deprecatedParams: [
       {
         className: VIEW_CONTAINER_REF,
-        importPath: SPARTACUS_CORE,
+        importPath: ANGULAR_CORE,
       },
       {
         className: TEMPLATE_REF,
-        importPath: SPARTACUS_CORE,
+        importPath: ANGULAR_CORE,
       },
       {
         className: OUTLET_SERVICE,
@@ -101,5 +68,4 @@
       },
     ],
   },
-];
->>>>>>> ca572937
+];