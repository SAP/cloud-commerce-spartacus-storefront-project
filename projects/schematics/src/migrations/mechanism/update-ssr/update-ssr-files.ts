/*
 * SPDX-FileCopyrightText: 2024 SAP Spartacus team <spartacus-team@sap.com>
 *
 * SPDX-License-Identifier: Apache-2.0
 */

<<<<<<< HEAD
import {
  chain,
  Rule,
  SchematicContext,
  Tree,
} from '@angular-devkit/schematics';
import { Path } from '@angular-devkit/core';
import { SERVER_BAK_FILENAME, SERVER_FILENAME } from '@spartacus/schematics';
=======
import { chain, Rule } from '@angular-devkit/schematics';
>>>>>>> c963f195

export function updateServerFiles(): Rule {
  return chain([removeServer]);
}

function removeServer(): Rule {
  return (tree: Tree, _context: SchematicContext) => {
    let serverPath;
    let serverBakPath;

    tree.visit((filePath: Path) => {
      const fileName = filePath.replace(/^.*[\\/]/, '');
      if (fileName === SERVER_FILENAME) {
        serverPath = filePath;
      }

      if (fileName === SERVER_BAK_FILENAME) {
        serverBakPath = filePath;
      }
    });

    if (serverPath && serverBakPath) {
      tree.delete(serverPath);
      tree.rename(serverBakPath, serverPath);
    }
    return tree;
  };
}<|MERGE_RESOLUTION|>--- conflicted
+++ resolved
@@ -4,7 +4,6 @@
  * SPDX-License-Identifier: Apache-2.0
  */
 
-<<<<<<< HEAD
 import {
   chain,
   Rule,
@@ -12,10 +11,10 @@
   Tree,
 } from '@angular-devkit/schematics';
 import { Path } from '@angular-devkit/core';
-import { SERVER_BAK_FILENAME, SERVER_FILENAME } from '@spartacus/schematics';
-=======
-import { chain, Rule } from '@angular-devkit/schematics';
->>>>>>> c963f195
+import {
+  SERVER_BAK_FILENAME,
+  SERVER_FILENAME,
+} from '../../../shared/constants';
 
 export function updateServerFiles(): Rule {
   return chain([removeServer]);
