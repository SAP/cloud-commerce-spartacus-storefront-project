/*
 * SPDX-FileCopyrightText: 2024 SAP Spartacus team <spartacus-team@sap.com>
 *
 * SPDX-License-Identifier: Apache-2.0
 */

import {
  chain,
  Rule,
  SchematicContext,
  Tree,
} from '@angular-devkit/schematics';
<<<<<<< HEAD
import { Path } from '@angular-devkit/core';
import {
  SERVER_BAK_FILENAME,
  SERVER_FILENAME,
} from '../../../shared/constants';

export function updateServerFiles(): Rule {
  return chain([removeServer]);
}

function removeServer(): Rule {
  return (tree: Tree, _context: SchematicContext) => {
    let serverPath: Path | undefined;
    let serverBakPath: Path | undefined;

    tree.visit((filePath: Path) => {
      const fileName = filePath.replace(/^.*[\\/]/, '');
      if (fileName === SERVER_FILENAME) {
        serverPath = filePath;
      }

      if (fileName === SERVER_BAK_FILENAME) {
        serverBakPath = filePath;
      }
    });

    if (serverPath && serverBakPath) {
      tree.delete(serverPath);
      tree.rename(serverBakPath, serverPath);
    }
=======

import { Path } from '@angular-devkit/core';
import * as ts from 'typescript';
import { EXPRESS_TOKENS, SSR_SETUP_IMPORT } from '../../../shared/constants';

export function updateServerFiles(): Rule {
  return chain([removeExpressTokensFile, updateTokenImportPaths]);
}

function removeExpressTokensFile(): Rule {
  return (tree: Tree, _context: SchematicContext) => {
    tree.visit((filePath: Path) => {
      if (filePath.endsWith(`${EXPRESS_TOKENS}.ts`)) {
        tree.delete(filePath);
      }
    });
    return tree;
  };
}

function getExpressImportPaths(source: ts.SourceFile): string[] {
  const importPaths: string[] = [];
  source.statements.forEach((node) => {
    if (
      ts.isImportDeclaration(node) &&
      ts.isStringLiteral(node.moduleSpecifier)
    ) {
      const importPath = node.moduleSpecifier.text;
      if (importPath.includes(EXPRESS_TOKENS)) {
        importPaths.push(importPath);
      }
    }
  });

  return importPaths;
}

function updateTokenImportPaths(): Rule {
  return (tree: Tree, _context: SchematicContext) => {
    tree.visit((filePath) => {
      if (filePath.endsWith('.ts')) {
        const fileContentBuffer = tree.read(filePath);
        if (fileContentBuffer) {
          const fileContent = fileContentBuffer.toString('utf-8');

          const source = ts.createSourceFile(
            filePath,
            fileContent,
            ts.ScriptTarget.Latest,
            true
          );
          const importPaths = getExpressImportPaths(source);

          if (importPaths.length) {
            const importPathsRegex = new RegExp(importPaths.join('|'), 'g');
            const updatedFileContent = fileContent.replace(
              importPathsRegex,
              SSR_SETUP_IMPORT
            );

            tree.overwrite(filePath, updatedFileContent);
          }
        }
      }
    });
>>>>>>> 0792623a
    return tree;
  };
}<|MERGE_RESOLUTION|>--- conflicted
+++ resolved
@@ -10,15 +10,17 @@
   SchematicContext,
   Tree,
 } from '@angular-devkit/schematics';
-<<<<<<< HEAD
 import { Path } from '@angular-devkit/core';
+import * as ts from 'typescript';
 import {
+  EXPRESS_TOKENS,
   SERVER_BAK_FILENAME,
   SERVER_FILENAME,
+  SSR_SETUP_IMPORT,
 } from '../../../shared/constants';
 
 export function updateServerFiles(): Rule {
-  return chain([removeServer]);
+  return chain([removeServer, removeExpressTokensFile, updateTokenImportPaths]);
 }
 
 function removeServer(): Rule {
@@ -41,14 +43,7 @@
       tree.delete(serverPath);
       tree.rename(serverBakPath, serverPath);
     }
-=======
-
-import { Path } from '@angular-devkit/core';
-import * as ts from 'typescript';
-import { EXPRESS_TOKENS, SSR_SETUP_IMPORT } from '../../../shared/constants';
-
-export function updateServerFiles(): Rule {
-  return chain([removeExpressTokensFile, updateTokenImportPaths]);
+  };
 }
 
 function removeExpressTokensFile(): Rule {
@@ -107,7 +102,6 @@
         }
       }
     });
->>>>>>> 0792623a
     return tree;
   };
 }