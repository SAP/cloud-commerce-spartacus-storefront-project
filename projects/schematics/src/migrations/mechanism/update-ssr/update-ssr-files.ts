/*
 * SPDX-FileCopyrightText: 2024 SAP Spartacus team <spartacus-team@sap.com>
 *
 * SPDX-License-Identifier: Apache-2.0
 */

import {
  chain,
  Rule,
  SchematicContext,
  Tree,
} from '@angular-devkit/schematics';
<<<<<<< HEAD
import {
  NEW_ZONE_IMPORT,
  NGUNIVERSAL_IMPORT,
  OLD_ZONE_IMPORT,
=======
import { Path } from '@angular-devkit/core';
import * as ts from 'typescript';
import {
  EXPRESS_TOKENS,
  SERVER_BAK_FILENAME,
>>>>>>> 96f626c4
  SERVER_FILENAME,
  SSR_SETUP_IMPORT,
} from '../../../shared/constants';

export function updateServerFiles(): Rule {
<<<<<<< HEAD
  return chain([modifyServerImports]);
}

function modifyServerImports(): Rule {
  return (tree: Tree, _context: SchematicContext) => {
    let serverFileBuffer = tree.read(SERVER_FILENAME);
    if (!serverFileBuffer) {
      return tree;
    }
    let updateContent = serverFileBuffer.toString('utf-8');
    const hasOldImport =
      updateContent.includes(OLD_ZONE_IMPORT) ||
      updateContent.includes(NGUNIVERSAL_IMPORT);
    if (hasOldImport) {
      updateContent = updateContent.replace(OLD_ZONE_IMPORT, NEW_ZONE_IMPORT);
      updateContent = updateContent.replace(
        NGUNIVERSAL_IMPORT,
        SSR_SETUP_IMPORT
      );
      tree.overwrite(SERVER_FILENAME, updateContent);
    }
=======
  return chain([removeServer, removeExpressTokensFile, updateTokenImportPaths]);
}

function removeServer(): Rule {
  return (tree: Tree, _context: SchematicContext) => {
    let serverPath: Path | undefined;
    let serverBakPath: Path | undefined;

    tree.visit((filePath: Path) => {
      const fileName = filePath.replace(/^.*[\\/]/, '');
      if (fileName === SERVER_FILENAME) {
        serverPath = filePath;
      }

      if (fileName === SERVER_BAK_FILENAME) {
        serverBakPath = filePath;
      }
    });

    if (serverPath && serverBakPath) {
      tree.delete(serverPath);
      tree.rename(serverBakPath, serverPath);
    }
  };
}

function removeExpressTokensFile(): Rule {
  return (tree: Tree, _context: SchematicContext) => {
    tree.visit((filePath: Path) => {
      if (filePath.endsWith(`${EXPRESS_TOKENS}.ts`)) {
        tree.delete(filePath);
      }
    });
    return tree;
  };
}

function getExpressImportPaths(source: ts.SourceFile): string[] {
  const importPaths: string[] = [];
  source.statements.forEach((node) => {
    if (
      ts.isImportDeclaration(node) &&
      ts.isStringLiteral(node.moduleSpecifier)
    ) {
      const importPath = node.moduleSpecifier.text;
      if (importPath.includes(EXPRESS_TOKENS)) {
        importPaths.push(importPath);
      }
    }
  });

  return importPaths;
}

function updateTokenImportPaths(): Rule {
  return (tree: Tree, _context: SchematicContext) => {
    tree.visit((filePath) => {
      if (filePath.endsWith('.ts')) {
        const fileContentBuffer = tree.read(filePath);
        if (fileContentBuffer) {
          const fileContent = fileContentBuffer.toString('utf-8');

          const source = ts.createSourceFile(
            filePath,
            fileContent,
            ts.ScriptTarget.Latest,
            true
          );
          const importPaths = getExpressImportPaths(source);

          if (importPaths.length) {
            const importPathsRegex = new RegExp(importPaths.join('|'), 'g');
            const updatedFileContent = fileContent.replace(
              importPathsRegex,
              SSR_SETUP_IMPORT
            );

            tree.overwrite(filePath, updatedFileContent);
          }
        }
      }
    });
>>>>>>> 96f626c4
    return tree;
  };
}<|MERGE_RESOLUTION|>--- conflicted
+++ resolved
@@ -10,47 +10,25 @@
   SchematicContext,
   Tree,
 } from '@angular-devkit/schematics';
-<<<<<<< HEAD
+import * as ts from 'typescript';
 import {
+  EXPRESS_TOKENS,
   NEW_ZONE_IMPORT,
   NGUNIVERSAL_IMPORT,
   OLD_ZONE_IMPORT,
-=======
-import { Path } from '@angular-devkit/core';
-import * as ts from 'typescript';
-import {
-  EXPRESS_TOKENS,
   SERVER_BAK_FILENAME,
->>>>>>> 96f626c4
   SERVER_FILENAME,
   SSR_SETUP_IMPORT,
 } from '../../../shared/constants';
+import { Path } from '@angular-devkit/core';
 
 export function updateServerFiles(): Rule {
-<<<<<<< HEAD
-  return chain([modifyServerImports]);
-}
-
-function modifyServerImports(): Rule {
-  return (tree: Tree, _context: SchematicContext) => {
-    let serverFileBuffer = tree.read(SERVER_FILENAME);
-    if (!serverFileBuffer) {
-      return tree;
-    }
-    let updateContent = serverFileBuffer.toString('utf-8');
-    const hasOldImport =
-      updateContent.includes(OLD_ZONE_IMPORT) ||
-      updateContent.includes(NGUNIVERSAL_IMPORT);
-    if (hasOldImport) {
-      updateContent = updateContent.replace(OLD_ZONE_IMPORT, NEW_ZONE_IMPORT);
-      updateContent = updateContent.replace(
-        NGUNIVERSAL_IMPORT,
-        SSR_SETUP_IMPORT
-      );
-      tree.overwrite(SERVER_FILENAME, updateContent);
-    }
-=======
-  return chain([removeServer, removeExpressTokensFile, updateTokenImportPaths]);
+  return chain([
+    removeServer,
+    modifyServerImports,
+    removeExpressTokensFile,
+    updateTokenImportPaths,
+  ]);
 }
 
 function removeServer(): Rule {
@@ -73,6 +51,28 @@
       tree.delete(serverPath);
       tree.rename(serverBakPath, serverPath);
     }
+  };
+}
+
+function modifyServerImports(): Rule {
+  return (tree: Tree, _context: SchematicContext) => {
+    let serverFileBuffer = tree.read(SERVER_FILENAME);
+    if (!serverFileBuffer) {
+      return tree;
+    }
+    let updateContent = serverFileBuffer.toString('utf-8');
+    const hasOldImport =
+      updateContent.includes(OLD_ZONE_IMPORT) ||
+      updateContent.includes(NGUNIVERSAL_IMPORT);
+    if (hasOldImport) {
+      updateContent = updateContent.replace(OLD_ZONE_IMPORT, NEW_ZONE_IMPORT);
+      updateContent = updateContent.replace(
+        NGUNIVERSAL_IMPORT,
+        SSR_SETUP_IMPORT
+      );
+      tree.overwrite(SERVER_FILENAME, updateContent);
+    }
+    return tree;
   };
 }
 
@@ -132,7 +132,6 @@
         }
       }
     });
->>>>>>> 96f626c4
     return tree;
   };
 }