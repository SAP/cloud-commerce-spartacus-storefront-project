import { logging } from '@angular-devkit/core';
import {
  chain,
  Rule,
  SchematicContext,
  Tree,
} from '@angular-devkit/schematics';
import { NodeDependency } from '@schematics/angular/utility/dependencies';
import collectedDependencies from '../../../dependencies.json';
import {
  CORE_SPARTACUS_SCOPES,
  SPARTACUS_SCHEMATICS,
  SPARTACUS_SCOPE,
<<<<<<< HEAD
} from '../../../shared/constants';
import { installPackageJsonDependencies } from '../../../shared/utils/lib-utils';
import {
  CORE_SPARTACUS_SCOPES,
=======
} from '../../../shared/libs-constants';
import {
  addPackageJsonDependencies,
  dependencyExists,
  getSpartacusLibraries,
  installPackageJsonDependencies,
} from '../../../shared/utils/lib-utils';
import {
  cleanSemverVersion,
>>>>>>> 024b0298
  createDependencies,
  readPackageJson,
  updatePackageJsonDependencies,
} from '../../../shared/utils/package-utils';

export function migrateDependencies(
  tree: Tree,
  context: SchematicContext,
  removedDependencies: string[]
): Rule {
  const packageJson = readPackageJson(tree);
  const { spartacusPeerDeps, installedLibs } =
    collectSpartacusLibraryDependencies(packageJson);
  const allSpartacusDeps = installedLibs.concat(spartacusPeerDeps);

  checkAndLogRemovedDependencies(
    packageJson,
    allSpartacusDeps,
    removedDependencies,
    context.logger
  );

  const dependencies = createSpartacusLibraryDependencies(
    allSpartacusDeps,
    installedLibs
  )
    .filter((d) => d.name !== SPARTACUS_SCHEMATICS)
    .sort((d1, d2) => d1.name.localeCompare(d2.name));
  return chain([
    updatePackageJsonDependencies(dependencies, packageJson),
    installPackageJsonDependencies(),
  ]);
}

function collectSpartacusLibraryDependencies(packageJson: any): {
  installedLibs: string[];
  spartacusPeerDeps: string[];
} {
  const dependencies: Record<string, string> = packageJson.dependencies;
  const installedLibs = getSpartacusLibraries(dependencies);

  let spartacusPeerDeps: string[] = [];
  for (const spartacusLib of installedLibs) {
    spartacusPeerDeps = collectSpartacusPeerDeps(
      spartacusLib,
      spartacusPeerDeps
    );
  }

  // remove the duplicates
  spartacusPeerDeps = Array.from(new Set<string>(spartacusPeerDeps));
  return {
    installedLibs,
    spartacusPeerDeps,
  };
}

function collectSpartacusPeerDeps(
  name: string,
  collectedDeps: string[]
): string[] {
  const peerDepsWithVersions = (
    collectedDependencies as Record<string, Record<string, string>>
  )[name];
  const peerDeps = Object.keys(peerDepsWithVersions)
    .filter((d) => d.startsWith(SPARTACUS_SCOPE))
    .filter((d) => !CORE_SPARTACUS_SCOPES.includes(d))
    .filter((d) => !collectedDeps.includes(d));

  collectedDeps = collectedDeps.concat(peerDeps);
  for (const peerDep of peerDeps) {
    collectedDeps = collectSpartacusPeerDeps(peerDep, collectedDeps);
  }

  return collectedDeps;
}

function createSpartacusLibraryDependencies(
  allSpartacusLibraries: string[],
  skipScopes: string[]
): NodeDependency[] {
  const dependenciesToAdd: NodeDependency[] = [];

  for (const libraryName of allSpartacusLibraries) {
    const spartacusLibrary = (
      collectedDependencies as Record<string, Record<string, string>>
    )[libraryName];

    const newDependencies = createDependencies(spartacusLibrary, {
      skipScopes,
      overwrite: true,
    });

    // ensure no duplicates are created
    newDependencies.forEach((newDependency) => {
      if (
        !dependenciesToAdd.some(
          (existingDependency) => existingDependency.name === newDependency.name
        )
      ) {
        dependenciesToAdd.push(newDependency);
      }
    });
  }

  return dependenciesToAdd;
}

function checkAndLogRemovedDependencies(
  packageJson: any,
  installedSpartacusLibs: string[],
  removedDependencies: string[],
  logger: logging.LoggerApi
): void {
  let allSpartacusDeps: string[] = [];
  for (const libraryName of installedSpartacusLibs) {
    const spartacusLibrary = (
      collectedDependencies as Record<string, Record<string, string>>
    )[libraryName];
    allSpartacusDeps = allSpartacusDeps.concat(Object.keys(spartacusLibrary));
  }

  const dependencies =
    (packageJson.dependencies as Record<string, string>) ?? {};
  const removed: string[] = [];
  for (const removedDependency of removedDependencies) {
    if (!dependencies[removedDependency]) {
      continue;
    }
    if (!allSpartacusDeps.includes(removedDependency)) {
      removed.push(removedDependency);
    }
  }

  if (removed.length) {
    logger.warn(
      `Spartacus libraries no longer require the following dependencies: ${removed.join(
        ','
      )}. If you don't use these dependencies in your application, you might want to consider removing them from your dependencies list.`
    );
  }
}<|MERGE_RESOLUTION|>--- conflicted
+++ resolved
@@ -11,22 +11,12 @@
   CORE_SPARTACUS_SCOPES,
   SPARTACUS_SCHEMATICS,
   SPARTACUS_SCOPE,
-<<<<<<< HEAD
-} from '../../../shared/constants';
-import { installPackageJsonDependencies } from '../../../shared/utils/lib-utils';
-import {
-  CORE_SPARTACUS_SCOPES,
-=======
 } from '../../../shared/libs-constants';
 import {
-  addPackageJsonDependencies,
-  dependencyExists,
   getSpartacusLibraries,
   installPackageJsonDependencies,
 } from '../../../shared/utils/lib-utils';
 import {
-  cleanSemverVersion,
->>>>>>> 024b0298
   createDependencies,
   readPackageJson,
   updatePackageJsonDependencies,
