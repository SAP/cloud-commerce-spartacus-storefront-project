import {
  SchematicTestRunner,
  UnitTestTree,
} from '@angular-devkit/schematics/testing';
import {
  Schema as ApplicationOptions,
  Style,
} from '@schematics/angular/application/schema';
import { addSymbolToNgModuleMetadata } from '@schematics/angular/utility/ast-utils';
import { Schema as WorkspaceOptions } from '@schematics/angular/workspace/schema';
import * as path from 'path';
import { Schema as SpartacusOptions } from '../add-spartacus/schema';
import {
  ANGULAR_SCHEMATICS,
  CMS_CONFIG,
  CONFIG_MODULE_CLASS,
  UTF_8,
} from '../shared/constants';
import {
  commitChanges,
  getTsSourceFile,
  InsertDirection,
} from '../shared/utils/file-utils';
import { CxCmsComponentSchema } from './schema';

const collectionPath = path.join(__dirname, '../collection.json');

const DEFAULT_BASE_NAME = 'my-awesome-cms';
const DEFAULT_PATH = '/src/app/my-awesome-cms';
const GENERATED_MODULE_PATH = `${DEFAULT_PATH}/${DEFAULT_BASE_NAME}.module.ts`;
const GENERATED_SCSS_PATH = `${DEFAULT_PATH}/${DEFAULT_BASE_NAME}.component.scss`;
const GENERATED_HTML_PATH = `${DEFAULT_PATH}/${DEFAULT_BASE_NAME}.component.html`;
const GENERATED_SPEC_PATH = `${DEFAULT_PATH}/${DEFAULT_BASE_NAME}.component.spec.ts`;
const GENERATED_TS_PATH = `${DEFAULT_PATH}/${DEFAULT_BASE_NAME}.component.ts`;
const APP_MODULE_PATH = '/src/app/app.module.ts';

function assertPathDoesNotExists(
  appTree: UnitTestTree,
  filePath: string
): void {
  const buffer = appTree.read(filePath);
  expect(buffer).toBeFalsy();
}

function assertPathExists(appTree: UnitTestTree, filePath: string): void {
  const buffer = appTree.read(filePath);
  expect(buffer).toBeTruthy();
}

function assertContentExists(
  appTree: UnitTestTree,
  textToContain: string[],
  filePath: string
): void {
  const buffer = appTree.read(filePath);
  expect(buffer).toBeTruthy();
  if (buffer) {
    const content = buffer.toString(UTF_8);
    for (const expected of textToContain) {
      expect(content).toContain(expected);
    }
  }
}

function assertContentDoesNotExist(
  appTree: UnitTestTree,
  textToContain: string[],
  filePath: string
): void {
  const buffer = appTree.read(filePath);
  expect(buffer).toBeTruthy();
  if (buffer) {
    const content = buffer.toString(UTF_8);
    for (const expected of textToContain) {
      expect(content).not.toContain(expected);
    }
  }
}

describe('add-cms-component', () => {
  const schematicRunner = new SchematicTestRunner('schematics', collectionPath);

  let appTree: UnitTestTree;

  const workspaceOptions: WorkspaceOptions = {
    name: 'workspace',
    version: '0.5.0',
  };

  const appOptions: ApplicationOptions = {
    name: 'schematics-test',
    inlineStyle: false,
    inlineTemplate: false,
    routing: false,
    style: Style.Scss,
    skipTests: false,
    projectRoot: '',
  };

  const defaultOptions: SpartacusOptions = {
    project: 'schematics-test',
    baseSite: 'electronics',
    baseUrl: 'https://localhost:9002',
    configuration: 'b2c',
<<<<<<< HEAD
=======
    lazy: true,
    features: [],
>>>>>>> e75e9038
  };

  const commonCmsOptions: CxCmsComponentSchema = {
    name: 'myAwesomeCms',
    cmsComponentDataModel: 'MyModel',
    project: defaultOptions.project,
  } as CxCmsComponentSchema;

  beforeEach(async () => {
    appTree = await schematicRunner
      .runExternalSchematicAsync(
        ANGULAR_SCHEMATICS,
        'workspace',
        workspaceOptions
      )
      .toPromise();
    appTree = await schematicRunner
      .runExternalSchematicAsync(
        ANGULAR_SCHEMATICS,
        'application',
        appOptions,
        appTree
      )
      .toPromise();
    appTree = await schematicRunner
      .runSchematicAsync('add-spartacus', defaultOptions, appTree)
      .toPromise();
  });

  describe('when generating a cms module and a component', () => {
    beforeEach(async () => {
      appTree = await schematicRunner
        .runSchematicAsync('add-cms-component', commonCmsOptions, appTree)
        .toPromise();
    });

    it('should generate the specified component and cms module', async () => {
      assertPathExists(appTree, GENERATED_MODULE_PATH);
      assertPathExists(appTree, GENERATED_SCSS_PATH);
      assertPathExists(appTree, GENERATED_HTML_PATH);
      assertPathExists(appTree, GENERATED_SPEC_PATH);
      assertPathExists(appTree, GENERATED_TS_PATH);
      assertPathExists(appTree, APP_MODULE_PATH);

      // generated cms module assertions
      assertContentExists(
        appTree,
        [`import { MyAwesomeCmsComponent } from './my-awesome-cms.component';`],
        GENERATED_MODULE_PATH
      );
      assertContentExists(
        appTree,
        [`declarations: [MyAwesomeCmsComponent],`],
        GENERATED_MODULE_PATH
      );
      assertContentExists(
        appTree,
        [`entryComponents: [MyAwesomeCmsComponent]`],
        GENERATED_MODULE_PATH
      );
      assertContentExists(
        appTree,
        [`exports: [MyAwesomeCmsComponent]`],
        GENERATED_MODULE_PATH
      );
      assertContentExists(
        appTree,
        [
          `ConfigModule.withConfig(<CmsConfig>{`,
          `cmsComponents: {`,
          `MyAwesomeCmsComponent: {`,
          `component: MyAwesomeCmsComponent,`,
        ],
        GENERATED_MODULE_PATH
      );

      // generated html assertions
      assertContentExists(
        appTree,
        [
          `<ng-container *ngIf="componentData$ | async as data">`,
          `{{data | json}}`,
          `</ng-container>`,
        ],
        GENERATED_HTML_PATH
      );

      // generated component assertions
      assertContentExists(
        appTree,
        [
          `componentData$: Observable<MyModel> = this.componentData.data$;`,
          `constructor(private componentData: CmsComponentData<MyModel>) { }`,
        ],
        GENERATED_TS_PATH
      );

      // app.module.ts assertions
      assertContentDoesNotExist(
        appTree,
        [
          `import { MyAwesomeCmsComponent } from './my-awesome-cms/my-awesome-cms.component';`,
          `MyAwesomeCmsComponent`,
          `exports: [MyAwesomeCmsComponent],`,
          `entryComponents: [MyAwesomeCmsComponent]`,
        ],
        APP_MODULE_PATH
      );
    });
  });

  describe('when a cms module already exists', () => {
    const existingModulePath = '/src/app/existing-cms/existing-cms.module.ts';

    beforeEach(async () => {
      const moduleName = 'existing-cms';
      const moduleOptions = {
        name: moduleName,
        project: defaultOptions.project,
      };
      const dummyComponentOptions = {
        project: defaultOptions.project,
        name: 'dummy',
        module: moduleName,
        entryComponent: true,
        export: true,
      };
      const modifiedOptions: CxCmsComponentSchema = {
        ...commonCmsOptions,
        declareCmsModule: moduleName,
      };

      appTree = await schematicRunner
        .runExternalSchematicAsync(
          ANGULAR_SCHEMATICS,
          'module',
          moduleOptions,
          appTree
        )
        .toPromise();

      appTree = await schematicRunner
        .runExternalSchematicAsync(
          ANGULAR_SCHEMATICS,
          'component',
          dummyComponentOptions,
          appTree
        )
        .toPromise();

      appTree = await schematicRunner
        .runSchematicAsync('add-cms-component', modifiedOptions, appTree)
        .toPromise();
    });

    it('should generate a component and add it to the specified module', async () => {
      assertPathExists(appTree, existingModulePath);
      assertPathDoesNotExists(appTree, GENERATED_MODULE_PATH);
      assertPathExists(appTree, GENERATED_SCSS_PATH);
      assertPathExists(appTree, GENERATED_HTML_PATH);
      assertPathExists(appTree, GENERATED_SPEC_PATH);
      assertPathExists(appTree, GENERATED_TS_PATH);
      assertPathExists(appTree, APP_MODULE_PATH);

      // generated cms module assertions
      assertContentExists(
        appTree,
        [
          `import { MyAwesomeCmsComponent } from '../my-awesome-cms/my-awesome-cms.component';`,
        ],
        existingModulePath
      );
      assertContentExists(
        appTree,
        [`declarations: [DummyComponent, MyAwesomeCmsComponent],`],
        existingModulePath
      );
      assertContentExists(
        appTree,
        [`entryComponents: [DummyComponent, MyAwesomeCmsComponent]`],
        existingModulePath
      );
      assertContentExists(
        appTree,
        [`exports: [DummyComponent, MyAwesomeCmsComponent]`],
        existingModulePath
      );
      assertContentExists(
        appTree,
        [
          `ConfigModule.withConfig(<CmsConfig>{`,
          `cmsComponents: {`,
          `MyAwesomeCmsComponent: {`,
          `component: MyAwesomeCmsComponent,`,
        ],
        existingModulePath
      );

      // generated html assertions
      assertContentExists(
        appTree,
        [
          `<ng-container *ngIf="componentData$ | async as data">`,
          `{{data | json}}`,
          `</ng-container>`,
        ],
        GENERATED_HTML_PATH
      );

      // generated component assertions
      assertContentExists(
        appTree,
        [
          `componentData$: Observable<MyModel> = this.componentData.data$;`,
          `constructor(private componentData: CmsComponentData<MyModel>) { }`,
        ],
        GENERATED_TS_PATH
      );

      // app.module.ts assertions
      assertContentDoesNotExist(
        appTree,
        [
          `import { MyAwesomeCmsComponent } from './my-awesome-cms/my-awesome-cms.component';`,
          `MyAwesomeCmsComponent`,
          `exports: [MyAwesomeCmsComponent],`,
          `entryComponents: [MyAwesomeCmsComponent]`,
        ],
        APP_MODULE_PATH
      );
    });

    describe('when the ConfigModule.withConfig() already contains some CMS mappings', () => {
      beforeEach(async () => {
        const moduleSource = getTsSourceFile(appTree, existingModulePath);
        const changes = addSymbolToNgModuleMetadata(
          moduleSource,
          existingModulePath,
          'imports',
          `${CONFIG_MODULE_CLASS}.withConfig(<${CMS_CONFIG}>{
            cmsComponents: {
              TestComponent: {
                component: TestComponent,
              },
            },
          }),`
        );
        commitChanges(
          appTree,
          existingModulePath,
          changes,
          InsertDirection.RIGHT
        );
      });

      it('should append the import', async () => {
        assertPathExists(appTree, existingModulePath);
        assertPathDoesNotExists(appTree, GENERATED_MODULE_PATH);
        assertPathExists(appTree, GENERATED_SCSS_PATH);
        assertPathExists(appTree, GENERATED_HTML_PATH);
        assertPathExists(appTree, GENERATED_SPEC_PATH);
        assertPathExists(appTree, GENERATED_TS_PATH);
        assertPathExists(appTree, APP_MODULE_PATH);

        // generated cms module assertions
        assertContentExists(
          appTree,
          [
            `import { MyAwesomeCmsComponent } from '../my-awesome-cms/my-awesome-cms.component';`,
          ],
          existingModulePath
        );
        assertContentExists(
          appTree,
          [`declarations: [DummyComponent, MyAwesomeCmsComponent],`],
          existingModulePath
        );
        assertContentExists(
          appTree,
          [`entryComponents: [DummyComponent, MyAwesomeCmsComponent]`],
          existingModulePath
        );
        assertContentExists(
          appTree,
          [`exports: [DummyComponent, MyAwesomeCmsComponent]`],
          existingModulePath
        );
        assertContentExists(
          appTree,
          [
            `ConfigModule.withConfig(<CmsConfig>{`,
            `cmsComponents: {`,
            `MyAwesomeCmsComponent: {`,
            `component: MyAwesomeCmsComponent,`,
            `TestComponent: {`,
            `component: TestComponent,`,
          ],
          existingModulePath
        );

        // generated html assertions
        assertContentExists(
          appTree,
          [
            `<ng-container *ngIf="componentData$ | async as data">`,
            `{{data | json}}`,
            `</ng-container>`,
          ],
          GENERATED_HTML_PATH
        );

        // generated component assertions
        assertContentExists(
          appTree,
          [
            `componentData$: Observable<MyModel> = this.componentData.data$;`,
            `constructor(private componentData: CmsComponentData<MyModel>) { }`,
          ],
          GENERATED_TS_PATH
        );

        // app.module.ts assertions
        assertContentDoesNotExist(
          appTree,
          [
            `import { MyAwesomeCmsComponent } from './my-awesome-cms/my-awesome-cms.component';`,
            `MyAwesomeCmsComponent`,
            `exports: [MyAwesomeCmsComponent],`,
            `entryComponents: [MyAwesomeCmsComponent]`,
          ],
          APP_MODULE_PATH
        );
      });
    });
  });

  describe('when generating a new cms module and declaring it in app.module.ts', () => {
    beforeEach(async () => {
      const modifiedOptions: CxCmsComponentSchema = {
        ...commonCmsOptions,
        module: 'app',
      };

      appTree = await schematicRunner
        .runSchematicAsync('add-cms-component', modifiedOptions, appTree)
        .toPromise();
    });

    it('should generate the cms module, the component and declare the cms module to app.module.ts', async () => {
      assertPathExists(appTree, GENERATED_MODULE_PATH);
      assertPathExists(appTree, GENERATED_SCSS_PATH);
      assertPathExists(appTree, GENERATED_HTML_PATH);
      assertPathExists(appTree, GENERATED_SPEC_PATH);
      assertPathExists(appTree, GENERATED_TS_PATH);
      assertPathExists(appTree, APP_MODULE_PATH);

      // generated cms module assertions
      assertContentExists(
        appTree,
        [`import { MyAwesomeCmsComponent } from './my-awesome-cms.component';`],
        GENERATED_MODULE_PATH
      );
      assertContentExists(
        appTree,
        [`declarations: [MyAwesomeCmsComponent],`],
        GENERATED_MODULE_PATH
      );
      assertContentExists(
        appTree,
        [`entryComponents: [MyAwesomeCmsComponent]`],
        GENERATED_MODULE_PATH
      );
      assertContentExists(
        appTree,
        [`exports: [MyAwesomeCmsComponent]`],
        GENERATED_MODULE_PATH
      );
      assertContentExists(
        appTree,
        [
          `ConfigModule.withConfig(<CmsConfig>{`,
          `cmsComponents: {`,
          `MyAwesomeCmsComponent: {`,
          `component: MyAwesomeCmsComponent,`,
        ],
        GENERATED_MODULE_PATH
      );

      // generated html template assertions
      assertContentExists(
        appTree,
        [
          `<ng-container *ngIf="componentData$ | async as data">`,
          `{{data | json}}`,
          `</ng-container>`,
        ],
        GENERATED_HTML_PATH
      );

      // generated component assertions
      assertContentExists(
        appTree,
        [
          `componentData$: Observable<MyModel> = this.componentData.data$;`,
          `constructor(private componentData: CmsComponentData<MyModel>) { }`,
        ],
        GENERATED_TS_PATH
      );

      // app.module.ts assertions
      assertContentDoesNotExist(
        appTree,
        [
          `exports: [MyAwesomeCmsComponent],`,
          `entryComponents: [MyAwesomeCmsComponent]`,
        ],
        APP_MODULE_PATH
      );
      assertContentExists(
        appTree,
        [
          `import { MyAwesomeCmsModule } from './my-awesome-cms/my-awesome-cms.module';`,
        ],
        APP_MODULE_PATH
      );
    });
  });

  describe('when a cms module already exists and when module option is specified', () => {
    beforeEach(async () => {
      const moduleName = 'existing-cms';
      const moduleOptions = {
        name: moduleName,
        project: defaultOptions.project,
      };
      const modifiedOptions: CxCmsComponentSchema = {
        ...commonCmsOptions,
        module: 'app',
        declareCmsModule: moduleName,
      };

      appTree = await schematicRunner
        .runExternalSchematicAsync(
          ANGULAR_SCHEMATICS,
          'module',
          moduleOptions,
          appTree
        )
        .toPromise();

      appTree = await schematicRunner
        .runSchematicAsync('add-cms-component', modifiedOptions, appTree)
        .toPromise();
    });

    it('should generate the component and declare it to the cms module, and declare the cms module to the app.module.ts', async () => {
      const existingModulePath = '/src/app/existing-cms/existing-cms.module.ts';
      assertPathDoesNotExists(appTree, GENERATED_MODULE_PATH);
      assertPathExists(appTree, existingModulePath);
      assertPathExists(appTree, GENERATED_SCSS_PATH);
      assertPathExists(appTree, GENERATED_HTML_PATH);
      assertPathExists(appTree, GENERATED_SPEC_PATH);
      assertPathExists(appTree, GENERATED_TS_PATH);
      assertPathExists(appTree, APP_MODULE_PATH);

      // generated cms module assertions
      assertContentExists(
        appTree,
        [
          `import { MyAwesomeCmsComponent } from '../my-awesome-cms/my-awesome-cms.component';`,
        ],
        existingModulePath
      );
      assertContentExists(
        appTree,
        [`declarations: [MyAwesomeCmsComponent],`],
        existingModulePath
      );
      assertContentExists(
        appTree,
        [`entryComponents: [MyAwesomeCmsComponent]`],
        existingModulePath
      );
      assertContentExists(
        appTree,
        [`exports: [MyAwesomeCmsComponent]`],
        existingModulePath
      );
      assertContentExists(
        appTree,
        [
          `ConfigModule.withConfig(<CmsConfig>{`,
          `cmsComponents: {`,
          `MyAwesomeCmsComponent: {`,
          `component: MyAwesomeCmsComponent,`,
        ],
        existingModulePath
      );

      // generated html template assertions
      assertContentExists(
        appTree,
        [
          `<ng-container *ngIf="componentData$ | async as data">`,
          `{{data | json}}`,
          `</ng-container>`,
        ],
        GENERATED_HTML_PATH
      );

      // generated component assertions
      assertContentExists(
        appTree,
        [
          `componentData$: Observable<MyModel> = this.componentData.data$;`,
          `constructor(private componentData: CmsComponentData<MyModel>) { }`,
        ],
        GENERATED_TS_PATH
      );

      // app.module.ts assertions
      assertContentDoesNotExist(
        appTree,
        [
          `import { MyAwesomeCmsComponent } from './my-awesome-cms/my-awesome-cms.component';`,
          `MyAwesomeCmsComponent`,
          `exports: [MyAwesomeCmsComponent],`,
          `entryComponents: [MyAwesomeCmsComponent]`,
        ],
        APP_MODULE_PATH
      );
      assertContentExists(appTree, [`ExistingCms`], APP_MODULE_PATH);
    });
  });
});<|MERGE_RESOLUTION|>--- conflicted
+++ resolved
@@ -102,11 +102,8 @@
     baseSite: 'electronics',
     baseUrl: 'https://localhost:9002',
     configuration: 'b2c',
-<<<<<<< HEAD
-=======
     lazy: true,
     features: [],
->>>>>>> e75e9038
   };
 
   const commonCmsOptions: CxCmsComponentSchema = {
