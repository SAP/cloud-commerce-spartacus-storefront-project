--- conflicted
+++ resolved
@@ -13,11 +13,8 @@
   CDP_SCHEMATICS_CONFIG,
   QUOTE_SCHEMATICS_CONFIG,
   OPPS_SCHEMATICS_CONFIG,
-<<<<<<< HEAD
   PRODUCT_VARIANTS_MULTIDIMENSIONAL_SCHEMATICS_CONFIG,
-=======
   S4_SERVICE_SCHEMATICS_CONFIG,
->>>>>>> 378db089
 } from './lib-configs';
 import {
   CART_BASE_SCHEMATICS_CONFIG,
