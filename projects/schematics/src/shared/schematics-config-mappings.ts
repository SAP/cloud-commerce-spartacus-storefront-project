/*
 * SPDX-FileCopyrightText: 2023 SAP Spartacus team <spartacus-team@sap.com>
 *
 * SPDX-License-Identifier: Apache-2.0
 */

import { SchematicsException } from '@angular-devkit/schematics';
import { ASM_SCHEMATICS_CONFIG } from './lib-configs/asm-schematics-config';
import {
  CART_BASE_SCHEMATICS_CONFIG,
  CART_IMPORT_EXPORT_SCHEMATICS_CONFIG,
  CART_QUICK_ORDER_SCHEMATICS_CONFIG,
  CART_SAVED_CART_SCHEMATICS_CONFIG,
  CART_WISHLIST_SCHEMATICS_CONFIG,
} from './lib-configs/cart-schematics-config';
import {
  CHECKOUT_B2B_SCHEMATICS_CONFIG,
  CHECKOUT_BASE_SCHEMATICS_CONFIG,
  CHECKOUT_SCHEDULED_REPLENISHMENT_SCHEMATICS_CONFIG,
} from './lib-configs/checkout-schematics-config';
import { CUSTOMER_TICKETING_SCHEMATICS_CONFIG } from './lib-configs/customer-ticketing-schematics-config';
import { CDC_SCHEMATICS_CONFIG } from './lib-configs/integration-libs/cdc-schematics-config';
import { CDP_SCHEMATICS_CONFIG } from './lib-configs/integration-libs/cdp-schematics-config';
import { CDS_SCHEMATICS_CONFIG } from './lib-configs/integration-libs/cds-schematics-config';
import { DIGITAL_PAYMENTS_SCHEMATICS_CONFIG } from './lib-configs/integration-libs/digital-payments-schematics-config';
import { EPD_SCHEMATICS_CONFIG } from './lib-configs/integration-libs/epd-schematics-config';
import { S4OM_SCHEMATICS_CONFIG } from './lib-configs/integration-libs/s4om-schematics-config';
import { SEGMENT_REFS_SCHEMATICS_CONFIG } from './lib-configs/integration-libs/segment-refs-schematics-config';
import { ORDER_SCHEMATICS_CONFIG } from './lib-configs/order-schematics-config';
import {
  ORGANIZATION_ACCOUNT_SUMMARY_SCHEMATICS_CONFIG,
  ORGANIZATION_ADMINISTRATION_SCHEMATICS_CONFIG,
  ORGANIZATION_ORDER_APPROVAL_SCHEMATICS_CONFIG,
  ORGANIZATION_USER_REGISTRATION_SCHEMATICS_CONFIG,
  ORGANIZATION_UNIT_ORDER_SCHEMATICS_CONFIG,
} from './lib-configs/organization-schematics-config';
import { PICKUP_IN_STORE_SCHEMATICS_CONFIG } from './lib-configs/pickup-in-store-schematics-config';
import {
  PRODUCT_CONFIGURATOR_CPQ_SCHEMATICS_CONFIG,
  PRODUCT_CONFIGURATOR_RULEBASED_SCHEMATICS_CONFIG,
  PRODUCT_CONFIGURATOR_TEXTFIELD_SCHEMATICS_CONFIG,
} from './lib-configs/product-configurator-schematics-config';
import {
  PRODUCT_BULK_PRICING_SCHEMATICS_CONFIG,
  PRODUCT_IMAGE_ZOOM_SCHEMATICS_CONFIG,
  PRODUCT_VARIANTS_SCHEMATICS_CONFIG,
  PRODUCT_FUTURE_STOCK_SCHEMATICS_CONFIG,
} from './lib-configs/product-schematics-config';
import { QUALTRICS_SCHEMATICS_CONFIG } from './lib-configs/qualtrics-schematics-config';
import { SMARTEDIT_SCHEMATICS_CONFIG } from './lib-configs/smartedit-schematics-config';
import { STOREFINDER_SCHEMATICS_CONFIG } from './lib-configs/storefinder-schematics-config';
import {
  TRACKING_AEP_SCHEMATICS_CONFIG,
  TRACKING_GTM_SCHEMATICS_CONFIG,
  TRACKING_PERSONALIZATION_SCHEMATICS_CONFIG,
} from './lib-configs/tracking-schematics-config';
import {
  USER_ACCOUNT_SCHEMATICS_CONFIG,
  USER_PROFILE_SCHEMATICS_CONFIG,
} from './lib-configs/user-schematics-config';

import { Module, SchematicConfig } from './utils/lib-utils';

/**
 * A list of all schematics feature configurations.
 * _Must_ be updated when adding a new schematics
 * library or a feature.
 */
export const SCHEMATICS_CONFIGS: SchematicConfig[] = [
  // feature libraries start
  ASM_SCHEMATICS_CONFIG,

  CART_BASE_SCHEMATICS_CONFIG,
  CART_IMPORT_EXPORT_SCHEMATICS_CONFIG,
  CART_QUICK_ORDER_SCHEMATICS_CONFIG,
  CART_WISHLIST_SCHEMATICS_CONFIG,
  CART_SAVED_CART_SCHEMATICS_CONFIG,

  CHECKOUT_BASE_SCHEMATICS_CONFIG,
  CHECKOUT_B2B_SCHEMATICS_CONFIG,
  CHECKOUT_SCHEDULED_REPLENISHMENT_SCHEMATICS_CONFIG,

  ORDER_SCHEMATICS_CONFIG,

  ORGANIZATION_ADMINISTRATION_SCHEMATICS_CONFIG,
  ORGANIZATION_ORDER_APPROVAL_SCHEMATICS_CONFIG,
  ORGANIZATION_USER_REGISTRATION_SCHEMATICS_CONFIG,
  ORGANIZATION_UNIT_ORDER_SCHEMATICS_CONFIG,
  ORGANIZATION_ACCOUNT_SUMMARY_SCHEMATICS_CONFIG,

  PICKUP_IN_STORE_SCHEMATICS_CONFIG,
  PRODUCT_CONFIGURATOR_TEXTFIELD_SCHEMATICS_CONFIG,
  PRODUCT_CONFIGURATOR_RULEBASED_SCHEMATICS_CONFIG,
  PRODUCT_CONFIGURATOR_CPQ_SCHEMATICS_CONFIG,

  PRODUCT_BULK_PRICING_SCHEMATICS_CONFIG,
  PRODUCT_IMAGE_ZOOM_SCHEMATICS_CONFIG,
  PRODUCT_VARIANTS_SCHEMATICS_CONFIG,
  PRODUCT_FUTURE_STOCK_SCHEMATICS_CONFIG,

  QUALTRICS_SCHEMATICS_CONFIG,

  SMARTEDIT_SCHEMATICS_CONFIG,

  STOREFINDER_SCHEMATICS_CONFIG,

  TRACKING_PERSONALIZATION_SCHEMATICS_CONFIG,
  TRACKING_GTM_SCHEMATICS_CONFIG,
  TRACKING_AEP_SCHEMATICS_CONFIG,

  USER_ACCOUNT_SCHEMATICS_CONFIG,
  USER_PROFILE_SCHEMATICS_CONFIG,

  CUSTOMER_TICKETING_SCHEMATICS_CONFIG,

  // integration libraries start
  CDC_SCHEMATICS_CONFIG,

  CDS_SCHEMATICS_CONFIG,

  DIGITAL_PAYMENTS_SCHEMATICS_CONFIG,

  EPD_SCHEMATICS_CONFIG,

  S4OM_SCHEMATICS_CONFIG,

<<<<<<< HEAD
  CDP_SCHEMATICS_CONFIG,
=======
  SEGMENT_REFS_SCHEMATICS_CONFIG,
>>>>>>> d5c4bc9c
];

/**
 * Maps sub-features to their parent feature.
 */
export const {
  /**
   * Mapping of features to Spartacus library.
   *
   * E.g.:
   *
   * {
   * ...,
   *  '@spartacus/checkout': ['Checkout', 'Checkout-B2B', 'Checkout-Scheduled-Replenishment'],
   * ...
   * }
   */
  libraryFeatureMapping,
  /**
   * Mapping of feature-modules to the Spartacus library.
   *
   * E.g.:
   *
   * {
   * ...,
   * 'Checkout': ['CheckoutModule'],
   * 'Checkout-B2B': ['CheckoutB2BModule'],
   * 'Checkout-Scheduled-Replenishment': ['CheckoutScheduledReplenishmentModule'],
   * ...
   * }
   */
  featureFeatureModuleMapping,
  /**
   * Mapping of root feature-modules to the Spartacus library.
   *
   * E.g.:
   *
   * {
   * ...,
   * 'Checkout': ['CheckoutRootModule'],
   * 'Checkout-B2B': ['CheckoutB2BRootModule'],
   * 'Checkout-Scheduled-Replenishment': ['CheckoutScheduledReplenishmentRootModule'],
   * ...
   * }
   */
  featureRootModuleMapping,
  /**
   * Mapping of schematics configurations to the Spartacus features.
   *
   * E.g.:
   *
   * {
   * ...,
   * 'Checkout': [CHECKOUT_BASE_SCHEMATICS_CONFIG],
   * 'Checkout-B2B': [CHECKOUT_B2B_SCHEMATICS_CONFIG],
   * ...
   * }
   */
  featureSchematicConfigMapping,
} = generateMappings();

/**
 * Generates mappings.
 */
export function generateMappings(): {
  libraryFeatureMapping: Map<string, string[]>;
  featureFeatureModuleMapping: Map<string, string[]>;
  featureRootModuleMapping: Map<string, string[]>;
  featureSchematicConfigMapping: Map<string, SchematicConfig>;
} {
  const featureMapping: Map<string, string[]> = new Map();
  const featureModuleMapping: Map<string, string[]> = new Map();
  const rootModuleMapping: Map<string, string[]> = new Map();
  const configMapping: Map<string, SchematicConfig> = new Map();

  for (const featureConfig of SCHEMATICS_CONFIGS) {
    populateFeatureMapping(featureMapping, featureConfig);
    populateFeatureModuleMapping(featureModuleMapping, featureConfig);
    populateRootModulesMapping(rootModuleMapping, featureConfig);
    populateConfigMapping(configMapping, featureConfig);
  }

  return {
    libraryFeatureMapping: featureMapping,
    featureFeatureModuleMapping: featureModuleMapping,
    featureRootModuleMapping: rootModuleMapping,
    featureSchematicConfigMapping: configMapping,
  };
}

function populateFeatureMapping(
  mapping: Map<string, string[]>,
  featureConfig: SchematicConfig
): void {
  const feature = featureConfig.library.mainScope;
  const featureName = featureConfig.library.featureName;

  const existingMapping = mapping.get(feature) ?? [];
  // avoid adding duplicates
  if (existingMapping.includes(featureName)) {
    return;
  }

  mapping.set(feature, [...existingMapping, featureName]);
}

function populateFeatureModuleMapping(
  mapping: Map<string, string[]>,
  featureConfig: SchematicConfig
): void {
  const feature = featureConfig.library.featureName;

  const existingMapping = mapping.get(feature) ?? [];
  const featureModules = ([] as Module[])
    .concat(featureConfig.featureModule)
    .map((fm) => fm.name);

  // avoid adding duplicates
  if (existingMapping.some((existing) => featureModules.includes(existing))) {
    return;
  }

  mapping.set(feature, [...existingMapping, ...featureModules]);
}

function populateRootModulesMapping(
  mapping: Map<string, string[]>,
  featureConfig: SchematicConfig
): void {
  const feature = featureConfig.library.featureName;

  const existingMapping = mapping.get(feature) ?? [];
  const rooModules = ([] as Module[])
    .concat(featureConfig.rootModule ?? [])
    .map((rm) => rm.name);

  // avoid adding duplicates
  if (existingMapping.some((existing) => rooModules.includes(existing))) {
    return;
  }

  mapping.set(feature, [...existingMapping, ...rooModules]);
}

function populateConfigMapping(
  mapping: Map<string, SchematicConfig>,
  featureConfig: SchematicConfig
): void {
  mapping.set(featureConfig.library.featureName, featureConfig);
}

/**
 * Based on the given value,
 * it returns the key of the given object.
 */
export function getKeyByMappingValue(
  mapping: Map<string, string[]>,
  value: string
): string | undefined {
  try {
    return getKeyByMappingValueOrThrow(mapping, value);
  } catch (e) {
    if (e instanceof SchematicsException) {
      return undefined;
    }
  }
  return undefined;
}

/**
 * Based on the given value,
 * it returns the key of the given object.
 */
export function getKeyByMappingValueOrThrow(
  mapping: Map<string, string[]>,
  value: string
): string {
  for (const key of Array.from(mapping.keys())) {
    if ((mapping.get(key) ?? []).includes(value)) {
      return key;
    }
  }

  throw new SchematicsException(`Value ${value} not found in the given map.`);
}

/**
 * Returns the schematics config
 * for the given feature.
 */
export function getSchematicsConfigByFeatureOrThrow(
  feature: string
): SchematicConfig {
  const featureConfig = featureSchematicConfigMapping.get(feature);
  if (!featureConfig) {
    throw new SchematicsException(
      `Config not found for the given feature '${feature}'`
    );
  }

  return featureConfig;
}<|MERGE_RESOLUTION|>--- conflicted
+++ resolved
@@ -124,11 +124,7 @@
 
   S4OM_SCHEMATICS_CONFIG,
 
-<<<<<<< HEAD
-  CDP_SCHEMATICS_CONFIG,
-=======
   SEGMENT_REFS_SCHEMATICS_CONFIG,
->>>>>>> d5c4bc9c
 ];
 
 /**
