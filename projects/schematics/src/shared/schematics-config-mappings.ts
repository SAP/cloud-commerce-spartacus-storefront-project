--- conflicted
+++ resolved
@@ -127,12 +127,10 @@
 
   S4OM_SCHEMATICS_CONFIG,
 
-<<<<<<< HEAD
   OPF_CHECKOUT_SCHEMATICS_CONFIG,
   OPF_BASE_SCHEMATICS_CONFIG,
-=======
+
   SEGMENT_REFS_SCHEMATICS_CONFIG,
->>>>>>> 155e04f2
 ];
 
 /**
