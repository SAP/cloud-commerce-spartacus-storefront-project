--- conflicted
+++ resolved
@@ -693,7 +693,6 @@
 export const PLATFORM = 'Platform';
 export const PLATFORM_ID_STRING = 'PLATFORM_ID';
 export const ANY_TYPE = 'any';
-<<<<<<< HEAD
 export const OBJECT_TYPE = 'Object';
 export const STRING_TYPE = 'string';
 export const DOCUMENT = 'Document';
@@ -701,10 +700,8 @@
 export const SERVER_REQUEST_URL_STRING = 'SERVER_REQUEST_URL';
 export const SERVER_REQUEST_ORIGIN_STRING = 'SERVER_REQUEST_ORIGIN';
 export const INCREMENT = 'increment';
-=======
 export const ITEM = 'Item';
 export const ORDER_ENTRY = 'OrderEntry';
->>>>>>> f23378c9
 /***** Properties end *****/
 
 /***** APIs start *****/
