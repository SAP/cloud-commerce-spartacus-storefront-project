--- conflicted
+++ resolved
@@ -339,13 +339,10 @@
 export const GET_PATH_URL_MATCHER = 'getPathUrlMatcher';
 export const GET_OPPOSITE_URL_MATCHER = 'getOppositeUrlMatcher';
 export const GET_GLOB_URL_MATCHER = 'getGlobUrlMatcher';
-<<<<<<< HEAD
 export const SET_QUERY = 'setQuery';
 export const VIEW_PAGE = 'viewPage';
 
-=======
 export const GET_CHILD_ROUTES = 'getChildRoutes';
->>>>>>> c7fa46c9
 /***** APIs end *****/
 
 /***** Misc start *****/
