--- conflicted
+++ resolved
@@ -707,7 +707,6 @@
 export const PLATFORM_ID_STRING = 'PLATFORM_ID';
 export const ANY_TYPE = 'any';
 export const OBJECT_TYPE = 'Object';
-<<<<<<< HEAD
 export const STRING_TYPE = 'string';
 export const DOCUMENT = 'Document';
 export const DOCUMENT_STRING = 'DOCUMENT';
@@ -716,8 +715,6 @@
 export const INCREMENT = 'increment';
 export const ITEM = 'Item';
 export const ORDER_ENTRY = 'OrderEntry';
-=======
->>>>>>> 2e074676
 /***** Properties end *****/
 
 /***** APIs start *****/
