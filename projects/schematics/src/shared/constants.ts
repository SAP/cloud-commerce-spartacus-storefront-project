--- conflicted
+++ resolved
@@ -377,13 +377,10 @@
 export const GET_PATH_URL_MATCHER = 'getPathUrlMatcher';
 export const GET_OPPOSITE_URL_MATCHER = 'getOppositeUrlMatcher';
 export const GET_GLOB_URL_MATCHER = 'getGlobUrlMatcher';
-<<<<<<< HEAD
 export const PLACE_ORDER = 'placeOrder';
-=======
 export const SET_QUERY = 'setQuery';
 export const VIEW_PAGE = 'viewPage';
 
->>>>>>> 296fa04a
 export const GET_CONTROL = 'getControl';
 export const GET_CHECKOUT_STEP = 'getCheckoutStep';
 export const GET_CHECKOUT_STEP_ROUTE = 'getCheckoutStepRoute';
