--- conflicted
+++ resolved
@@ -68,18 +68,14 @@
 export const CHECKOUT_CONFIG = 'CheckoutConfig';
 export const EXPRESS_CHECKOUT_SERVICE = 'ExpressCheckoutService';
 export const ROUTING_CONFIG_SERVICE = 'RoutingConfigService ';
-<<<<<<< HEAD
 export const CMS_PAGE_GUARD = 'CmsPageGuard';
 export const CMS_ROUTES_SERVICE = 'CmsRoutesService';
 export const CMS_I18N_SERVICE = 'CmsI18nService';
 export const CMS_GUARDS_SERVICE = 'CmsGuardsService';
 export const SEMANTIC_PATH_SERVICE = 'SemanticPathService';
 export const PROTECTED_ROUTES_GUARD = 'ProtectedRoutesGuard';
-=======
-
 export const CONSENT_MANAGEMENT_FORM_COMPONENT =
   'ConsentManagementFormComponent';
->>>>>>> b273dcff
 /***** Classes end *****/
 
 /***** Cart removed public api start *****/
