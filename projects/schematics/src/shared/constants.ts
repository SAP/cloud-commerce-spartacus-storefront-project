export const UTF_8 = 'utf-8';

/***** Libraries versions start *****/

export const DEFAULT_ANGULAR_VERSION = '^10.1.0';
export const ANGULAR_UNIVERSAL_EXPRESS_VERSION = '^10.1.0';
export const ANGULAR_UNIVERSAL_BUILDERS = '^10.1.0';
export const DEFAULT_NGRX_VERSION = '~10.0.0';

/***** Libraries versions end *****/

/***** Imports start *****/
export const ANGULAR_SCHEMATICS = '@schematics/angular';
export const ANGULAR_CORE = '@angular/core';
export const ANGULAR_FORMS = '@angular/forms';
export const ANGULAR_ROUTER = '@angular/router';
export const ANGULAR_HTTP = '@angular/common/http';

export const ANGULAR_LOCALIZE = '@angular/localize';
export const RXJS = 'rxjs';
export const ANGULAR_COMMON = '@angular/common';
export const ANGULAR_PLATFORM_BROWSER = '@angular/platform-browser';

export const SPARTACUS_CORE = '@spartacus/core';
export const SPARTACUS_STOREFRONTLIB = '@spartacus/storefront';
export const SPARTACUS_SETUP = '@spartacus/setup';
export const SPARTACUS_CDS = '@spartacus/cds';
export const SPARTACUS_ASSETS = '@spartacus/assets';
export const SPARTACUS_STYLES = '@spartacus/styles';

export const NGRX_STORE = '@ngrx/store';
/***** Imports end *****/

/***** Classes start *****/
export const OBSERVABLE_CLASS = 'Observable';
export const RENDERER_2 = 'Renderer2';
export const ELEMENT_REF = 'ElementRef';
export const INJECTOR = 'Injector';

export const STORE = 'Store';

export const FORM_BUILDER = 'FormBuilder';

export const CHANGE_DETECTOR_REF = 'ChangeDetectorRef';

export const ACTIVATED_ROUTE = 'ActivatedRoute';
export const ROUTER = 'Router';
export const WINDOW_REF = 'WindowRef';
export const VIEW_CONTAINER_REF = 'ViewContainerRef';
export const TEMPLATE_REF = 'TemplateRef';
export const LOCATION = 'Location';
export const COMPONENT_FACTORY_RESOLVER = 'ComponentFactoryResolver';

export const HTTP_CLIENT = 'HttpClient';

export const B2C_STOREFRONT_MODULE = 'B2cStorefrontModule';
export const CONFIG_MODULE_CLASS = 'ConfigModule';
export const CMS_COMPONENT_DATA_CLASS = 'CmsComponentData';
export const PROVIDE_DEFAULT_CONFIG = 'provideDefaultConfig';
export const DEFAULT_B2B_OCC_CONFIG = 'defaultB2bOccConfig';
export const CMS_CONFIG = 'CmsConfig';
export const CMS_SELECTORS = 'CmsSelectors';
export const CMS_ACTIONS = 'CmsActions';
export const LOAD_CMS_COMPONENT_CLASS = 'LoadCmsComponent';
export const LOAD_CMS_COMPONENT_FAIL_CLASS = 'LoadCmsComponentFail';
export const LOAD_CMS_COMPONENT_SUCCESS_CLASS = 'LoadCmsComponentSuccess';
export const CMS_GET_COMPONENT_FROM_PAGE = 'CmsGetComponentFromPage';
export const USER_ADDRESS_SERVICE = 'UserAddressService';
export const AUTH_SERVICE = 'AuthService';
export const FEATURE_CONFIG_SERVICE = 'FeatureConfigService';
export const SEMANTIC_PATH_SERVICE = 'SemanticPathService';
export const CMS_SERVICE = 'CmsService';
export const PAGE_META_SERVICE = 'PageMetaService';
export const STORE_DATA_SERVICE = 'StoreDataService';

export const PAGE_META_RESOLVER = 'PageMetaResolver';
export const PRODUCT_PAGE_META_RESOLVER = 'ProductPageMetaResolver';
export const CATEGORY_PAGE_META_RESOLVER = 'CategoryPageMetaResolver';
export const CHECKOUT_PAGE_META_RESOLVER = 'CheckoutPageMetaResolver';

export const PRODUCT_SEARCH_SERVICE = 'ProductSearchService';
export const CHECKOUT_SERVICE = 'CheckoutService';
export const CHECKOUT_PAYMENT_SERVICE = 'CheckoutPaymentService';
export const CHECKOUT_DELIVERY_SERVICE = 'CheckoutDeliveryService';
export const CART_DATA_SERVICE = 'CartDataService';
export const CART_SERVICE = 'CartService';
export const ACTIVE_CART_SERVICE = 'ActiveCartService';
export const PROMOTION_SERVICE = 'PromotionService';
export const ORDER_DETAILS_SERVICE = 'OrderDetailsService';
export const CHECKOUT_LOGIN_COMPONENT = 'CheckoutLoginComponent';
export const AUTH_REDIRECT_SERVICE = 'AuthRedirectService';
export const CHECKOUT_DETAILS_SERVICE = 'CheckoutDetailsService';
export const NOT_CHECKOUT_AUTH_GUARD = 'NotCheckoutAuthGuard';
export const ROUTING_SERVICE = 'RoutingService';
export const SHIPPING_ADDRESS_COMPONENT = 'ShippingAddressComponent';
export const CHECKOUT_CONFIG_SERVICE = 'CheckoutConfigService';
export const TRANSLATION_SERVICE = 'TranslationService';
export const ADD_TO_CART_COMPONENT = 'AddToCartComponent';
export const ADDED_TO_CART_DIALOG_COMPONENT = 'AddedToCartDialogComponent';
export const MODAL_SERVICE = 'ModalService';
export const CURRENT_PRODUCT_SERVICE = 'CurrentProductService';
export const CART_NOT_EMPTY_GUARD = 'CartNotEmptyGuard';
export const CONTENT_PAGE_META_RESOLVER = 'ContentPageMetaResolver';
export const ROUTING_PAGE_META_RESOLVER = 'RoutingPageMetaResolver';
export const CART_TOTALS_COMPONENT = 'CartTotalsComponent';
export const MINI_CART_COMPONENT = 'MiniCartComponent';
export const CHECKOUT_ORDER_SUMMARY_COMPONENT = 'CheckoutOrderSummaryComponent';
export const CHECKOUT_PROGRESS_MOBILE_TOP_COMPONENT =
  'CheckoutProgressMobileTopComponent';
export const CHECKOUT_CONFIG = 'CheckoutConfig';
export const ROUTING_CONFIG_SERVICE = 'RoutingConfigService';
export const PAYMENT_METHOD_COMPONENT = 'PaymentMethodComponent';
export const USER_PAYMENT_SERVICE = 'UserPaymentService';
export const GLOBAL_MESSAGE_SERVICE = 'GlobalMessageService';
export const CHECKOUT_AUTH_GUARD = 'CheckoutAuthGuard';
export const CART_PAGE_LAYOUT_HANDLER = 'CartPageLayoutHandler';
export const SELECTIVE_CART_SERVICE = 'SelectiveCartService';
export const CDS_SPARTACUS_EVENT_SERVICE = 'SpartacusEventService';
export const CONSENT_SERVICE = 'ConsentService';
export const CDS_CONFIG = 'CdsConfig';
export const ADDRESS_BOOK_COMPONENT_SERVICE = 'AddressBookComponentService';
export const CHECKOUT_GUARD = 'CheckoutGuard';
export const LOGOUT_GUARD = 'LogoutGuard';
export const EXPRESS_CHECKOUT_SERVICE = 'ExpressCheckoutService';
export const CONSENT_MANAGEMENT_FORM_COMPONENT =
  'ConsentManagementFormComponent';
export const CLIENT_AUTHENTICATION_TOKEN_SERVICE =
  'ClientAuthenticationTokenService';
export const USER_AUTHENTICATION_TOKEN_SERVICE =
  'UserAuthenticationTokenService';
export const OCC_ENDPOINTS_SERVICE = 'OccEndpointsService';
export const AUTH_CONFIG = 'AuthConfig';
export const OCC_CART_ENTRY_ADAPTER = 'OccCartEntryAdapter';
export const OCC_CART_ADAPTER = 'OccCartAdapter';
export const OCC_USER_ORDER_ADAPTER = 'OccUserOrderAdapter';
export const CONVERTER_SERVICE = 'ConverterService';
export const CONSENT_MANAGEMENT_COMPONENT = 'ConsentManagementComponent';
export const ANONYMOUS_CONSENT_DIALOG_COMPONENT =
  'AnonymousConsentDialogComponent';
export const PRODUCT_IMAGES_COMPONENT = 'ProductImagesComponent';
export const USER_CONSENT_SERVICE = 'UserConsentService';
export const USER_ORDER_SERVICE = 'UserOrderService';
export const USER_SERVICE = 'UserService';
export const CART_DETAILS_COMPONENT = 'CartDetailsComponent';
export const ORDER_DETAIL_ITEMS_COMPONENT = 'OrderDetailItemsComponent';
export const ORDER_CONFIRMATION_ITEMS_COMPONENT =
  'OrderConfirmationItemsComponent';
export const REVIEW_SUBMIT_COMPONENT = 'ReviewSubmitComponent';
export const CART_VOUCHER_SERVICE = 'CartVoucherService';
export const CART_COUPON_COMPONENT = 'CartCouponComponent';
export const CUSTOMER_COUPON_SERVICE = 'CustomerCouponService';
export const CART_ITEM_LIST_COMPONENT = 'CartItemListComponent';
export const CART_ITEM_COMPONENT = 'CartItemComponent';
export const PROTECTED_ROUTES_SERVICE = 'ProtectedRoutesService';
export const LOGIN_FORM_COMPONENT = 'LoginFormComponent';
export const REGISTER_COMPONENT = 'RegisterComponent';
export const ANONYMOUS_CONSENTS_SERVICE = 'AnonymousConsentsService';
export const ANONYMOUS_CONSENTS_CONFIG = 'AnonymousConsentsConfig';
export const STAR_RATING_COMPONENT = 'StarRatingComponent';
export const PRODUCT_SERVICE = 'ProductService';
export const PRODUCT_LOADING_SERVICE = 'ProductLoadingService';
export const PRODUCT_CAROUSEL_COMPONENT = 'ProductCarouselComponent';
export const PRODUCT_SCROLL_COMPONENT = 'ProductScrollComponent';
export const PRODUCT_LIST_COMPONENT = 'ProductListComponent';
export const PRODUCT_LIST_COMPONENT_SERVICE = 'ProductListComponentService';
export const PAGE_LAYOUT_SERVICE = 'PageLayoutService';
export const VIEW_CONFIG = 'ViewConfig';
export const FOOTER_NAVIGATION_COMPONENT = 'FooterNavigationComponent';
export const NAVIGATION_SERVICE = 'NavigationService';
export const URL_MATCHER_SERVICE = 'UrlMatcherService';
export const CONFIGURABLE_ROUTES_SERVICE = 'ConfigurableRoutesService';
export const EXTERNAL_ROUTES_SERVICE = 'ExternalRoutesService';
export const EXTERNAL_ROUTES_CONFIG = 'ExternalRoutesConfig';
export const PAGE_SLOT_COMPONENT = 'PageSlotComponent';
export const DYNAMIC_ATTRIBUTE_SERVICE = 'DynamicAttributeService';
export const OUTLET_DIRECTIVE = 'OutletDirective';
export const OUTLET_SERVICE = 'OutletService';
export const DEFER_LOADER_SERVICE = 'DeferLoaderService';
export const LAUNCH_DIALOG_SERVICE = 'LaunchComponentService';
export const PLACE_ORDER_COMPONENT = 'PlaceOrderComponent';
export const USER_INTERESTS_SERVICE = 'UserInterestsService';
export const USER_NOTIFICATION_PREFERENCE_SERVICE =
  'UserNotificationPreferenceService';
export const PRODUCT_REVIEWS_COMPONENT = `ProductReviewsComponent`;
export const SEARCH_BOX_COMPONENT = `SearchBoxComponent`;
export const ADDRESS_BOOK_COMPONENT = `AddressBookComponent`;
export const PAYMENT_FORM_COMPONENT = 'PaymentFormComponent';
export const AMEND_ORDER_ACTIONS_COMPONENT = 'AmendOrderActionsComponent';
export const COMPONENT_WRAPPER_DIRECTIVE = 'ComponentWrapperDirective';
export const CMS_MAPPING_SERVICE = 'CmsMappingService';
export const COMPONENT_HANDLER_SERVICE = 'ComponentHandlerService';
export const CMS_INJECTOR_SERVICE = 'CmsInjectorService';
export const SMART_EDIT_SERVICE = 'SmartEditService';
export const STORE_FINDER_SEARCH_RESULT_COMPONENT =
  'StoreFinderSearchResultComponent';
export const STORE_FINDER_SERVICE = 'StoreFinderService';
export const STORE_FINDER_CONFIG = 'StoreFinderConfig';
export const PRODUCT_REVIEW_SERVICE = 'ProductReviewService';
export const SEARCH_BOX_COMPONENT_SERVICE = 'SearchBoxComponentService';
export const TAB_PARAGRAPH_CONTAINER_COMPONENT =
  'TabParagraphContainerComponent';
export const NAVIGATION_UI_COMPONENT = 'NavigationUIComponent';
export const STORE_FINDER_LIST_ITEM_COMPONENT = 'StoreFinderListItemComponent';
export const CART_CONFIG_SERVICE = 'CartConfigService';
export const MULTI_CART_SERVICE = 'MultiCartService';
export const BASE_SITE_SERVICE = 'BaseSiteService';
export const QUALTRICS_LOADER_SERVICE = 'QualtricsLoaderService';
export const RENDERER_FACTORY_2 = 'RendererFactory2';
export const QUALTRICS_CONFIG = 'QualtricsConfig';
export const QUALTRICS_COMPONENT = 'QualtricsComponent';
export const PRODUCT_FACET_NAVIGATION_COMPONENT =
  'ProductFacetNavigationComponent';
export const BREAKPOINT_SERVICE = 'BreakpointService';
export const STORE_FINDER_GRID_COMPONENT = 'StoreFinderGridComponent';
export const OUTLET_RENDERER_SERVICE = 'OutletRendererService';
export const SKIP_LINK_SERVICE = 'SkipLinkService';
export const SKIP_LINK_CONFIG = 'SkipLinkConfig';
export const KEYBOARD_FOCUS_SERVICE = 'KeyboardFocusService';
export const STOREFRONT_COMPONENT = 'StorefrontComponent';
export const HAMBURGER_MENU_SERVICE = 'HamburgerMenuService';
export const ROUTING_PARAMS_SERVICE = 'RoutingParamsService';
export const ANONYMOUS_CONSENT_MANAGEMENT_BANNER_COMPONENT =
  'AnonymousConsentManagementBannerComponent';
export const ANONYMOUS_CONSENT_LAUNCH_DIALOG_SERVICE =
  'AnonymousConsentLaunchDialogService';
export const ANONYMOUS_CONSENT_OPEN_DIALOG_COMPONENT =
  'AnonymousConsentOpenDialogComponent';

export const TEST_OUTLET_MODULE = 'TestOutletModule';
export const TEST_CONFIG_MODULE = 'TestConfigModule';
/***** Classes end *****/

/***** Removed public api start *****/
export const CART_EFFECTS = 'CartEffects';
export const WISHLIST_EFFECTS = 'WishlistEffects';
export const CART_VOUCHER_EFFECTS = 'CartVoucherEffects';
export const CART_ENTRY_EFFECTS = 'CartEntryEffects';
export const CART_COMBINED_EFFECTS = 'effects';
export const CART_SELECTORS = 'CartSelectors';
export const CART_DATA_CONST = 'CART_DATA';
export const STATE_WITH_CART = 'StateWithCart';
export const CARTS_STATE = 'CartsState';
export const CART_FEATURE_CONST = 'CART_FEATURE';
export const CART_STATE = 'CartState';

export const GET_REDUCERS = 'getReducers';
export const REDUCER_TOKEN = 'reducerToken';
export const REDUCER_PROVIDER = 'reducerProvider';
export const CLEAR_CART_STATE = 'clearCartState';
export const META_REDUCERS = 'metaReducers';
export const CLEAR_MULTI_CART_STATE = 'clearMultiCartState';
export const MULTI_CART_META_REDUCERS = 'multiCartMetaReducers';
export const MULTI_CART_REDUCER_TOKEN = 'multiCartReducerToken';
export const GET_MULTI_CART_REDUCERS = 'getMultiCartReducers';
export const MULTI_CART_REDUCER_PROVIDER = 'multiCartReducerProvider';

export const SITE_CONTEXT_PARAMS_PROVIDERS = 'siteContextParamsProviders';
export const INIT_SITE_CONTEXT_ROUTES_HANDLER = 'initSiteContextRoutesHandler';
export const INITITIALIZE_CONTEXT = 'inititializeContext';
export const CONTEXT_SERVICE_PROVIDERS = 'contextServiceProviders';

export const URL_MATCHER_FACTORY_SERVICE = 'UrlMatcherFactoryService';
export const CMS_COMPONENTS_SERVICE = 'CmsComponentsService';

export const ANONYMOUS_USERID_CONST = 'ANONYMOUS_USERID';

export const PWA_CONFIGURATION_FACTORY = 'pwaConfigurationFactory';
export const PWA_FACTORY = 'pwaFactory';
export const GET_STRUCTURED_DATA_FACTORY = 'getStructuredDataFactory';
export const SKIP_LINK_FACTORY = 'skipLinkFactory';
export const FORM_UTILS = 'FormUtils';
export const BILLING_ADDRESS_FORM_COMPONENT = 'BillingAddressFormComponent';
export const BILLING_ADDRESS_FORM_MODULE = 'BillingAddressFormModule';
export const LOADER_STATE = 'LoaderState';
export const PROCESSES_LOADER_STATE = 'ProcessesLoaderState';
export const ENTITY_STATE = 'EntityState';
export const ENTITY_LOADER_STATE = 'EntityLoaderState';
export const ENTITY_PROCESSES_LOADER_STATE = 'EntityProcessesLoaderState';
export const STATE_LOADER_ACTIONS = 'StateLoaderActions';
export const STATE_PROCESSES_LOADER_ACTIONS = 'StateProcessesLoaderActions';
export const STATE_ENTITY_ACTIONS = 'StateEntityActions';
export const STATE_ENTITY_LOADER_ACTIONS = 'StateEntityLoaderActions';
export const STATE_ENTITY_PROCESSESS_LOADER_ACTIONS =
  'StateEntityProcessesLoaderActions';
export const STATE_LOADER_SELECTORS = 'StateLoaderSelectors';
export const STATE_PROCESSES_LOADER_SELECTORS = 'StateProcessesLoaderSelectors';
export const STATE_ENTITY_SELECTORS = 'StateEntitySelectors';
export const STATE_ENTITY_LOADER_SELECTORS = 'StateEntityLoaderSelectors';
export const STATE_ENTITY_PROCESSESS_LOADER_SELECTORS =
  'StateEntityProcessesLoaderSelectors';
export const LOADER_REDUCER = 'loaderReducer';
export const PROCESSES_LOADER_REDUCER = 'processesLoaderReducer';
export const ENTITY_REDUCER = 'entityReducer';
export const ENTITY_LOADER_REDUCER = 'entityLoaderReducer';
export const ENTITY_PROCESSES_LOADER_REDUCER = 'entityProcessesLoaderReducer';
export const INITIAL_ENTITY_STATE = 'initialEntityState';
export const INITIAL_LOADER_STATE = 'initialLoaderState';
export const INITIAL_PROCESSES_STATE = 'initialProcessesState';
export const GET_STATE_SLICE = 'getStateSlice';
export const OF_LOADER_LOAD = 'ofLoaderLoad';
export const OF_LOADER_FAIL = 'ofLoaderFail';
export const OF_LOADER_SUCCESS = 'ofLoaderSuccess';

export const ONLY_NUMBER_DIRECTIVE_MODULE = 'OnlyNumberDirectiveModule';
export const ONLY_NUMBER_DIRECTIVE = 'OnlyNumberDirective';
export const AUTO_FOCUS_DIRECTIVE = 'AutoFocusDirective';
export const AUTO_FOCUS_DIRECTIVE_MODULE = 'AutoFocusDirectiveModule';
/***** Removed public api end *****/

/***** Properties start *****/
export const CMS_COMPONENT_DATA_PROPERTY_NAME = 'componentData';
export const KYMA_ENABLED = 'kyma_enabled';
export const ANONYMOUS_CONSENTS = 'anonymousConsents';
/***** Properties end *****/

/***** APIs start *****/
export const GET_COMPONENT_STATE_OLD_API = 'getComponentState';
export const GET_COMPONENTS_STATE_NEW_API = 'getComponentsState';

export const GET_COMPONENT_ENTITIES_OLD_API = 'getComponentEntities';

export const COMPONENT_STATE_SELECTOR_FACTORY_OLD_API =
  'componentStateSelectorFactory';
export const COMPONENTS_STATE_SELECTOR_FACTORY_NEW_API =
  'componentsLoaderStateSelectorFactory';

export const COMPONENT_SELECTOR_FACTORY_OLD_API = 'componentSelectorFactory';
export const COMPONENTS_SELECTOR_FACTORY_NEW_API = 'componentsSelectorFactory';

export const IS_LAUNCH_IN_SMART_EDIT = 'isLaunchInSmartEdit';
export const IS_LAUNCHED_IN_SMART_EDIT = 'isLaunchedInSmartEdit';
export const ADD_DYNAMIC_ATTRIBUTES = 'addDynamicAttributes';
export const GET_FALSY_URL_MATCHER = 'getFalsyUrlMatcher';
export const GET_MULTIPLE_PATHS_URL_MATCHER = 'getMultiplePathsUrlMatcher';
export const GET_PATH_URL_MATCHER = 'getPathUrlMatcher';
export const GET_OPPOSITE_URL_MATCHER = 'getOppositeUrlMatcher';
export const GET_GLOB_URL_MATCHER = 'getGlobUrlMatcher';
<<<<<<< HEAD
export const GET_WINDOW = 'window';
export const GET_CLOSEST = 'getClosest';
export const GET_BREAKPOINT = 'getBreakpoint';
=======
export const GET_CHILD_ROUTES = 'getChildRoutes';
>>>>>>> c7fa46c9
/***** APIs end *****/

/***** Misc start *****/
export const TODO_SPARTACUS = 'TODO:Spartacus -';
export const CSS_DOCS_URL =
  'https://sap.github.io/spartacus-docs/updating-to-version-2/css';
/***** Misc end *****/<|MERGE_RESOLUTION|>--- conflicted
+++ resolved
@@ -335,13 +335,10 @@
 export const GET_PATH_URL_MATCHER = 'getPathUrlMatcher';
 export const GET_OPPOSITE_URL_MATCHER = 'getOppositeUrlMatcher';
 export const GET_GLOB_URL_MATCHER = 'getGlobUrlMatcher';
-<<<<<<< HEAD
+export const GET_CHILD_ROUTES = 'getChildRoutes';
 export const GET_WINDOW = 'window';
 export const GET_CLOSEST = 'getClosest';
 export const GET_BREAKPOINT = 'getBreakpoint';
-=======
-export const GET_CHILD_ROUTES = 'getChildRoutes';
->>>>>>> c7fa46c9
 /***** APIs end *****/
 
 /***** Misc start *****/
