--- conflicted
+++ resolved
@@ -424,9 +424,7 @@
 export const SEMANTIC_ROUTE = 'semanticRoute';
 export const URL = 'url';
 export const PARAMS = 'params';
-<<<<<<< HEAD
 export const SCRIPT_LOADER_SERVICE = 'ScriptLoader';
-=======
 export const INITIALIZE = 'initialize';
 export const FORM_GROUP = 'formGroup';
 export const FORM$ = 'form$';
@@ -439,7 +437,6 @@
 
 export const CONFIGURATOR_PRODUCT_TITLE_COMPONENT =
   'ConfiguratorProductTitleComponent';
->>>>>>> 54553894
 
 /***** Classes end *****/
 
