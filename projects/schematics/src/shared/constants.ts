export const UTF_8 = 'utf-8';

/***** Imports start *****/
export const ANGULAR_SCHEMATICS = '@schematics/angular';
export const ANGULAR_CORE = '@angular/core';
export const ANGULAR_FORMS = '@angular/forms';
export const ANGULAR_ROUTER = '@angular/router';
export const ANGULAR_HTTP = '@angular/common/http';

export const RXJS = 'rxjs';
export const ANGULAR_COMMON = '@angular/common';
export const ANGULAR_PLATFORM_BROWSER = '@angular/platform-browser';
export const PLATFORM_ID = 'PLATFORM_ID';
export const ANGULAR_OAUTH2_OIDC = 'angular-oauth2-oidc';

export const SPARTACUS_SCOPE = '@spartacus/';
export const SPARTACUS_SCHEMATICS = '@spartacus/schematics';
export const SPARTACUS_CORE = '@spartacus/core';
export const SPARTACUS_STOREFRONTLIB = '@spartacus/storefront';
export const SPARTACUS_SETUP = '@spartacus/setup';
export const SPARTACUS_SETUP_SSR = `${SPARTACUS_SETUP}/ssr`;
export const SPARTACUS_CDS = '@spartacus/cds';
export const SPARTACUS_CDC = '@spartacus/cdc';
export const SPARTACUS_DIGITAL_PAYMENTS = '@spartacus/digital-payments';
export const SPARTACUS_ASSETS = '@spartacus/assets';
export const SPARTACUS_STYLES = '@spartacus/styles';
export const SPARTACUS_ORGANIZATION = '@spartacus/organization';
export const SPARTACUS_ORGANIZATION_ADMINISTRATION_ROOT = `${SPARTACUS_ORGANIZATION}/administration/root`;
export const SPARTACUS_ORGANIZATION_ADMINISTRATION_CORE = `${SPARTACUS_ORGANIZATION}/administration/core`;
export const SPARTACUS_ORGANIZATION_ADMINISTRATION_COMPONENTS = `${SPARTACUS_ORGANIZATION}/administration/components`;
export const SPARTACUS_ASM = '@spartacus/asm';
export const SPARTACUS_CART = '@spartacus/cart';
export const SPARTACUS_CART_SAVED_CART_COMPONENTS = `${SPARTACUS_CART}/saved-cart/components`;
export const SPARTACUS_CART_SAVED_CART_ROOT = `${SPARTACUS_CART}/saved-cart/root`;
export const SPARTACUS_CART_QUICK_ORDER_CORE = `${SPARTACUS_CART}/quick-order/core`;
export const SPARTACUS_CART_QUICK_ORDER_ROOT = `${SPARTACUS_CART}/quick-order/root`;
export const SPARTACUS_CART_QUICK_ORDER_COMPONENTS = `${SPARTACUS_CART}/quick-order/components`;
export const SPARTACUS_PRODUCT = '@spartacus/product';
export const SPARTACUS_PRODUCT_CONFIGURATOR = '@spartacus/product-configurator';
export const SPARTACUS_PRODUCT_CONFIGURATOR_COMMON = `${SPARTACUS_PRODUCT_CONFIGURATOR}/common`;
export const SPARTACUS_PRODUCT_CONFIGURATOR_RULEBASED = `${SPARTACUS_PRODUCT_CONFIGURATOR}/rulebased`;
export const SPARTACUS_QUALTRICS = '@spartacus/qualtrics';
export const SPARTACUS_QUALTRICS_COMPONENTS = `${SPARTACUS_QUALTRICS}/components`;
export const SPARTACUS_SMARTEDIT = '@spartacus/smartedit';
export const SPARTACUS_STOREFINDER = '@spartacus/storefinder';
export const SPARTACUS_TRACKING = '@spartacus/tracking';
export const SPARTACUS_USER = '@spartacus/user';
export const SPARTACUS_CHECKOUT = '@spartacus/checkout';
export const SPARTACUS_CHECKOUT_OCC = `${SPARTACUS_CHECKOUT}/base/occ`;
export const SPARTACUS_CHECKOUT_CORE = `${SPARTACUS_CHECKOUT}/base/core`;
export const SPARTACUS_CHECKOUT_ROOT = `${SPARTACUS_CHECKOUT}/base/root`;
export const SPARTACUS_CHECKOUT_COMPONENTS = `${SPARTACUS_CHECKOUT}/base/components`;
export const SPARTACUS_CHECKOUT_B2B_OCC = `${SPARTACUS_CHECKOUT}/b2b/occ`;
export const SPARTACUS_CHECKOUT_B2B_CORE = `${SPARTACUS_CHECKOUT}/b2b/core`;
export const SPARTACUS_CHECKOUT_B2B_ROOT = `${SPARTACUS_CHECKOUT}/b2b/root`;
export const SPARTACUS_CHECKOUT_B2B_COMPONENTS = `${SPARTACUS_CHECKOUT}/b2b/components`;
export const SPARTACUS_CHECKOUT_SCHEDULED_REPLENISHMENT_OCC = `${SPARTACUS_CHECKOUT}/scheduled-replenishment/occ`;
export const SPARTACUS_CHECKOUT_SCHEDULED_REPLENISHMENT_CORE = `${SPARTACUS_CHECKOUT}/scheduled-replenishment/core`;
export const SPARTACUS_CHECKOUT_SCHEDULED_REPLENISHMENT_ROOT = `${SPARTACUS_CHECKOUT}/scheduled-replenishment/root`;
export const SPARTACUS_CHECKOUT_SCHEDULED_REPLENISHMENT_COMPONENTS = `${SPARTACUS_CHECKOUT}/scheduled-replenishment/components`;
export const SPARTACUS_CHECKOUT_OLD_OCC = `${SPARTACUS_CHECKOUT}/occ`;
export const SPARTACUS_CHECKOUT_OLD_CORE = `${SPARTACUS_CHECKOUT}/core`;
export const SPARTACUS_CHECKOUT_OLD_ROOT = `${SPARTACUS_CHECKOUT}/root`;
export const SPARTACUS_CHECKOUT_OLD_COMPONENTS = `${SPARTACUS_CHECKOUT}/components`;
export const SPARTACUS_USER_PROFILE = `${SPARTACUS_USER}/profile`;
export const SPARTACUS_USER_PROFILE_OCC = `${SPARTACUS_USER_PROFILE}/occ`;
export const SPARTACUS_USER_PROFILE_CORE = `${SPARTACUS_USER_PROFILE}/core`;
export const SPARTACUS_USER_PROFILE_COMPONENTS = `${SPARTACUS_USER_PROFILE}/components`;
export const SPARTACUS_USER_PROFILE_ROOT = `${SPARTACUS_USER_PROFILE}/root`;
export const SPARTACUS_USER_ACCOUNT = `${SPARTACUS_USER}/account`;
export const SPARTACUS_USER_ACCOUNT_OCC = `${SPARTACUS_USER_ACCOUNT}/occ`;
export const SPARTACUS_USER_ACCOUNT_CORE = `${SPARTACUS_USER_ACCOUNT}/core`;
export const SPARTACUS_USER_ACCOUNT_COMPONENTS = `${SPARTACUS_USER_ACCOUNT}/components`;
export const SPARTACUS_ORDER = '@spartacus/order';
export const SPARTACUS_ORDER_ROOT = '@spartacus/order/root';

export const NGRX_STORE = '@ngrx/store';
export const NGRX_EFFECTS = '@ngrx/effects';
export const NGRX_ROUTER_STORE = '@ngrx/router-store';

export const NGUNIVERSAL_EXPRESS_ENGINE = '@nguniversal/express-engine';
export const NG_BOOTSTRAP = '@ng-bootstrap/ng-bootstrap';

export const SPARTACUS_PRODUCT_VARIANTS_COMPONENTS =
  '@spartacus/product/variants/components';
export const SPARTACUS_PRODUCT_VARIANTS_ROOT =
  '@spartacus/product/variants/root';

/***** Imports end *****/

/***** Classes start *****/
export const OBSERVABLE_CLASS = 'Observable';
export const RENDERER_2 = 'Renderer2';
export const ELEMENT_REF = 'ElementRef';
export const INJECTOR = 'Injector';
export const COMPILER = 'Compiler';

export const STORE = 'Store';

export const ACTIONS = 'Actions';
export const ACTION_SUBJECT = 'ActionsSubject';

export const FORM_BUILDER = 'FormBuilder';
export const JSONLD_PRODUCT_REVIEW_BUILDER = 'JsonLdProductReviewBuilder';

export const CHANGE_DETECTOR_REF = 'ChangeDetectorRef';

export const ACTIVATED_ROUTE = 'ActivatedRoute';
export const ROUTER = 'Router';
export const WINDOW_REF = 'WindowRef';
export const VIEW_CONTAINER_REF = 'ViewContainerRef';
export const TEMPLATE_REF = 'TemplateRef';
export const APPLICATION_REF = 'ApplicationRef';
export const LOCATION = 'Location';
export const COMPONENT_FACTORY_RESOLVER = 'ComponentFactoryResolver';

export const HTTP_CLIENT = 'HttpClient';

export const NGB_MODAL = 'NgbModal';

export const BASE_STOREFRONT_MODULE = 'BaseStorefrontModule';
export const STOREFRONT_MODULE = 'StorefrontModule';
export const B2C_STOREFRONT_MODULE = 'B2cStorefrontModule';
export const B2B_STOREFRONT_MODULE = 'B2bStorefrontModule';
export const MAIN_MODULE = 'MainModule';
export const STOREFRONT_FOUNDATION_MODULE = 'StorefrontFoundationModule';
export const VIEW_CONFIG_MODULE = 'ViewConfigModule';
export const OCC_MODULE = 'OccModule';
export const EVENTS_MODULE = 'EventsModule';
export const CONFIG_MODULE_CLASS = 'ConfigModule';
export const CMS_COMPONENT_DATA_CLASS = 'CmsComponentData';
export const PROVIDE_CONFIG_FUNCTION = 'provideConfig';
export const SITE_CONTEXT_CONFIG = 'SiteContextConfig';
export const I18N_CONFIG = 'I18nConfig';
export const OCC_CONFIG = 'OccConfig';
export const FEATURES_CONFIG = 'FeaturesConfig';
export const PROVIDE_DEFAULT_CONFIG = 'provideDefaultConfig';
export const DEFAULT_B2B_OCC_CONFIG = 'defaultB2bOccConfig';
export const CMS_CONFIG = 'CmsConfig';
export const CMS_SELECTORS = 'CmsSelectors';
export const CMS_ACTIONS = 'CmsActions';
export const STOCK_NOTIFICATION_COMPONENT = 'StockNotificationComponent';
export const LOAD_CMS_COMPONENT_CLASS = 'LoadCmsComponent';
export const LOAD_CMS_COMPONENT_FAIL_CLASS = 'LoadCmsComponentFail';
export const LOAD_CMS_COMPONENT_SUCCESS_CLASS = 'LoadCmsComponentSuccess';
export const CMS_GET_COMPONENT_FROM_PAGE = 'CmsGetComponentFromPage';
export const USER_ADDRESS_SERVICE = 'UserAddressService';
export const USER_ADDRESS_CONNECTOR = 'UserAddressConnector';
export const COMMAND_SERVICE = 'CommandService';
export const AUTH_SERVICE = 'AuthService';
export const FEATURE_CONFIG_SERVICE = 'FeatureConfigService';
export const FEATURE_MODULES_SERVICE = 'FeatureModulesService';
export const CHECKOUT_EVENT_MODULE = 'CheckoutEventModule';
export const CHECKOUT_EVENT_BUILDER = 'CheckoutEventBuilder';
export const CHECKOUT_EVENT_LISTENER = 'CheckoutEventListener';
export const CMS_FEATURES_SERVICE = 'CmsFeaturesService';
export const SEMANTIC_PATH_SERVICE = 'SemanticPathService';
export const CMS_SERVICE = 'CmsService';
export const PAGE_META_SERVICE = 'PageMetaService';
export const PAGE_META_CONFIG = 'PageMetaConfig';
export const STORE_DATA_SERVICE = 'StoreDataService';
export const SPLIT_VIEW_SERVICE = 'SplitViewService';
export const SAVED_CART_LIST_COMPONENT = 'SavedCartListComponent';
export const SAVED_CART_FORM_DIALOG_COMPONENT = 'SavedCartFormDialogComponent';
export const CONFIGURATOR_CART_SERVICE = 'ConfiguratorCartService';

export const PAGE_META_RESOLVER = 'PageMetaResolver';
export const BASE_PAGE_META_RESOLVER = 'BasePageMetaResolver';
export const PAGE_LINK_SERVICE = 'PageLinkService';
export const PRODUCT_PAGE_META_RESOLVER = 'ProductPageMetaResolver';
export const SEARCH_PAGE_META_RESOLVER = 'SearchPageMetaResolver';
export const CATEGORY_PAGE_META_RESOLVER = 'CategoryPageMetaResolver';
export const CART_PAGE_META_RESOLVER = `CartPageMetaResolver`;
export const CHECKOUT_PAGE_META_RESOLVER = 'CheckoutPageMetaResolver';
export const ORGANIZATION_PAGE_META_RESOLVER = 'OrganizationPageMetaResolver';

export const PRODUCT_SEARCH_SERVICE = 'ProductSearchService';
export const CHECKOUT_SERVICE = 'CheckoutService';
export const CLEAR_CHECKOUT_FACADE = 'ClearCheckoutFacade';
export const CLEAR_CHECKOUT_SERVICE = 'ClearCheckoutService';
export const CHECKOUT_FACADE = 'CheckoutFacade';
export const CHECKOUT_CONNECTOR = 'CheckoutConnector';
export const USER_ORDER_CONNECTOR = 'UserOrderConnector';
export const REPLENISHMENT_ORDER_CONNECTOR = 'ReplenishmentOrderConnector';
export const USER_REPLENISHMENT_ORDER_SERVICE = 'UserReplenishmentOrderService';
export const CHECKOUT_ADAPTER = 'CheckoutAdapter';
export const OCC_CHECKOUT_ADAPTER = 'OccCheckoutAdapter';
export const CHECKOUT_PAYMENT_SERVICE = 'CheckoutPaymentService';
export const CHECKOUT_DELIVERY_SERVICE = 'CheckoutDeliveryService';
export const CART_DATA_SERVICE = 'CartDataService';
export const CART_SERVICE = 'CartService';
export const ACTIVE_CART_SERVICE = 'ActiveCartService';
export const USER_ORDER_SERVICE = 'UserOrderService';
export const USER_ORDERS_EFFECT = 'UserOrdersEffect';
export const PROMOTION_SERVICE = 'PromotionService';
export const ORDER_DETAILS_SERVICE = 'OrderDetailsService';
export const ORDER_RETURN_REQUEST_SERVICE = 'OrderReturnRequestService';
export const CHECKOUT_LOGIN_COMPONENT = 'CheckoutLoginComponent';
export const ORDER_CONFIRMATION_OVERVIEW_COMPONENT =
  'OrderConfirmationOverviewComponent';
export const ORDER_HISTORY_COMPONENT = 'OrderHistoryComponent';
export const ORDER_OVERVIEW_COMPONENT = 'OrderOverviewComponent';
export const AUTH_REDIRECT_SERVICE = 'AuthRedirectService';
export const CHECKOUT_DETAILS_SERVICE = 'CheckoutDetailsService';
export const NOT_CHECKOUT_AUTH_GUARD = 'NotCheckoutAuthGuard';
export const ROUTING_SERVICE = 'RoutingService';
export const SHIPPING_ADDRESS_COMPONENT = 'ShippingAddressComponent';
export const CHECKOUT_CONFIG_SERVICE = 'CheckoutConfigService';
export const TRANSLATION_SERVICE = 'TranslationService';
export const ADD_TO_CART_COMPONENT = 'AddToCartComponent';
export const ADDED_TO_CART_DIALOG_COMPONENT = 'AddedToCartDialogComponent';
export const MODAL_SERVICE = 'ModalService';
export const CURRENT_PRODUCT_SERVICE = 'CurrentProductService';
export const CART_NOT_EMPTY_GUARD = 'CartNotEmptyGuard';
export const CONTENT_PAGE_META_RESOLVER = 'ContentPageMetaResolver';
export const ROUTING_PAGE_META_RESOLVER = 'RoutingPageMetaResolver';
export const CART_TOTALS_COMPONENT = 'CartTotalsComponent';
export const MINI_CART_COMPONENT = 'MiniCartComponent';
export const CHECKOUT_REPLENISHMENT_FORM_SERVICE =
  'CheckoutReplenishmentFormService';
export const CHECKOUT_ORDER_SUMMARY_COMPONENT = 'CheckoutOrderSummaryComponent';
export const CHECKOUT_PROGRESS_MOBILE_TOP_COMPONENT =
  'CheckoutProgressMobileTopComponent';
export const CHECKOUT_CONFIG = 'CheckoutConfig';
export const SEO_CONFIG = 'SeoConfig';
export const URL_PARSING_SERVICE = 'UrlParsingService';
export const ROUTING_CONFIG = 'RoutingConfig';
export const ROUTING_CONFIG_SERVICE = 'RoutingConfigService';
export const PAYMENT_METHOD_COMPONENT = 'PaymentMethodComponent';
export const USER_PAYMENT_SERVICE = 'UserPaymentService';
export const GLOBAL_MESSAGE_SERVICE = 'GlobalMessageService';
export const CHECKOUT_AUTH_GUARD = 'CheckoutAuthGuard';
export const CART_PAGE_LAYOUT_HANDLER = 'CartPageLayoutHandler';
export const SELECTIVE_CART_SERVICE = 'SelectiveCartService';
export const CDS_SPARTACUS_EVENT_SERVICE = 'SpartacusEventService';
export const CONSENT_SERVICE = 'ConsentService';
export const EVENT_SERVICE = 'EventService';
export const CDS_CONFIG = 'CdsConfig';
export const SMART_EDIT_CONFIG = 'SmartEditConfig';
export const ADDRESS_BOOK_COMPONENT_SERVICE = 'AddressBookComponentService';
export const CHECKOUT_GUARD = 'CheckoutGuard';
export const LOGOUT_GUARD = 'LogoutGuard';
export const EXPRESS_CHECKOUT_SERVICE = 'ExpressCheckoutService';
export const CONSENT_MANAGEMENT_FORM_COMPONENT =
  'ConsentManagementFormComponent';
export const CLIENT_AUTHENTICATION_TOKEN_SERVICE =
  'ClientAuthenticationTokenService';
export const USER_AUTHENTICATION_TOKEN_SERVICE =
  'UserAuthenticationTokenService';
export const OCC_ENDPOINTS_SERVICE = 'OccEndpointsService';
export const AUTH_CONFIG = 'AuthConfig';
export const OCC_CART_ENTRY_ADAPTER = 'OccCartEntryAdapter';
export const OCC_CART_ADAPTER = 'OccCartAdapter';
export const OCC_USER_ORDER_ADAPTER = 'OccUserOrderAdapter';
export const OCC_USER_ADAPTER = 'OccUserAdapter';
export const OCC_USER_ACCOUNT_ADAPTER = 'OccUserAccountAdapter';
export const OCC_USER_PROFILE_ADAPTER = 'OccUserProfileAdapter';
export const CONVERTER_SERVICE = 'ConverterService';
export const CONSENT_MANAGEMENT_COMPONENT = 'ConsentManagementComponent';
export const ANONYMOUS_CONSENT_DIALOG_COMPONENT =
  'AnonymousConsentDialogComponent';
export const PRODUCT_IMAGES_COMPONENT = 'ProductImagesComponent';
export const USER_CONSENT_SERVICE = 'UserConsentService';
export const USER_SERVICE = 'UserService';
export const CART_DETAILS_COMPONENT = 'CartDetailsComponent';
export const ORDER_DETAIL_ITEMS_COMPONENT = 'OrderDetailItemsComponent';
export const ORDER_CONFIRMATION_ITEMS_COMPONENT =
  'OrderConfirmationItemsComponent';
export const REVIEW_SUBMIT_COMPONENT = 'ReviewSubmitComponent';
export const CART_VOUCHER_SERVICE = 'CartVoucherService';
export const CART_COUPON_COMPONENT = 'CartCouponComponent';
export const CUSTOMER_COUPON_SERVICE = 'CustomerCouponService';
export const CART_ITEM_LIST_COMPONENT = 'CartItemListComponent';
export const CART_ITEM_COMPONENT = 'CartItemComponent';
export const PROTECTED_ROUTES_SERVICE = 'ProtectedRoutesService';
export const PROTECTED_ROUTES_GUARD = 'ProtectedRoutesGuard';
export const LOGIN_FORM_COMPONENT = 'LoginFormComponent';
export const REGISTER_COMPONENT = 'RegisterComponent';
export const ANONYMOUS_CONSENTS_SERVICE = 'AnonymousConsentsService';
export const ANONYMOUS_CONSENTS_CONFIG = 'AnonymousConsentsConfig';
export const STAR_RATING_COMPONENT = 'StarRatingComponent';
export const PRODUCT_SERVICE = 'ProductService';
export const PRODUCT_LOADING_SERVICE = 'ProductLoadingService';
export const PRODUCT_CAROUSEL_COMPONENT = 'ProductCarouselComponent';
export const PRODUCT_SCROLL_COMPONENT = 'ProductScrollComponent';
export const PRODUCT_LIST_COMPONENT = 'ProductListComponent';
export const PRODUCT_LIST_COMPONENT_SERVICE = 'ProductListComponentService';
export const PRODUCT_LIST_ITEM_COMPONENT = 'ProductListItemComponent';
export const PRODUCT_LIST_ITEM_CONTEXT_SOURCE = 'ProductListItemContextSource';
export const PRODUCT_GRID_ITEM_COMPONENT = 'ProductGridItemComponent';
export const CART_ITEM_CONTEXT_SOURCE = 'CartItemContextSource';
export const CART_ITEM_CONTEXT = 'CartItemContext';
export const PAGE_LAYOUT_SERVICE = 'PageLayoutService';
export const VIEW_CONFIG = 'ViewConfig';
export const FOOTER_NAVIGATION_COMPONENT = 'FooterNavigationComponent';
export const NAVIGATION_SERVICE = 'NavigationService';
export const URL_MATCHER_SERVICE = 'UrlMatcherService';
export const CONFIGURABLE_ROUTES_SERVICE = 'ConfigurableRoutesService';
export const EXTERNAL_ROUTES_SERVICE = 'ExternalRoutesService';
export const EXTERNAL_ROUTES_CONFIG = 'ExternalRoutesConfig';
export const PAGE_SLOT_COMPONENT = 'PageSlotComponent';
export const PAGE_SLOT_SERVICE = 'PageSlotService';
export const DYNAMIC_ATTRIBUTE_SERVICE = 'DynamicAttributeService';
export const OUTLET_DIRECTIVE = 'OutletDirective';
export const OUTLET_SERVICE = 'OutletService';
export const DEFER_LOADER_SERVICE = 'DeferLoaderService';
export const LAUNCH_COMPONENT_SERVICE = 'LaunchComponentService';
export const LAUNCH_DIALOG_SERVICE = 'LaunchDialogService';
export const PLACE_ORDER_COMPONENT = 'PlaceOrderComponent';
export const USER_INTERESTS_SERVICE = 'UserInterestsService';
export const USER_NOTIFICATION_PREFERENCE_SERVICE =
  'UserNotificationPreferenceService';
export const PRODUCT_REVIEWS_COMPONENT = `ProductReviewsComponent`;
export const SEARCH_BOX_COMPONENT = `SearchBoxComponent`;
export const ADDRESS_BOOK_COMPONENT = `AddressBookComponent`;
export const ADDRESS_FORM_COMPONENT = `AddressFormComponent`;
export const PAYMENT_FORM_COMPONENT = 'PaymentFormComponent';
export const AMEND_ORDER_ACTIONS_COMPONENT = 'AmendOrderActionsComponent';
export const COMPONENT_WRAPPER_DIRECTIVE = 'ComponentWrapperDirective';
export const POPOVER_COMPONENT = 'PopoverComponent';
export const POPOVER_DIRECTIVE = 'PopoverDirective';
export const POPOVER_SERVICE = 'PopoverService';
export const POSITIONING_SERVICE = 'PositioningService';
export const CMS_MAPPING_SERVICE = 'CmsMappingService';
export const COMPONENT_HANDLER_SERVICE = 'ComponentHandlerService';
export const CMS_INJECTOR_SERVICE = 'CmsInjectorService';
export const SMART_EDIT_SERVICE = 'SmartEditService';
export const SMART_EDIT_MODULE = 'SmartEditModule';
export const STORE_FINDER_SEARCH_RESULT_COMPONENT =
  'StoreFinderSearchResultComponent';
export const STORE_FINDER_SERVICE = 'StoreFinderService';
export const STORE_FINDER_CONFIG = 'StoreFinderConfig';
export const PRODUCT_REVIEW_SERVICE = 'ProductReviewService';
export const SEARCH_BOX_COMPONENT_SERVICE = 'SearchBoxComponentService';
export const TAB_PARAGRAPH_CONTAINER_COMPONENT =
  'TabParagraphContainerComponent';
export const NAVIGATION_UI_COMPONENT = 'NavigationUIComponent';
export const STORE_FINDER_LIST_ITEM_COMPONENT = 'StoreFinderListItemComponent';
export const CART_CONFIG_SERVICE = 'CartConfigService';
export const MULTI_CART_SERVICE = 'MultiCartService';
export const BASE_SITE_SERVICE = 'BaseSiteService';
export const QUALTRICS_LOADER_SERVICE = 'QualtricsLoaderService';
export const RENDERER_FACTORY_2 = 'RendererFactory2';
export const QUALTRICS_CONFIG = 'QualtricsConfig';
export const QUALTRICS_COMPONENT = 'QualtricsComponent';
export const QUALTRICS_EVENT_NAME = 'QUALTRICS_EVENT_NAME';
export const QUALTRICS_MODULE = 'QualtricsModule';
export const PRODUCT_FACET_NAVIGATION_COMPONENT =
  'ProductFacetNavigationComponent';
export const BREAKPOINT_SERVICE = 'BreakpointService';
export const MEDIA_SERVICE = 'MediaService';
export const STORE_FINDER_GRID_COMPONENT = 'StoreFinderGridComponent';
export const OUTLET_RENDERER_SERVICE = 'OutletRendererService';
export const SKIP_LINK_SERVICE = 'SkipLinkService';
export const SKIP_LINK_CONFIG = 'SkipLinkConfig';
export const KEYBOARD_FOCUS_SERVICE = 'KeyboardFocusService';
export const STOREFRONT_COMPONENT = 'StorefrontComponent';
export const HAMBURGER_MENU_SERVICE = 'HamburgerMenuService';
export const ROUTING_PARAMS_SERVICE = 'RoutingParamsService';
export const CONFIG_INITIALIZER_SERVICE = 'ConfigInitializerService';
export const CONFIGURATION_SERVICE = 'ConfigurationService';
export const LAZY_MODULES_SERVICE = 'LazyModulesService';
export const UNIFIED_INJECTOR = 'UnifiedInjector';
export const ANONYMOUS_CONSENT_MANAGEMENT_BANNER_COMPONENT =
  'AnonymousConsentManagementBannerComponent';
export const ANONYMOUS_CONSENT_LAUNCH_DIALOG_SERVICE =
  'AnonymousConsentLaunchDialogService';
export const ANONYMOUS_CONSENT_OPEN_DIALOG_COMPONENT =
  'AnonymousConsentOpenDialogComponent';
export const MERCHANDISING_CAROUSEL_COMPONENT =
  'MerchandisingCarouselComponent';
export const MERCHANDISING_CAROUSEL_COMPONENT_SERVICE =
  'MerchandisingCarouselComponentService';
export const INTERSECTION_SERVICE = 'IntersectionService';
export const WISH_LIST_SERVICE = 'WishListService';
export const CHECKOUT_PROGRESS_MOBILE_BOTTOM_COMPONENT =
  'CheckoutProgressMobileBottomComponent';
export const CHECKOUT_PROGRESS_COMPONENT = 'CheckoutProgressComponent';
export const DELIVERY_MODE_COMPONENT = 'DeliveryModeComponent';
export const SHIPPING_ADDRESS_SET_GUARD = 'ShippingAddressSetGuard';
export const DELIVERY_MODE_SET_GUARD = 'DeliveryModeSetGuard';
export const PAYMENT_DETAILS_SET_GUARD = 'PaymentDetailsSetGuard';
export const ORDER_DETAIL_SHIPPING_COMPONENT = 'OrderDetailShippingComponent';
export const ITEM_COUNTER_COMPONENT = 'ItemCounterComponent';
export const UPDATE_EMAIL_COMPONENT = 'UpdateEmailComponent';
export const UPDATE_EMAIL_COMPONENT_SERVICE = 'UpdateEmailComponentService';
export const USER_EMAIL_FACADE = 'UserEmailFacade';
export const PRODUCT_CAROUSEL_SERVICE = 'ProductCarouselService';
export const PRODUCT_REFERENCE_SERVICE = 'ProductReferenceService';
export const ORDER_CANCELLATION_GUARD = 'OrderCancellationGuard';
export const ORDER_CANCELLATION_SERVICE = 'OrderCancellationService';
export const ORDER_RETURN_GUARD = 'OrderReturnGuard';
export const ORDER_RETURN_SERVICE = 'OrderReturnService';
export const PRODUCT_VARIANT_GUARD = 'ProductVariantGuard';
export const USER_CONNECTOR = 'UserConnector';
export const USER_REGISTER_EFFECT = 'UserRegisterEffects';
export const CONFIGURATOR_ISSUES_NOTIFICATION_COMPONENT =
  'ConfiguratorIssuesNotificationComponent';
export const USER_PROFILE_FACADE = 'UserProfileFacade';
export const USER_REGISTER_FACADE = 'UserRegisterFacade';
export const UNIT_ADDRESS_FORM_SERVICE = 'UnitAddressFormService';
export const GUEST_REGISTER_FORM_COMPONENT = 'GuestRegisterFormComponent';

export const TEST_OUTLET_MODULE = 'TestOutletModule';
export const TEST_CONFIG_MODULE = 'TestConfigModule';
export const NOT_AUTH_GUARD = 'NotAuthGuard';
export const AUTH_GUARD = 'AuthGuard';
export const AUTH_REDIRECT_STORAGE_SERVICE = 'AuthRedirectStorageService';
export const USER_ID_SERVICE = 'UserIdService';
export const OAUTH_LIB_WRAPPER_SERVICE = 'OAuthLibWrapperService';
export const AUTH_STORAGE_SERVICE = 'AuthStorageService';

export const CDC_AUTH_SERVICE = 'CdcAuthService';
export const CDC_LOGOUT_GUARD = 'CdcLogoutGuard';
export const COLLAPSE_MENU_IF_CLICK_OUTSIDE = 'collapseMenuIfClickOutside';
export const FORBIDDEN_HANDLER = 'ForbiddenHandler';
export const MULTI_CART_STATE_PERSISTENCE_SERVICE =
  'MultiCartStatePersistenceService';
export const LANGUAGE_SERVICE = 'LanguageService';
export const CURRENCY_SERVICE = 'CurrencyService';
export const SEARCH_BOX_SERVICE = 'SearchboxService';

export const FORGOT_PASSWORD_COMPONENT = 'ForgotPasswordComponent';
export const AUTH_CONFIG_SERVICE = 'AuthConfigService';
export const CLOSE_ACCOUNT_MODAL_COMPONENT = 'CloseAccountModalComponent';
export const OUTLET_REF_DIRECTIVE = 'OutletRefDirective';
export const JSON_LD_SCRIPT_FACTORY = 'JsonLdScriptFactory';
export const DOM_SANITIZER = 'DomSanitizer';
export const ANONYMOUS_CONSENT_TEMPLATES_ADAPTER =
  'AnonymousConsentTemplatesAdapter';
export const ANONYMOUS_CONSENT_TEMPLATES_CONNECTOR =
  'AnonymousConsentTemplatesConnector';
export const VIEW_COMPONENT = 'ViewComponent';
export const SPLIT_VIEW_COMPONENT = 'SplitViewComponent';
export const OCC_CMS_COMPONENT_ADAPTER = 'OccCmsComponentAdapter';

export const MESSAGE_SERVICE = 'MessageService';
export const CURRENT_UNIT_SERVICE = 'CurrentUnitService';
export const CURRENT_USER_GROUP_SERVICE = 'CurrentUserGroupService';
export const UNIT_CHILDREN_COMPONENT = 'UnitChildrenComponent';
export const UNIT_COST_CENTER_LIST_COMPONENT = 'UnitCostCenterListComponent';
export const UNIT_USER_LIST_COMPONENT = 'UnitUserListComponent';
export const UNIT_FORM_COMPONENT = 'UnitFormComponent';
export const USER_GROUP_USER_LIST_COMPONENT = 'UserGroupUserListComponent';
export const USER_GROUP_USER_LIST_SERVICE = 'UserGroupUserListService';
export const TOGGLE_STATUS_COMPONENT = 'ToggleStatusComponent';
export const DELETE_ITEM_COMPONENT = 'DeleteItemComponent';
export const ITEM_SERVICE = 'ItemService';
export const DISABLE_INFO_SERVICE = 'DisableInfoService';

export const SAVED_CART_FORM_LAUNCH_DIALOG_SERVICE =
  'SavedCartFormLaunchDialogService';
export const ADD_TO_SAVED_CART_COMPONENT = 'AddToSavedCartComponent ';
export const SAVED_CART_DETAILS_ACTION_COMPONENT =
  'SavedCartDetailsActionComponent ';
export const SAVED_CART_DETAILS_OVERVIEW_COMPONENT =
  'SavedCartDetailsOverviewComponent ';
export const SAVED_CART_DETAILS_SERVICE = 'SavedCartDetailsService';
export const SAVED_CART_FACADE = 'SavedCartFacade';

export const REPLENISHMENT_ORDER_CANCELLATION_LAUNCH_DIALOG_SERVICE =
  'ReplenishmentOrderCancellationLaunchDialogService';
export const REPLENISHMENT_ORDER_CANCELLATION_COMPONENT =
  'ReplenishmentOrderCancellationComponent';
export const REPLENISHMENT_ORDER_HISTORY_COMPONENT =
  'ReplenishmentOrderHistoryComponent';
export const COMMON_CONFIGURATOR_UTILS_SERVICE =
  'CommonConfiguratorUtilsService';
export const CONFIGURATOR_UTILS_SERVICE = 'ConfiguratorUtilsService';
export const CONFIGURATOR_ATTRIBUTE_QUANTITY_SERVICE =
  'ConfiguratorAttributeQuantityService';
export const CONFIGURATOR_UI_SETTINGS_CONFIG = 'ConfiguratorUISettingsConfig';
export const CONFIGURATOR_STOREFRONT_UTILS_SERVICE =
  'ConfiguratorStorefrontUtilsService';
export const CONFIGURATOR_GROUPS_SERVICE = 'ConfiguratorGroupsService';
export const CONFIGURATOR_EVENT_LISTENER = 'RulebasedConfiguratorEventListener';
export const CONFIGURATOR_COMMONS_SERVICE = 'ConfiguratorCommonsService';
export const CONFIGURATOR_REMOVE_OBSOLETE_PRODUCT_BOUND_CONFIGURATION =
  'removeObsoleteProductBoundConfiguration';
export const CONFIGURATOR_ROUTER_EXTRACTOR_SERVICE =
  'ConfiguratorRouterExtractorService';
export const CONFIGURATOR_CART_ENTRY_INFO_COMPONENT =
  'ConfiguratorCartEntryInfoComponent';
export const CONFIGURATOR_UPDATE_MESSAGE_COMPONENT =
  'ConfiguratorUpdateMessageComponent';
export const CONFIGURATOR_ATTRIBUTE_SINGLE_SELECTION_BASE_COMPONENT =
  'ConfiguratorAttributeSingleSelectionBaseComponent';
export const CONFIGURATOR_ATTRIBUTE_NUMERIC_INPUT_FIELD_COMPONENT =
  'ConfiguratorAttributeNumericInputFieldComponent';
export const CONFIGURATOR_ATTRIBUTE_NUMERIC_INPUT_FIELD_SERVICE =
  'ConfiguratorAttributeNumericInputFieldService';
export const CONFIGURATOR_ATTRIBUTE_CHECKBOX_LIST_COMPONENT =
  'ConfiguratorAttributeCheckBoxListComponent';
export const CONFIGURATOR_ATTRIBUTE_DROP_DOWN_COMPONENT =
  'ConfiguratorAttributeDropDownComponent';
export const CONFIGURATOR_ATTRIBUTE_INPUT_FIELD_COMPONENT =
  'ConfiguratorAttributeInputFieldComponent';
export const CONFIGURATOR_ATTRIBUTE_RADIO_BUTTON_COMPONENT =
  'ConfiguratorAttributeRadioButtonComponent';
export const CONFIGURATOR_PRODUCT_TITLE_COMPONENT =
  'ConfiguratorProductTitleComponent';
export const CONFIGURATOR_GROUP_TITLE_COMPONENT =
  'ConfiguratorGroupTitleComponent';
export const CONFIGURATOR_CONFIGURATION_OBS = 'configuration$';
export const CONFIGURATOR_GROUP_MENU_COMPONENT =
  'ConfiguratorGroupMenuComponent';
export const CONFIGURATOR_TAB_BAR_COMPONENT = 'ConfiguratorTabBarComponent';
export const CONFIGURATOR_GROUP_MENU_SERVICE = 'ConfiguratorGroupMenuService';
export const MESSAGE_CONFIG = 'MessageConfig';
export const CONFIGURATOR_MESSAGE_CONFIG = 'ConfiguratorMessageConfig';
export const CONFIGURATOR_FORM_COMPONENT = 'ConfiguratorFormComponent';
export const CONFIGURATOR_OVERVIEW_ATTRIBUTE_COMPONENT =
  'ConfiguratorOverviewAttributeComponent';
export const CONFIGURATOR_ADD_TO_CART_BUTTON_COMPONENT =
  'ConfiguratorAddToCartButtonComponent';
export const CONFIGURATOR_CART_ENTRY_BUNDLE_INFO_COMPONENT =
  'ConfiguratorCartEntryBundleInfoComponent';
export const CONFIGURATOR_CART_ENTRY_BUNDLE_INFO_SERVICE =
  'ConfiguratorCartEntryBundleInfoService';
export const CONFIGURATOR_ATTRIBUTE_MULTI_SELECTION_BUNDLE_COMPONENT =
  'ConfiguratorAttributeMultiSelectionBundleComponent';
export const CONFIGURATOR_ATTRIBUTE_SINGLE_SELECTION_BUNDLE_COMPONENT =
  'ConfiguratorAttributeSingleSelectionBundleComponent';
export const CONFIGURATOR_ATTRIBUTE_PRODUCT_CARD_COMPONENT =
  'ConfiguratorAttributeProductCardComponent';
export const CONFIGURATOR_OVERVIEW_BUNDLE_ATTRIBUTE_COMPONENT =
  'ConfiguratorOverviewBundleAttributeComponent';
export const DIRECTION_SERVICE = 'DirectionService';
export const QUICK_ORDER_SERVICE = 'QuickOrderService';

export const PRODUCT_ADAPTER = 'ProductAdapter';
export const PRODUCT_SEARCH_CONNECTOR = 'ProductSearchConnector';

export const CART_PAGE_EVENT_BUILDER = 'CartPageEventBuilder';
export const HOME_PAGE_EVENT_BUILDER = 'HomePageEventBuilder';
export const PRODUCT_PAGE_EVENT_BUILDER = 'ProductPageEventBuilder';
export const PAGE_EVENT_BUILDER = 'PageEventBuilder';
export const PAGE_EVENT_MODULE = 'PageEventModule';
export const PAGE_EVENT = 'PageEvent';
export const NAVIGATION_EVENT = 'NavigationEvent';
export const CONTEXT = 'context';
export const SEMANTIC_ROUTE = 'semanticRoute';
export const URL = 'url';
export const PARAMS = 'params';
export const SCRIPT_LOADER_SERVICE = 'ScriptLoader';
export const INITIALIZE = 'initialize';
export const FORM_GROUP = 'formGroup';
export const FORM$ = 'form$';

export const EXTERNAL_JS_FILE_LOADER = 'ExternalJsFileLoader';
export const SCRIPT_LOADER = 'ScriptLoader';

export const SAVED_CART_FORM_TYPE = 'savedCartFormType';
export const OPEN_DIALOG = 'openDialog';
export const RESTORE_SAVED_CART = 'restoreSavedCart';
export const ON_RESTORE_COMPLETE = 'onRestoreComplete';

export const CHECKOUT_DELIVERY_FACADE = 'CheckoutDeliveryFacade';
export const CHECKOUT_PAYMENT_FACADE = 'CheckoutPaymentFacade';
export const ON_NAVIGATE_FOCUS_SERVICE = 'OnNavigateFocusService';
export const KEYBOARD_FOCUS_CONFIG = 'KeyboardFocusConfig';

export const REFRESH_IN_PROGRESS = 'refreshInProgress';
export const HANDLE_EXPIRED_TOKEN = 'handleExpiredToken';

export const SEARCH = 'search';
export const REMOVE_ENTRY = 'removeEntry';
export const QUICK_ORDER_FORM_COMPONENT = 'QuickOrderFormComponent';
export const QUICK_ORDER_FACADE = 'QuickOrderFacade';

export const REINITALIZE_MENU = 'reinitalizeMenu';

/***** Classes end *****/

/***** Removed public api start *****/
export const CART_EFFECTS = 'CartEffects';
export const WISHLIST_EFFECTS = 'WishlistEffects';
export const CART_VOUCHER_EFFECTS = 'CartVoucherEffects';
export const CART_ENTRY_EFFECTS = 'CartEntryEffects';
export const CART_COMBINED_EFFECTS = 'effects';
export const CART_SELECTORS = 'CartSelectors';
export const CART_DATA_CONST = 'CART_DATA';
export const STATE_WITH_CART = 'StateWithCart';
export const CARTS_STATE = 'CartsState';
export const CART_STATE = 'CartState';

export const GET_REDUCERS = 'getReducers';
export const REDUCER_TOKEN = 'reducerToken';
export const REDUCER_PROVIDER = 'reducerProvider';
export const CLEAR_CART_STATE = 'clearCartState';
export const META_REDUCERS = 'metaReducers';
export const CLEAR_MULTI_CART_STATE = 'clearMultiCartState';
export const MULTI_CART_META_REDUCERS = 'multiCartMetaReducers';
export const MULTI_CART_REDUCER_TOKEN = 'multiCartReducerToken';
export const GET_MULTI_CART_REDUCERS = 'getMultiCartReducers';
export const MULTI_CART_REDUCER_PROVIDER = 'multiCartReducerProvider';

export const SITE_CONTEXT_PARAMS_PROVIDERS = 'siteContextParamsProviders';
export const INIT_SITE_CONTEXT_ROUTES_HANDLER = 'initSiteContextRoutesHandler';
export const INITITIALIZE_CONTEXT = 'inititializeContext';
export const CONTEXT_SERVICE_PROVIDERS = 'contextServiceProviders';

export const URL_MATCHER_FACTORY_SERVICE = 'UrlMatcherFactoryService';
export const CMS_COMPONENTS_SERVICE = 'CmsComponentsService';

export const ANONYMOUS_USERID_CONST = 'ANONYMOUS_USERID';

export const PWA_CONFIGURATION_FACTORY = 'pwaConfigurationFactory';
export const PWA_FACTORY = 'pwaFactory';
export const GET_STRUCTURED_DATA_FACTORY = 'getStructuredDataFactory';
export const SKIP_LINK_FACTORY = 'skipLinkFactory';
export const FORM_UTILS = 'FormUtils';
export const BILLING_ADDRESS_FORM_COMPONENT = 'BillingAddressFormComponent';
export const BILLING_ADDRESS_FORM_MODULE = 'BillingAddressFormModule';
export const LOADER_STATE = 'LoaderState';
export const PROCESSES_LOADER_STATE = 'ProcessesLoaderState';
export const ENTITY_STATE = 'EntityState';
export const ENTITY_LOADER_STATE = 'EntityLoaderState';
export const ENTITY_PROCESSES_LOADER_STATE = 'EntityProcessesLoaderState';
export const STATE_LOADER_ACTIONS = 'StateLoaderActions';
export const STATE_PROCESSES_LOADER_ACTIONS = 'StateProcessesLoaderActions';
export const STATE_ENTITY_ACTIONS = 'StateEntityActions';
export const STATE_ENTITY_LOADER_ACTIONS = 'StateEntityLoaderActions';
export const STATE_ENTITY_PROCESSESS_LOADER_ACTIONS =
  'StateEntityProcessesLoaderActions';
export const STATE_LOADER_SELECTORS = 'StateLoaderSelectors';
export const STATE_PROCESSES_LOADER_SELECTORS = 'StateProcessesLoaderSelectors';
export const STATE_ENTITY_SELECTORS = 'StateEntitySelectors';
export const STATE_ENTITY_LOADER_SELECTORS = 'StateEntityLoaderSelectors';
export const STATE_ENTITY_PROCESSESS_LOADER_SELECTORS =
  'StateEntityProcessesLoaderSelectors';
export const LOADER_REDUCER = 'loaderReducer';
export const PROCESSES_LOADER_REDUCER = 'processesLoaderReducer';
export const ENTITY_REDUCER = 'entityReducer';
export const ENTITY_LOADER_REDUCER = 'entityLoaderReducer';
export const ENTITY_PROCESSES_LOADER_REDUCER = 'entityProcessesLoaderReducer';
export const INITIAL_ENTITY_STATE = 'initialEntityState';
export const INITIAL_LOADER_STATE = 'initialLoaderState';
export const INITIAL_PROCESSES_STATE = 'initialProcessesState';
export const GET_STATE_SLICE = 'getStateSlice';
export const OF_LOADER_LOAD = 'ofLoaderLoad';
export const OF_LOADER_FAIL = 'ofLoaderFail';
export const OF_LOADER_SUCCESS = 'ofLoaderSuccess';

export const ONLY_NUMBER_DIRECTIVE_MODULE = 'OnlyNumberDirectiveModule';
export const ONLY_NUMBER_DIRECTIVE = 'OnlyNumberDirective';
export const AUTO_FOCUS_DIRECTIVE = 'AutoFocusDirective';
export const AUTO_FOCUS_DIRECTIVE_MODULE = 'AutoFocusDirectiveModule';

export const AUTH_SELECTORS = 'AuthSelectors';
export const STATE_WITH_AUTH = 'StateWithAuth';
export const AUTH_STATE = 'AuthState';
export const USER_TOKEN_STATE = 'UserTokenState';
export const AUTH_FEATURE = 'AUTH_FEATURE';
export const AUTH_ACTIONS = 'AuthActions';
export const USER_TOKEN = 'UserToken';
export const AUTHENTICATION_TOKEN = 'AuthenticationToken';

export const KYMA_SELECTORS = 'KymaSelectors';
export const KYMA_FEATURE = 'KYMA_FEATURE';
export const OPEN_ID_TOKEN_DATA = 'OPEN_ID_TOKEN_DATA';
export const STATE_WITH_KYMA = 'StateWithKyma';
export const KYMA_STATE = 'KymaState';
export const KYMA_ACTIONS = 'KymaActions';
export const OPEN_ID_AUTHENTICATION_TOKEN_SERVICE =
  'OpenIdAuthenticationTokenService';
export const OPEN_ID_TOKEN = 'OpenIdToken';
export const KYMA_MODULE = 'KymaModule';
export const KYMA_SERVICE = 'KymaService';
export const KYMA_CONFIG = 'KymaConfig';

export const ASM_SELECTORS = 'AsmSelectors';
export const ASM_ACTIONS = 'AsmActions';
export const CSAGENT_TOKEN_DATA = 'CSAGENT_TOKEN_DATA';
export const CUSTOMER_SUPPORT_AGENT_TOKEN_INTERCEPTOR =
  'CustomerSupportAgentTokenInterceptor ';
export const ASM_MODULE = 'AsmModule';
export const ASM_OCC_MODULE = 'AsmOccModule';
export const OCC_ASM_ADAPTER = 'OccAsmAdapter';
export const ASM_CONFIG = 'AsmConfig';
export const ASM_ADAPTER = 'AsmAdapter';
export const ASM_CONNECTOR = 'AsmConnector';
export const CUSTOMER_SEARCH_PAGE_NORMALIZER =
  'CUSTOMER_SEARCH_PAGE_NORMALIZER';
export const ASM_SERVICE = 'AsmService';
export const CS_AGENT_AUTH_SERVICE = 'CsAgentAuthService';
export const CUSTOMER_SEARCH_PAGE = 'CustomerSearchPage';
export const CUSTOMER_SEARCH_OPTIONS = 'CustomerSearchOptions';
export const ASM_UI = 'AsmUi';
export const AUTH_FLOW_ROUTES_SERVICE = 'AuthFlowRoutesService';
export const ASM_AUTH_HTTP_HEADER_SERVICE = 'AsmAuthHttpHeaderService';
export const AUTH_HTTP_HEADER_SERVICE = 'AuthHttpHeaderService';
export const TOKEN_TARGET = 'TokenTarget';
export const ASM_AUTH_STORAGE_SERVICE = 'AsmAuthStorageService';
export const ASM_AUTH_SERVICE = 'AsmAuthService';
export const SYNCED_ASM_STATE = 'SyncedAsmState';
export const ASM_STATE_PERSISTENCE_SERVICE = 'AsmStatePersistenceService';
export const ASM_UI_UPDATE = 'ASM_UI_UPDATE';
export const ASM_UI_UPDATE_CLASS = 'AsmUiUpdate';
export const ASM_UI_ACTION = 'AsmUiAction';
export const CUSTOMER_SEARCH = 'CUSTOMER_SEARCH';
export const CUSTOMER_SEARCH_CLASS = 'CustomerSearch';
export const CUSTOMER_SEARCH_FAIL = 'CUSTOMER_SEARCH_FAIL';
export const CUSTOMER_SEARCH_FAIL_CLASS = 'CustomerSearchFail';
export const CUSTOMER_SEARCH_SUCCESS = 'CUSTOMER_SEARCH_SUCCESS';
export const CUSTOMER_SEARCH_SUCCESS_CLASS = 'CustomerSearchSuccess';
export const CUSTOMER_SEARCH_RESET = 'CUSTOMER_SEARCH_RESET';
export const CUSTOMER_SEARCH_RESET_CLASS = 'CustomerSearchReset';
export const CUSTOMER_ACTION = 'CustomerAction';
export const ASM_FEATURE = 'ASM_FEATURE';
export const CUSTOMER_SEARCH_DATA = 'CUSTOMER_SEARCH_DATA';
export const STATE_WITH_ASM = 'StateWithAsm';
export const ASM_STATE = 'AsmState';
export const GET_ASM_UI = 'getAsmUi';
export const GET_CUSTOMER_SEARCH_RESULTS_LOADER_STATE =
  'getCustomerSearchResultsLoaderState';
export const GET_CUSTOMER_SEARCH_RESULTS = 'getCustomerSearchResults';
export const GET_CUSTOMER_SEARCH_RESULTS_LOADING =
  'getCustomerSearchResultsLoading';
export const GET_ASM_STATE = 'getAsmState';

export const OCC_STORE_FINDER_ADAPTER = 'OccStoreFinderAdapter';
export const STORE_FINDER_OCC_MODULE = 'StoreFinderOccModule';

export const SEARCH_CONFIG = 'SearchConfig';
export const STORE_FINDER_SEARCH_CONFIG = 'StoreFinderSearchConfig';

export const STORE_FINDER_ACTIONS = 'StoreFinderActions';
export const FIND_STORES_CLASS = 'FindStores';
export const STORE_FINDER_SEARCH_PAGE_NORMALIZER =
  'STORE_FINDER_SEARCH_PAGE_NORMALIZER';
export const STORE_COUNT_NORMALIZER = 'STORE_COUNT_NORMALIZER';
export const STORE_FINDER_CONNECTOR = 'StoreFinderConnector';
export const STORE_FINDER_ADAPTER = 'StoreFinderAdapter';
export const STORE_FINDER_SEARCH_QUERY = 'StoreFinderSearchQuery';
export const STORE_ENTITIES = 'StoreEntities';
export const GOOGLE_MAP_RENDERER_SERVICE = 'GoogleMapRendererService';
export const STORE_FINDER_CORE_MODULE = 'StoreFinderCoreModule';
export const STORE_FINDER_STORE_MODULE = 'StoreFinderStoreModule';
export const STORE_FINDER_FEATURE = 'STORE_FINDER_FEATURE';
export const STORE_FINDER_DATA = 'STORE_FINDER_DATA';
export const STATE_WITH_STORE_FINDER = 'StateWithStoreFinder';
export const STORES_STATE = 'StoresState';
export const FIND_STORES_STATE = 'FindStoresState';
export const VIEW_ALL_STORES_STATE = 'ViewAllStoresState';
export const STORE_FINDER_SELECTORS = 'StoreFinderSelectors';
export const STORE_COUNT = 'StoreCount';
export const STORE_FINDER_SEARCH_PAGE = 'StoreFinderSearchPage';

export const ABSTRACT_STORE_ITEM_COMPONENT = 'AbstractStoreItemComponent';
export const SCHEDULE_COMPONENT = 'ScheduleComponent';
export const STORE_FINDER_MAP_COMPONENT = 'StoreFinderMapComponent';
export const STORE_FINDER_LIST_COMPONENT = 'StoreFinderListComponent';
export const STORE_FINDER_SEARCH_COMPONENT = 'StoreFinderSearchComponent';
export const STORE_FINDER_STORE_DESCRIPTION_COMPONENT =
  'StoreFinderStoreDescriptionComponent';
export const STORE_FINDER_STORE_COMPONENT = 'StoreFinderStoreComponent';
export const STORE_FINDER_STORES_COUNT_COMPONENT =
  'StoreFinderStoresCountComponent';
export const STORE_FINDER_MODULE = 'StoreFinderModule';
export const STORE_FINDER_HEADER_COMPONENT = 'StoreFinderHeaderComponent';
export const STORE_FINDER_PAGINATION_DETAILS_COMPONENT =
  'StoreFinderPaginationDetailsComponent';
export const STORE_FINDER_COMPONENT = 'StoreFinderComponent';
export const STORE_FINDER_SCSS_FILE_NAME = 'storefinder.scss';

export const ON_SUCCESS = 'onSuccess';

export const CHECKOUT_ACTIONS = 'CheckoutActions';
export const PLACE_ORDER_CLASS = 'PlaceOrder';
export const ORDER_FACADE = 'OrderFacade';
export const CHECKOUT_STEP_SERVICE = 'CheckoutStepService';
export const USER_COST_CENTER_SERVICE = 'UserCostCenterService';
export const CHECKOUT_COST_CENTER_SERVICE = 'CheckoutCostCenterService';
export const PAYMENT_TYPE_SERVICE = 'PaymentTypeService';

export const UNAUTHORIZED_ERROR_HANDLER = 'UnauthorizedErrorHandler';
export const NG_EXPRESS_ENGINE_DECORATOR = 'NgExpressEngineDecorator';
export const LAYOUT_CONFIG = 'LayoutConfig';

export const TOKEN_REVOCATION_HEADER = 'TOKEN_REVOCATION_HEADER';
export const SPLIT_VIEW_DEACTIVATE_GUARD = 'SplitViewDeactivateGuard';

export const GET_OCC_ENDPOINT = 'getOccEndpoint';
export const GET_BASE_ENDPOINT = 'getBaseEndpoint';
export const GET_URL = 'getUrl';
export const GET_END_POINT = 'getEndpoint';
export const GET_RAW_ENDPOINT = 'getRawEndpoint';

export const PRODUCT_VARIANT_COMPONENT = 'ProductVariantsComponent';
export const VARIANT_COLOR_SELECTOR_COMPONENT = 'VariantColorSelectorComponent';
export const VARIANT_COLOR_SELECTOR_MODULE = 'VariantColorSelectorModule';
export const VARIANT_SIZE_SELECTOR_COMPONENT = 'VariantSizeSelectorComponent';
export const VARIANT_SIZE_SELECTOR_MODULE = 'VariantSizeSelectorModule';
export const VARIANT_STYLE_ICONS_COMPONENT = 'VariantStyleIconsComponent';
export const VARIANT_STYLE_ICONS_MODULE = 'VariantStyleIconsModule';
export const VARIANT_STYLE_SELECTOR_COMPONENT = 'VariantStyleSelectorComponent';
export const VARIANT_STYLE_SELECTOR_MODULE = 'VariantStyleSelectorModule';
export const PRODUCT_VARIANTS_MODULE = 'ProductVariantsModule';

export const PRODUCT_VARIANT_STYLE_ICONS_COMPONENT =
  'ProductVariantStyleIconsComponent';
export const PRODUCT_VARIANT_STYLE_ICONS_MODULE =
  'ProductVariantStyleIconsModule';
export const DEFAULT_STATE_CONFIG = 'defaultStateConfig';
export const DEFAULT_LOCAL_STORAGE_KEY = 'DEFAULT_LOCAL_STORAGE_KEY';
export const DEFAULT_SESSION_STORAGE_KEY = 'DEFAULT_SESSION_STORAGE_KEY';

export const PERSONALIZATION_MODULE = 'PersonalizationModule';
export const PERSONALIZATION_CONFIG = 'PersonalizationConfig';
export const PERSONALIZATION_CONTEXT_SERVICE = 'PersonalizationContextService';
export const PERSONALIZATION_ACTION = 'PersonalizationAction';
export const PERSONALIZATION_CONTEXT = 'PersonalizationContext';
export const TRANSLATION_CHUNKS_CONFIG = 'TranslationChunksConfig';
export const MINI_LOGIN_TRANSLATION_CHUNK = 'miniLogin';
export const UPDATE_EMAIL_FORM_TRANSLATION_CHUNK = 'updateEmailForm';
export const FORGOTTEN_PASSWORD_TRANSLATION_CHUNK = 'forgottenPassword';
export const LOGIN_FORM_TRANSLATION_CHUNK = 'loginForm';
export const REGISTER_TRANSLATION_CHUNK = 'register';
export const TITLES_ENDPOINT = 'titles';
export const USER_ENDPOINT = 'user';
export const USER_REGISTER_ENDPOINT = 'userRegister';
export const USER_FORGOT_PASSWORD_ENDPOINT = 'userForgotPassword';
export const USER_RESET_PASSWORD_ENDPOINT = 'userResetPassword';
export const USER_UPDATE_LOGIN_ID_ENDPOINT = 'userUpdateLoginId';
export const USER_UPDATE_PASSWORD_ENDPOINT = 'userUpdatePassword';
export const USER_UPDATE_PROFILE_ENDPOINT = 'userUpdateProfile';
export const USER_CLOSE_ACCOUNT_ENDPOINT = 'userCloseAccount';
export const USER_ACCOUNT_NORMALIZER = 'USER_ACCOUNT_NORMALIZER';
export const USER_ACCOUNT_SERIALIZER = 'USER_ACCOUNT_SERIALIZER';
export const USER_PROFILE_NORMALIZER = 'USER_PROFILE_NORMALIZER';
export const USER_PROFILE_SERIALIZER = 'USER_PROFILE_SERIALIZER';
export const USER_SERIALIZER = 'USER_SERIALIZER';
export const USER_NORMALIZER = 'USER_NORMALIZER';
export const USER_SIGN_UP_SERIALIZER = 'USER_SIGN_UP_SERIALIZER';
export const TITLE_NORMALIZER = 'TITLE_NORMALIZER';
export const USER_ADAPTER = 'UserAdapter';
export const USER_ACCOUNT_ADAPTER = 'UserAccountAdapter';
export const USER_PROFILE_ADAPTER = 'UserProfileAdapter';
export const USER_ACCOUNT_CONNECTOR = 'UserAccountConnector';
export const USER_PROFILE_CONNECTOR = 'UserProfileConnector';
export const USER_SIGN_UP_INTERFACE = 'UserSignUp';
export const USER_ACTIONS = 'UserActions';
export const FORGOT_PASSWORD_EMAIL_ACTION = 'ForgotPasswordEmailRequestAction';
export const RESET_PASSWORD_ACTION = 'ResetPasswordAction';
export const EMAIL_ACTIONS = 'EmailActions';
export const UPDATE_PASSWORD_ACTION = 'UpdatePasswordAction';
export const USER_DETAILS_ACTION = 'UserDetailsAction';
export const USER_DETAILS_STATE_INTERFACE = 'UserDetailsState';
export const USER_STATE_INTERFACE = 'UserState';
export const USER_MODULE = 'UserModule';
export const USER_ACCOUNT_MODULE = 'UserAccountModule';
export const USER_PROFILE_MODULE = 'UserProfileModule';
export const USER_PROFILE_FACADE_TRANSITIONAL_TOKEN =
  'UserProfileFacadeTransitionalToken';
export const USER_REGISTER_FACADE_TRANSITIONAL_TOKEN =
  'UserRegisterFacadeTransitionalToken';

export const CMS_LIB_MODULE = 'CmsLibModule';
export const CLOSE_ACCOUNT_MODULE = 'CloseAccountModule';
export const FORGOT_PASSWORD_MODULE = 'ForgotPasswordModule';
export const REGISTER_COMPONENT_MODULE = 'RegisterComponentModule';
export const RESET_PASSWORD_MODULE = 'ResetPasswordModule';
export const RESET_PASSWORD_COMPONENT = 'ResetPasswordComponent';
export const RESET_PASSWORD_FORM_COMPONENT = 'ResetPasswordFormComponent';
export const LOGIN_COMPONENT = 'LoginComponent';
export const LOGIN_MODULE = 'LoginModule';
export const LOGIN_FORM_MODULE = 'LoginFormModule';
export const LOGIN_REGISTER_COMPONENT = 'LoginRegisterComponent';
export const LOGIN_REGISTER_MODULE = 'LoginRegisterModule';
export const UPDATE_EMAIL_MODULE = 'UpdateEmailModule';
export const UPDATE_PASSWORD_MODULE = 'UpdatePasswordModule';
export const UPDATE_PROFILE_MODULE = 'UpdateProfileModule';
export const USER_COMPONENT_MODULE = 'UserComponentModule';
export const CLOSE_ACCOUNT_COMPONENT = 'CloseAccountComponent';
export const UPDATE_EMAIL_FORM_COMPONENT = 'UpdateEmailFormComponent';
export const UPDATE_PASSWORD_COMPONENT = 'UpdatePasswordComponent';
export const UPDATE_PASSWORD_FORM_COMPONENT = 'UpdatePasswordFormComponent';
export const UPDATE_PROFILE_COMPONENT = 'UpdateProfileComponent';
export const ROUTING_ACTIONS = 'RoutingActions';
export const ROUTE_GO_ACTION = 'RouteGoAction';
export const ROUTE_GO_BY_URL_ACTION = 'RouteGoByUrlAction';
export const ROUTE_FORWARD_ACTION = 'RouteForwardAction';
export const ROUTE_BACK_ACTION = 'RouteBackAction';

export const BUDGET_ROUTING_CONFIG = 'budgetRoutingConfig';
export const COST_CENTER_ROUTING_CONFIG = 'costCenterRoutingConfig';
export const PERMISSION_ROUTING_CONFIG = 'permissionRoutingConfig';
export const UNITS_ROUTING_CONFIG = 'unitsRoutingConfig';
export const USER_GROUP_ROUTING_CONFIG = 'userGroupRoutingConfig';
export const USER_ROUTING_CONFIG = 'userRoutingConfig';

export const DEFAULT_BUDGET_ROUTING_CONFIG = 'defaultBudgetRoutingConfig';
export const DEFAULT_COST_CENTER_ROUTING_CONFIG =
  'defaultCostCenterRoutingConfig';
export const DEFAULT_PERMISSION_ROUTING_CONFIG =
  'defaultPermissionRoutingConfig';
export const DEFAULT_UNITS_ROUTING_CONFIG = 'defaultUnitsRoutingConfig';
export const DEFAULT_USER_GROUP_ROUTING_CONFIG =
  'defaultUserGroupRoutingConfig';
export const DEFAULT_USER_ROUTING_CONFIG = 'defaultUserRoutingConfig';

// uncomment product variants deprecation on 4.0 migration works (#11391)
// export const PRODUCT_VARIANT_COMPONENT = 'ProductVariantsComponent';
// export const VARIANT_COLOR_SELECTOR_COMPONENT = 'VariantColorSelectorComponent';
// export const VARIANT_SIZE_SELECTOR_COMPONENT = 'VariantSizeSelectorComponent';
// export const VARIANT_STYLE_ICONS_COMPONENT = 'VariantStyleIconsComponent';
// export const VARIANT_STYLE_SELECTOR_COMPONENT = 'VariantStyleSelectorComponent';

export const B2C_LAYOUT_CONFIG = 'b2cLayoutConfig';

/***** Removed public api end *****/

/***** Properties start *****/
export const CMS_COMPONENT_DATA_PROPERTY_NAME = 'componentData';
export const KYMA_ENABLED = 'kyma_enabled';
export const ANONYMOUS_CONSENTS = 'anonymousConsents';

export const LOAD_CLIENT_TOKEN_CLASS = 'LoadClientToken';
export const LOAD_CLIENT_TOKEN = 'LOAD_CLIENT_TOKEN';
export const LOAD_CLIENT_TOKEN_SUCCESS_CLASS = 'LoadClientTokenSuccess';
export const LOAD_CLIENT_TOKEN_SUCCESS = 'LOAD_CLIENT_TOKEN_SUCCESS';
export const LOAD_CLIENT_TOKEN_FAIL_CLASS = 'LoadClientTokenFail';
export const LOAD_CLIENT_TOKEN_FAIL = 'LOAD_CLIENT_TOKEN_FAIL';
export const LOGOUT_CUSTOMER_SUPPORT_AGENT = 'LOGOUT_CUSTOMER_SUPPORT_AGENT';
export const LOGOUT_CUSTOMER_SUPPORT_AGENT_CLASS =
  'LOGOUT_CUSTOMER_SUPPORT_AGENT_CLASS';
export const LOAD_USER_TOKEN = 'LOAD_USER_TOKEN';
export const LOAD_USER_TOKEN_FAIL = 'LOAD_USER_TOKEN_FAIL';
export const LOAD_USER_TOKEN_SUCCESS = 'LOAD_USER_TOKEN_SUCCESS';
export const REFRESH_USER_TOKEN = 'REFRESH_USER_TOKEN';
export const REFRESH_USER_TOKEN_FAIL = 'REFRESH_USER_TOKEN_FAIL';
export const REFRESH_USER_TOKEN_SUCCESS = 'REFRESH_USER_TOKEN_SUCCESS';
export const REVOKE_USER_TOKEN = 'REVOKE_USER_TOKEN';
export const REVOKE_USER_TOKEN_FAIL = 'REVOKE_USER_TOKEN_FAIL';
export const REVOKE_USER_TOKEN_SUCCESS = 'REVOKE_USER_TOKEN_SUCCESS';
export const LOAD_USER_TOKEN_CLASS = 'LoadUserToken';
export const LOAD_USER_TOKEN_FAIL_CLASS = 'LoadUserTokenFail';
export const LOAD_USER_TOKEN_SUCCESS_CLASS = 'LoadUserTokenSuccess';
export const REFRESH_USER_TOKEN_CLASS = 'RefreshUserToken';
export const REFRESH_USER_TOKEN_FAIL_CLASS = 'RefreshUserTokenFail';
export const REFRESH_USER_TOKEN_SUCCESS_CLASS = 'RefreshUserTokenSuccess';
export const REVOKE_USER_TOKEN_CLASS = 'RevokeUserToken';
export const REVOKE_USER_TOKEN_FAIL_CLASS = 'RevokeUserTokenFail';
export const REVOKE_USER_TOKEN_SUCCESS_CLASS = 'RevokeUserTokenSuccess';

export const CAN_ACTIVATE = 'canActivate';

export const GET_CUSTOMER_AGENT_TOKEN_STATE =
  'getCustomerSupportAgentTokenState';
export const GET_CUSTOMER_AGENT_TOKEN = 'getCustomerSupportAgentToken';
export const GET_CUSTOMER_AGENT_TOKEN_LOADING =
  'getCustomerSupportAgentTokenLoading';

export const LOAD_CUSTOMER_SUPPORT_AGENT_TOKEN =
  'LOAD_CUSTOMER_SUPPORT_AGENT_TOKEN';
export const LOAD_CUSTOMER_SUPPORT_AGENT_TOKEN_FAIL =
  'LOAD_CUSTOMER_SUPPORT_AGENT_TOKEN_FAIL';
export const LOAD_CUSTOMER_SUPPORT_AGENT_TOKEN_SUCCESS =
  'LOAD_CUSTOMER_SUPPORT_AGENT_TOKEN_SUCCESS';
export const LOAD_CUSTOMER_SUPPORT_AGENT_TOKEN_CLASS =
  'LoadCustomerSupportAgentToken';
export const LOAD_CUSTOMER_SUPPORT_AGENT_TOKEN_FAIL_CLASS =
  'LoadCustomerSupportAgentTokenFail';
export const LOAD_CUSTOMER_SUPPORT_AGENT_TOKEN_SUCCESS_CLASS =
  'LoadCustomerSupportAgentTokenSuccess';

export const SUB = 'sub';

export const LOAD_ANONYMOUS_CONSENTS = 'loadAnonymousConsents';

export const LEGACY_FLAG = 'legacy';
export const INJECT_DECORATOR = 'Inject';
export const PLATFORM = 'Platform';
export const PLATFORM_ID_STRING = 'PLATFORM_ID';
export const ROOT_CONFIG = 'RootConfig';
export const STOREFRONT_CONFIG = 'StorefrontConfig';
export const DEFAULT_CONFIG = 'DefaultConfig';
export const CONFIG = 'Config';
export const ANY_TYPE = 'any';
export const OBJECT_TYPE = 'Object';
export const STRING_TYPE = 'string';
export const DOCUMENT = 'Document';
export const DOCUMENT_STRING = 'DOCUMENT';
export const SERVER_REQUEST_URL_STRING = 'SERVER_REQUEST_URL';
export const SERVER_REQUEST_ORIGIN_STRING = 'SERVER_REQUEST_ORIGIN';
export const INCREMENT = 'increment';
export const ITEM = 'Item';
export const ORDER_ENTRY = 'OrderEntry';
export const ORDER_PROMOTIONS$ = 'orderPromotions$';
export const INSIDE_CLICKED = 'insideClicked';
export const HANDLE_OPEN = 'handleOpen';
export const TOGGLE = 'toggle';

export const DEFAULT_PAGE_SIZE = 'defaultPageSize';

export const SORT_CODE = 'sortCode';
export const TABLE_HEADER = 'TableHeader';

export const PROMOTION_LOCATION$ = 'promotionLocation$';
export const LOCATION$ = 'location$';
/***** Properties end *****/

/***** APIs start *****/
export const GET_COMPONENT_STATE_OLD_API = 'getComponentState';
export const GET_COMPONENTS_STATE_NEW_API = 'getComponentsState';

export const GET_COMPONENT_ENTITIES_OLD_API = 'getComponentEntities';

export const COMPONENT_STATE_SELECTOR_FACTORY_OLD_API =
  'componentStateSelectorFactory';
export const COMPONENTS_STATE_SELECTOR_FACTORY_NEW_API =
  'componentsLoaderStateSelectorFactory';

export const COMPONENT_SELECTOR_FACTORY_OLD_API = 'componentSelectorFactory';
export const COMPONENTS_SELECTOR_FACTORY_NEW_API = 'componentsSelectorFactory';

export const IS_LAUNCH_IN_SMART_EDIT = 'isLaunchInSmartEdit';
export const IS_LAUNCHED_IN_SMART_EDIT = 'isLaunchedInSmartEdit';
export const ADD_DYNAMIC_ATTRIBUTES = 'addDynamicAttributes';
export const GET_FALSY_URL_MATCHER = 'getFalsyUrlMatcher';
export const GET_MULTIPLE_PATHS_URL_MATCHER = 'getMultiplePathsUrlMatcher';
export const GET_PATH_URL_MATCHER = 'getPathUrlMatcher';
export const GET_OPPOSITE_URL_MATCHER = 'getOppositeUrlMatcher';
export const GET_GLOB_URL_MATCHER = 'getGlobUrlMatcher';
export const PLACE_ORDER = 'placeOrder';
export const SET_QUERY = 'setQuery';
export const VIEW_PAGE = 'viewPage';
export const GET_ORDER_DETAILS = 'getOrderDetails';

export const GET_ADDRESS_CARD_CONTENT = 'getAddressCardContent';
export const GET_DELIVERY_MODE_CARD_CONTENT = 'getDeliveryModeCardContent';
export const GET_PAYMENT_INFO_CARD_CONTENT = 'getPaymentInfoCardContent';
export const GET_BILLING_ADDRESS_CARD_CONTENT = 'getBillingAddressCardContent';
export const GET_PAYMENT_CARD_CONTENT = 'getPaymentCardContent';
export const GET_SHIPPING_METHOD_CARD_CONTENT = 'getShippingMethodCardContent';
export const GET_ORDER_CURRENT_DATE_CARD_CONTENT =
  'getOrderCurrentDateCardContent';

export const GET_CONTROL = 'getControl';
export const GET_CHECKOUT_STEP = 'getCheckoutStep';
export const GET_CHECKOUT_STEP_ROUTE = 'getCheckoutStepRoute';
export const GET_FIRST_CHECKOUT_STEP_ROUTE = 'getFirstCheckoutStepRoute';
export const GET_NEXT_CHECKOUT_STEP_URL = 'getNextCheckoutStepUrl';
export const GET_PREVIOUS_CHECKOUT_STEP_URL = 'getPreviousCheckoutStepUrl';
export const GET_CURRENT_STEP_INDEX = 'getCurrentStepIndex';
export const STEPS = 'steps';
export const GET_CHILD_ROUTES = 'getChildRoutes';
export const GET_INJECTORS = 'getInjectors';
export const GET_ALL = 'getAll';
export const NG_ON_DESTROY = 'ngOnDestroy';
export const NG_ON_INIT = 'ngOnInit';
export const LOGIN_AS_GUEST = 'loginAsGuest';
export const GET_BASE_SITE_DATA = 'getBaseSiteData';
export const LOAD_PRODUCT_REFERENCES = 'loadProductReferences';
export const GET_PRODUCT_REFERENCES = 'getProductReferences';
export const GET = 'get';
export const GET_WINDOW = 'window';
export const GET_CLOSEST = 'getClosest';
export const GET_BREAKPOINT = 'getBreakpoint';
export const LOGOUT = 'logout';
export const REDIRECT = 'redirect';
export const SYNC = 'sync';
export const INIT_SYNC = 'initSync';
export const SET_ACTIVE = 'setActive';
export const SET_RATE_ON_EVENT = 'setRateOnEvent';
export const SET_RATE = 'setRate';
export const GET_META = 'getMeta';
export const GET_META_RESOLVER = 'getMetaResolver';
export const FIND_COMPONENTS_BY_IDS_LEGACY = 'findComponentsByIdsLegacy';
export const GET_LOADED = 'getLoaded';
export const IS_STABLE = 'isStable';

export const STOREFINDER_MODULE = 'StoreFinderModule';

export const GO = 'go';

export const OCC_ENDPOINTS = 'OccEndpoints';
export const OCC_ENDPOINT = 'OccEndpoint';
export const BASE_SITES_FOR_CONFIG = 'baseSitesForConfig';

export const OCC_CONFIG_LOADER_SERVICE = 'OccConfigLoaderService';
export const OCC_LOADED_CONFIG_CONVERTER = 'OccLoadedConfigConverter';
export const OCC_LOADED_CONFIG = 'OccLoadedConfig';
export const OCC_SITES_CONFIG_LOADER = 'OccSitesConfigLoader';
export const OCC_CONFIG_LOADER_MODULE = 'OccConfigLoaderModule';
export const CREATE_EVENT_FROM_INPUT = 'createEventFromInput';
export const ON_SELECT = 'onSelect';
export const ON_DESELECT = 'onDeselect';
export const GET_PRODUCT_IMAGE_URL = 'getProductImageURL';
export const GET_PRODUCT_IMAGE_ALT = 'getProductImageAlt';
export const CLICK_ON_ENTER = 'clickOnEnter';
export const NAVIGATE_UP_ON_ENTER = 'navigateUpOnEnter';
export const RESET_CHECKOUT_PROCESSES = 'resetCheckoutProcesses';
export const PREVENT_SCROLLING_ON_SPACE = 'preventScrollingOnSpace';
export const GET_STABLE_CONFIG = 'getStableConfig';
export const GET_STABLE = 'getStable';
export const EXTRACT_PRODUCT_CARD_PARAMETERS = 'extractProductCardParameters';

/***** APIs end *****/

/***** feature keys start *****/
export const PRODUCT_CONFIGURATOR_RULEBASED_FEATURE_OBSOLETE = 'rulebased';
export const PRODUCT_CONFIGURATOR_TEXTFIELD_FEATURE_OBSOLETE = 'textfield';
export const PRODUCT_CONFIGURATOR_RULEBASED_FEATURE =
  'productConfiguratorRulebased';
export const PRODUCT_CONFIGURATOR_TEXTFIELD_FEATURE =
  'productConfiguratorTextfield';
/***** feature keys end *****/

/***** Storefinder start *****/
export const TODO_SPARTACUS = 'TODO:Spartacus -';
export const CSS_V2_DOCS_URL =
  'https://sap.github.io/spartacus-docs/css-changes-in-version-2/';
export const CSS_V3_DOCS_URL =
  'https://sap.github.io/spartacus-docs/css-changes-in-version-3/';
export const CSS_V4_DOCS_URL =
  'https://sap.github.io/spartacus-docs/css-changes-in-version-4/';
export const CSS_V5_DOCS_URL =
  'https://sap.github.io/spartacus-docs/css-changes-in-version-5/';
/***** Storefinder end *****/

/******* CLI start *******/
export const SPARTACUS_ROUTING_MODULE = 'app-routing';
export const SPARTACUS_MODULE = 'spartacus';
export const SPARTACUS_FEATURES_MODULE = 'spartacus-features';
export const SPARTACUS_FEATURES_NG_MODULE = 'SpartacusFeaturesModule';
export const SPARTACUS_CONFIGURATION_MODULE = 'spartacus-configuration';

export const CLI_ASM_FEATURE = 'ASM';

export const CLI_CART_IMPORT_EXPORT_FEATURE = 'Import-Export';

export const CLI_CART_SAVED_CART_FEATURE = 'Saved-Cart';

export const CLI_CART_QUICK_ORDER_FEATURE = 'Quick-Order';

<<<<<<< HEAD
export const CLI_CART_MAIN_FEATURE = 'Cart';
=======
export const CLI_CART_BASE_FEATURE = 'Cart';
>>>>>>> a32dea3c

export const CLI_CART_WISHLIST_FEATURE = 'WishList';

export const CLI_CDC_FEATURE = 'CDC';

export const CLI_CDS_FEATURE = 'CDS';
export const CLI_DIGITAL_PAYMENTS_FEATURE = 'Digital-Payments';

export const CLI_ORGANIZATION_ADMINISTRATION_FEATURE = 'Administration';
export const CLI_ORGANIZATION_ORDER_APPROVAL_FEATURE = 'Order-Approval';

export const CLI_PRODUCT_BULK_PRICING_FEATURE = 'Bulk-Pricing';
export const CLI_PRODUCT_VARIANTS_FEATURE = 'Product-Variants';
export const CLI_PRODUCT_IMAGE_ZOOM_FEATURE = 'Image-Zoom';

export const CLI_PRODUCT_CONFIGURATOR_VC_FEATURE = 'VC-Configurator';
export const CLI_PRODUCT_CONFIGURATOR_TEXTFIELD_FEATURE =
  'Textfield-Configurator';
export const CLI_PRODUCT_CONFIGURATOR_CPQ_FEATURE = 'CPQ-Configurator';

export const CLI_QUALTRICS_FEATURE = 'Qualtrics';

export const CLI_SMARTEDIT_FEATURE = 'SmartEdit';

export const CLI_STOREFINDER_FEATURE = 'Store-Finder';

export const CLI_TRACKING_PERSONALIZATION_FEATURE = 'Personalization';
export const CLI_TRACKING_TMS_GTM_FEATURE = 'TMS-GTM';
export const CLI_TRACKING_TMS_AEP_FEATURE = 'TMS-AEPL';

export const CLI_USER_ACCOUNT_FEATURE = 'Account';
export const CLI_USER_PROFILE_FEATURE = 'Profile';

export const CLI_CHECKOUT_FEATURE = 'Checkout';
export const CLI_ORDER_FEATURE = 'Order';
/******* CLI end *******/<|MERGE_RESOLUTION|>--- conflicted
+++ resolved
@@ -1135,11 +1135,7 @@
 
 export const CLI_CART_QUICK_ORDER_FEATURE = 'Quick-Order';
 
-<<<<<<< HEAD
-export const CLI_CART_MAIN_FEATURE = 'Cart';
-=======
 export const CLI_CART_BASE_FEATURE = 'Cart';
->>>>>>> a32dea3c
 
 export const CLI_CART_WISHLIST_FEATURE = 'WishList';
 
