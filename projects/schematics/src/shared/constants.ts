--- conflicted
+++ resolved
@@ -693,16 +693,13 @@
 export const PLATFORM = 'Platform';
 export const PLATFORM_ID_STRING = 'PLATFORM_ID';
 export const ANY_TYPE = 'any';
-<<<<<<< HEAD
 export const OBJECT_TYPE = 'Object';
 export const STRING_TYPE = 'string';
 export const DOCUMENT = 'Document';
 export const DOCUMENT_STRING = 'DOCUMENT';
 export const SERVER_REQUEST_URL_STRING = 'SERVER_REQUEST_URL';
 export const SERVER_REQUEST_ORIGIN_STRING = 'SERVER_REQUEST_ORIGIN';
-=======
 export const INCREMENT = 'increment';
->>>>>>> 3aa5489a
 /***** Properties end *****/
 
 /***** APIs start *****/
