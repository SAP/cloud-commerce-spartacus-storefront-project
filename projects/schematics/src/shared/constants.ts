export const UTF_8 = 'utf-8';

/***** Imports start *****/
export const ANGULAR_SCHEMATICS = '@schematics/angular';
export const ANGULAR_CORE = '@angular/core';
export const ANGULAR_FORMS = '@angular/forms';
export const ANGULAR_ROUTER = '@angular/router';
export const ANGULAR_HTTP = '@angular/common/http';

export const RXJS = 'rxjs';
export const ANGULAR_COMMON = '@angular/common';
export const ANGULAR_PLATFORM_BROWSER = '@angular/platform-browser';
export const PLATFORM_ID = 'PLATFORM_ID';
export const ANGULAR_OAUTH2_OIDC = 'angular-oauth2-oidc';

export const SPARTACUS_SCOPE = '@spartacus/';
export const SPARTACUS_SCHEMATICS = '@spartacus/schematics';
export const SPARTACUS_CORE = '@spartacus/core';
export const SPARTACUS_STOREFRONTLIB = '@spartacus/storefront';
export const SPARTACUS_SETUP = '@spartacus/setup';
export const SPARTACUS_SETUP_SSR = `${SPARTACUS_SETUP}/ssr`;
export const SPARTACUS_CDS = '@spartacus/cds';
export const SPARTACUS_CDC = '@spartacus/cdc';
export const SPARTACUS_ASSETS = '@spartacus/assets';
export const SPARTACUS_STYLES = '@spartacus/styles';
export const SPARTACUS_ORGANIZATION = '@spartacus/organization';
export const SPARTACUS_ORGANIZATION_ADMINISTRATION_CORE = `${SPARTACUS_ORGANIZATION}/administration/core`;
export const SPARTACUS_ORGANIZATION_ADMINISTRATION_COMPONENTS = `${SPARTACUS_ORGANIZATION}/administration/components`;
export const SPARTACUS_ASM = '@spartacus/asm';
export const SPARTACUS_CART = '@spartacus/cart';
export const SPARTACUS_CART_SAVED_CART_COMPONENTS = `${SPARTACUS_CART}/saved-cart/components`;
export const SPARTACUS_CART_SAVED_CART_ROOT = `${SPARTACUS_CART}/saved-cart/root`;
export const SPARTACUS_PRODUCT = '@spartacus/product';
export const SPARTACUS_PRODUCT_CONFIGURATOR = '@spartacus/product-configurator';
export const SPARTACUS_PRODUCT_CONFIGURATOR_COMMON = `${SPARTACUS_PRODUCT_CONFIGURATOR}/common`;
export const SPARTACUS_PRODUCT_CONFIGURATOR_RULEBASED = `${SPARTACUS_PRODUCT_CONFIGURATOR}/rulebased`;
export const SPARTACUS_QUALTRICS = '@spartacus/qualtrics';
export const SPARTACUS_QUALTRICS_COMPONENTS = `${SPARTACUS_QUALTRICS}/components`;
export const SPARTACUS_SMARTEDIT = '@spartacus/smartedit';
export const SPARTACUS_STOREFINDER = '@spartacus/storefinder';
export const SPARTACUS_TRACKING = '@spartacus/tracking';
export const SPARTACUS_USER = '@spartacus/user';
export const SPARTACUS_USER_PROFILE = `${SPARTACUS_USER}/profile`;
export const SPARTACUS_USER_PROFILE_COMPONENTS = `${SPARTACUS_USER_PROFILE}/components`;
export const SPARTACUS_USER_ACCOUNT = `${SPARTACUS_USER}/account`;
export const SPARTACUS_USER_ACCOUNT_COMPONENTS = `${SPARTACUS_USER_ACCOUNT}/components`;

export const NGRX_STORE = '@ngrx/store';
export const NGRX_EFFECTS = '@ngrx/effects';
export const NGRX_ROUTER_STORE = '@ngrx/router-store';

export const NGUNIVERSAL_EXPRESS_ENGINE = '@nguniversal/express-engine';

export const SPARTACUS_PRODUCT_VARIANTS_COMPONENTS =
  '@spartacus/product/variants/components';
export const SPARTACUS_PRODUCT_VARIANTS_ROOT =
  '@spartacus/product/variants/root';

/***** Imports end *****/

/***** Classes start *****/
export const OBSERVABLE_CLASS = 'Observable';
export const RENDERER_2 = 'Renderer2';
export const ELEMENT_REF = 'ElementRef';
export const INJECTOR = 'Injector';
export const COMPILER = 'Compiler';

export const STORE = 'Store';

export const ACTIONS = 'Actions';
export const ACTION_SUBJECT = 'ActionsSubject';

export const FORM_BUILDER = 'FormBuilder';
export const JSONLD_PRODUCT_REVIEW_BUILDER = 'JsonLdProductReviewBuilder';

export const CHANGE_DETECTOR_REF = 'ChangeDetectorRef';

export const ACTIVATED_ROUTE = 'ActivatedRoute';
export const ROUTER = 'Router';
export const WINDOW_REF = 'WindowRef';
export const VIEW_CONTAINER_REF = 'ViewContainerRef';
export const TEMPLATE_REF = 'TemplateRef';
export const LOCATION = 'Location';
export const COMPONENT_FACTORY_RESOLVER = 'ComponentFactoryResolver';

export const HTTP_CLIENT = 'HttpClient';

export const BASE_STOREFRONT_MODULE = 'BaseStorefrontModule';
export const STOREFRONT_MODULE = 'StorefrontModule';
export const B2C_STOREFRONT_MODULE = 'B2cStorefrontModule';
export const B2B_STOREFRONT_MODULE = 'B2bStorefrontModule';
export const MAIN_MODULE = 'MainModule';
export const STOREFRONT_FOUNDATION_MODULE = 'StorefrontFoundationModule';
export const VIEW_CONFIG_MODULE = 'ViewConfigModule';
export const OCC_MODULE = 'OccModule';
export const EVENTS_MODULE = 'EventsModule';
export const CONFIG_MODULE_CLASS = 'ConfigModule';
export const CMS_COMPONENT_DATA_CLASS = 'CmsComponentData';
export const PROVIDE_CONFIG_FUNCTION = 'provideConfig';
export const SITE_CONTEXT_CONFIG = 'SiteContextConfig';
export const I18N_CONFIG = 'I18nConfig';
export const OCC_CONFIG = 'OccConfig';
export const FEATURES_CONFIG = 'FeaturesConfig';
export const PROVIDE_DEFAULT_CONFIG = 'provideDefaultConfig';
export const DEFAULT_B2B_OCC_CONFIG = 'defaultB2bOccConfig';
export const CMS_CONFIG = 'CmsConfig';
export const CMS_SELECTORS = 'CmsSelectors';
export const CMS_ACTIONS = 'CmsActions';
export const STOCK_NOTIFICATION_COMPONENT = 'StockNotificationComponent';
export const LOAD_CMS_COMPONENT_CLASS = 'LoadCmsComponent';
export const LOAD_CMS_COMPONENT_FAIL_CLASS = 'LoadCmsComponentFail';
export const LOAD_CMS_COMPONENT_SUCCESS_CLASS = 'LoadCmsComponentSuccess';
export const CMS_GET_COMPONENT_FROM_PAGE = 'CmsGetComponentFromPage';
export const USER_ADDRESS_SERVICE = 'UserAddressService';
export const AUTH_SERVICE = 'AuthService';
export const FEATURE_CONFIG_SERVICE = 'FeatureConfigService';
export const FEATURE_MODULES_SERVICE = 'FeatureModulesService';
export const CMS_FEATURES_SERVICE = 'CmsFeaturesService';
export const SEMANTIC_PATH_SERVICE = 'SemanticPathService';
export const CMS_SERVICE = 'CmsService';
export const PAGE_META_SERVICE = 'PageMetaService';
export const PAGE_META_CONFIG = 'PageMetaConfig';
export const STORE_DATA_SERVICE = 'StoreDataService';
export const SPLIT_VIEW_SERVICE = 'SplitViewService';

export const PAGE_META_RESOLVER = 'PageMetaResolver';
export const BASE_PAGE_META_RESOLVER = 'BasePageMetaResolver';
export const PAGE_LINK_SERVICE = 'PageLinkService';
export const PRODUCT_PAGE_META_RESOLVER = 'ProductPageMetaResolver';
export const SEARCH_PAGE_META_RESOLVER = 'SearchPageMetaResolver';
export const CATEGORY_PAGE_META_RESOLVER = 'CategoryPageMetaResolver';
export const CART_PAGE_META_RESOLVER = `CartPageMetaResolver`;
export const CHECKOUT_PAGE_META_RESOLVER = 'CheckoutPageMetaResolver';
export const ORGANIZATION_PAGE_META_RESOLVER = 'OrganizationPageMetaResolver';

export const PRODUCT_SEARCH_SERVICE = 'ProductSearchService';
export const CHECKOUT_SERVICE = 'CheckoutService';
export const CHECKOUT_CONNECTOR = 'CheckoutConnector';
export const USER_ORDER_CONNECTOR = 'UserOrderConnector';
export const REPLENISHMENT_ORDER_CONNECTOR = 'ReplenishmentOrderConnector';
export const USER_REPLENISHMENT_ORDER_SERVICE = 'UserReplenishmentOrderService';
export const CHECKOUT_ADAPTER = 'CheckoutAdapter';
export const OCC_CHECKOUT_ADAPTER = 'OccCheckoutAdapter';
export const CHECKOUT_PAYMENT_SERVICE = 'CheckoutPaymentService';
export const CHECKOUT_DELIVERY_SERVICE = 'CheckoutDeliveryService';
export const CART_DATA_SERVICE = 'CartDataService';
export const CART_SERVICE = 'CartService';
export const ACTIVE_CART_SERVICE = 'ActiveCartService';
export const USER_ORDER_SERVICE = 'UserOrderService';
export const USER_ORDERS_EFFECT = 'UserOrdersEffect';
export const PROMOTION_SERVICE = 'PromotionService';
export const ORDER_DETAILS_SERVICE = 'OrderDetailsService';
export const ORDER_RETURN_REQUEST_SERVICE = 'OrderReturnRequestService';
export const CHECKOUT_LOGIN_COMPONENT = 'CheckoutLoginComponent';
export const ORDER_CONFIRMATION_OVERVIEW_COMPONENT =
  'OrderConfirmationOverviewComponent';
export const ORDER_HISTORY_COMPONENT = 'OrderHistoryComponent';
export const AUTH_REDIRECT_SERVICE = 'AuthRedirectService';
export const CHECKOUT_DETAILS_SERVICE = 'CheckoutDetailsService';
export const NOT_CHECKOUT_AUTH_GUARD = 'NotCheckoutAuthGuard';
export const ROUTING_SERVICE = 'RoutingService';
export const SHIPPING_ADDRESS_COMPONENT = 'ShippingAddressComponent';
export const CHECKOUT_CONFIG_SERVICE = 'CheckoutConfigService';
export const TRANSLATION_SERVICE = 'TranslationService';
export const ADD_TO_CART_COMPONENT = 'AddToCartComponent';
export const ADDED_TO_CART_DIALOG_COMPONENT = 'AddedToCartDialogComponent';
export const MODAL_SERVICE = 'ModalService';
export const CURRENT_PRODUCT_SERVICE = 'CurrentProductService';
export const CART_NOT_EMPTY_GUARD = 'CartNotEmptyGuard';
export const CONTENT_PAGE_META_RESOLVER = 'ContentPageMetaResolver';
export const ROUTING_PAGE_META_RESOLVER = 'RoutingPageMetaResolver';
export const CART_TOTALS_COMPONENT = 'CartTotalsComponent';
export const MINI_CART_COMPONENT = 'MiniCartComponent';
export const CHECKOUT_REPLENISHMENT_FORM_SERVICE =
  'CheckoutReplenishmentFormService';
export const CHECKOUT_ORDER_SUMMARY_COMPONENT = 'CheckoutOrderSummaryComponent';
export const CHECKOUT_PROGRESS_MOBILE_TOP_COMPONENT =
  'CheckoutProgressMobileTopComponent';
export const CHECKOUT_CONFIG = 'CheckoutConfig';
export const SEO_CONFIG = 'SeoConfig';
export const ROUTING_CONFIG_SERVICE = 'RoutingConfigService';
export const PAYMENT_METHOD_COMPONENT = 'PaymentMethodComponent';
export const USER_PAYMENT_SERVICE = 'UserPaymentService';
export const GLOBAL_MESSAGE_SERVICE = 'GlobalMessageService';
export const CHECKOUT_AUTH_GUARD = 'CheckoutAuthGuard';
export const CART_PAGE_LAYOUT_HANDLER = 'CartPageLayoutHandler';
export const SELECTIVE_CART_SERVICE = 'SelectiveCartService';
export const CDS_SPARTACUS_EVENT_SERVICE = 'SpartacusEventService';
export const CONSENT_SERVICE = 'ConsentService';
export const EVENT_SERVICE = 'EventService';
export const CDS_CONFIG = 'CdsConfig';
export const ADDRESS_BOOK_COMPONENT_SERVICE = 'AddressBookComponentService';
export const CHECKOUT_GUARD = 'CheckoutGuard';
export const LOGOUT_GUARD = 'LogoutGuard';
export const EXPRESS_CHECKOUT_SERVICE = 'ExpressCheckoutService';
export const CONSENT_MANAGEMENT_FORM_COMPONENT =
  'ConsentManagementFormComponent';
export const CLIENT_AUTHENTICATION_TOKEN_SERVICE =
  'ClientAuthenticationTokenService';
export const USER_AUTHENTICATION_TOKEN_SERVICE =
  'UserAuthenticationTokenService';
export const OCC_ENDPOINTS_SERVICE = 'OccEndpointsService';
export const AUTH_CONFIG = 'AuthConfig';
export const OCC_CART_ENTRY_ADAPTER = 'OccCartEntryAdapter';
export const OCC_CART_ADAPTER = 'OccCartAdapter';
export const OCC_USER_ORDER_ADAPTER = 'OccUserOrderAdapter';
export const CONVERTER_SERVICE = 'ConverterService';
export const CONSENT_MANAGEMENT_COMPONENT = 'ConsentManagementComponent';
export const ANONYMOUS_CONSENT_DIALOG_COMPONENT =
  'AnonymousConsentDialogComponent';
export const PRODUCT_IMAGES_COMPONENT = 'ProductImagesComponent';
export const USER_CONSENT_SERVICE = 'UserConsentService';
export const USER_SERVICE = 'UserService';
export const CART_DETAILS_COMPONENT = 'CartDetailsComponent';
export const ORDER_DETAIL_ITEMS_COMPONENT = 'OrderDetailItemsComponent';
export const ORDER_CONFIRMATION_ITEMS_COMPONENT =
  'OrderConfirmationItemsComponent';
export const REVIEW_SUBMIT_COMPONENT = 'ReviewSubmitComponent';
export const CART_VOUCHER_SERVICE = 'CartVoucherService';
export const CART_COUPON_COMPONENT = 'CartCouponComponent';
export const CUSTOMER_COUPON_SERVICE = 'CustomerCouponService';
export const CART_ITEM_LIST_COMPONENT = 'CartItemListComponent';
export const CART_ITEM_COMPONENT = 'CartItemComponent';
export const PROTECTED_ROUTES_SERVICE = 'ProtectedRoutesService';
export const PROTECTED_ROUTES_GUARD = 'ProtectedRoutesGuard';
export const LOGIN_FORM_COMPONENT = 'LoginFormComponent';
export const REGISTER_COMPONENT = 'RegisterComponent';
export const ANONYMOUS_CONSENTS_SERVICE = 'AnonymousConsentsService';
export const ANONYMOUS_CONSENTS_CONFIG = 'AnonymousConsentsConfig';
export const STAR_RATING_COMPONENT = 'StarRatingComponent';
export const PRODUCT_SERVICE = 'ProductService';
export const PRODUCT_LOADING_SERVICE = 'ProductLoadingService';
export const PRODUCT_CAROUSEL_COMPONENT = 'ProductCarouselComponent';
export const PRODUCT_SCROLL_COMPONENT = 'ProductScrollComponent';
export const PRODUCT_LIST_COMPONENT = 'ProductListComponent';
export const PRODUCT_LIST_COMPONENT_SERVICE = 'ProductListComponentService';
export const PRODUCT_LIST_ITEM_COMPONENT = 'ProductListItemComponent';
export const PRODUCT_LIST_ITEM_CONTEXT_SOURCE = 'ProductListItemContextSource';
export const PRODUCT_GRID_ITEM_COMPONENT = 'ProductGridItemComponent';
export const CART_ITEM_CONTEXT_SOURCE = 'CartItemContextSource';
export const CART_ITEM_CONTEXT = 'CartItemContext';
export const PAGE_LAYOUT_SERVICE = 'PageLayoutService';
export const VIEW_CONFIG = 'ViewConfig';
export const FOOTER_NAVIGATION_COMPONENT = 'FooterNavigationComponent';
export const NAVIGATION_SERVICE = 'NavigationService';
export const URL_MATCHER_SERVICE = 'UrlMatcherService';
export const CONFIGURABLE_ROUTES_SERVICE = 'ConfigurableRoutesService';
export const EXTERNAL_ROUTES_SERVICE = 'ExternalRoutesService';
export const EXTERNAL_ROUTES_CONFIG = 'ExternalRoutesConfig';
export const PAGE_SLOT_COMPONENT = 'PageSlotComponent';
export const PAGE_SLOT_SERVICE = 'PageSlotService';
export const DYNAMIC_ATTRIBUTE_SERVICE = 'DynamicAttributeService';
export const OUTLET_DIRECTIVE = 'OutletDirective';
export const OUTLET_SERVICE = 'OutletService';
export const DEFER_LOADER_SERVICE = 'DeferLoaderService';
export const LAUNCH_DIALOG_SERVICE = 'LaunchDialogService';
export const PLACE_ORDER_COMPONENT = 'PlaceOrderComponent';
export const USER_INTERESTS_SERVICE = 'UserInterestsService';
export const USER_NOTIFICATION_PREFERENCE_SERVICE =
  'UserNotificationPreferenceService';
export const PRODUCT_REVIEWS_COMPONENT = `ProductReviewsComponent`;
export const SEARCH_BOX_COMPONENT = `SearchBoxComponent`;
export const ADDRESS_BOOK_COMPONENT = `AddressBookComponent`;
export const PAYMENT_FORM_COMPONENT = 'PaymentFormComponent';
export const AMEND_ORDER_ACTIONS_COMPONENT = 'AmendOrderActionsComponent';
export const COMPONENT_WRAPPER_DIRECTIVE = 'ComponentWrapperDirective';
export const CMS_MAPPING_SERVICE = 'CmsMappingService';
export const COMPONENT_HANDLER_SERVICE = 'ComponentHandlerService';
export const CMS_INJECTOR_SERVICE = 'CmsInjectorService';
export const SMART_EDIT_SERVICE = 'SmartEditService';
export const SMART_EDIT_MODULE = 'SmartEditModule';
export const STORE_FINDER_SEARCH_RESULT_COMPONENT =
  'StoreFinderSearchResultComponent';
export const STORE_FINDER_SERVICE = 'StoreFinderService';
export const STORE_FINDER_CONFIG = 'StoreFinderConfig';
export const PRODUCT_REVIEW_SERVICE = 'ProductReviewService';
export const SEARCH_BOX_COMPONENT_SERVICE = 'SearchBoxComponentService';
export const TAB_PARAGRAPH_CONTAINER_COMPONENT =
  'TabParagraphContainerComponent';
export const NAVIGATION_UI_COMPONENT = 'NavigationUIComponent';
export const STORE_FINDER_LIST_ITEM_COMPONENT = 'StoreFinderListItemComponent';
export const CART_CONFIG_SERVICE = 'CartConfigService';
export const MULTI_CART_SERVICE = 'MultiCartService';
export const BASE_SITE_SERVICE = 'BaseSiteService';
export const QUALTRICS_LOADER_SERVICE = 'QualtricsLoaderService';
export const RENDERER_FACTORY_2 = 'RendererFactory2';
export const QUALTRICS_CONFIG = 'QualtricsConfig';
export const QUALTRICS_COMPONENT = 'QualtricsComponent';
export const QUALTRICS_EVENT_NAME = 'QUALTRICS_EVENT_NAME';
export const QUALTRICS_MODULE = 'QualtricsModule';
export const PRODUCT_FACET_NAVIGATION_COMPONENT =
  'ProductFacetNavigationComponent';
export const BREAKPOINT_SERVICE = 'BreakpointService';
export const STORE_FINDER_GRID_COMPONENT = 'StoreFinderGridComponent';
export const OUTLET_RENDERER_SERVICE = 'OutletRendererService';
export const SKIP_LINK_SERVICE = 'SkipLinkService';
export const SKIP_LINK_CONFIG = 'SkipLinkConfig';
export const KEYBOARD_FOCUS_SERVICE = 'KeyboardFocusService';
export const STOREFRONT_COMPONENT = 'StorefrontComponent';
export const HAMBURGER_MENU_SERVICE = 'HamburgerMenuService';
export const ROUTING_PARAMS_SERVICE = 'RoutingParamsService';
export const CONFIG_INITIALIZER_SERVICE = 'ConfigInitializerService';
export const LAZY_MODULES_SERVICE = 'LazyModulesService';
export const UNIFIED_INJECTOR = 'UnifiedInjector';
export const ANONYMOUS_CONSENT_MANAGEMENT_BANNER_COMPONENT =
  'AnonymousConsentManagementBannerComponent';
export const ANONYMOUS_CONSENT_LAUNCH_DIALOG_SERVICE =
  'AnonymousConsentLaunchDialogService';
export const ANONYMOUS_CONSENT_OPEN_DIALOG_COMPONENT =
  'AnonymousConsentOpenDialogComponent';
export const MERCHANDISING_CAROUSEL_COMPONENT =
  'MerchandisingCarouselComponent';
export const MERCHANDISING_CAROUSEL_COMPONENT_SERVICE =
  'MerchandisingCarouselComponentService';
export const INTERSECTION_SERVICE = 'IntersectionService';
export const WISH_LIST_SERVICE = 'WishListService';
export const CHECKOUT_PROGRESS_MOBILE_BOTTOM_COMPONENT =
  'CheckoutProgressMobileBottomComponent';
export const CHECKOUT_PROGRESS_COMPONENT = 'CheckoutProgressComponent';
export const DELIVERY_MODE_COMPONENT = 'DeliveryModeComponent';
export const SHIPPING_ADDRESS_SET_GUARD = 'ShippingAddressSetGuard';
export const DELIVERY_MODE_SET_GUARD = 'DeliveryModeSetGuard';
export const PAYMENT_DETAILS_SET_GUARD = 'PaymentDetailsSetGuard';
export const ORDER_DETAIL_SHIPPING_COMPONENT = 'OrderDetailShippingComponent';
export const ITEM_COUNTER_COMPONENT = 'ItemCounterComponent';
export const UPDATE_EMAIL_COMPONENT = 'UpdateEmailComponent';
export const PRODUCT_CAROUSEL_SERVICE = 'ProductCarouselService';
export const PRODUCT_REFERENCE_SERVICE = 'ProductReferenceService';
export const ORDER_CANCELLATION_GUARD = 'OrderCancellationGuard';
export const ORDER_CANCELLATION_SERVICE = 'OrderCancellationService';
export const ORDER_RETURN_GUARD = 'OrderReturnGuard';
export const ORDER_RETURN_SERVICE = 'OrderReturnService';
export const PRODUCT_VARIANT_GUARD = 'ProductVariantGuard';
export const USER_CONNECTOR = 'UserConnector';
export const USER_REGISTER_EFFECT = 'UserRegisterEffects';
export const CONFIGURATOR_ISSUES_NOTIFICATION_COMPONENT =
  'ConfiguratorIssuesNotificationComponent';

export const TEST_OUTLET_MODULE = 'TestOutletModule';
export const TEST_CONFIG_MODULE = 'TestConfigModule';
export const NOT_AUTH_GUARD = 'NotAuthGuard';
export const AUTH_GUARD = 'AuthGuard';
export const AUTH_REDIRECT_STORAGE_SERVICE = 'AuthRedirectStorageService';
export const USER_ID_SERVICE = 'UserIdService';
export const OAUTH_LIB_WRAPPER_SERVICE = 'OAuthLibWrapperService';
export const AUTH_STORAGE_SERVICE = 'AuthStorageService';

export const CDC_AUTH_SERVICE = 'CdcAuthService';
export const COLLAPSE_MENU_IF_CLICK_OUTSIDE = 'collapseMenuIfClickOutside';
export const FORBIDDEN_HANDLER = 'ForbiddenHandler';
export const MULTI_CART_STATE_PERSISTENCE_SERVICE =
  'MultiCartStatePersistenceService';
export const LANGUAGE_SERVICE = 'LanguageService';
export const CURRENCY_SERVICE = 'CurrencyService';
export const SEARCH_BOX_SERVICE = 'SearchboxService';

export const FORGOT_PASSWORD_COMPONENT = 'ForgotPasswordComponent';
export const AUTH_CONFIG_SERVICE = 'AuthConfigService';
export const CLOSE_ACCOUNT_MODAL_COMPONENT = 'CloseAccountModalComponent';
export const OUTLET_REF_DIRECTIVE = 'OutletRefDirective';
export const JSON_LD_SCRIPT_FACTORY = 'JsonLdScriptFactory';
export const DOM_SANITIZER = 'DomSanitizer';
export const ANONYMOUS_CONSENT_TEMPLATES_ADAPTER =
  'AnonymousConsentTemplatesAdapter';
export const ANONYMOUS_CONSENT_TEMPLATES_CONNECTOR =
  'AnonymousConsentTemplatesConnector';
export const VIEW_COMPONENT = 'ViewComponent';
export const SPLIT_VIEW_COMPONENT = 'SplitViewComponent';
export const OCC_CMS_COMPONENT_ADAPTER = 'OccCmsComponentAdapter';

export const MESSAGE_SERVICE = 'MessageService';
export const CURRENT_UNIT_SERVICE = 'CurrentUnitService';
export const CURRENT_USER_GROUP_SERVICE = 'CurrentUserGroupService';
export const UNIT_CHILDREN_COMPONENT = 'UnitChildrenComponent';
export const UNIT_COST_CENTER_LIST_COMPONENT = 'UnitCostCenterListComponent';
export const UNIT_USER_LIST_COMPONENT = 'UnitUserListComponent';
export const UNIT_FORM_COMPONENT = 'UnitFormComponent';
export const USER_GROUP_USER_LIST_COMPONENT = 'UserGroupUserListComponent';
export const USER_GROUP_USER_LIST_SERVICE = 'UserGroupUserListService';
export const TOGGLE_STATUS_COMPONENT = 'ToggleStatusComponent';
export const DELETE_ITEM_COMPONENT = 'DeleteItemComponent';
export const ITEM_SERVICE = 'ItemService';
export const DISABLE_INFO_SERVICE = 'DisableInfoService';

export const SAVED_CART_FORM_LAUNCH_DIALOG_SERVICE =
  'SavedCartFormLaunchDialogService';
export const ADD_TO_SAVED_CART_COMPONENT = 'AddToSavedCartComponent ';
export const SAVED_CART_DETAILS_ACTION_COMPONENT =
  'SavedCartDetailsActionComponent ';
export const SAVED_CART_DETAILS_OVERVIEW_COMPONENT =
  'SavedCartDetailsOverviewComponent ';
export const SAVED_CART_DETAILS_SERVICE = 'SavedCartDetailsService';
export const SAVED_CART_FACADE = 'SavedCartFacade';
export const CLEAR_CHECKOUT_SERVICE = 'ClearCheckoutService';

export const REPLENISHMENT_ORDER_CANCELLATION_LAUNCH_DIALOG_SERVICE =
  'ReplenishmentOrderCancellationLaunchDialogService';
export const REPLENISHMENT_ORDER_CANCELLATION_COMPONENT =
  'ReplenishmentOrderCancellationComponent';
export const REPLENISHMENT_ORDER_HISTORY_COMPONENT =
  'ReplenishmentOrderHistoryComponent';
export const COMMON_CONFIGURATOR_UTILS_SERVICE =
  'CommonConfiguratorUtilsService';
export const CONFIGURATOR_ATTRIBUTE_QUANTITY_SERVICE =
  'ConfiguratorAttributeQuantityService';
export const CONFIGURATOR_STOREFRONT_UTILS_SERVICE =
  'ConfiguratorStorefrontUtilsService';
export const CONFIGURATOR_GROUPS_SERVICE = 'ConfiguratorGroupsService';

export const CONFIGURATOR_CART_ENTRY_INFO_COMPONENT =
  'ConfiguratorCartEntryInfoComponent';
export const CONFIGURATOR_ATTRIBUTE_CHECKBOX_LIST_COMPONENT =
  'ConfiguratorAttributeCheckBoxListComponent';
export const CONFIGURATOR_ATTRIBUTE_DROP_DOWN_COMPONENT =
  'ConfiguratorAttributeDropDownComponent';
export const CONFIGURATOR_ATTRIBUTE_RADIO_BUTTON_COMPONENT =
  'ConfiguratorAttributeRadioButtonComponent';

export const CART_PAGE_EVENT_BUILDER = 'CartPageEventBuilder';
export const HOME_PAGE_EVENT_BUILDER = 'HomePageEventBuilder';
export const PRODUCT_PAGE_EVENT_BUILDER = 'ProductPageEventBuilder';
export const PAGE_EVENT_BUILDER = 'PageEventBuilder';
export const CONTEXT = 'context';
export const SEMANTIC_ROUTE = 'semanticRoute';
export const URL = 'url';
export const PARAMS = 'params';
export const SCRIPT_LOADER_SERVICE = 'ScriptLoader';
export const INITIALIZE = 'initialize';
export const FORM_GROUP = 'formGroup';
export const FORM$ = 'form$';

export const CONFIGURATOR_ATTRIBUTE_SINGLE_SELECTION_BASE_COMPONENT =
  'ConfiguratorAttributeSingleSelectionBaseComponent';

export const CONFIGURATOR_ATTRIBUTE_NUMERIC_INPUT_FIELD_COMPONENT =
  'ConfiguratorAttributeNumericInputFieldComponent';

export const CONFIGURATOR_PRODUCT_TITLE_COMPONENT =
  'ConfiguratorProductTitleComponent';

/***** Classes end *****/

/***** Removed public api start *****/
export const CART_EFFECTS = 'CartEffects';
export const WISHLIST_EFFECTS = 'WishlistEffects';
export const CART_VOUCHER_EFFECTS = 'CartVoucherEffects';
export const CART_ENTRY_EFFECTS = 'CartEntryEffects';
export const CART_COMBINED_EFFECTS = 'effects';
export const CART_SELECTORS = 'CartSelectors';
export const CART_DATA_CONST = 'CART_DATA';
export const STATE_WITH_CART = 'StateWithCart';
export const CARTS_STATE = 'CartsState';
export const CART_FEATURE_CONST = 'CART_FEATURE';
export const CART_STATE = 'CartState';

export const GET_REDUCERS = 'getReducers';
export const REDUCER_TOKEN = 'reducerToken';
export const REDUCER_PROVIDER = 'reducerProvider';
export const CLEAR_CART_STATE = 'clearCartState';
export const META_REDUCERS = 'metaReducers';
export const CLEAR_MULTI_CART_STATE = 'clearMultiCartState';
export const MULTI_CART_META_REDUCERS = 'multiCartMetaReducers';
export const MULTI_CART_REDUCER_TOKEN = 'multiCartReducerToken';
export const GET_MULTI_CART_REDUCERS = 'getMultiCartReducers';
export const MULTI_CART_REDUCER_PROVIDER = 'multiCartReducerProvider';

export const SITE_CONTEXT_PARAMS_PROVIDERS = 'siteContextParamsProviders';
export const INIT_SITE_CONTEXT_ROUTES_HANDLER = 'initSiteContextRoutesHandler';
export const INITITIALIZE_CONTEXT = 'inititializeContext';
export const CONTEXT_SERVICE_PROVIDERS = 'contextServiceProviders';

export const URL_MATCHER_FACTORY_SERVICE = 'UrlMatcherFactoryService';
export const CMS_COMPONENTS_SERVICE = 'CmsComponentsService';

export const ANONYMOUS_USERID_CONST = 'ANONYMOUS_USERID';

export const PWA_CONFIGURATION_FACTORY = 'pwaConfigurationFactory';
export const PWA_FACTORY = 'pwaFactory';
export const GET_STRUCTURED_DATA_FACTORY = 'getStructuredDataFactory';
export const SKIP_LINK_FACTORY = 'skipLinkFactory';
export const FORM_UTILS = 'FormUtils';
export const BILLING_ADDRESS_FORM_COMPONENT = 'BillingAddressFormComponent';
export const BILLING_ADDRESS_FORM_MODULE = 'BillingAddressFormModule';
export const LOADER_STATE = 'LoaderState';
export const PROCESSES_LOADER_STATE = 'ProcessesLoaderState';
export const ENTITY_STATE = 'EntityState';
export const ENTITY_LOADER_STATE = 'EntityLoaderState';
export const ENTITY_PROCESSES_LOADER_STATE = 'EntityProcessesLoaderState';
export const STATE_LOADER_ACTIONS = 'StateLoaderActions';
export const STATE_PROCESSES_LOADER_ACTIONS = 'StateProcessesLoaderActions';
export const STATE_ENTITY_ACTIONS = 'StateEntityActions';
export const STATE_ENTITY_LOADER_ACTIONS = 'StateEntityLoaderActions';
export const STATE_ENTITY_PROCESSESS_LOADER_ACTIONS =
  'StateEntityProcessesLoaderActions';
export const STATE_LOADER_SELECTORS = 'StateLoaderSelectors';
export const STATE_PROCESSES_LOADER_SELECTORS = 'StateProcessesLoaderSelectors';
export const STATE_ENTITY_SELECTORS = 'StateEntitySelectors';
export const STATE_ENTITY_LOADER_SELECTORS = 'StateEntityLoaderSelectors';
export const STATE_ENTITY_PROCESSESS_LOADER_SELECTORS =
  'StateEntityProcessesLoaderSelectors';
export const LOADER_REDUCER = 'loaderReducer';
export const PROCESSES_LOADER_REDUCER = 'processesLoaderReducer';
export const ENTITY_REDUCER = 'entityReducer';
export const ENTITY_LOADER_REDUCER = 'entityLoaderReducer';
export const ENTITY_PROCESSES_LOADER_REDUCER = 'entityProcessesLoaderReducer';
export const INITIAL_ENTITY_STATE = 'initialEntityState';
export const INITIAL_LOADER_STATE = 'initialLoaderState';
export const INITIAL_PROCESSES_STATE = 'initialProcessesState';
export const GET_STATE_SLICE = 'getStateSlice';
export const OF_LOADER_LOAD = 'ofLoaderLoad';
export const OF_LOADER_FAIL = 'ofLoaderFail';
export const OF_LOADER_SUCCESS = 'ofLoaderSuccess';

export const ONLY_NUMBER_DIRECTIVE_MODULE = 'OnlyNumberDirectiveModule';
export const ONLY_NUMBER_DIRECTIVE = 'OnlyNumberDirective';
export const AUTO_FOCUS_DIRECTIVE = 'AutoFocusDirective';
export const AUTO_FOCUS_DIRECTIVE_MODULE = 'AutoFocusDirectiveModule';

export const AUTH_SELECTORS = 'AuthSelectors';
export const STATE_WITH_AUTH = 'StateWithAuth';
export const AUTH_STATE = 'AuthState';
export const USER_TOKEN_STATE = 'UserTokenState';
export const AUTH_FEATURE = 'AUTH_FEATURE';
export const AUTH_ACTIONS = 'AuthActions';
export const USER_TOKEN = 'UserToken';
export const AUTHENTICATION_TOKEN = 'AuthenticationToken';

export const KYMA_SELECTORS = 'KymaSelectors';
export const KYMA_FEATURE = 'KYMA_FEATURE';
export const OPEN_ID_TOKEN_DATA = 'OPEN_ID_TOKEN_DATA';
export const STATE_WITH_KYMA = 'StateWithKyma';
export const KYMA_STATE = 'KymaState';
export const KYMA_ACTIONS = 'KymaActions';
export const OPEN_ID_AUTHENTICATION_TOKEN_SERVICE =
  'OpenIdAuthenticationTokenService';
export const OPEN_ID_TOKEN = 'OpenIdToken';
export const KYMA_MODULE = 'KymaModule';
export const KYMA_SERVICE = 'KymaService';
export const KYMA_CONFIG = 'KymaConfig';

export const ASM_SELECTORS = 'AsmSelectors';
export const ASM_ACTIONS = 'AsmActions';
export const CSAGENT_TOKEN_DATA = 'CSAGENT_TOKEN_DATA';
export const CUSTOMER_SUPPORT_AGENT_TOKEN_INTERCEPTOR =
  'CustomerSupportAgentTokenInterceptor ';
export const ASM_MODULE = 'AsmModule';
export const ASM_CONFIG = 'AsmConfig';
export const ASM_ADAPTER = 'AsmAdapter';
export const ASM_CONNECTOR = 'AsmConnector';
export const CUSTOMER_SEARCH_PAGE_NORMALIZER =
  'CUSTOMER_SEARCH_PAGE_NORMALIZER';
export const ASM_SERVICE = 'AsmService';
export const CS_AGENT_AUTH_SERVICE = 'CsAgentAuthService';
export const CUSTOMER_SEARCH_PAGE = 'CustomerSearchPage';
export const CUSTOMER_SEARCH_OPTIONS = 'CustomerSearchOptions';
export const ASM_UI = 'AsmUi';
export const ASM_AUTH_HTTP_HEADER_SERVICE = 'AsmAuthHttpHeaderService';
export const TOKEN_TARGET = 'TokenTarget';
export const ASM_AUTH_STORAGE_SERVICE = 'AsmAuthStorageService';
export const ASM_AUTH_SERVICE = 'AsmAuthService';
export const SYNCED_ASM_STATE = 'SyncedAsmState';
export const ASM_STATE_PERSISTENCE_SERVICE = 'AsmStatePersistenceService';
export const ASM_UI_UPDATE = 'ASM_UI_UPDATE';
export const ASM_UI_UPDATE_CLASS = 'ASM_UI_UPDATE_CLASS';
export const ASM_UI_ACTION = 'AsmUiAction';
export const CUSTOMER_SEARCH = 'CUSTOMER_SEARCH';
export const CUSTOMER_SEARCH_CLASS = 'CUSTOMER_SEARCH_CLASS';
export const CUSTOMER_SEARCH_FAIL = 'CUSTOMER_SEARCH_FAIL';
export const CUSTOMER_SEARCH_FAIL_CLASS = 'CUSTOMER_SEARCH_FAIL_CLASS';
export const CUSTOMER_SEARCH_SUCCESS = 'CUSTOMER_SEARCH_SUCCESS';
export const CUSTOMER_SEARCH_SUCCESS_CLASS = 'CUSTOMER_SEARCH_SUCCESS_CLASS';
export const CUSTOMER_SEARCH_RESET = 'CUSTOMER_SEARCH_RESET';
export const CUSTOMER_SEARCH_RESET_CLASS = 'CUSTOMER_SEARCH_RESET_CLASS';
export const CUSTOMER_ACTION = 'CustomerAction';
export const ASM_FEATURE = 'ASM_FEATURE';
export const CUSTOMER_SEARCH_DATA = 'CUSTOMER_SEARCH_DATA';
export const STATE_WITH_ASM = 'StateWithAsm';
export const ASM_STATE = 'AsmState';
export const GET_ASM_UI = 'getAsmUi';
export const GET_CUSTOMER_SEARCH_RESULTS_LOADER_STATE =
  'getCustomerSearchResultsLoaderState';
export const GET_CUSTOMER_SEARCH_RESULTS = 'getCustomerSearchResults';
export const GET_CUSTOMER_SEARCH_RESULTS_LOADING =
  'getCustomerSearchResultsLoading';
export const GET_ASM_STATE = 'getAsmState';

export const OCC_STORE_FINDER_ADAPTER = 'OccStoreFinderAdapter';
export const STORE_FINDER_OCC_MODULE = 'StoreFinderOccModule';

export const SEARCH_CONFIG = 'SearchConfig';
export const STORE_FINDER_SEARCH_CONFIG = 'StoreFinderSearchConfig';

export const STORE_FINDER_ACTIONS = 'StoreFinderActions';
export const FIND_STORES_CLASS = 'FindStores';
export const STORE_FINDER_SEARCH_PAGE_NORMALIZER =
  'STORE_FINDER_SEARCH_PAGE_NORMALIZER';
export const STORE_COUNT_NORMALIZER = 'STORE_COUNT_NORMALIZER';
export const STORE_FINDER_CONNECTOR = 'StoreFinderConnector';
export const STORE_FINDER_ADAPTER = 'StoreFinderAdapter';
export const STORE_FINDER_SEARCH_QUERY = 'StoreFinderSearchQuery';
export const STORE_ENTITIES = 'StoreEntities';
export const GOOGLE_MAP_RENDERER_SERVICE = 'GoogleMapRendererService';
export const STORE_FINDER_CORE_MODULE = 'StoreFinderCoreModule';
export const STORE_FINDER_STORE_MODULE = 'StoreFinderStoreModule';
export const STORE_FINDER_FEATURE = 'STORE_FINDER_FEATURE';
export const STORE_FINDER_DATA = 'STORE_FINDER_DATA';
export const STATE_WITH_STORE_FINDER = 'StateWithStoreFinder';
export const STORES_STATE = 'StoresState';
export const FIND_STORES_STATE = 'FindStoresState';
export const VIEW_ALL_STORES_STATE = 'ViewAllStoresState';
export const STORE_FINDER_SELECTORS = 'StoreFinderSelectors';
export const STORE_COUNT = 'StoreCount';
export const STORE_FINDER_SEARCH_PAGE = 'StoreFinderSearchPage';

export const ABSTRACT_STORE_ITEM_COMPONENT = 'AbstractStoreItemComponent';
export const SCHEDULE_COMPONENT = 'ScheduleComponent';
export const STORE_FINDER_MAP_COMPONENT = 'StoreFinderMapComponent';
export const STORE_FINDER_LIST_COMPONENT = 'StoreFinderListComponent';
export const STORE_FINDER_SEARCH_COMPONENT = 'StoreFinderSearchComponent';
export const STORE_FINDER_STORE_DESCRIPTION_COMPONENT =
  'StoreFinderStoreDescriptionComponent';
export const STORE_FINDER_STORE_COMPONENT = 'StoreFinderStoreComponent';
export const STORE_FINDER_STORES_COUNT_COMPONENT =
  'StoreFinderStoresCountComponent';
export const STORE_FINDER_MODULE = 'StoreFinderModule';
export const STORE_FINDER_HEADER_COMPONENT = 'StoreFinderHeaderComponent';
export const STORE_FINDER_PAGINATION_DETAILS_COMPONENT =
  'StoreFinderPaginationDetailsComponent';
export const STORE_FINDER_COMPONENT = 'StoreFinderComponent';
export const STORE_FINDER_SCSS_FILE_NAME = 'storefinder.scss';

export const ON_SUCCESS = 'onSuccess';

export const CHECKOUT_ACTIONS = 'CheckoutActions';
export const PLACE_ORDER_CLASS = 'PlaceOrder';
export const CHECKOUT_STEP_SERVICE = 'CheckoutStepService';
export const USER_COST_CENTER_SERVICE = 'UserCostCenterService';
export const CHECKOUT_COST_CENTER_SERVICE = 'CheckoutCostCenterService';
export const PAYMENT_TYPE_SERVICE = 'PaymentTypeService';

export const UNAUTHORIZED_ERROR_HANDLER = 'UnauthorizedErrorHandler';
export const NG_EXPRESS_ENGINE_DECORATOR = 'NgExpressEngineDecorator';
export const LAYOUT_CONFIG = 'LayoutConfig';

export const TOKEN_REVOCATION_HEADER = 'TOKEN_REVOCATION_HEADER';
export const SPLIT_VIEW_DEACTIVATE_GUARD = 'SplitViewDeactivateGuard';

export const GET_OCC_ENDPOINT = 'getOccEndpoint';
export const GET_BASE_ENDPOINT = 'getBaseEndpoint';
export const GET_URL = 'getUrl';

export const PRODUCT_VARIANT_COMPONENT = 'ProductVariantsComponent';
export const VARIANT_COLOR_SELECTOR_COMPONENT = 'VariantColorSelectorComponent';
export const VARIANT_COLOR_SELECTOR_MODULE = 'VariantColorSelectorModule';
export const VARIANT_SIZE_SELECTOR_COMPONENT = 'VariantSizeSelectorComponent';
export const VARIANT_SIZE_SELECTOR_MODULE = 'VariantSizeSelectorModule';
export const VARIANT_STYLE_ICONS_COMPONENT = 'VariantStyleIconsComponent';
export const VARIANT_STYLE_ICONS_MODULE = 'VariantStyleIconsModule';
export const VARIANT_STYLE_SELECTOR_COMPONENT = 'VariantStyleSelectorComponent';
export const VARIANT_STYLE_SELECTOR_MODULE = 'VariantStyleSelectorModule';
export const PRODUCT_VARIANTS_MODULE = 'ProductVariantsModule';

export const PRODUCT_VARIANT_STYLE_ICONS_COMPONENT =
  'ProductVariantStyleIconsComponent';
export const PRODUCT_VARIANT_STYLE_ICONS_MODULE =
  'ProductVariantStyleIconsModule';
export const DEFAULT_STATE_CONFIG = 'defaultStateConfig';
export const DEFAULT_LOCAL_STORAGE_KEY = 'DEFAULT_LOCAL_STORAGE_KEY';
export const DEFAULT_SESSION_STORAGE_KEY = 'DEFAULT_SESSION_STORAGE_KEY';

export const PERSONALIZATION_MODULE = 'PersonalizationModule';
export const PERSONALIZATION_CONFIG = 'PersonalizationConfig';
export const PERSONALIZATION_CONTEXT_SERVICE = 'PersonalizationContextService';
export const PERSONALIZATION_ACTION = 'PersonalizationAction';
export const PERSONALIZATION_CONTEXT = 'PersonalizationContext';
export const TRANSLATION_CHUNKS_CONFIG = 'TranslationChunksConfig';
export const MINI_LOGIN_TRANSLATION_CHUNK = 'miniLogin';
export const UPDATE_EMAIL_FORM_TRANSLATION_CHUNK = 'updateEmailForm';
export const FORGOTTEN_PASSWORD_TRANSLATION_CHUNK = 'forgottenPassword';
export const LOGIN_FORM_TRANSLATION_CHUNK = 'loginForm';
export const REGISTER_TRANSLATION_CHUNK = 'register';

export const CMS_LIB_MODULE = 'CmsLibModule';
export const CLOSE_ACCOUNT_MODULE = 'CloseAccountModule';
export const FORGOT_PASSWORD_MODULE = 'ForgotPasswordModule';
export const REGISTER_COMPONENT_MODULE = 'RegisterComponentModule';
export const RESET_PASSWORD_MODULE = 'ResetPasswordModule';
export const RESET_PASSWORD_COMPONENT = 'ResetPasswordComponent';
export const RESET_PASSWORD_FORM_COMPONENT = 'ResetPasswordFormComponent';
export const LOGIN_COMPONENT = 'LoginComponent';
export const LOGIN_MODULE = 'LoginModule';
export const LOGIN_FORM_MODULE = 'LoginFormModule';
export const LOGIN_REGISTER_COMPONENT = 'LoginRegisterComponent';
export const LOGIN_REGISTER_MODULE = 'LoginRegisterModule';
export const UPDATE_EMAIL_MODULE = 'UpdateEmailModule';
export const UPDATE_PASSWORD_MODULE = 'UpdatePasswordModule';
export const UPDATE_PROFILE_MODULE = 'UpdateProfileModule';
export const USER_COMPONENT_MODULE = 'UserComponentModule';
export const CLOSE_ACCOUNT_COMPONENT = 'CloseAccountComponent';
export const UPDATE_EMAIL_FORM_COMPONENT = 'UpdateEmailFormComponent';
export const UPDATE_PASSWORD_COMPONENT = 'UpdatePasswordComponent';
export const UPDATE_PASSWORD_FORM_COMPONENT = 'UpdatePasswordFormComponent';
export const UPDATE_PROFILE_COMPONENT = 'UpdateProfileComponent';

// uncomment product variants deprecation on 4.0 migration works (#11391)
// export const PRODUCT_VARIANT_COMPONENT = 'ProductVariantsComponent';
// export const VARIANT_COLOR_SELECTOR_COMPONENT = 'VariantColorSelectorComponent';
// export const VARIANT_SIZE_SELECTOR_COMPONENT = 'VariantSizeSelectorComponent';
// export const VARIANT_STYLE_ICONS_COMPONENT = 'VariantStyleIconsComponent';
// export const VARIANT_STYLE_SELECTOR_COMPONENT = 'VariantStyleSelectorComponent';

/***** Removed public api end *****/

/***** Properties start *****/
export const CMS_COMPONENT_DATA_PROPERTY_NAME = 'componentData';
export const KYMA_ENABLED = 'kyma_enabled';
export const ANONYMOUS_CONSENTS = 'anonymousConsents';

export const LOAD_CLIENT_TOKEN_CLASS = 'LoadClientToken';
export const LOAD_CLIENT_TOKEN = 'LOAD_CLIENT_TOKEN';
export const LOAD_CLIENT_TOKEN_SUCCESS_CLASS = 'LoadClientTokenSuccess';
export const LOAD_CLIENT_TOKEN_SUCCESS = 'LOAD_CLIENT_TOKEN_SUCCESS';
export const LOAD_CLIENT_TOKEN_FAIL_CLASS = 'LoadClientTokenFail';
export const LOAD_CLIENT_TOKEN_FAIL = 'LOAD_CLIENT_TOKEN_FAIL';
export const LOGOUT_CUSTOMER_SUPPORT_AGENT = 'LOGOUT_CUSTOMER_SUPPORT_AGENT';
export const LOGOUT_CUSTOMER_SUPPORT_AGENT_CLASS =
  'LOGOUT_CUSTOMER_SUPPORT_AGENT_CLASS';
export const LOAD_USER_TOKEN = 'LOAD_USER_TOKEN';
export const LOAD_USER_TOKEN_FAIL = 'LOAD_USER_TOKEN_FAIL';
export const LOAD_USER_TOKEN_SUCCESS = 'LOAD_USER_TOKEN_SUCCESS';
export const REFRESH_USER_TOKEN = 'REFRESH_USER_TOKEN';
export const REFRESH_USER_TOKEN_FAIL = 'REFRESH_USER_TOKEN_FAIL';
export const REFRESH_USER_TOKEN_SUCCESS = 'REFRESH_USER_TOKEN_SUCCESS';
export const REVOKE_USER_TOKEN = 'REVOKE_USER_TOKEN';
export const REVOKE_USER_TOKEN_FAIL = 'REVOKE_USER_TOKEN_FAIL';
export const REVOKE_USER_TOKEN_SUCCESS = 'REVOKE_USER_TOKEN_SUCCESS';
export const LOAD_USER_TOKEN_CLASS = 'LoadUserToken';
export const LOAD_USER_TOKEN_FAIL_CLASS = 'LoadUserTokenFail';
export const LOAD_USER_TOKEN_SUCCESS_CLASS = 'LoadUserTokenSuccess';
export const REFRESH_USER_TOKEN_CLASS = 'RefreshUserToken';
export const REFRESH_USER_TOKEN_FAIL_CLASS = 'RefreshUserTokenFail';
export const REFRESH_USER_TOKEN_SUCCESS_CLASS = 'RefreshUserTokenSuccess';
export const REVOKE_USER_TOKEN_CLASS = 'RevokeUserToken';
export const REVOKE_USER_TOKEN_FAIL_CLASS = 'RevokeUserTokenFail';
export const REVOKE_USER_TOKEN_SUCCESS_CLASS = 'RevokeUserTokenSuccess';

export const CAN_ACTIVATE = 'canActivate';

export const GET_CUSTOMER_AGENT_TOKEN_STATE =
  'getCustomerSupportAgentTokenState';
export const GET_CUSTOMER_AGENT_TOKEN = 'getCustomerSupportAgentToken';
export const GET_CUSTOMER_AGENT_TOKEN_LOADING =
  'getCustomerSupportAgentTokenLoading';

export const LOAD_CUSTOMER_SUPPORT_AGENT_TOKEN =
  'LOAD_CUSTOMER_SUPPORT_AGENT_TOKEN';
export const LOAD_CUSTOMER_SUPPORT_AGENT_TOKEN_FAIL =
  'LOAD_CUSTOMER_SUPPORT_AGENT_TOKEN_FAIL';
export const LOAD_CUSTOMER_SUPPORT_AGENT_TOKEN_SUCCESS =
  'LOAD_CUSTOMER_SUPPORT_AGENT_TOKEN_SUCCESS';
export const LOAD_CUSTOMER_SUPPORT_AGENT_TOKEN_CLASS =
  'LoadCustomerSupportAgentToken';
export const LOAD_CUSTOMER_SUPPORT_AGENT_TOKEN_FAIL_CLASS =
  'LoadCustomerSupportAgentTokenFail';
export const LOAD_CUSTOMER_SUPPORT_AGENT_TOKEN_SUCCESS_CLASS =
  'LoadCustomerSupportAgentTokenSuccess';

export const SUB = 'sub';

export const LOAD_ANONYMOUS_CONSENTS = 'loadAnonymousConsents';

export const LEGACY_FLAG = 'legacy';
export const INJECT_DECORATOR = 'Inject';
export const PLATFORM = 'Platform';
export const PLATFORM_ID_STRING = 'PLATFORM_ID';
export const ANY_TYPE = 'any';
export const OBJECT_TYPE = 'Object';
export const STRING_TYPE = 'string';
export const DOCUMENT = 'Document';
export const DOCUMENT_STRING = 'DOCUMENT';
export const SERVER_REQUEST_URL_STRING = 'SERVER_REQUEST_URL';
export const SERVER_REQUEST_ORIGIN_STRING = 'SERVER_REQUEST_ORIGIN';
export const INCREMENT = 'increment';
export const ITEM = 'Item';
export const ORDER_ENTRY = 'OrderEntry';
/***** Properties end *****/

/***** APIs start *****/
export const GET_COMPONENT_STATE_OLD_API = 'getComponentState';
export const GET_COMPONENTS_STATE_NEW_API = 'getComponentsState';

export const GET_COMPONENT_ENTITIES_OLD_API = 'getComponentEntities';

export const COMPONENT_STATE_SELECTOR_FACTORY_OLD_API =
  'componentStateSelectorFactory';
export const COMPONENTS_STATE_SELECTOR_FACTORY_NEW_API =
  'componentsLoaderStateSelectorFactory';

export const COMPONENT_SELECTOR_FACTORY_OLD_API = 'componentSelectorFactory';
export const COMPONENTS_SELECTOR_FACTORY_NEW_API = 'componentsSelectorFactory';

export const IS_LAUNCH_IN_SMART_EDIT = 'isLaunchInSmartEdit';
export const IS_LAUNCHED_IN_SMART_EDIT = 'isLaunchedInSmartEdit';
export const ADD_DYNAMIC_ATTRIBUTES = 'addDynamicAttributes';
export const GET_FALSY_URL_MATCHER = 'getFalsyUrlMatcher';
export const GET_MULTIPLE_PATHS_URL_MATCHER = 'getMultiplePathsUrlMatcher';
export const GET_PATH_URL_MATCHER = 'getPathUrlMatcher';
export const GET_OPPOSITE_URL_MATCHER = 'getOppositeUrlMatcher';
export const GET_GLOB_URL_MATCHER = 'getGlobUrlMatcher';
export const PLACE_ORDER = 'placeOrder';
export const SET_QUERY = 'setQuery';
export const VIEW_PAGE = 'viewPage';
export const GET_ORDER_DETAILS = 'getOrderDetails';

export const GET_ADDRESS_CARD_CONTENT = 'getAddressCardContent';
export const GET_DELIVERY_MODE_CARD_CONTENT = 'getDeliveryModeCardContent';
export const GET_PAYMENT_INFO_CARD_CONTENT = 'getPaymentInfoCardContent';
export const GET_BILLING_ADDRESS_CARD_CONTENT = 'getBillingAddressCardContent';
export const GET_PAYMENT_CARD_CONTENT = 'getPaymentCardContent';
export const GET_SHIPPING_METHOD_CARD_CONTENT = 'getShippingMethodCardContent';

export const GET_CONTROL = 'getControl';
export const GET_CHECKOUT_STEP = 'getCheckoutStep';
export const GET_CHECKOUT_STEP_ROUTE = 'getCheckoutStepRoute';
export const GET_FIRST_CHECKOUT_STEP_ROUTE = 'getFirstCheckoutStepRoute';
export const GET_NEXT_CHECKOUT_STEP_URL = 'getNextCheckoutStepUrl';
export const GET_PREVIOUS_CHECKOUT_STEP_URL = 'getPreviousCheckoutStepUrl';
export const GET_CURRENT_STEP_INDEX = 'getCurrentStepIndex';
export const STEPS = 'steps';
export const GET_CHILD_ROUTES = 'getChildRoutes';
export const GET_INJECTORS = 'getInjectors';
export const GET_ALL = 'getAll';
export const NG_ON_DESTROY = 'ngOnDestroy';
export const NG_ON_INIT = 'ngOnInit';
export const LOGIN_AS_GUEST = 'loginAsGuest';
export const GET_BASE_SITE_DATA = 'getBaseSiteData';
export const LOAD_PRODUCT_REFERENCES = 'loadProductReferences';
export const GET_PRODUCT_REFERENCES = 'getProductReferences';
export const GET = 'get';
export const GET_WINDOW = 'window';
export const GET_CLOSEST = 'getClosest';
export const GET_BREAKPOINT = 'getBreakpoint';
export const LOGOUT = 'logout';
export const REDIRECT = 'redirect';
export const SYNC = 'sync';
export const INIT_SYNC = 'initSync';
export const SET_ACTIVE = 'setActive';
export const SET_RATE_ON_EVENT = 'setRateOnEvent';
export const SET_RATE = 'setRate';
export const GET_META = 'getMeta';
export const GET_META_RESOLVER = 'getMetaResolver';
export const FIND_COMPONENTS_BY_IDS_LEGACY = 'findComponentsByIdsLegacy';
export const GET_LOADED = 'getLoaded';
export const IS_STABLE = 'isStable';

export const STOREFINDER_MODULE = 'StoreFinderModule';
<<<<<<< HEAD
export const GO = 'go';
=======

export const CREATE_EVENT_FROM_INPUT = 'createEventFromInput';
export const ON_SELECT = 'onSelect';
export const ON_DESELECT = 'onDeselect';
export const GET_PRODUCT_IMAGE_URL = 'getProductImageURL';
export const GET_PRODUCT_IMAGE_ALT = 'getProductImageAlt';
export const CLICK_ON_ENTER = 'clickOnEnter';
>>>>>>> 23e2a8f2

/***** APIs end *****/

/***** feature keys start *****/
export const PRODUCT_CONFIGURATOR_RULEBASED_FEATURE_OBSOLETE = 'rulebased';
export const PRODUCT_CONFIGURATOR_TEXTFIELD_FEATURE_OBSOLETE = 'textfield';
export const PRODUCT_CONFIGURATOR_RULEBASED_FEATURE =
  'productConfiguratorRulebased';
export const PRODUCT_CONFIGURATOR_TEXTFIELD_FEATURE =
  'productConfiguratorTextfield';
/***** feature keys end *****/

/***** Storefinder start *****/
export const TODO_SPARTACUS = 'TODO:Spartacus -';
export const CSS_V2_DOCS_URL =
  'https://sap.github.io/spartacus-docs/css-changes-in-version-2/';
export const CSS_V3_DOCS_URL =
  'https://sap.github.io/spartacus-docs/css-changes-in-version-3/';
export const CSS_V4_DOCS_URL =
  'https://sap.github.io/spartacus-docs/css-changes-in-version-4/';
/***** Storefinder end *****/

/******* CLI start *******/
export const SPARTACUS_ROUTING_MODULE = 'app-routing';
export const SPARTACUS_MODULE = 'spartacus';
export const SPARTACUS_FEATURES_MODULE = 'spartacus-features';
export const SPARTACUS_FEATURES_NG_MODULE = 'SpartacusFeaturesModule';
export const SPARTACUS_CONFIGURATION_MODULE = 'spartacus-configuration';

export const CLI_ASM_FEATURE = 'ASM';

export const CLI_CART_SAVED_CART_FEATURE = 'Saved-Cart';

export const CLI_CDC_FEATURE = 'CDC';

export const CLI_CDS_FEATURE = 'CDS';

export const CLI_ORGANIZATION_ADMINISTRATION_FEATURE = 'Administration';
export const CLI_ORGANIZATION_ORDER_APPROVAL_FEATURE = 'Order-Approval';

export const CLI_PRODUCT_BULK_PRICING_FEATURE = 'Bulk-Pricing';
export const CLI_PRODUCT_VARIANTS_FEATURE = 'Product-Variants';

export const CLI_PRODUCT_CONFIGURATOR_TEXTFIELD_FEATURE =
  'Textfield-Configurator';
export const CLI_PRODUCT_CONFIGURATOR_CPQ_FEATURE = 'CPQ-Configurator';

export const CLI_QUALTRICS_FEATURE = 'Qualtrics';

export const CLI_SMARTEDIT_FEATURE = 'SmartEdit';

export const CLI_STOREFINDER_FEATURE = 'Store-Finder';

export const CLI_TRACKING_PERSONALIZATION_FEATURE = 'Personalization';
export const CLI_TRACKING_TMS_GTM_FEATURE = 'TMS-GTM';
export const CLI_TRACKING_TMS_AEP_FEATURE = 'TMS-AEPL';

export const CLI_USER_ACCOUNT_FEATURE = 'Account';
export const CLI_USER_PROFILE_FEATURE = 'Profile';
/******* CLI end *******/<|MERGE_RESOLUTION|>--- conflicted
+++ resolved
@@ -854,9 +854,7 @@
 export const IS_STABLE = 'isStable';
 
 export const STOREFINDER_MODULE = 'StoreFinderModule';
-<<<<<<< HEAD
 export const GO = 'go';
-=======
 
 export const CREATE_EVENT_FROM_INPUT = 'createEventFromInput';
 export const ON_SELECT = 'onSelect';
@@ -864,7 +862,6 @@
 export const GET_PRODUCT_IMAGE_URL = 'getProductImageURL';
 export const GET_PRODUCT_IMAGE_ALT = 'getProductImageAlt';
 export const CLICK_ON_ENTER = 'clickOnEnter';
->>>>>>> 23e2a8f2
 
 /***** APIs end *****/
 
