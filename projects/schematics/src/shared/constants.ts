--- conflicted
+++ resolved
@@ -361,14 +361,11 @@
 export const STEPS = 'steps';
 export const CAN_ACTIVATE = 'canActivate';
 export const GET_CHILD_ROUTES = 'getChildRoutes';
-<<<<<<< HEAD
+export const GET_ALL = 'getAll';
+export const GET_BASE_SITE_DATA = 'getBaseSiteData';
 export const GET_WINDOW = 'window';
 export const GET_CLOSEST = 'getClosest';
 export const GET_BREAKPOINT = 'getBreakpoint';
-=======
-export const GET_ALL = 'getAll';
-export const GET_BASE_SITE_DATA = 'getBaseSiteData';
->>>>>>> bbebabb2
 /***** APIs end *****/
 
 /***** Misc start *****/
