export const UTF_8 = 'utf-8';

/***** Libraries versions start *****/

export const DEFAULT_ANGULAR_VERSION = '^10.1.0';
export const ANGULAR_UNIVERSAL_EXPRESS_VERSION = '^10.1.0';
export const ANGULAR_UNIVERSAL_BUILDERS = '^10.1.0';
export const DEFAULT_NGRX_VERSION = '~10.0.0';

/***** Libraries versions end *****/

/***** Imports start *****/
export const ANGULAR_SCHEMATICS = '@schematics/angular';
export const ANGULAR_CORE = '@angular/core';
export const ANGULAR_FORMS = '@angular/forms';
export const ANGULAR_ROUTER = '@angular/router';
export const ANGULAR_HTTP = '@angular/common/http';

export const ANGULAR_LOCALIZE = '@angular/localize';
export const RXJS = 'rxjs';
export const ANGULAR_COMMON = '@angular/common';
export const ANGULAR_PLATFORM_BROWSER = '@angular/platform-browser';

export const SPARTACUS_CORE = '@spartacus/core';
export const SPARTACUS_STOREFRONTLIB = '@spartacus/storefront';
export const SPARTACUS_SETUP = '@spartacus/setup';
export const SPARTACUS_CDS = '@spartacus/cds';
export const SPARTACUS_ASSETS = '@spartacus/assets';
export const SPARTACUS_STYLES = '@spartacus/styles';

export const NGRX_STORE = '@ngrx/store';
/***** Imports end *****/

/***** Classes start *****/
export const OBSERVABLE_CLASS = 'Observable';
export const RENDERER_2 = 'Renderer2';
export const ELEMENT_REF = 'ElementRef';
export const INJECTOR = 'Injector';

export const STORE = 'Store';

export const FORM_BUILDER = 'FormBuilder';

export const CHANGE_DETECTOR_REF = 'ChangeDetectorRef';

export const ACTIVATED_ROUTE = 'ActivatedRoute';
export const ROUTER = 'Router';
export const WINDOW_REF = 'WindowRef';
export const VIEW_CONTAINER_REF = 'ViewContainerRef';
export const TEMPLATE_REF = 'TemplateRef';
export const LOCATION = 'Location';
export const COMPONENT_FACTORY_RESOLVER = 'ComponentFactoryResolver';

export const HTTP_CLIENT = 'HttpClient';

export const B2C_STOREFRONT_MODULE = 'B2cStorefrontModule';
export const CONFIG_MODULE_CLASS = 'ConfigModule';
export const CMS_COMPONENT_DATA_CLASS = 'CmsComponentData';
export const PROVIDE_DEFAULT_CONFIG = 'provideDefaultConfig';
export const DEFAULT_B2B_OCC_CONFIG = 'defaultB2bOccConfig';
export const CMS_CONFIG = 'CmsConfig';
export const CMS_SELECTORS = 'CmsSelectors';
export const CMS_ACTIONS = 'CmsActions';
export const LOAD_CMS_COMPONENT_CLASS = 'LoadCmsComponent';
export const LOAD_CMS_COMPONENT_FAIL_CLASS = 'LoadCmsComponentFail';
export const LOAD_CMS_COMPONENT_SUCCESS_CLASS = 'LoadCmsComponentSuccess';
export const CMS_GET_COMPONENT_FROM_PAGE = 'CmsGetComponentFromPage';
export const USER_ADDRESS_SERVICE = 'UserAddressService';
export const AUTH_SERVICE = 'AuthService';
export const FEATURE_CONFIG_SERVICE = 'FeatureConfigService';
export const SEMANTIC_PATH_SERVICE = 'SemanticPathService';
export const CMS_SERVICE = 'CmsService';
export const PAGE_META_SERVICE = 'PageMetaService';
export const STORE_DATA_SERVICE = 'StoreDataService';

export const PAGE_META_RESOLVER = 'PageMetaResolver';
export const PRODUCT_PAGE_META_RESOLVER = 'ProductPageMetaResolver';
export const CATEGORY_PAGE_META_RESOLVER = 'CategoryPageMetaResolver';
export const CHECKOUT_PAGE_META_RESOLVER = 'CheckoutPageMetaResolver';

export const PRODUCT_SEARCH_SERVICE = 'ProductSearchService';
export const CHECKOUT_SERVICE = 'CheckoutService';
export const CHECKOUT_CONNECTOR = 'CheckoutConnector';
export const CHECKOUT_ADAPTER = 'CheckoutAdapter';
export const OCC_CHECKOUT_ADAPTER = 'OccCheckoutAdapter';
export const CHECKOUT_PAYMENT_SERVICE = 'CheckoutPaymentService';
export const CHECKOUT_DELIVERY_SERVICE = 'CheckoutDeliveryService';
export const CART_DATA_SERVICE = 'CartDataService';
export const CART_SERVICE = 'CartService';
export const ACTIVE_CART_SERVICE = 'ActiveCartService';
export const PROMOTION_SERVICE = 'PromotionService';
export const ORDER_DETAILS_SERVICE = 'OrderDetailsService';
export const CHECKOUT_LOGIN_COMPONENT = 'CheckoutLoginComponent';
export const AUTH_REDIRECT_SERVICE = 'AuthRedirectService';
export const CHECKOUT_DETAILS_SERVICE = 'CheckoutDetailsService';
export const NOT_CHECKOUT_AUTH_GUARD = 'NotCheckoutAuthGuard';
export const ROUTING_SERVICE = 'RoutingService';
export const SHIPPING_ADDRESS_COMPONENT = 'ShippingAddressComponent';
export const CHECKOUT_CONFIG_SERVICE = 'CheckoutConfigService';
export const TRANSLATION_SERVICE = 'TranslationService';
export const ADD_TO_CART_COMPONENT = 'AddToCartComponent';
export const ADDED_TO_CART_DIALOG_COMPONENT = 'AddedToCartDialogComponent';
export const MODAL_SERVICE = 'ModalService';
export const CURRENT_PRODUCT_SERVICE = 'CurrentProductService';
export const CART_NOT_EMPTY_GUARD = 'CartNotEmptyGuard';
export const CONTENT_PAGE_META_RESOLVER = 'ContentPageMetaResolver';
export const ROUTING_PAGE_META_RESOLVER = 'RoutingPageMetaResolver';
export const CART_TOTALS_COMPONENT = 'CartTotalsComponent';
export const MINI_CART_COMPONENT = 'MiniCartComponent';
export const CHECKOUT_ORDER_SUMMARY_COMPONENT = 'CheckoutOrderSummaryComponent';
export const CHECKOUT_PROGRESS_MOBILE_TOP_COMPONENT =
  'CheckoutProgressMobileTopComponent';
export const CHECKOUT_CONFIG = 'CheckoutConfig';
export const ROUTING_CONFIG_SERVICE = 'RoutingConfigService';
export const PAYMENT_METHOD_COMPONENT = 'PaymentMethodComponent';
export const USER_PAYMENT_SERVICE = 'UserPaymentService';
export const GLOBAL_MESSAGE_SERVICE = 'GlobalMessageService';
export const CHECKOUT_AUTH_GUARD = 'CheckoutAuthGuard';
export const CART_PAGE_LAYOUT_HANDLER = 'CartPageLayoutHandler';
export const SELECTIVE_CART_SERVICE = 'SelectiveCartService';
export const CDS_SPARTACUS_EVENT_SERVICE = 'SpartacusEventService';
export const CONSENT_SERVICE = 'ConsentService';
export const CDS_CONFIG = 'CdsConfig';
export const ADDRESS_BOOK_COMPONENT_SERVICE = 'AddressBookComponentService';
export const CHECKOUT_GUARD = 'CheckoutGuard';
export const LOGOUT_GUARD = 'LogoutGuard';
export const EXPRESS_CHECKOUT_SERVICE = 'ExpressCheckoutService';
export const CONSENT_MANAGEMENT_FORM_COMPONENT =
  'ConsentManagementFormComponent';
export const CLIENT_AUTHENTICATION_TOKEN_SERVICE =
  'ClientAuthenticationTokenService';
export const USER_AUTHENTICATION_TOKEN_SERVICE =
  'UserAuthenticationTokenService';
export const OCC_ENDPOINTS_SERVICE = 'OccEndpointsService';
export const AUTH_CONFIG = 'AuthConfig';
export const OCC_CART_ENTRY_ADAPTER = 'OccCartEntryAdapter';
export const OCC_CART_ADAPTER = 'OccCartAdapter';
export const OCC_USER_ORDER_ADAPTER = 'OccUserOrderAdapter';
export const CONVERTER_SERVICE = 'ConverterService';
export const CONSENT_MANAGEMENT_COMPONENT = 'ConsentManagementComponent';
export const ANONYMOUS_CONSENT_DIALOG_COMPONENT =
  'AnonymousConsentDialogComponent';
export const PRODUCT_IMAGES_COMPONENT = 'ProductImagesComponent';
export const USER_CONSENT_SERVICE = 'UserConsentService';
export const USER_ORDER_SERVICE = 'UserOrderService';
export const USER_SERVICE = 'UserService';
export const CART_DETAILS_COMPONENT = 'CartDetailsComponent';
export const ORDER_DETAIL_ITEMS_COMPONENT = 'OrderDetailItemsComponent';
export const ORDER_CONFIRMATION_ITEMS_COMPONENT =
  'OrderConfirmationItemsComponent';
export const REVIEW_SUBMIT_COMPONENT = 'ReviewSubmitComponent';
export const CART_VOUCHER_SERVICE = 'CartVoucherService';
export const CART_COUPON_COMPONENT = 'CartCouponComponent';
export const CUSTOMER_COUPON_SERVICE = 'CustomerCouponService';
export const CART_ITEM_LIST_COMPONENT = 'CartItemListComponent';
export const CART_ITEM_COMPONENT = 'CartItemComponent';
export const PROTECTED_ROUTES_SERVICE = 'ProtectedRoutesService';
export const LOGIN_FORM_COMPONENT = 'LoginFormComponent';
export const REGISTER_COMPONENT = 'RegisterComponent';
export const ANONYMOUS_CONSENTS_SERVICE = 'AnonymousConsentsService';
export const ANONYMOUS_CONSENTS_CONFIG = 'AnonymousConsentsConfig';
export const STAR_RATING_COMPONENT = 'StarRatingComponent';
export const PRODUCT_SERVICE = 'ProductService';
export const PRODUCT_LOADING_SERVICE = 'ProductLoadingService';
export const PRODUCT_CAROUSEL_COMPONENT = 'ProductCarouselComponent';
export const PRODUCT_SCROLL_COMPONENT = 'ProductScrollComponent';
export const PRODUCT_LIST_COMPONENT = 'ProductListComponent';
export const PRODUCT_LIST_COMPONENT_SERVICE = 'ProductListComponentService';
export const PAGE_LAYOUT_SERVICE = 'PageLayoutService';
export const VIEW_CONFIG = 'ViewConfig';
export const FOOTER_NAVIGATION_COMPONENT = 'FooterNavigationComponent';
export const NAVIGATION_SERVICE = 'NavigationService';
export const URL_MATCHER_SERVICE = 'UrlMatcherService';
export const CONFIGURABLE_ROUTES_SERVICE = 'ConfigurableRoutesService';
export const EXTERNAL_ROUTES_SERVICE = 'ExternalRoutesService';
export const EXTERNAL_ROUTES_CONFIG = 'ExternalRoutesConfig';
export const PAGE_SLOT_COMPONENT = 'PageSlotComponent';
export const DYNAMIC_ATTRIBUTE_SERVICE = 'DynamicAttributeService';
export const OUTLET_DIRECTIVE = 'OutletDirective';
export const OUTLET_SERVICE = 'OutletService';
export const DEFER_LOADER_SERVICE = 'DeferLoaderService';
export const LAUNCH_DIALOG_SERVICE = 'LaunchComponentService';
export const PLACE_ORDER_COMPONENT = 'PlaceOrderComponent';
export const USER_INTERESTS_SERVICE = 'UserInterestsService';
export const USER_NOTIFICATION_PREFERENCE_SERVICE =
  'UserNotificationPreferenceService';
export const PRODUCT_REVIEWS_COMPONENT = `ProductReviewsComponent`;
export const SEARCH_BOX_COMPONENT = `SearchBoxComponent`;
export const ADDRESS_BOOK_COMPONENT = `AddressBookComponent`;
export const PAYMENT_FORM_COMPONENT = 'PaymentFormComponent';
export const AMEND_ORDER_ACTIONS_COMPONENT = 'AmendOrderActionsComponent';
export const COMPONENT_WRAPPER_DIRECTIVE = 'ComponentWrapperDirective';
export const CMS_MAPPING_SERVICE = 'CmsMappingService';
export const COMPONENT_HANDLER_SERVICE = 'ComponentHandlerService';
export const CMS_INJECTOR_SERVICE = 'CmsInjectorService';
export const SMART_EDIT_SERVICE = 'SmartEditService';
export const STORE_FINDER_SEARCH_RESULT_COMPONENT =
  'StoreFinderSearchResultComponent';
export const STORE_FINDER_SERVICE = 'StoreFinderService';
export const STORE_FINDER_CONFIG = 'StoreFinderConfig';
export const PRODUCT_REVIEW_SERVICE = 'ProductReviewService';
export const SEARCH_BOX_COMPONENT_SERVICE = 'SearchBoxComponentService';
export const TAB_PARAGRAPH_CONTAINER_COMPONENT =
  'TabParagraphContainerComponent';
export const NAVIGATION_UI_COMPONENT = 'NavigationUIComponent';
export const STORE_FINDER_LIST_ITEM_COMPONENT = 'StoreFinderListItemComponent';
export const CART_CONFIG_SERVICE = 'CartConfigService';
export const MULTI_CART_SERVICE = 'MultiCartService';
export const BASE_SITE_SERVICE = 'BaseSiteService';
export const QUALTRICS_LOADER_SERVICE = 'QualtricsLoaderService';
export const RENDERER_FACTORY_2 = 'RendererFactory2';
export const QUALTRICS_CONFIG = 'QualtricsConfig';
export const QUALTRICS_COMPONENT = 'QualtricsComponent';
export const PRODUCT_FACET_NAVIGATION_COMPONENT =
  'ProductFacetNavigationComponent';
export const BREAKPOINT_SERVICE = 'BreakpointService';
export const STORE_FINDER_GRID_COMPONENT = 'StoreFinderGridComponent';
export const OUTLET_RENDERER_SERVICE = 'OutletRendererService';
export const SKIP_LINK_SERVICE = 'SkipLinkService';
export const SKIP_LINK_CONFIG = 'SkipLinkConfig';
export const KEYBOARD_FOCUS_SERVICE = 'KeyboardFocusService';
export const STOREFRONT_COMPONENT = 'StorefrontComponent';
export const HAMBURGER_MENU_SERVICE = 'HamburgerMenuService';
export const ROUTING_PARAMS_SERVICE = 'RoutingParamsService';
export const ANONYMOUS_CONSENT_MANAGEMENT_BANNER_COMPONENT =
  'AnonymousConsentManagementBannerComponent';
export const ANONYMOUS_CONSENT_LAUNCH_DIALOG_SERVICE =
  'AnonymousConsentLaunchDialogService';
export const ANONYMOUS_CONSENT_OPEN_DIALOG_COMPONENT =
  'AnonymousConsentOpenDialogComponent';

export const TEST_OUTLET_MODULE = 'TestOutletModule';
export const TEST_CONFIG_MODULE = 'TestConfigModule';
/***** Classes end *****/

/***** Removed public api start *****/
export const CART_EFFECTS = 'CartEffects';
export const WISHLIST_EFFECTS = 'WishlistEffects';
export const CART_VOUCHER_EFFECTS = 'CartVoucherEffects';
export const CART_ENTRY_EFFECTS = 'CartEntryEffects';
export const CART_COMBINED_EFFECTS = 'effects';
export const CART_SELECTORS = 'CartSelectors';
export const CART_DATA_CONST = 'CART_DATA';
export const STATE_WITH_CART = 'StateWithCart';
export const CARTS_STATE = 'CartsState';
export const CART_FEATURE_CONST = 'CART_FEATURE';
export const CART_STATE = 'CartState';

export const GET_REDUCERS = 'getReducers';
export const REDUCER_TOKEN = 'reducerToken';
export const REDUCER_PROVIDER = 'reducerProvider';
export const CLEAR_CART_STATE = 'clearCartState';
export const META_REDUCERS = 'metaReducers';
export const CLEAR_MULTI_CART_STATE = 'clearMultiCartState';
export const MULTI_CART_META_REDUCERS = 'multiCartMetaReducers';
export const MULTI_CART_REDUCER_TOKEN = 'multiCartReducerToken';
export const GET_MULTI_CART_REDUCERS = 'getMultiCartReducers';
export const MULTI_CART_REDUCER_PROVIDER = 'multiCartReducerProvider';

export const SITE_CONTEXT_PARAMS_PROVIDERS = 'siteContextParamsProviders';
export const INIT_SITE_CONTEXT_ROUTES_HANDLER = 'initSiteContextRoutesHandler';
export const INITITIALIZE_CONTEXT = 'inititializeContext';
export const CONTEXT_SERVICE_PROVIDERS = 'contextServiceProviders';

export const URL_MATCHER_FACTORY_SERVICE = 'UrlMatcherFactoryService';
export const CMS_COMPONENTS_SERVICE = 'CmsComponentsService';

export const ANONYMOUS_USERID_CONST = 'ANONYMOUS_USERID';

export const PWA_CONFIGURATION_FACTORY = 'pwaConfigurationFactory';
export const PWA_FACTORY = 'pwaFactory';
export const GET_STRUCTURED_DATA_FACTORY = 'getStructuredDataFactory';
export const SKIP_LINK_FACTORY = 'skipLinkFactory';
export const FORM_UTILS = 'FormUtils';
export const BILLING_ADDRESS_FORM_COMPONENT = 'BillingAddressFormComponent';
export const BILLING_ADDRESS_FORM_MODULE = 'BillingAddressFormModule';
export const LOADER_STATE = 'LoaderState';
export const PROCESSES_LOADER_STATE = 'ProcessesLoaderState';
export const ENTITY_STATE = 'EntityState';
export const ENTITY_LOADER_STATE = 'EntityLoaderState';
export const ENTITY_PROCESSES_LOADER_STATE = 'EntityProcessesLoaderState';
export const STATE_LOADER_ACTIONS = 'StateLoaderActions';
export const STATE_PROCESSES_LOADER_ACTIONS = 'StateProcessesLoaderActions';
export const STATE_ENTITY_ACTIONS = 'StateEntityActions';
export const STATE_ENTITY_LOADER_ACTIONS = 'StateEntityLoaderActions';
export const STATE_ENTITY_PROCESSESS_LOADER_ACTIONS =
  'StateEntityProcessesLoaderActions';
export const STATE_LOADER_SELECTORS = 'StateLoaderSelectors';
export const STATE_PROCESSES_LOADER_SELECTORS = 'StateProcessesLoaderSelectors';
export const STATE_ENTITY_SELECTORS = 'StateEntitySelectors';
export const STATE_ENTITY_LOADER_SELECTORS = 'StateEntityLoaderSelectors';
export const STATE_ENTITY_PROCESSESS_LOADER_SELECTORS =
  'StateEntityProcessesLoaderSelectors';
export const LOADER_REDUCER = 'loaderReducer';
export const PROCESSES_LOADER_REDUCER = 'processesLoaderReducer';
export const ENTITY_REDUCER = 'entityReducer';
export const ENTITY_LOADER_REDUCER = 'entityLoaderReducer';
export const ENTITY_PROCESSES_LOADER_REDUCER = 'entityProcessesLoaderReducer';
export const INITIAL_ENTITY_STATE = 'initialEntityState';
export const INITIAL_LOADER_STATE = 'initialLoaderState';
export const INITIAL_PROCESSES_STATE = 'initialProcessesState';
export const GET_STATE_SLICE = 'getStateSlice';
export const OF_LOADER_LOAD = 'ofLoaderLoad';
export const OF_LOADER_FAIL = 'ofLoaderFail';
export const OF_LOADER_SUCCESS = 'ofLoaderSuccess';

export const ONLY_NUMBER_DIRECTIVE_MODULE = 'OnlyNumberDirectiveModule';
export const ONLY_NUMBER_DIRECTIVE = 'OnlyNumberDirective';
export const AUTO_FOCUS_DIRECTIVE = 'AutoFocusDirective';
export const AUTO_FOCUS_DIRECTIVE_MODULE = 'AutoFocusDirectiveModule';
/***** Removed public api end *****/

/***** Properties start *****/
export const CMS_COMPONENT_DATA_PROPERTY_NAME = 'componentData';
export const KYMA_ENABLED = 'kyma_enabled';
export const ANONYMOUS_CONSENTS = 'anonymousConsents';
/***** Properties end *****/

/***** APIs start *****/
export const GET_COMPONENT_STATE_OLD_API = 'getComponentState';
export const GET_COMPONENTS_STATE_NEW_API = 'getComponentsState';

export const GET_COMPONENT_ENTITIES_OLD_API = 'getComponentEntities';

export const COMPONENT_STATE_SELECTOR_FACTORY_OLD_API =
  'componentStateSelectorFactory';
export const COMPONENTS_STATE_SELECTOR_FACTORY_NEW_API =
  'componentsLoaderStateSelectorFactory';

export const COMPONENT_SELECTOR_FACTORY_OLD_API = 'componentSelectorFactory';
export const COMPONENTS_SELECTOR_FACTORY_NEW_API = 'componentsSelectorFactory';

export const IS_LAUNCH_IN_SMART_EDIT = 'isLaunchInSmartEdit';
export const IS_LAUNCHED_IN_SMART_EDIT = 'isLaunchedInSmartEdit';
export const ADD_DYNAMIC_ATTRIBUTES = 'addDynamicAttributes';
export const GET_FALSY_URL_MATCHER = 'getFalsyUrlMatcher';
export const GET_MULTIPLE_PATHS_URL_MATCHER = 'getMultiplePathsUrlMatcher';
export const GET_PATH_URL_MATCHER = 'getPathUrlMatcher';
export const GET_OPPOSITE_URL_MATCHER = 'getOppositeUrlMatcher';
export const GET_GLOB_URL_MATCHER = 'getGlobUrlMatcher';
<<<<<<< HEAD
export const PLACE_ORDER = 'placeOrder';
=======
export const GET_CHILD_ROUTES = 'getChildRoutes';
>>>>>>> e7277e38
/***** APIs end *****/

/***** Misc start *****/
export const TODO_SPARTACUS = 'TODO:Spartacus -';
export const CSS_DOCS_URL =
  'https://sap.github.io/spartacus-docs/updating-to-version-2/css';
/***** Misc end *****/<|MERGE_RESOLUTION|>--- conflicted
+++ resolved
@@ -338,11 +338,8 @@
 export const GET_PATH_URL_MATCHER = 'getPathUrlMatcher';
 export const GET_OPPOSITE_URL_MATCHER = 'getOppositeUrlMatcher';
 export const GET_GLOB_URL_MATCHER = 'getGlobUrlMatcher';
-<<<<<<< HEAD
 export const PLACE_ORDER = 'placeOrder';
-=======
 export const GET_CHILD_ROUTES = 'getChildRoutes';
->>>>>>> e7277e38
 /***** APIs end *****/
 
 /***** Misc start *****/
