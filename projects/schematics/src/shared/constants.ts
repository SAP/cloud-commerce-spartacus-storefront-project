--- conflicted
+++ resolved
@@ -314,14 +314,9 @@
   'AnonymousConsentTemplatesAdapter';
 export const ANONYMOUS_CONSENT_TEMPLATES_CONNECTOR =
   'AnonymousConsentTemplatesConnector';
-<<<<<<< HEAD
 export const VIEW_COMPONENT = 'ViewComponent';
-export const SPLIT_VIEW_SERVICE = 'SplitViewService';
-=======
-
 export const SPLIT_VIEW_COMPONENT = 'SplitViewComponent';
 
->>>>>>> 3b0442ad
 /***** Classes end *****/
 
 /***** Removed public api start *****/
