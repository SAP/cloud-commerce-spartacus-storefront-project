--- conflicted
+++ resolved
@@ -30,13 +30,9 @@
 
 export const ACTIVATED_ROUTE = 'ActivatedRoute';
 export const ROUTER = 'Router';
-<<<<<<< HEAD
+export const WINDOW_REF = 'WindowRef';
 export const LOCATION = 'Location';
-export const WINDOW_REF = 'WindowRef';
 export const COMPONENT_FACTORY_RESOLVER = 'ComponentFactoryResolver';
-=======
-export const WINDOW_REF = 'WindowRef';
->>>>>>> 95a77886
 
 export const B2C_STOREFRONT_MODULE = 'B2cStorefrontModule';
 export const CMS_COMPONENT_DATA_CLASS = 'CmsComponentData';
@@ -124,16 +120,13 @@
 export const PRODUCT_SERVICE = 'ProductService';
 export const PRODUCT_LOADING_SERVICE = 'ProductLoadingService';
 export const PRODUCT_CAROUSEL_COMPONENT = 'ProductCarouselComponent';
-<<<<<<< HEAD
-export const ASM_ENABLER_SERVICE = 'AsmEnablerService';
-export const OUTLET_SERVICE = 'OutletService';
-export const LAUNCH_SERVICE = 'LaunchService';
-=======
 export const URL_MATCHER_SERVICE = 'UrlMatcherService';
 export const CONFIGURABLE_ROUTES_SERVICE = 'ConfigurableRoutesService';
 export const EXTERNAL_ROUTES_SERVICE = 'ExternalRoutesService';
 export const EXTERNAL_ROUTES_CONFIG = 'ExternalRoutesConfig';
->>>>>>> 95a77886
+export const ASM_ENABLER_SERVICE = 'AsmEnablerService';
+export const OUTLET_SERVICE = 'OutletService';
+export const LAUNCH_SERVICE = 'LaunchService';
 /***** Classes end *****/
 
 /***** Removed public api start *****/
