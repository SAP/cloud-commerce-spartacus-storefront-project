export const UTF_8 = 'utf-8';

/***** Imports start *****/
export const ANGULAR_SCHEMATICS = '@schematics/angular';
export const ANGULAR_CORE = '@angular/core';
<<<<<<< HEAD
export const ANGULAR_FORMS = '@angular/forms';
export const ANGULAR_ROUTER = '@angular/router';
=======
export const ANGULAR_ROUTER = '@angular/router';
export const ANGULAR_FORMS = '@angular/forms';
>>>>>>> 062c1455
export const RXJS = 'rxjs';

export const SPARTACUS_CORE = '@spartacus/core';
export const SPARTACUS_STOREFRONTLIB = '@spartacus/storefront';

export const NGRX_STORE = '@ngrx/store';
/***** Imports end *****/

/***** Classes start *****/
export const OBSERVABLE_CLASS = 'Observable';

export const STORE = 'Store';
export const ROUTER = 'Router';

export const FORM_BUILDER = 'FormBuilder';

export const ACTIVATED_ROUTE = 'ActivatedRoute';

export const FORM_BUILDER = 'FormBuilder';

export const ACTIVATED_ROUTE = 'ActivatedRoute';

export const CHANGE_DETECTOR_REF = 'ChangeDetectorRef';

export const CMS_COMPONENT_DATA_CLASS = 'CmsComponentData';
export const CONFIG_MODULE_CLASS = 'ConfigModule';
export const CMS_CONFIG = 'CmsConfig';
export const CMS_SELECTORS = 'CmsSelectors';
export const CMS_ACTIONS = 'CmsActions';
export const LOAD_CMS_COMPONENT_CLASS = 'LoadCmsComponent';
export const LOAD_CMS_COMPONENT_FAIL_CLASS = 'LoadCmsComponentFail';
export const LOAD_CMS_COMPONENT_SUCCESS_CLASS = 'LoadCmsComponentSuccess';
export const CMS_GET_COMPONENT_FROM_PAGE = 'CmsGetComponentFromPage';
export const USER_ADDRESS_SERVICE = 'UserAddressService';
export const AUTH_SERVICE = 'AuthService';
export const FEATURE_CONFIG_SERVICE = 'FeatureConfigService';
export const PAGE_META_RESOLVER = 'PageMetaResolver';
export const CMS_SERVICE = 'CmsService';
export const PAGE_META_SERVICE = 'PageMetaService';
export const CHECKOUT_SERVICE = 'CheckoutService';
export const CHECKOUT_PAYMENT_SERVICE = 'CheckoutPaymentService';
export const CHECKOUT_DELIVERY_SERVICE = 'CheckoutDeliveryService';
export const CART_DATA_SERVICE = 'CartDataService';
export const CART_SERVICE = 'CartService';
export const ACTIVE_CART_SERVICE = 'ActiveCartService';
<<<<<<< HEAD
export const CART_SERVICE = 'CartService';
=======
>>>>>>> 062c1455
export const PROMOTION_SERVICE = 'PromotionService';
export const ORDER_DETAILS_SERVICE = 'OrderDetailsService';
export const CHECKOUT_LOGIN_COMPONENT = 'CheckoutLoginComponent';
export const AUTH_REDIRECT_SERVICE = 'AuthRedirectService';
export const CHECKOUT_DETAILS_SERVICE = 'CheckoutDetailsService';
export const NOT_CHECKOUT_AUTH_GUARD = 'NotCheckoutAuthGuard';
export const ROUTING_SERVICE = 'RoutingService';
export const SHIPPING_ADDRESS_COMPONENT = 'ShippingAddressComponent';
export const CHECKOUT_CONFIG_SERVICE = 'CheckoutConfigService';
export const TRANSLATION_SERVICE = 'TranslationService';
<<<<<<< HEAD
export const CHECKOUT_PAGE_META_RESOLVER = 'CheckoutPageMetaResolver';
export const ADD_TO_CART_COMPONENT = 'AddToCartComponent';
export const MODAL_SERVICE = 'ModalService';
export const CURRENT_PRODUCT_SERVICE = 'CurrentProductService';
export const CART_NOT_EMPTY_GUARD = 'CartNotEmptyGuard';
export const CART_TOTALS_COMPONENT = 'CartTotalsComponent';
export const MINI_CART_COMPONENT = 'MiniCartComponent';
=======
export const ADDRESS_BOOK_COMPONENT_SERVICE = 'AddressBookComponentService';
export const CHECKOUT_GUARD = 'CheckoutGuard';
export const CHECKOUT_CONFIG = 'CheckoutConfig';
export const EXPRESS_CHECKOUT_SERVICE = 'ExpressCheckoutService';
export const ROUTING_CONFIG_SERVICE = 'RoutingConfigService ';
>>>>>>> 062c1455
/***** Classes end *****/

/***** Cart removed public api start *****/
export const CART_EFFECTS = 'CartEffects';
export const WISHLIST_EFFECTS = 'WishlistEffects';
export const CART_VOUCHER_EFFECTS = 'CartVoucherEffects';
export const CART_ENTRY_EFFECTS = 'CartEntryEffects';
export const CART_COMBINED_EFFECTS = 'effects';

export const GET_REDUCERS = 'getReducers';
export const REDUCER_TOKEN = 'reducerToken';
export const REDUCER_PROVIDER = 'reducerProvider';
export const CLEAR_CART_STATE = 'clearCartState';
export const META_REDUCERS = 'metaReducers';
export const CLEAR_MULTI_CART_STATE = 'clearMultiCartState';
export const MULTI_CART_META_REDUCERS = 'multiCartMetaReducers';
export const MULTI_CART_REDUCER_TOKEN = 'multiCartReducerToken';
export const GET_MULTI_CART_REDUCERS = 'getMultiCartReducers';
export const MULTI_CART_REDUCER_PROVIDER = 'multiCartReducerProvider';
/***** Cart removed public api end *****/

/***** Properties start *****/
export const CMS_COMPONENT_DATA_PROPERTY_NAME = 'componentData';
/***** Properties end *****/

/***** APIs start *****/
export const TODO_SPARTACUS = 'TODO:Spartacus -';

export const GET_COMPONENT_STATE_OLD_API = 'getComponentState';
export const GET_COMPONENTS_STATE_NEW_API = 'getComponentsState';

export const GET_COMPONENT_ENTITIES_OLD_API = 'getComponentEntities';
export const GET_COMPONENT_ENTITIES_COMMENT = `// ${TODO_SPARTACUS} '${GET_COMPONENT_ENTITIES_OLD_API}' has been removed, please use some of the newer API methods.`;

export const COMPONENT_STATE_SELECTOR_FACTORY_OLD_API =
  'componentStateSelectorFactory';
export const COMPONENTS_STATE_SELECTOR_FACTORY_NEW_API =
  'componentsLoaderStateSelectorFactory';

export const COMPONENT_SELECTOR_FACTORY_OLD_API = 'componentSelectorFactory';
export const COMPONENTS_SELECTOR_FACTORY_NEW_API = 'componentsSelectorFactory';
/***** APIs end *****/<|MERGE_RESOLUTION|>--- conflicted
+++ resolved
@@ -3,13 +3,8 @@
 /***** Imports start *****/
 export const ANGULAR_SCHEMATICS = '@schematics/angular';
 export const ANGULAR_CORE = '@angular/core';
-<<<<<<< HEAD
 export const ANGULAR_FORMS = '@angular/forms';
 export const ANGULAR_ROUTER = '@angular/router';
-=======
-export const ANGULAR_ROUTER = '@angular/router';
-export const ANGULAR_FORMS = '@angular/forms';
->>>>>>> 062c1455
 export const RXJS = 'rxjs';
 
 export const SPARTACUS_CORE = '@spartacus/core';
@@ -23,10 +18,6 @@
 
 export const STORE = 'Store';
 export const ROUTER = 'Router';
-
-export const FORM_BUILDER = 'FormBuilder';
-
-export const ACTIVATED_ROUTE = 'ActivatedRoute';
 
 export const FORM_BUILDER = 'FormBuilder';
 
@@ -55,10 +46,6 @@
 export const CART_DATA_SERVICE = 'CartDataService';
 export const CART_SERVICE = 'CartService';
 export const ACTIVE_CART_SERVICE = 'ActiveCartService';
-<<<<<<< HEAD
-export const CART_SERVICE = 'CartService';
-=======
->>>>>>> 062c1455
 export const PROMOTION_SERVICE = 'PromotionService';
 export const ORDER_DETAILS_SERVICE = 'OrderDetailsService';
 export const CHECKOUT_LOGIN_COMPONENT = 'CheckoutLoginComponent';
@@ -69,7 +56,6 @@
 export const SHIPPING_ADDRESS_COMPONENT = 'ShippingAddressComponent';
 export const CHECKOUT_CONFIG_SERVICE = 'CheckoutConfigService';
 export const TRANSLATION_SERVICE = 'TranslationService';
-<<<<<<< HEAD
 export const CHECKOUT_PAGE_META_RESOLVER = 'CheckoutPageMetaResolver';
 export const ADD_TO_CART_COMPONENT = 'AddToCartComponent';
 export const MODAL_SERVICE = 'ModalService';
@@ -77,13 +63,11 @@
 export const CART_NOT_EMPTY_GUARD = 'CartNotEmptyGuard';
 export const CART_TOTALS_COMPONENT = 'CartTotalsComponent';
 export const MINI_CART_COMPONENT = 'MiniCartComponent';
-=======
 export const ADDRESS_BOOK_COMPONENT_SERVICE = 'AddressBookComponentService';
 export const CHECKOUT_GUARD = 'CheckoutGuard';
 export const CHECKOUT_CONFIG = 'CheckoutConfig';
 export const EXPRESS_CHECKOUT_SERVICE = 'ExpressCheckoutService';
 export const ROUTING_CONFIG_SERVICE = 'RoutingConfigService ';
->>>>>>> 062c1455
 /***** Classes end *****/
 
 /***** Cart removed public api start *****/
