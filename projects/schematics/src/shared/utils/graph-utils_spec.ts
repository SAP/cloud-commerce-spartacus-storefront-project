--- conflicted
+++ resolved
@@ -178,12 +178,9 @@
           "CPQ-Configurator",
           "Textfield-Configurator",
           "Store-Finder",
-<<<<<<< HEAD
           "OPF-Base",
           "OPF-Checkout",
-=======
           "Segment-Refs",
->>>>>>> 155e04f2
           "S4HANA-Order-Management",
           "EPD-Visualization",
           "Digital-Payments",
