/// <reference types="jest" />

import {
  SPARTACUS_ASM,
  SPARTACUS_CART,
  SPARTACUS_CDC,
  SPARTACUS_CDP,
  SPARTACUS_CDS,
  SPARTACUS_CHECKOUT,
  SPARTACUS_CUSTOMER_TICKETING,
  SPARTACUS_DIGITAL_PAYMENTS,
  SPARTACUS_EPD_VISUALIZATION,
  SPARTACUS_ESTIMATED_DELIVERY_DATE,
<<<<<<< HEAD
  SPARTACUS_OPF,
=======
  SPARTACUS_CPQ_QUOTE,
>>>>>>> 378db089
  SPARTACUS_OPPS,
  SPARTACUS_ORDER,
  SPARTACUS_ORGANIZATION,
  SPARTACUS_PDF_INVOICES,
  SPARTACUS_PICKUP_IN_STORE,
  SPARTACUS_PRODUCT,
  SPARTACUS_PRODUCT_CONFIGURATOR,
  SPARTACUS_QUALTRICS,
  SPARTACUS_QUOTE,
  SPARTACUS_REQUESTED_DELIVERY_DATE,
  SPARTACUS_S4OM,
  SPARTACUS_S4_SERVICE,
  SPARTACUS_SEGMENT_REFS,
  SPARTACUS_SMARTEDIT,
  SPARTACUS_STOREFINDER,
  SPARTACUS_TRACKING,
  SPARTACUS_USER,
} from '../libs-constants';
import {
  Graph,
  crossFeatureInstallationOrder,
  crossLibraryInstallationOrder,
  kahnsAlgorithm,
} from './graph-utils';

describe('Graph utils', () => {
  describe('library dependency graph', () => {
    it('scenario #1 - should be able to find a correct installation order', () => {
      const graph = new Graph([
        SPARTACUS_DIGITAL_PAYMENTS,
        SPARTACUS_CART,
        SPARTACUS_CHECKOUT,
        SPARTACUS_ORDER,
        SPARTACUS_USER,
      ]);

      graph.createEdge(SPARTACUS_DIGITAL_PAYMENTS, SPARTACUS_CART);
      graph.createEdge(SPARTACUS_DIGITAL_PAYMENTS, SPARTACUS_CHECKOUT);

      graph.createEdge(SPARTACUS_CHECKOUT, SPARTACUS_CART);
      graph.createEdge(SPARTACUS_CHECKOUT, SPARTACUS_ORDER);
      graph.createEdge(SPARTACUS_CHECKOUT, SPARTACUS_USER);

      graph.createEdge(SPARTACUS_ORDER, SPARTACUS_CART);
      graph.createEdge(SPARTACUS_ORDER, SPARTACUS_USER);

      const result = kahnsAlgorithm(graph);
      expect(result).toEqual([
        SPARTACUS_USER,
        SPARTACUS_CART,
        SPARTACUS_ORDER,
        SPARTACUS_CHECKOUT,
        SPARTACUS_DIGITAL_PAYMENTS,
      ]);
    });

    it('scenario #2 - should be able to find a correct installation order', () => {
      const graph = new Graph([
        SPARTACUS_CHECKOUT,
        SPARTACUS_CDC,
        SPARTACUS_ASM,
        SPARTACUS_CART,
        SPARTACUS_USER,
        SPARTACUS_ORDER,
      ]);

      graph.createEdge(SPARTACUS_CHECKOUT, SPARTACUS_CART);
      graph.createEdge(SPARTACUS_CHECKOUT, SPARTACUS_ORDER);
      graph.createEdge(SPARTACUS_CHECKOUT, SPARTACUS_USER);

      graph.createEdge(SPARTACUS_ORDER, SPARTACUS_CART);
      graph.createEdge(SPARTACUS_ORDER, SPARTACUS_USER);

      graph.createEdge(SPARTACUS_CDC, SPARTACUS_ASM);
      graph.createEdge(SPARTACUS_CDC, SPARTACUS_USER);

      const result = kahnsAlgorithm(graph);
      expect(result).toEqual([
        SPARTACUS_USER,
        SPARTACUS_CART,
        SPARTACUS_ASM,
        SPARTACUS_ORDER,
        SPARTACUS_CDC,
        SPARTACUS_CHECKOUT,
      ]);
    });

    it('should not do anything when the features are not related', () => {
      const graph = new Graph([
        SPARTACUS_PRODUCT,
        SPARTACUS_QUALTRICS,
        SPARTACUS_SMARTEDIT,
        SPARTACUS_STOREFINDER,
      ]);

      const result = kahnsAlgorithm(graph);
      expect(result).toEqual([
        SPARTACUS_PRODUCT,
        SPARTACUS_QUALTRICS,
        SPARTACUS_SMARTEDIT,
        SPARTACUS_STOREFINDER,
      ]);
    });

    it('should be able to detect a cyclic dependency', () => {
      const graph = new Graph();
      graph.addVertex('a', 'b', 'c');

      graph.createEdge('a', 'b');
      graph.createEdge('b', 'c');
      graph.createEdge('c', 'a');

      try {
        kahnsAlgorithm(graph);
      } catch (e: any) {
        expect(e.message).toEqual('Circular dependency detected.');
      }
    });

    it('should have generated the correct order', () => {
      expect(crossLibraryInstallationOrder).toEqual([
        SPARTACUS_USER,
        SPARTACUS_PDF_INVOICES,
        SPARTACUS_CART,
        SPARTACUS_ORDER,
        SPARTACUS_CHECKOUT,
        SPARTACUS_STOREFINDER,
        SPARTACUS_REQUESTED_DELIVERY_DATE,
        SPARTACUS_PICKUP_IN_STORE,
        SPARTACUS_TRACKING,
        SPARTACUS_CUSTOMER_TICKETING,
        SPARTACUS_ORGANIZATION,
        SPARTACUS_ASM,
        SPARTACUS_SEGMENT_REFS,
        SPARTACUS_S4OM,
        SPARTACUS_S4_SERVICE,
        SPARTACUS_OPPS,
        SPARTACUS_OPF,
        SPARTACUS_EPD_VISUALIZATION,
        SPARTACUS_DIGITAL_PAYMENTS,
        SPARTACUS_CPQ_QUOTE,
        SPARTACUS_CDS,
        SPARTACUS_CDP,
        SPARTACUS_CDC,
        SPARTACUS_SMARTEDIT,
        SPARTACUS_QUOTE,
        SPARTACUS_QUALTRICS,
        SPARTACUS_PRODUCT_CONFIGURATOR,
        SPARTACUS_PRODUCT,
        SPARTACUS_ESTIMATED_DELIVERY_DATE,
      ]);
    });
  });

  describe('feature dependency graph', () => {
    it('should generate the correct installation order', () => {
      expect(crossFeatureInstallationOrder).toMatchInlineSnapshot(`
        [
          "User-Account",
          "User-Profile",
          "Cart",
          "Saved-Cart",
          "WishList",
          "Quick-Order",
          "Import-Export",
          "Order",
          "Checkout",
          "Checkout-B2B",
          "Checkout-Scheduled-Replenishment",
          "Personalization",
          "TMS-AEPL",
          "TMS-GTM",
          "OPF-Base",
          "OPF-Checkout",
          "PDF-Invoices",
          "Requested-Delivery-Date",
          "Customer-Ticketing",
          "Organization-User-Registration",
          "Administration",
          "Account-Summary",
          "Unit-Order",
          "Order-Approval",
          "VC-Configurator",
          "CPQ-Configurator",
          "Textfield-Configurator",
          "Store-Finder",
          "ASM",
          "ASM-Customer-360",
          "Cpq-Quote",
          "Segment-Refs",
          "s4-service",
          "S4HANA-Order-Management",
          "OPPS",
          "EPD-Visualization",
          "Digital-Payments",
          "CDS",
          "CDP",
          "CDC-B2B",
          "CDC",
          "SmartEdit",
          "Estimated-Delivery-Date",
          "Qualtrics",
          "Future-Stock",
          "Product-Variants",
          "Image-Zoom",
          "Bulk-Pricing",
          "Pickup-In-Store",
          "Quote",
        ]
      `);
    });
  });
});<|MERGE_RESOLUTION|>--- conflicted
+++ resolved
@@ -11,11 +11,8 @@
   SPARTACUS_DIGITAL_PAYMENTS,
   SPARTACUS_EPD_VISUALIZATION,
   SPARTACUS_ESTIMATED_DELIVERY_DATE,
-<<<<<<< HEAD
   SPARTACUS_OPF,
-=======
   SPARTACUS_CPQ_QUOTE,
->>>>>>> 378db089
   SPARTACUS_OPPS,
   SPARTACUS_ORDER,
   SPARTACUS_ORGANIZATION,
