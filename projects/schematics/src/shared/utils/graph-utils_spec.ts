--- conflicted
+++ resolved
@@ -142,11 +142,8 @@
         SPARTACUS_QUALTRICS,
         SPARTACUS_PRODUCT_CONFIGURATOR,
         SPARTACUS_PRODUCT,
-<<<<<<< HEAD
         SPARTACUS_PICKUP_IN_STORE,
         SPARTACUS_ORGANIZATION,
-=======
->>>>>>> 10de6de7
         SPARTACUS_CUSTOMER_TICKETING,
         SPARTACUS_ESLINT_PLUGIN,
       ]);
