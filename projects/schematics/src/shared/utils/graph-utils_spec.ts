/// <reference types="jest" />

import {
  SPARTACUS_ASM,
  SPARTACUS_CART,
  SPARTACUS_CDC,
  SPARTACUS_CDS,
  SPARTACUS_CHECKOUT,
  SPARTACUS_DIGITAL_PAYMENTS,
  SPARTACUS_EPD_VISUALIZATION,
  SPARTACUS_ESLINT_PLUGIN,
  SPARTACUS_ORDER,
  SPARTACUS_ORGANIZATION,
  SPARTACUS_PICKUP_IN_STORE,
  SPARTACUS_PRODUCT,
  SPARTACUS_PRODUCT_CONFIGURATOR,
  SPARTACUS_QUALTRICS,
  SPARTACUS_S4OM,
  SPARTACUS_SMARTEDIT,
  SPARTACUS_STOREFINDER,
  SPARTACUS_TRACKING,
  SPARTACUS_USER,
} from '../libs-constants';
import {
  crossFeatureInstallationOrder,
  crossLibraryInstallationOrder,
  Graph,
  kahnsAlgorithm,
} from './graph-utils';

describe('Graph utils', () => {
  describe('library dependency graph', () => {
    it('scenario #1 - should be able to find a correct installation order', () => {
      const graph = new Graph([
        SPARTACUS_DIGITAL_PAYMENTS,
        SPARTACUS_CART,
        SPARTACUS_CHECKOUT,
        SPARTACUS_ORDER,
        SPARTACUS_USER,
      ]);

      graph.createEdge(SPARTACUS_DIGITAL_PAYMENTS, SPARTACUS_CART);
      graph.createEdge(SPARTACUS_DIGITAL_PAYMENTS, SPARTACUS_CHECKOUT);

      graph.createEdge(SPARTACUS_CHECKOUT, SPARTACUS_CART);
      graph.createEdge(SPARTACUS_CHECKOUT, SPARTACUS_ORDER);
      graph.createEdge(SPARTACUS_CHECKOUT, SPARTACUS_USER);

      graph.createEdge(SPARTACUS_ORDER, SPARTACUS_CART);
      graph.createEdge(SPARTACUS_ORDER, SPARTACUS_USER);

      const result = kahnsAlgorithm(graph);
      expect(result).toEqual([
        SPARTACUS_USER,
        SPARTACUS_CART,
        SPARTACUS_ORDER,
        SPARTACUS_CHECKOUT,
        SPARTACUS_DIGITAL_PAYMENTS,
      ]);
    });

    it('scenario #2 - should be able to find a correct installation order', () => {
      const graph = new Graph([
        SPARTACUS_CHECKOUT,
        SPARTACUS_CDC,
        SPARTACUS_ASM,
        SPARTACUS_CART,
        SPARTACUS_USER,
        SPARTACUS_ORDER,
      ]);

      graph.createEdge(SPARTACUS_CHECKOUT, SPARTACUS_CART);
      graph.createEdge(SPARTACUS_CHECKOUT, SPARTACUS_ORDER);
      graph.createEdge(SPARTACUS_CHECKOUT, SPARTACUS_USER);

      graph.createEdge(SPARTACUS_ORDER, SPARTACUS_CART);
      graph.createEdge(SPARTACUS_ORDER, SPARTACUS_USER);

      graph.createEdge(SPARTACUS_CDC, SPARTACUS_ASM);
      graph.createEdge(SPARTACUS_CDC, SPARTACUS_USER);

      const result = kahnsAlgorithm(graph);
      expect(result).toEqual([
        SPARTACUS_USER,
        SPARTACUS_CART,
        SPARTACUS_ASM,
        SPARTACUS_ORDER,
        SPARTACUS_CDC,
        SPARTACUS_CHECKOUT,
      ]);
    });

    it('should not do anything when the features are not related', () => {
      const graph = new Graph([
        SPARTACUS_PRODUCT,
        SPARTACUS_QUALTRICS,
        SPARTACUS_SMARTEDIT,
        SPARTACUS_STOREFINDER,
      ]);

      const result = kahnsAlgorithm(graph);
      expect(result).toEqual([
        SPARTACUS_PRODUCT,
        SPARTACUS_QUALTRICS,
        SPARTACUS_SMARTEDIT,
        SPARTACUS_STOREFINDER,
      ]);
    });

    it('should be able to detect a cyclic dependency', () => {
      const graph = new Graph();
      graph.addVertex('a', 'b', 'c');

      graph.createEdge('a', 'b');
      graph.createEdge('b', 'c');
      graph.createEdge('c', 'a');

      try {
        kahnsAlgorithm(graph);
      } catch (e: any) {
        expect(e.message).toEqual('Circular dependency detected.');
      }
    });

    it('should have generated the correct order', () => {
      expect(crossLibraryInstallationOrder).toEqual([
        SPARTACUS_USER,
        SPARTACUS_CART,
        SPARTACUS_ORDER,
        SPARTACUS_CHECKOUT,
        SPARTACUS_TRACKING,
        SPARTACUS_ASM,
<<<<<<< HEAD
        SPARTACUS_STOREFINDER,
=======
        SPARTACUS_S4OM,
>>>>>>> c8d4c346
        SPARTACUS_EPD_VISUALIZATION,
        SPARTACUS_DIGITAL_PAYMENTS,
        SPARTACUS_CDS,
        SPARTACUS_CDC,
        SPARTACUS_SMARTEDIT,
        SPARTACUS_QUALTRICS,
        SPARTACUS_PRODUCT_CONFIGURATOR,
        SPARTACUS_PRODUCT,
        SPARTACUS_PICKUP_IN_STORE,
        SPARTACUS_ORGANIZATION,
        SPARTACUS_ESLINT_PLUGIN,
      ]);
    });
  });

  describe('feature dependency graph', () => {
    it('should generate the correct installation order', () => {
      expect(crossFeatureInstallationOrder).toMatchInlineSnapshot(`
        [
          "User-Account",
          "User-Profile",
          "Cart",
          "Saved-Cart",
          "WishList",
          "Quick-Order",
          "Import-Export",
          "Order",
          "Checkout",
          "Checkout-B2B",
          "Checkout-Scheduled-Replenishment",
          "Personalization",
          "TMS-AEPL",
          "TMS-GTM",
          "VC-Configurator",
          "CPQ-Configurator",
          "Textfield-Configurator",
          "Administration",
          "Account-Summary",
          "Unit-Order",
          "Organization-User-Registration",
          "Order-Approval",
          "S4HANA-Order-Management",
          "EPD-Visualization",
          "Digital-Payments",
          "CDS",
          "CDC",
          "Store-Finder",
          "SmartEdit",
          "Qualtrics",
          "Product-Variants",
          "Image-Zoom",
          "Bulk-Pricing",
          "Pickup-In-Store",
          "ASM",
        ]
      `);
    });
  });
});<|MERGE_RESOLUTION|>--- conflicted
+++ resolved
@@ -130,11 +130,8 @@
         SPARTACUS_CHECKOUT,
         SPARTACUS_TRACKING,
         SPARTACUS_ASM,
-<<<<<<< HEAD
         SPARTACUS_STOREFINDER,
-=======
         SPARTACUS_S4OM,
->>>>>>> c8d4c346
         SPARTACUS_EPD_VISUALIZATION,
         SPARTACUS_DIGITAL_PAYMENTS,
         SPARTACUS_CDS,
