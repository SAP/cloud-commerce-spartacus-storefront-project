/// <reference types="jest" />

import {
  SPARTACUS_ASM,
  SPARTACUS_CART,
  SPARTACUS_CDC,
  SPARTACUS_CDS,
  SPARTACUS_CHECKOUT,
  SPARTACUS_CUSTOMER_TICKETING,
  SPARTACUS_DIGITAL_PAYMENTS,
  SPARTACUS_EPD_VISUALIZATION,
  SPARTACUS_ORDER,
  SPARTACUS_ORGANIZATION,
  SPARTACUS_PICKUP_IN_STORE,
  SPARTACUS_PRODUCT,
  SPARTACUS_PRODUCT_CONFIGURATOR,
  SPARTACUS_QUALTRICS,
  SPARTACUS_REQUESTED_DELIVERY_DATE,
  SPARTACUS_S4OM,
  SPARTACUS_SEGMENT_REFS,
  SPARTACUS_SMARTEDIT,
  SPARTACUS_STOREFINDER,
  SPARTACUS_TRACKING,
  SPARTACUS_USER,
} from '../libs-constants';
import {
  crossFeatureInstallationOrder,
  crossLibraryInstallationOrder,
  Graph,
  kahnsAlgorithm,
} from './graph-utils';

describe('Graph utils', () => {
  describe('library dependency graph', () => {
    it('scenario #1 - should be able to find a correct installation order', () => {
      const graph = new Graph([
        SPARTACUS_DIGITAL_PAYMENTS,
        SPARTACUS_CART,
        SPARTACUS_CHECKOUT,
        SPARTACUS_ORDER,
        SPARTACUS_USER,
      ]);

      graph.createEdge(SPARTACUS_DIGITAL_PAYMENTS, SPARTACUS_CART);
      graph.createEdge(SPARTACUS_DIGITAL_PAYMENTS, SPARTACUS_CHECKOUT);

      graph.createEdge(SPARTACUS_CHECKOUT, SPARTACUS_CART);
      graph.createEdge(SPARTACUS_CHECKOUT, SPARTACUS_ORDER);
      graph.createEdge(SPARTACUS_CHECKOUT, SPARTACUS_USER);

      graph.createEdge(SPARTACUS_ORDER, SPARTACUS_CART);
      graph.createEdge(SPARTACUS_ORDER, SPARTACUS_USER);

      const result = kahnsAlgorithm(graph);
      expect(result).toEqual([
        SPARTACUS_USER,
        SPARTACUS_CART,
        SPARTACUS_ORDER,
        SPARTACUS_CHECKOUT,
        SPARTACUS_DIGITAL_PAYMENTS,
      ]);
    });

    it('scenario #2 - should be able to find a correct installation order', () => {
      const graph = new Graph([
        SPARTACUS_CHECKOUT,
        SPARTACUS_CDC,
        SPARTACUS_ASM,
        SPARTACUS_CART,
        SPARTACUS_USER,
        SPARTACUS_ORDER,
      ]);

      graph.createEdge(SPARTACUS_CHECKOUT, SPARTACUS_CART);
      graph.createEdge(SPARTACUS_CHECKOUT, SPARTACUS_ORDER);
      graph.createEdge(SPARTACUS_CHECKOUT, SPARTACUS_USER);

      graph.createEdge(SPARTACUS_ORDER, SPARTACUS_CART);
      graph.createEdge(SPARTACUS_ORDER, SPARTACUS_USER);

      graph.createEdge(SPARTACUS_CDC, SPARTACUS_ASM);
      graph.createEdge(SPARTACUS_CDC, SPARTACUS_USER);

      const result = kahnsAlgorithm(graph);
      expect(result).toEqual([
        SPARTACUS_USER,
        SPARTACUS_CART,
        SPARTACUS_ASM,
        SPARTACUS_ORDER,
        SPARTACUS_CDC,
        SPARTACUS_CHECKOUT,
      ]);
    });

    it('should not do anything when the features are not related', () => {
      const graph = new Graph([
        SPARTACUS_PRODUCT,
        SPARTACUS_QUALTRICS,
        SPARTACUS_SMARTEDIT,
        SPARTACUS_STOREFINDER,
      ]);

      const result = kahnsAlgorithm(graph);
      expect(result).toEqual([
        SPARTACUS_PRODUCT,
        SPARTACUS_QUALTRICS,
        SPARTACUS_SMARTEDIT,
        SPARTACUS_STOREFINDER,
      ]);
    });

    it('should be able to detect a cyclic dependency', () => {
      const graph = new Graph();
      graph.addVertex('a', 'b', 'c');

      graph.createEdge('a', 'b');
      graph.createEdge('b', 'c');
      graph.createEdge('c', 'a');

      try {
        kahnsAlgorithm(graph);
      } catch (e: any) {
        expect(e.message).toEqual('Circular dependency detected.');
      }
    });

    it('should have generated the correct order', () => {
      expect(crossLibraryInstallationOrder).toEqual([
        SPARTACUS_USER,
        SPARTACUS_CART,
        SPARTACUS_ORDER,
        SPARTACUS_STOREFINDER,
        SPARTACUS_CHECKOUT,
        SPARTACUS_REQUESTED_DELIVERY_DATE,
        SPARTACUS_TRACKING,
        SPARTACUS_ORGANIZATION,
        SPARTACUS_ASM,
<<<<<<< HEAD
=======
        SPARTACUS_STOREFINDER,
        SPARTACUS_SEGMENT_REFS,
>>>>>>> 566446ad
        SPARTACUS_S4OM,
        SPARTACUS_EPD_VISUALIZATION,
        SPARTACUS_DIGITAL_PAYMENTS,
        SPARTACUS_CDS,
        SPARTACUS_CDC,
        SPARTACUS_SMARTEDIT,
        SPARTACUS_QUALTRICS,
        SPARTACUS_PRODUCT_CONFIGURATOR,
        SPARTACUS_PRODUCT,
        SPARTACUS_PICKUP_IN_STORE,
        SPARTACUS_CUSTOMER_TICKETING,
      ]);
    });
  });

  describe('feature dependency graph', () => {
    it('should generate the correct installation order', () => {
      expect(crossFeatureInstallationOrder).toMatchInlineSnapshot(`
        [
          "User-Account",
          "User-Profile",
          "Cart",
          "Saved-Cart",
          "WishList",
          "Quick-Order",
          "Import-Export",
          "Order",
          "Checkout",
          "Checkout-B2B",
          "Checkout-Scheduled-Replenishment",
          "Personalization",
          "TMS-AEPL",
          "TMS-GTM",
          "Organization-User-Registration",
          "Administration",
          "Account-Summary",
          "Unit-Order",
          "Order-Approval",
          "VC-Configurator",
          "CPQ-Configurator",
          "Textfield-Configurator",
          "Store-Finder",
<<<<<<< HEAD
          "ASM",
          "Customer-360",
=======
          "Segment-Refs",
>>>>>>> 566446ad
          "S4HANA-Order-Management",
          "EPD-Visualization",
          "Digital-Payments",
          "CDS",
          "CDC",
          "Customer-Ticketing",
          "SmartEdit",
          "Requested-Delivery-Date",
          "Qualtrics",
          "Future-Stock",
          "Product-Variants",
          "Image-Zoom",
          "Bulk-Pricing",
          "Pickup-In-Store",
        ]
      `);
    });
  });
});<|MERGE_RESOLUTION|>--- conflicted
+++ resolved
@@ -135,11 +135,8 @@
         SPARTACUS_TRACKING,
         SPARTACUS_ORGANIZATION,
         SPARTACUS_ASM,
-<<<<<<< HEAD
-=======
         SPARTACUS_STOREFINDER,
         SPARTACUS_SEGMENT_REFS,
->>>>>>> 566446ad
         SPARTACUS_S4OM,
         SPARTACUS_EPD_VISUALIZATION,
         SPARTACUS_DIGITAL_PAYMENTS,
@@ -182,12 +179,9 @@
           "CPQ-Configurator",
           "Textfield-Configurator",
           "Store-Finder",
-<<<<<<< HEAD
           "ASM",
           "Customer-360",
-=======
           "Segment-Refs",
->>>>>>> 566446ad
           "S4HANA-Order-Management",
           "EPD-Visualization",
           "Digital-Payments",
