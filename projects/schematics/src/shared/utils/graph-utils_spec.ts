--- conflicted
+++ resolved
@@ -139,11 +139,8 @@
         SPARTACUS_PRODUCT_CONFIGURATOR,
         SPARTACUS_PRODUCT,
         SPARTACUS_ORGANIZATION,
-<<<<<<< HEAD
+        SPARTACUS_ESLINT_PLUGIN,
         SPARTACUS_CUSTOMER_TICKETING,
-=======
-        SPARTACUS_ESLINT_PLUGIN,
->>>>>>> eb5de484
       ]);
     });
   });
@@ -169,13 +166,10 @@
           "VC-Configurator",
           "CPQ-Configurator",
           "Textfield-Configurator",
-<<<<<<< HEAD
-          "Customer-Ticketing",
-=======
           "Administration",
           "Account-Summary",
           "Order-Approval",
->>>>>>> eb5de484
+          "Customer-Ticketing",
           "EPD-Visualization",
           "Digital-Payments",
           "CDS",
