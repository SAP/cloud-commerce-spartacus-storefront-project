/// <reference types="jest" />

import {
  SPARTACUS_ASM,
  SPARTACUS_CART,
  SPARTACUS_CDC,
  SPARTACUS_CDS,
  SPARTACUS_CHECKOUT,
  SPARTACUS_CUSTOMER_TICKETING,
  SPARTACUS_DIGITAL_PAYMENTS,
  SPARTACUS_EPD_VISUALIZATION,
  SPARTACUS_ESLINT_PLUGIN,
  SPARTACUS_ORDER,
  SPARTACUS_ORGANIZATION,
  SPARTACUS_PICKUP_IN_STORE,
  SPARTACUS_PRODUCT,
  SPARTACUS_PRODUCT_CONFIGURATOR,
  SPARTACUS_QUALTRICS,
  SPARTACUS_S4OM,
  SPARTACUS_SMARTEDIT,
  SPARTACUS_STOREFINDER,
  SPARTACUS_TRACKING,
  SPARTACUS_USER,
} from '../libs-constants';
import {
  crossFeatureInstallationOrder,
  crossLibraryInstallationOrder,
  Graph,
  kahnsAlgorithm,
} from './graph-utils';

describe('Graph utils', () => {
  describe('library dependency graph', () => {
    it('scenario #1 - should be able to find a correct installation order', () => {
      const graph = new Graph([
        SPARTACUS_DIGITAL_PAYMENTS,
        SPARTACUS_CART,
        SPARTACUS_CHECKOUT,
        SPARTACUS_ORDER,
        SPARTACUS_USER,
      ]);

      graph.createEdge(SPARTACUS_DIGITAL_PAYMENTS, SPARTACUS_CART);
      graph.createEdge(SPARTACUS_DIGITAL_PAYMENTS, SPARTACUS_CHECKOUT);

      graph.createEdge(SPARTACUS_CHECKOUT, SPARTACUS_CART);
      graph.createEdge(SPARTACUS_CHECKOUT, SPARTACUS_ORDER);
      graph.createEdge(SPARTACUS_CHECKOUT, SPARTACUS_USER);

      graph.createEdge(SPARTACUS_ORDER, SPARTACUS_CART);
      graph.createEdge(SPARTACUS_ORDER, SPARTACUS_USER);

      const result = kahnsAlgorithm(graph);
      expect(result).toEqual([
        SPARTACUS_USER,
        SPARTACUS_CART,
        SPARTACUS_ORDER,
        SPARTACUS_CHECKOUT,
        SPARTACUS_DIGITAL_PAYMENTS,
      ]);
    });

    it('scenario #2 - should be able to find a correct installation order', () => {
      const graph = new Graph([
        SPARTACUS_CHECKOUT,
        SPARTACUS_CDC,
        SPARTACUS_ASM,
        SPARTACUS_CART,
        SPARTACUS_USER,
        SPARTACUS_ORDER,
      ]);

      graph.createEdge(SPARTACUS_CHECKOUT, SPARTACUS_CART);
      graph.createEdge(SPARTACUS_CHECKOUT, SPARTACUS_ORDER);
      graph.createEdge(SPARTACUS_CHECKOUT, SPARTACUS_USER);

      graph.createEdge(SPARTACUS_ORDER, SPARTACUS_CART);
      graph.createEdge(SPARTACUS_ORDER, SPARTACUS_USER);

      graph.createEdge(SPARTACUS_CDC, SPARTACUS_ASM);
      graph.createEdge(SPARTACUS_CDC, SPARTACUS_USER);

      const result = kahnsAlgorithm(graph);
      expect(result).toEqual([
        SPARTACUS_USER,
        SPARTACUS_CART,
        SPARTACUS_ASM,
        SPARTACUS_ORDER,
        SPARTACUS_CDC,
        SPARTACUS_CHECKOUT,
      ]);
    });

    it('should not do anything when the features are not related', () => {
      const graph = new Graph([
        SPARTACUS_PRODUCT,
        SPARTACUS_QUALTRICS,
        SPARTACUS_SMARTEDIT,
        SPARTACUS_STOREFINDER,
      ]);

      const result = kahnsAlgorithm(graph);
      expect(result).toEqual([
        SPARTACUS_PRODUCT,
        SPARTACUS_QUALTRICS,
        SPARTACUS_SMARTEDIT,
        SPARTACUS_STOREFINDER,
      ]);
    });

    it('should be able to detect a cyclic dependency', () => {
      const graph = new Graph();
      graph.addVertex('a', 'b', 'c');

      graph.createEdge('a', 'b');
      graph.createEdge('b', 'c');
      graph.createEdge('c', 'a');

      try {
        kahnsAlgorithm(graph);
      } catch (e: any) {
        expect(e.message).toEqual('Circular dependency detected.');
      }
    });

    it('should have generated the correct order', () => {
      expect(crossLibraryInstallationOrder).toEqual([
        SPARTACUS_USER,
        SPARTACUS_CART,
        SPARTACUS_ORDER,
        SPARTACUS_CHECKOUT,
        SPARTACUS_TRACKING,
        SPARTACUS_ORGANIZATION,
        SPARTACUS_ASM,
        SPARTACUS_STOREFINDER,
        SPARTACUS_S4OM,
        SPARTACUS_EPD_VISUALIZATION,
        SPARTACUS_DIGITAL_PAYMENTS,
        SPARTACUS_CDS,
        SPARTACUS_CDC,
        SPARTACUS_SMARTEDIT,
        SPARTACUS_QUALTRICS,
        SPARTACUS_PRODUCT_CONFIGURATOR,
        SPARTACUS_PRODUCT,
        SPARTACUS_PICKUP_IN_STORE,
<<<<<<< HEAD
=======
        SPARTACUS_ORGANIZATION,
>>>>>>> 13daf048
        SPARTACUS_CUSTOMER_TICKETING,
        SPARTACUS_ESLINT_PLUGIN,
      ]);
    });
  });

  describe('feature dependency graph', () => {
    it('should generate the correct installation order', () => {
      expect(crossFeatureInstallationOrder).toMatchInlineSnapshot(`
        [
          "User-Account",
          "User-Profile",
          "Cart",
          "Saved-Cart",
          "WishList",
          "Quick-Order",
          "Import-Export",
          "Order",
          "Checkout",
          "Checkout-B2B",
          "Checkout-Scheduled-Replenishment",
          "Personalization",
          "TMS-AEPL",
          "TMS-GTM",
          "Administration",
          "Account-Summary",
          "Unit-Order",
          "Organization-User-Registration",
          "Order-Approval",
          "VC-Configurator",
          "CPQ-Configurator",
          "Textfield-Configurator",
          "S4HANA-Order-Management",
          "EPD-Visualization",
          "Digital-Payments",
          "CDS",
          "CDC",
          "Customer-Ticketing",
          "Store-Finder",
          "SmartEdit",
          "Qualtrics",
          "Future-Stock",
          "Product-Variants",
          "Image-Zoom",
          "Bulk-Pricing",
          "Pickup-In-Store",
          "ASM",
        ]
      `);
    });
  });
});<|MERGE_RESOLUTION|>--- conflicted
+++ resolved
@@ -143,10 +143,7 @@
         SPARTACUS_PRODUCT_CONFIGURATOR,
         SPARTACUS_PRODUCT,
         SPARTACUS_PICKUP_IN_STORE,
-<<<<<<< HEAD
-=======
         SPARTACUS_ORGANIZATION,
->>>>>>> 13daf048
         SPARTACUS_CUSTOMER_TICKETING,
         SPARTACUS_ESLINT_PLUGIN,
       ]);
