--- conflicted
+++ resolved
@@ -9,11 +9,7 @@
   SPARTACUS_CUSTOMER_TICKETING,
   SPARTACUS_DIGITAL_PAYMENTS,
   SPARTACUS_EPD_VISUALIZATION,
-<<<<<<< HEAD
-  SPARTACUS_ESLINT_PLUGIN,
   SPARTACUS_OPF,
-=======
->>>>>>> f03ed198
   SPARTACUS_ORDER,
   SPARTACUS_ORGANIZATION,
   SPARTACUS_PICKUP_IN_STORE,
@@ -27,9 +23,9 @@
   SPARTACUS_USER,
 } from '../libs-constants';
 import {
+  Graph,
   crossFeatureInstallationOrder,
   crossLibraryInstallationOrder,
-  Graph,
   kahnsAlgorithm,
 } from './graph-utils';
 
