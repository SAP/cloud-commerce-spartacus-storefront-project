--- conflicted
+++ resolved
@@ -6,11 +6,8 @@
   SPARTACUS_CDC,
   SPARTACUS_CDS,
   SPARTACUS_CHECKOUT,
-<<<<<<< HEAD
   SPARTACUS_COMMERCE_QUOTES,
-=======
   SPARTACUS_CUSTOMER_TICKETING,
->>>>>>> 18c4310b
   SPARTACUS_DIGITAL_PAYMENTS,
   SPARTACUS_EPD_VISUALIZATION,
   SPARTACUS_ESLINT_PLUGIN,
@@ -135,11 +132,8 @@
         SPARTACUS_TRACKING,
         SPARTACUS_ORGANIZATION,
         SPARTACUS_ASM,
-<<<<<<< HEAD
         SPARTACUS_PRODUCT_CONFIGURATOR,
-=======
         SPARTACUS_S4OM,
->>>>>>> 18c4310b
         SPARTACUS_EPD_VISUALIZATION,
         SPARTACUS_DIGITAL_PAYMENTS,
         SPARTACUS_CDS,
@@ -148,12 +142,9 @@
         SPARTACUS_SMARTEDIT,
         SPARTACUS_QUALTRICS,
         SPARTACUS_PRODUCT,
-<<<<<<< HEAD
         SPARTACUS_ORGANIZATION,
         SPARTACUS_COMMERCE_QUOTES,
-=======
         SPARTACUS_CUSTOMER_TICKETING,
->>>>>>> 18c4310b
         SPARTACUS_ESLINT_PLUGIN,
       ]);
     });
