--- conflicted
+++ resolved
@@ -144,11 +144,8 @@
         SPARTACUS_PRODUCT,
         SPARTACUS_PICKUP_IN_STORE,
         SPARTACUS_CUSTOMER_TICKETING,
-<<<<<<< HEAD
         SPARTACUS_COMMERCE_QUOTES,
         SPARTACUS_ESLINT_PLUGIN,
-=======
->>>>>>> 5da39f8d
       ]);
     });
   });
