--- conflicted
+++ resolved
@@ -20,11 +20,8 @@
   SPARTACUS_PICKUP_IN_STORE,
   SPARTACUS_PRODUCT,
   SPARTACUS_PRODUCT_CONFIGURATOR,
-<<<<<<< HEAD
+  SPARTACUS_PRODUCT_MULTI_DIMENSIONAL,
   SPARTACUS_PUNCHOUT,
-=======
-  SPARTACUS_PRODUCT_MULTI_DIMENSIONAL,
->>>>>>> 23b72bb0
   SPARTACUS_QUALTRICS,
   SPARTACUS_QUOTE,
   SPARTACUS_REQUESTED_DELIVERY_DATE,
@@ -164,11 +161,8 @@
         SPARTACUS_SMARTEDIT,
         SPARTACUS_QUOTE,
         SPARTACUS_QUALTRICS,
-<<<<<<< HEAD
+        SPARTACUS_PRODUCT_MULTI_DIMENSIONAL,
         SPARTACUS_PUNCHOUT,
-=======
-        SPARTACUS_PRODUCT_MULTI_DIMENSIONAL,
->>>>>>> 23b72bb0
         SPARTACUS_PRODUCT_CONFIGURATOR,
         SPARTACUS_PRODUCT,
         SPARTACUS_PICKUP_IN_STORE,
