/// <reference types="jest" />

import {
  SPARTACUS_ASM,
  SPARTACUS_CART,
  SPARTACUS_CDC,
  SPARTACUS_CDP,
  SPARTACUS_CDS,
  SPARTACUS_CHECKOUT,
  SPARTACUS_CUSTOMER_TICKETING,
  SPARTACUS_DIGITAL_PAYMENTS,
  SPARTACUS_EPD_VISUALIZATION,
<<<<<<< HEAD
  SPARTACUS_ESTIMATED_DELIVERY_DATE,
=======
  SPARTACUS_OPPS,
>>>>>>> 8b647115
  SPARTACUS_ORDER,
  SPARTACUS_ORGANIZATION,
  SPARTACUS_PDF_INVOICES,
  SPARTACUS_PICKUP_IN_STORE,
  SPARTACUS_PRODUCT,
  SPARTACUS_PRODUCT_CONFIGURATOR,
  SPARTACUS_QUALTRICS,
  SPARTACUS_QUOTE,
  SPARTACUS_REQUESTED_DELIVERY_DATE,
  SPARTACUS_S4OM,
  SPARTACUS_SEGMENT_REFS,
  SPARTACUS_SMARTEDIT,
  SPARTACUS_STOREFINDER,
  SPARTACUS_TRACKING,
  SPARTACUS_USER,
} from '../libs-constants';
import {
  Graph,
  crossFeatureInstallationOrder,
  crossLibraryInstallationOrder,
  kahnsAlgorithm,
} from './graph-utils';

describe('Graph utils', () => {
  describe('library dependency graph', () => {
    it('scenario #1 - should be able to find a correct installation order', () => {
      const graph = new Graph([
        SPARTACUS_DIGITAL_PAYMENTS,
        SPARTACUS_CART,
        SPARTACUS_CHECKOUT,
        SPARTACUS_ORDER,
        SPARTACUS_USER,
      ]);

      graph.createEdge(SPARTACUS_DIGITAL_PAYMENTS, SPARTACUS_CART);
      graph.createEdge(SPARTACUS_DIGITAL_PAYMENTS, SPARTACUS_CHECKOUT);

      graph.createEdge(SPARTACUS_CHECKOUT, SPARTACUS_CART);
      graph.createEdge(SPARTACUS_CHECKOUT, SPARTACUS_ORDER);
      graph.createEdge(SPARTACUS_CHECKOUT, SPARTACUS_USER);

      graph.createEdge(SPARTACUS_ORDER, SPARTACUS_CART);
      graph.createEdge(SPARTACUS_ORDER, SPARTACUS_USER);

      const result = kahnsAlgorithm(graph);
      expect(result).toEqual([
        SPARTACUS_USER,
        SPARTACUS_CART,
        SPARTACUS_ORDER,
        SPARTACUS_CHECKOUT,
        SPARTACUS_DIGITAL_PAYMENTS,
      ]);
    });

    it('scenario #2 - should be able to find a correct installation order', () => {
      const graph = new Graph([
        SPARTACUS_CHECKOUT,
        SPARTACUS_CDC,
        SPARTACUS_ASM,
        SPARTACUS_CART,
        SPARTACUS_USER,
        SPARTACUS_ORDER,
      ]);

      graph.createEdge(SPARTACUS_CHECKOUT, SPARTACUS_CART);
      graph.createEdge(SPARTACUS_CHECKOUT, SPARTACUS_ORDER);
      graph.createEdge(SPARTACUS_CHECKOUT, SPARTACUS_USER);

      graph.createEdge(SPARTACUS_ORDER, SPARTACUS_CART);
      graph.createEdge(SPARTACUS_ORDER, SPARTACUS_USER);

      graph.createEdge(SPARTACUS_CDC, SPARTACUS_ASM);
      graph.createEdge(SPARTACUS_CDC, SPARTACUS_USER);

      const result = kahnsAlgorithm(graph);
      expect(result).toEqual([
        SPARTACUS_USER,
        SPARTACUS_CART,
        SPARTACUS_ASM,
        SPARTACUS_ORDER,
        SPARTACUS_CDC,
        SPARTACUS_CHECKOUT,
      ]);
    });

    it('should not do anything when the features are not related', () => {
      const graph = new Graph([
        SPARTACUS_PRODUCT,
        SPARTACUS_QUALTRICS,
        SPARTACUS_SMARTEDIT,
        SPARTACUS_STOREFINDER,
      ]);

      const result = kahnsAlgorithm(graph);
      expect(result).toEqual([
        SPARTACUS_PRODUCT,
        SPARTACUS_QUALTRICS,
        SPARTACUS_SMARTEDIT,
        SPARTACUS_STOREFINDER,
      ]);
    });

    it('should be able to detect a cyclic dependency', () => {
      const graph = new Graph();
      graph.addVertex('a', 'b', 'c');

      graph.createEdge('a', 'b');
      graph.createEdge('b', 'c');
      graph.createEdge('c', 'a');

      try {
        kahnsAlgorithm(graph);
      } catch (e: any) {
        expect(e.message).toEqual('Circular dependency detected.');
      }
    });

    it('should have generated the correct order', () => {
      expect(crossLibraryInstallationOrder).toEqual([
        SPARTACUS_USER,
        SPARTACUS_PDF_INVOICES,
        SPARTACUS_CART,
        SPARTACUS_ORDER,
        SPARTACUS_CHECKOUT,
        SPARTACUS_STOREFINDER,
        SPARTACUS_REQUESTED_DELIVERY_DATE,
        SPARTACUS_TRACKING,
        SPARTACUS_CUSTOMER_TICKETING,
        SPARTACUS_ORGANIZATION,
        SPARTACUS_ASM,
        SPARTACUS_SEGMENT_REFS,
        SPARTACUS_S4OM,
        SPARTACUS_OPPS,
        SPARTACUS_EPD_VISUALIZATION,
        SPARTACUS_DIGITAL_PAYMENTS,
        SPARTACUS_CDS,
        SPARTACUS_CDP,
        SPARTACUS_CDC,
        SPARTACUS_SMARTEDIT,
        SPARTACUS_QUOTE,
        SPARTACUS_QUALTRICS,
        SPARTACUS_PRODUCT_CONFIGURATOR,
        SPARTACUS_PRODUCT,
        SPARTACUS_PICKUP_IN_STORE,
        SPARTACUS_ESTIMATED_DELIVERY_DATE,
      ]);
    });
  });

  describe('feature dependency graph', () => {
    it('should generate the correct installation order', () => {
      expect(crossFeatureInstallationOrder).toMatchInlineSnapshot(`
        [
          "User-Account",
          "User-Profile",
          "Cart",
          "Saved-Cart",
          "WishList",
          "Quick-Order",
          "Import-Export",
          "Order",
          "Checkout",
          "Checkout-B2B",
          "Checkout-Scheduled-Replenishment",
          "Personalization",
          "TMS-AEPL",
          "TMS-GTM",
          "PDF-Invoices",
          "Requested-Delivery-Date",
          "Customer-Ticketing",
          "Organization-User-Registration",
          "Administration",
          "Account-Summary",
          "Unit-Order",
          "Order-Approval",
          "VC-Configurator",
          "CPQ-Configurator",
          "Textfield-Configurator",
          "Store-Finder",
          "ASM",
          "ASM-Customer-360",
          "Segment-Refs",
          "S4HANA-Order-Management",
          "OPPS",
          "EPD-Visualization",
          "Digital-Payments",
          "CDS",
          "CDP",
          "CDC-B2B",
          "CDC",
          "SmartEdit",
          "Estimated-Delivery-Date",
          "Qualtrics",
          "Future-Stock",
          "Product-Variants",
          "Image-Zoom",
          "Bulk-Pricing",
          "Pickup-In-Store",
          "Quote",
        ]
      `);
    });
  });
});<|MERGE_RESOLUTION|>--- conflicted
+++ resolved
@@ -10,11 +10,8 @@
   SPARTACUS_CUSTOMER_TICKETING,
   SPARTACUS_DIGITAL_PAYMENTS,
   SPARTACUS_EPD_VISUALIZATION,
-<<<<<<< HEAD
   SPARTACUS_ESTIMATED_DELIVERY_DATE,
-=======
   SPARTACUS_OPPS,
->>>>>>> 8b647115
   SPARTACUS_ORDER,
   SPARTACUS_ORGANIZATION,
   SPARTACUS_PDF_INVOICES,
