/// <reference types="jest" />

import {
  SPARTACUS_ASM,
  SPARTACUS_CART,
  SPARTACUS_CDC,
  SPARTACUS_CDP,
  SPARTACUS_CDS,
  SPARTACUS_CHECKOUT,
  SPARTACUS_CUSTOMER_TICKETING,
  SPARTACUS_DIGITAL_PAYMENTS,
  SPARTACUS_EPD_VISUALIZATION,
<<<<<<< HEAD
  SPARTACUS_OPF,
=======
  SPARTACUS_ESTIMATED_DELIVERY_DATE,
  SPARTACUS_OPPS,
>>>>>>> 669cdf58
  SPARTACUS_ORDER,
  SPARTACUS_ORGANIZATION,
  SPARTACUS_PDF_INVOICES,
  SPARTACUS_PICKUP_IN_STORE,
  SPARTACUS_PRODUCT,
  SPARTACUS_PRODUCT_CONFIGURATOR,
  SPARTACUS_QUALTRICS,
  SPARTACUS_QUOTE,
  SPARTACUS_REQUESTED_DELIVERY_DATE,
  SPARTACUS_S4OM,
  SPARTACUS_SEGMENT_REFS,
  SPARTACUS_SMARTEDIT,
  SPARTACUS_STOREFINDER,
  SPARTACUS_TRACKING,
  SPARTACUS_USER,
} from '../libs-constants';
import {
  Graph,
  crossFeatureInstallationOrder,
  crossLibraryInstallationOrder,
  kahnsAlgorithm,
} from './graph-utils';

describe('Graph utils', () => {
  describe('library dependency graph', () => {
    it('scenario #1 - should be able to find a correct installation order', () => {
      const graph = new Graph([
        SPARTACUS_DIGITAL_PAYMENTS,
        SPARTACUS_CART,
        SPARTACUS_CHECKOUT,
        SPARTACUS_ORDER,
        SPARTACUS_USER,
      ]);

      graph.createEdge(SPARTACUS_DIGITAL_PAYMENTS, SPARTACUS_CART);
      graph.createEdge(SPARTACUS_DIGITAL_PAYMENTS, SPARTACUS_CHECKOUT);

      graph.createEdge(SPARTACUS_CHECKOUT, SPARTACUS_CART);
      graph.createEdge(SPARTACUS_CHECKOUT, SPARTACUS_ORDER);
      graph.createEdge(SPARTACUS_CHECKOUT, SPARTACUS_USER);

      graph.createEdge(SPARTACUS_ORDER, SPARTACUS_CART);
      graph.createEdge(SPARTACUS_ORDER, SPARTACUS_USER);

      const result = kahnsAlgorithm(graph);
      expect(result).toEqual([
        SPARTACUS_USER,
        SPARTACUS_CART,
        SPARTACUS_ORDER,
        SPARTACUS_CHECKOUT,
        SPARTACUS_DIGITAL_PAYMENTS,
      ]);
    });

    it('scenario #2 - should be able to find a correct installation order', () => {
      const graph = new Graph([
        SPARTACUS_CHECKOUT,
        SPARTACUS_CDC,
        SPARTACUS_ASM,
        SPARTACUS_CART,
        SPARTACUS_USER,
        SPARTACUS_ORDER,
      ]);

      graph.createEdge(SPARTACUS_CHECKOUT, SPARTACUS_CART);
      graph.createEdge(SPARTACUS_CHECKOUT, SPARTACUS_ORDER);
      graph.createEdge(SPARTACUS_CHECKOUT, SPARTACUS_USER);

      graph.createEdge(SPARTACUS_ORDER, SPARTACUS_CART);
      graph.createEdge(SPARTACUS_ORDER, SPARTACUS_USER);

      graph.createEdge(SPARTACUS_CDC, SPARTACUS_ASM);
      graph.createEdge(SPARTACUS_CDC, SPARTACUS_USER);

      const result = kahnsAlgorithm(graph);
      expect(result).toEqual([
        SPARTACUS_USER,
        SPARTACUS_CART,
        SPARTACUS_ASM,
        SPARTACUS_ORDER,
        SPARTACUS_CDC,
        SPARTACUS_CHECKOUT,
      ]);
    });

    it('should not do anything when the features are not related', () => {
      const graph = new Graph([
        SPARTACUS_PRODUCT,
        SPARTACUS_QUALTRICS,
        SPARTACUS_SMARTEDIT,
        SPARTACUS_STOREFINDER,
      ]);

      const result = kahnsAlgorithm(graph);
      expect(result).toEqual([
        SPARTACUS_PRODUCT,
        SPARTACUS_QUALTRICS,
        SPARTACUS_SMARTEDIT,
        SPARTACUS_STOREFINDER,
      ]);
    });

    it('should be able to detect a cyclic dependency', () => {
      const graph = new Graph();
      graph.addVertex('a', 'b', 'c');

      graph.createEdge('a', 'b');
      graph.createEdge('b', 'c');
      graph.createEdge('c', 'a');

      try {
        kahnsAlgorithm(graph);
      } catch (e: any) {
        expect(e.message).toEqual('Circular dependency detected.');
      }
    });

    it('should have generated the correct order', () => {
      expect(crossLibraryInstallationOrder).toEqual([
        SPARTACUS_USER,
        SPARTACUS_PDF_INVOICES,
        SPARTACUS_CART,
        SPARTACUS_ORDER,
        SPARTACUS_CHECKOUT,
        SPARTACUS_STOREFINDER,
        SPARTACUS_REQUESTED_DELIVERY_DATE,
        SPARTACUS_PICKUP_IN_STORE,
        SPARTACUS_TRACKING,
        SPARTACUS_CUSTOMER_TICKETING,
        SPARTACUS_ORGANIZATION,
        SPARTACUS_ASM,
        SPARTACUS_SEGMENT_REFS,
        SPARTACUS_S4OM,
<<<<<<< HEAD
        SPARTACUS_OPF,
=======
        SPARTACUS_OPPS,
>>>>>>> 669cdf58
        SPARTACUS_EPD_VISUALIZATION,
        SPARTACUS_DIGITAL_PAYMENTS,
        SPARTACUS_CDS,
        SPARTACUS_CDP,
        SPARTACUS_CDC,
        SPARTACUS_SMARTEDIT,
        SPARTACUS_QUOTE,
        SPARTACUS_QUALTRICS,
        SPARTACUS_PRODUCT_CONFIGURATOR,
        SPARTACUS_PRODUCT,
<<<<<<< HEAD
=======
        SPARTACUS_PICKUP_IN_STORE,
        SPARTACUS_ESTIMATED_DELIVERY_DATE,
>>>>>>> 669cdf58
      ]);
    });
  });

  describe('feature dependency graph', () => {
    it('should generate the correct installation order', () => {
      expect(crossFeatureInstallationOrder).toMatchInlineSnapshot(`
        [
          "User-Account",
          "User-Profile",
          "Cart",
          "Saved-Cart",
          "WishList",
          "Quick-Order",
          "Import-Export",
          "Order",
          "Checkout",
          "Checkout-B2B",
          "Checkout-Scheduled-Replenishment",
          "Personalization",
          "TMS-AEPL",
          "TMS-GTM",
          "OPF-Base",
          "OPF-Checkout",
          "PDF-Invoices",
          "Requested-Delivery-Date",
          "Customer-Ticketing",
          "Organization-User-Registration",
          "Administration",
          "Account-Summary",
          "Unit-Order",
          "Order-Approval",
          "VC-Configurator",
          "CPQ-Configurator",
          "Textfield-Configurator",
          "Store-Finder",
          "ASM",
          "ASM-Customer-360",
          "Segment-Refs",
          "S4HANA-Order-Management",
          "OPPS",
          "EPD-Visualization",
          "Digital-Payments",
          "CDS",
          "CDP",
          "CDC-B2B",
          "CDC",
          "SmartEdit",
          "Estimated-Delivery-Date",
          "Qualtrics",
          "Future-Stock",
          "Product-Variants",
          "Image-Zoom",
          "Bulk-Pricing",
          "Pickup-In-Store",
          "Quote",
        ]
      `);
    });
  });
});<|MERGE_RESOLUTION|>--- conflicted
+++ resolved
@@ -10,12 +10,9 @@
   SPARTACUS_CUSTOMER_TICKETING,
   SPARTACUS_DIGITAL_PAYMENTS,
   SPARTACUS_EPD_VISUALIZATION,
-<<<<<<< HEAD
+  SPARTACUS_ESTIMATED_DELIVERY_DATE,
   SPARTACUS_OPF,
-=======
-  SPARTACUS_ESTIMATED_DELIVERY_DATE,
   SPARTACUS_OPPS,
->>>>>>> 669cdf58
   SPARTACUS_ORDER,
   SPARTACUS_ORGANIZATION,
   SPARTACUS_PDF_INVOICES,
@@ -149,11 +146,8 @@
         SPARTACUS_ASM,
         SPARTACUS_SEGMENT_REFS,
         SPARTACUS_S4OM,
-<<<<<<< HEAD
         SPARTACUS_OPF,
-=======
         SPARTACUS_OPPS,
->>>>>>> 669cdf58
         SPARTACUS_EPD_VISUALIZATION,
         SPARTACUS_DIGITAL_PAYMENTS,
         SPARTACUS_CDS,
@@ -164,11 +158,8 @@
         SPARTACUS_QUALTRICS,
         SPARTACUS_PRODUCT_CONFIGURATOR,
         SPARTACUS_PRODUCT,
-<<<<<<< HEAD
-=======
         SPARTACUS_PICKUP_IN_STORE,
         SPARTACUS_ESTIMATED_DELIVERY_DATE,
->>>>>>> 669cdf58
       ]);
     });
   });
