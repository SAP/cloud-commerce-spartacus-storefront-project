/// <reference types="jest" />

import {
  SPARTACUS_ASM,
  SPARTACUS_CART,
  SPARTACUS_CDC,
  SPARTACUS_CDP,
  SPARTACUS_CDS,
  SPARTACUS_CHECKOUT,
  SPARTACUS_CPQ_QUOTE,
  SPARTACUS_CUSTOMER_TICKETING,
  SPARTACUS_DIGITAL_PAYMENTS,
  SPARTACUS_EPD_VISUALIZATION,
  SPARTACUS_ESTIMATED_DELIVERY_DATE,
  SPARTACUS_OPPS,
  SPARTACUS_ORDER,
  SPARTACUS_ORGANIZATION,
  SPARTACUS_PDF_INVOICES,
  SPARTACUS_PICKUP_IN_STORE,
  SPARTACUS_PRODUCT,
  SPARTACUS_PRODUCT_CONFIGURATOR,
  SPARTACUS_PRODUCT_MULTI_DIMENSIONAL,
  SPARTACUS_QUALTRICS,
  SPARTACUS_QUOTE,
  SPARTACUS_REQUESTED_DELIVERY_DATE,
  SPARTACUS_S4_SERVICE,
<<<<<<< HEAD
  SPARTACUS_S4OM,
=======
  SPARTACUS_OMF,
>>>>>>> 7023289f
  SPARTACUS_SEGMENT_REFS,
  SPARTACUS_SMARTEDIT,
  SPARTACUS_STOREFINDER,
  SPARTACUS_TRACKING,
  SPARTACUS_USER,
} from '../libs-constants';
import {
  crossFeatureInstallationOrder,
  crossLibraryInstallationOrder,
  Graph,
  kahnsAlgorithm,
} from './graph-utils';

describe('Graph utils', () => {
  describe('library dependency graph', () => {
    it('scenario #1 - should be able to find a correct installation order', () => {
      const graph = new Graph([
        SPARTACUS_DIGITAL_PAYMENTS,
        SPARTACUS_CART,
        SPARTACUS_CHECKOUT,
        SPARTACUS_ORDER,
        SPARTACUS_USER,
      ]);

      graph.createEdge(SPARTACUS_DIGITAL_PAYMENTS, SPARTACUS_CART);
      graph.createEdge(SPARTACUS_DIGITAL_PAYMENTS, SPARTACUS_CHECKOUT);

      graph.createEdge(SPARTACUS_CHECKOUT, SPARTACUS_CART);
      graph.createEdge(SPARTACUS_CHECKOUT, SPARTACUS_ORDER);
      graph.createEdge(SPARTACUS_CHECKOUT, SPARTACUS_USER);

      graph.createEdge(SPARTACUS_ORDER, SPARTACUS_CART);
      graph.createEdge(SPARTACUS_ORDER, SPARTACUS_USER);

      const result = kahnsAlgorithm(graph);
      expect(result).toEqual([
        SPARTACUS_USER,
        SPARTACUS_CART,
        SPARTACUS_ORDER,
        SPARTACUS_CHECKOUT,
        SPARTACUS_DIGITAL_PAYMENTS,
      ]);
    });

    it('scenario #2 - should be able to find a correct installation order', () => {
      const graph = new Graph([
        SPARTACUS_CHECKOUT,
        SPARTACUS_CDC,
        SPARTACUS_ASM,
        SPARTACUS_CART,
        SPARTACUS_USER,
        SPARTACUS_ORDER,
      ]);

      graph.createEdge(SPARTACUS_CHECKOUT, SPARTACUS_CART);
      graph.createEdge(SPARTACUS_CHECKOUT, SPARTACUS_ORDER);
      graph.createEdge(SPARTACUS_CHECKOUT, SPARTACUS_USER);

      graph.createEdge(SPARTACUS_ORDER, SPARTACUS_CART);
      graph.createEdge(SPARTACUS_ORDER, SPARTACUS_USER);

      graph.createEdge(SPARTACUS_CDC, SPARTACUS_ASM);
      graph.createEdge(SPARTACUS_CDC, SPARTACUS_USER);

      const result = kahnsAlgorithm(graph);
      expect(result).toEqual([
        SPARTACUS_USER,
        SPARTACUS_CART,
        SPARTACUS_ASM,
        SPARTACUS_ORDER,
        SPARTACUS_CDC,
        SPARTACUS_CHECKOUT,
      ]);
    });

    it('should not do anything when the features are not related', () => {
      const graph = new Graph([
        SPARTACUS_PRODUCT,
        SPARTACUS_QUALTRICS,
        SPARTACUS_SMARTEDIT,
        SPARTACUS_STOREFINDER,
      ]);

      const result = kahnsAlgorithm(graph);
      expect(result).toEqual([
        SPARTACUS_PRODUCT,
        SPARTACUS_QUALTRICS,
        SPARTACUS_SMARTEDIT,
        SPARTACUS_STOREFINDER,
      ]);
    });

    it('should be able to detect a cyclic dependency', () => {
      const graph = new Graph();
      graph.addVertex('a', 'b', 'c');

      graph.createEdge('a', 'b');
      graph.createEdge('b', 'c');
      graph.createEdge('c', 'a');

      try {
        kahnsAlgorithm(graph);
      } catch (e: any) {
        expect(e.message).toEqual('Circular dependency detected.');
      }
    });

    it('should have generated the correct order', () => {
      expect(crossLibraryInstallationOrder).toEqual([
        SPARTACUS_USER,
        SPARTACUS_PDF_INVOICES,
        SPARTACUS_CART,
        SPARTACUS_ORDER,
        SPARTACUS_CHECKOUT,
        SPARTACUS_STOREFINDER,
        SPARTACUS_REQUESTED_DELIVERY_DATE,
        SPARTACUS_TRACKING,
        SPARTACUS_CUSTOMER_TICKETING,
        SPARTACUS_ORGANIZATION,
        SPARTACUS_ASM,
        SPARTACUS_SEGMENT_REFS,
        SPARTACUS_S4OM,
        SPARTACUS_S4_SERVICE,
        SPARTACUS_OPPS,
        SPARTACUS_OMF,
        SPARTACUS_EPD_VISUALIZATION,
        SPARTACUS_DIGITAL_PAYMENTS,
        SPARTACUS_CPQ_QUOTE,
        SPARTACUS_CDS,
        SPARTACUS_CDP,
        SPARTACUS_CDC,
        SPARTACUS_SMARTEDIT,
        SPARTACUS_QUOTE,
        SPARTACUS_QUALTRICS,
        SPARTACUS_PRODUCT_MULTI_DIMENSIONAL,
        SPARTACUS_PRODUCT_CONFIGURATOR,
        SPARTACUS_PRODUCT,
        SPARTACUS_PICKUP_IN_STORE,
        SPARTACUS_ESTIMATED_DELIVERY_DATE,
      ]);
    });
  });

  describe('feature dependency graph', () => {
    it('should generate the correct installation order', () => {
      expect(crossFeatureInstallationOrder).toMatchInlineSnapshot(`
        [
          "User-Account",
          "User-Profile",
          "Cart",
          "Saved-Cart",
          "WishList",
          "Quick-Order",
          "Import-Export",
          "Order",
          "Checkout",
          "Checkout-B2B",
          "Checkout-Scheduled-Replenishment",
          "Personalization",
          "TMS-AEPL",
          "TMS-GTM",
          "PDF-Invoices",
          "Requested-Delivery-Date",
          "Customer-Ticketing",
          "Organization-User-Registration",
          "Administration",
          "Account-Summary",
          "Unit-Order",
          "Order-Approval",
          "VC-Configurator",
          "CPQ-Configurator",
          "Textfield-Configurator",
          "Store-Finder",
          "ASM",
          "ASM-Customer-360",
          "cpq-quote",
          "Segment-Refs",
          "s4-service",
          "S4HANA-Order-Management",
          "OMF",
          "OPPS",
          "EPD-Visualization",
          "Digital-Payments",
          "CDS",
          "CDP",
          "CDC-B2B",
          "CDC",
          "SmartEdit",
          "Estimated-Delivery-Date",
          "Qualtrics",
          "Product-Multi-Dimensional-List",
          "Product-Multi-Dimensional-Selector",
          "Future-Stock",
          "Product-Variants",
          "Image-Zoom",
          "Bulk-Pricing",
          "Pickup-In-Store",
          "Quote",
        ]
      `);
    });
  });
});<|MERGE_RESOLUTION|>--- conflicted
+++ resolved
@@ -23,12 +23,9 @@
   SPARTACUS_QUALTRICS,
   SPARTACUS_QUOTE,
   SPARTACUS_REQUESTED_DELIVERY_DATE,
+  SPARTACUS_S4OM,
   SPARTACUS_S4_SERVICE,
-<<<<<<< HEAD
-  SPARTACUS_S4OM,
-=======
   SPARTACUS_OMF,
->>>>>>> 7023289f
   SPARTACUS_SEGMENT_REFS,
   SPARTACUS_SMARTEDIT,
   SPARTACUS_STOREFINDER,
@@ -36,9 +33,9 @@
   SPARTACUS_USER,
 } from '../libs-constants';
 import {
+  Graph,
   crossFeatureInstallationOrder,
   crossLibraryInstallationOrder,
-  Graph,
   kahnsAlgorithm,
 } from './graph-utils';
 
