--- conflicted
+++ resolved
@@ -200,11 +200,8 @@
           "Image-Zoom",
           "Bulk-Pricing",
           "Pickup-In-Store",
-<<<<<<< HEAD
           "Quote",
           "ASM",
-=======
->>>>>>> ac5b4d4c
         ]
       `);
     });
