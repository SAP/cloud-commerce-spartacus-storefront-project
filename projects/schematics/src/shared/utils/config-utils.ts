import { Node, SourceFile, ts as tsMorph } from 'ts-morph';
<<<<<<< HEAD
import { SPARTACUS_CORE } from '../constants';
import { isImportedFrom, isImportedFromSpartacusLibs } from './import-utils';
import { getModule } from './new-module-utils';

export function getConfigs(sourceFile: SourceFile): Node[] {
  const module = getModule(sourceFile);
  if (!module) {
    return [];
  }
  const literal = module.getFirstDescendantByKind(
    tsMorph.SyntaxKind.ObjectLiteralExpression
  );
  const configs: Node[] = [];
  if (literal) {
    const properties =
      literal.getChildrenOfKind(tsMorph.SyntaxKind.PropertyAssignment) ?? [];
    properties.forEach((property) => {
      if (
        property.getNameNode().getText() === 'providers' &&
        property.getInitializerIfKind(tsMorph.SyntaxKind.ArrayLiteralExpression)
      ) {
        const initializer = property.getInitializerIfKind(
          tsMorph.SyntaxKind.ArrayLiteralExpression
        );
        initializer?.getElements().forEach((element) => {
          if (Node.isCallExpression(element)) {
            const expression = element.getExpression();
            if (
              Node.isIdentifier(expression) &&
              expression.getText() === 'provideConfig' &&
              isImportedFrom(expression, SPARTACUS_CORE)
            ) {
              if (element.getArguments()?.[0]) {
                const config = element.getArguments()[0];
                // "type assertion" and "as expression" is useless for us, so we can skip it and add it's children
                if (
                  Node.isTypeAssertion(config) ||
                  Node.isAsExpression(config)
                ) {
                  configs.push(config.getExpression());
                } else {
                  configs.push(config);
                }
              }
            }
          }
        });
      }
    });
  }
  return configs;
=======
import ts from 'typescript';
import {
  ANGULAR_CORE,
  B2B_STOREFRONT_MODULE,
  B2C_STOREFRONT_MODULE,
} from '../constants';
import { isImportedFromSpartacusLibs } from './import-utils';
import { getModule } from './new-module-utils';

/**
 * Finds the Storefront config in the given app.module.ts
 *
 * It first tries to find the B2CStorefrontModule; if it fails to find, it tries to find the B2BStorefrontModule
 *
 * @param appModuleSourceFile
 */
export function getExistingStorefrontConfigNode(
  appModuleSourceFile: ts.SourceFile
): ts.CallExpression | undefined {
  const metadata = getDecoratorMetadata(
    appModuleSourceFile,
    'NgModule',
    ANGULAR_CORE
  )[0] as ts.ObjectLiteralExpression;

  if (!metadata) {
    return undefined;
  }

  const matchingProperties = getMetadataField(metadata, 'imports');
  if (!matchingProperties) {
    return undefined;
  }

  const assignment = matchingProperties[0] as ts.PropertyAssignment;
  const arrayLiteral = assignment.initializer;
  if (!ts.isArrayLiteralExpression(arrayLiteral)) {
    return undefined;
  }

  // try with B2cStorefrontModule first
  const b2cStorefrontModule = arrayLiteral.elements.filter(
    (node) =>
      ts.isCallExpression(node) &&
      node.getFullText().indexOf(`${B2C_STOREFRONT_MODULE}.withConfig`) !== -1
  )[0] as ts.CallExpression;
  if (b2cStorefrontModule) {
    return b2cStorefrontModule;
  }

  // if not present, try with B2B_STOREFRONT_MODULE

  return arrayLiteral.elements.filter(
    (node) =>
      ts.isCallExpression(node) &&
      node.getFullText().indexOf(`${B2B_STOREFRONT_MODULE}.withConfig`) !== -1
  )[0] as ts.CallExpression;
}

/**
 * Find the given `configName` in the given `callExpressionNode`.
 *
 * @param callExpressionNode
 * @param configName
 */
export function getConfig(
  inputNode: ts.Node,
  configName: string
): ts.PropertyAssignment | undefined {
  const objectLiteralExpression = findNodes(
    inputNode,
    ts.SyntaxKind.ObjectLiteralExpression
  )[0];

  const propertyAssignments = findNodes(
    objectLiteralExpression,
    ts.SyntaxKind.PropertyAssignment
  ) as ts.PropertyAssignment[];

  for (const propertyAssignment of propertyAssignments) {
    const config = findNode(
      propertyAssignment,
      ts.SyntaxKind.Identifier,
      configName
    );

    if (config) {
      return propertyAssignment;
    }
  }

  return undefined;
}

/**
 * The method checks if the config with the given `configName` exists.
 * If it does exist, the `newValues` are merged to it.
 * If it doesn't exist, the new config is created instead.
 *
 * @param path the file path
 * @param configObject the config object in which to look into
 * @param configName the new or existing config's name
 * @param newValues new values to insert
 */
export function mergeConfig(
  path: string,
  configObject: ts.PropertyAssignment,
  configName: string,
  newValues: string | string[]
): Change {
  const configIdentifier = findNodes(
    configObject,
    ts.SyntaxKind.Identifier
  ).filter((node) => node.getText() === configName)[0];

  if (!configIdentifier) {
    return createNewConfig(path, configObject, configName, newValues);
  }

  const configPropertyAssignment = configIdentifier.parent as ts.PropertyAssignment;
  const currentArrayConfigNode = findNodes(
    configPropertyAssignment,
    ts.SyntaxKind.ArrayLiteralExpression,
    1,
    false
  )[0];
  if (currentArrayConfigNode) {
    return handleArrayConfigMerge(path, currentArrayConfigNode, newValues);
  }

  return handleRegularConfigMerge(path, configPropertyAssignment, newValues);
}

/**
 * Handles the merging of a regular (non-array) config
 * @param path to a file
 * @param configPropertyAssignment the config node
 * @param newValues the new values to set to the given config node
 */
function handleRegularConfigMerge(
  path: string,
  configPropertyAssignment: ts.PropertyAssignment,
  newValues: string | string[]
): Change {
  const stringConfigNode = findNodes(
    configPropertyAssignment,
    ts.SyntaxKind.StringLiteral,
    1,
    false
  )[0];

  const configValue = convert(newValues);
  const change = new ReplaceChange(
    path,
    stringConfigNode.getStart(),
    stringConfigNode.getText(),
    configValue
  );
  return change;
}

/**
 * Method creates the new configuration key inside of the give `configObject`.
 *
 * @param path the file path
 * @param configObject the config object in which to create the new config property
 * @param propertyName the name of the new config key
 * @param newValues the value
 */
export function createNewConfig(
  path: string,
  configObject: ts.PropertyAssignment | ts.ObjectLiteralExpression,
  configPropertyName: string,
  newValues: string | string[]
): InsertChange {
  const configValue = convert(newValues);

  let node: ts.Node;
  if (configObject.kind === ts.SyntaxKind.ObjectLiteralExpression) {
    const syntaxListNode = findNodes(
      configObject,
      ts.SyntaxKind.SyntaxList,
      1,
      true
    )[0] as ts.SyntaxList;
    node = syntaxListNode;
  } else {
    const nestedProperties = findNodes(
      configObject,
      ts.SyntaxKind.PropertyAssignment,
      2,
      true
    ) as ts.PropertyAssignment[];
    node = configObject;
    if (nestedProperties.length) {
      node = nestedProperties[nestedProperties.length - 1];
    }
  }

  const leadingTriviaWidth =
    node.getLeadingTriviaWidth() !== 0 ? node.getLeadingTriviaWidth() : 1;
  const indentation = ' '.repeat(leadingTriviaWidth - 1);
  const property = configPropertyName !== '' ? `${configPropertyName}: ` : '';
  const insertChange = new InsertChange(
    path,
    node.getStart(),
    `${property}${configValue},\n${indentation}`
  );
  return insertChange;
}

/**
 * The method parses the given `arrayConfigNode` and merges the
 * given `newValues` into it.
 *
 * @param path the file path
 * @param arrayConfigNode the config object in which to look into
 * @param newValues new values to insert
 */
function handleArrayConfigMerge(
  path: string,
  arrayConfigNode: ts.Node,
  newValues: string | string[]
): Change {
  const currentConfigValues = parseArrayConfig(arrayConfigNode);
  const mergedConfigs = mergeConfigs(currentConfigValues, newValues);

  const change = new ReplaceChange(
    path,
    arrayConfigNode.getStart(),
    arrayConfigNode.getText(),
    mergedConfigs
  );
  return change;
}

/**
 * The method parses the given array string by removing all the whitespace characters, etc.
 * @param node config node
 */
function parseArrayConfig(node: ts.Node): string[] {
  let config = node.getText().replace(/\s/gm, '').replace(/\'/gm, '');
  // remove the opening `[` and the closing `]` characters
  config = config.substring(1, config.length - 1);
  return config.split(',');
}

/**
 * Merges the given the given `newRawValues` into the `currentConfigValues`
 * @param currentConfigValues the current values
 * @param newRawValues the new values to merge in
 */
function mergeConfigs(
  currentConfigValues: string[],
  newRawValues: string | string[]
): string {
  const newValues: string[] = [].concat(newRawValues as any);
  const newConfigValues = [...currentConfigValues];
  for (const newValue of newValues) {
    if (!currentConfigValues.includes(newValue)) {
      newConfigValues.push(newValue);
    }
  }

  return transformArray(newConfigValues);
}

/**
 * Transforms the given array into a string
 * @param values array values
 */
function transformArray(values: string[]): string {
  const csv = values.map((value) => `'${value}'`).join(', ');
  return `[${csv}]`;
}

/**
 * Returns a single string from the given new values(s)
 * @param newValues a single string, or an array of strings
 */
function convert(newValues: string | string[]): string {
  let configValue: string;
  if (Array.isArray(newValues)) {
    configValue = transformArray(newValues);
  } else {
    configValue = newValues;
  }
  return configValue;
>>>>>>> c1914339
}

export function getSpartacusProviders(sourceFile: SourceFile): Node[] {
  const module = getModule(sourceFile);
  if (!module) {
    return [];
  }
  const literal = module.getFirstDescendantByKind(
    tsMorph.SyntaxKind.ObjectLiteralExpression
  );
  const providers: Node[] = [];
  if (literal) {
    const properties =
      literal.getChildrenOfKind(tsMorph.SyntaxKind.PropertyAssignment) ?? [];
    properties.forEach((property) => {
      if (
        property.getNameNode().getText() === 'providers' &&
        property.getInitializerIfKind(tsMorph.SyntaxKind.ArrayLiteralExpression)
      ) {
        const initializer = property.getInitializerIfKind(
          tsMorph.SyntaxKind.ArrayLiteralExpression
        );
        initializer?.getElements().forEach((element) => {
          if (Node.isCallExpression(element) || Node.isSpreadElement(element)) {
            const expression = element.getExpression();
            if (
              Node.isIdentifier(expression) &&
              isImportedFromSpartacusLibs(expression)
            ) {
              providers.push(element);
            }
          }
        });
      }
    });
  }
  return providers;
}<|MERGE_RESOLUTION|>--- conflicted
+++ resolved
@@ -1,347 +1,6 @@
 import { Node, SourceFile, ts as tsMorph } from 'ts-morph';
-<<<<<<< HEAD
-import { SPARTACUS_CORE } from '../constants';
-import { isImportedFrom, isImportedFromSpartacusLibs } from './import-utils';
-import { getModule } from './new-module-utils';
-
-export function getConfigs(sourceFile: SourceFile): Node[] {
-  const module = getModule(sourceFile);
-  if (!module) {
-    return [];
-  }
-  const literal = module.getFirstDescendantByKind(
-    tsMorph.SyntaxKind.ObjectLiteralExpression
-  );
-  const configs: Node[] = [];
-  if (literal) {
-    const properties =
-      literal.getChildrenOfKind(tsMorph.SyntaxKind.PropertyAssignment) ?? [];
-    properties.forEach((property) => {
-      if (
-        property.getNameNode().getText() === 'providers' &&
-        property.getInitializerIfKind(tsMorph.SyntaxKind.ArrayLiteralExpression)
-      ) {
-        const initializer = property.getInitializerIfKind(
-          tsMorph.SyntaxKind.ArrayLiteralExpression
-        );
-        initializer?.getElements().forEach((element) => {
-          if (Node.isCallExpression(element)) {
-            const expression = element.getExpression();
-            if (
-              Node.isIdentifier(expression) &&
-              expression.getText() === 'provideConfig' &&
-              isImportedFrom(expression, SPARTACUS_CORE)
-            ) {
-              if (element.getArguments()?.[0]) {
-                const config = element.getArguments()[0];
-                // "type assertion" and "as expression" is useless for us, so we can skip it and add it's children
-                if (
-                  Node.isTypeAssertion(config) ||
-                  Node.isAsExpression(config)
-                ) {
-                  configs.push(config.getExpression());
-                } else {
-                  configs.push(config);
-                }
-              }
-            }
-          }
-        });
-      }
-    });
-  }
-  return configs;
-=======
-import ts from 'typescript';
-import {
-  ANGULAR_CORE,
-  B2B_STOREFRONT_MODULE,
-  B2C_STOREFRONT_MODULE,
-} from '../constants';
 import { isImportedFromSpartacusLibs } from './import-utils';
 import { getModule } from './new-module-utils';
-
-/**
- * Finds the Storefront config in the given app.module.ts
- *
- * It first tries to find the B2CStorefrontModule; if it fails to find, it tries to find the B2BStorefrontModule
- *
- * @param appModuleSourceFile
- */
-export function getExistingStorefrontConfigNode(
-  appModuleSourceFile: ts.SourceFile
-): ts.CallExpression | undefined {
-  const metadata = getDecoratorMetadata(
-    appModuleSourceFile,
-    'NgModule',
-    ANGULAR_CORE
-  )[0] as ts.ObjectLiteralExpression;
-
-  if (!metadata) {
-    return undefined;
-  }
-
-  const matchingProperties = getMetadataField(metadata, 'imports');
-  if (!matchingProperties) {
-    return undefined;
-  }
-
-  const assignment = matchingProperties[0] as ts.PropertyAssignment;
-  const arrayLiteral = assignment.initializer;
-  if (!ts.isArrayLiteralExpression(arrayLiteral)) {
-    return undefined;
-  }
-
-  // try with B2cStorefrontModule first
-  const b2cStorefrontModule = arrayLiteral.elements.filter(
-    (node) =>
-      ts.isCallExpression(node) &&
-      node.getFullText().indexOf(`${B2C_STOREFRONT_MODULE}.withConfig`) !== -1
-  )[0] as ts.CallExpression;
-  if (b2cStorefrontModule) {
-    return b2cStorefrontModule;
-  }
-
-  // if not present, try with B2B_STOREFRONT_MODULE
-
-  return arrayLiteral.elements.filter(
-    (node) =>
-      ts.isCallExpression(node) &&
-      node.getFullText().indexOf(`${B2B_STOREFRONT_MODULE}.withConfig`) !== -1
-  )[0] as ts.CallExpression;
-}
-
-/**
- * Find the given `configName` in the given `callExpressionNode`.
- *
- * @param callExpressionNode
- * @param configName
- */
-export function getConfig(
-  inputNode: ts.Node,
-  configName: string
-): ts.PropertyAssignment | undefined {
-  const objectLiteralExpression = findNodes(
-    inputNode,
-    ts.SyntaxKind.ObjectLiteralExpression
-  )[0];
-
-  const propertyAssignments = findNodes(
-    objectLiteralExpression,
-    ts.SyntaxKind.PropertyAssignment
-  ) as ts.PropertyAssignment[];
-
-  for (const propertyAssignment of propertyAssignments) {
-    const config = findNode(
-      propertyAssignment,
-      ts.SyntaxKind.Identifier,
-      configName
-    );
-
-    if (config) {
-      return propertyAssignment;
-    }
-  }
-
-  return undefined;
-}
-
-/**
- * The method checks if the config with the given `configName` exists.
- * If it does exist, the `newValues` are merged to it.
- * If it doesn't exist, the new config is created instead.
- *
- * @param path the file path
- * @param configObject the config object in which to look into
- * @param configName the new or existing config's name
- * @param newValues new values to insert
- */
-export function mergeConfig(
-  path: string,
-  configObject: ts.PropertyAssignment,
-  configName: string,
-  newValues: string | string[]
-): Change {
-  const configIdentifier = findNodes(
-    configObject,
-    ts.SyntaxKind.Identifier
-  ).filter((node) => node.getText() === configName)[0];
-
-  if (!configIdentifier) {
-    return createNewConfig(path, configObject, configName, newValues);
-  }
-
-  const configPropertyAssignment = configIdentifier.parent as ts.PropertyAssignment;
-  const currentArrayConfigNode = findNodes(
-    configPropertyAssignment,
-    ts.SyntaxKind.ArrayLiteralExpression,
-    1,
-    false
-  )[0];
-  if (currentArrayConfigNode) {
-    return handleArrayConfigMerge(path, currentArrayConfigNode, newValues);
-  }
-
-  return handleRegularConfigMerge(path, configPropertyAssignment, newValues);
-}
-
-/**
- * Handles the merging of a regular (non-array) config
- * @param path to a file
- * @param configPropertyAssignment the config node
- * @param newValues the new values to set to the given config node
- */
-function handleRegularConfigMerge(
-  path: string,
-  configPropertyAssignment: ts.PropertyAssignment,
-  newValues: string | string[]
-): Change {
-  const stringConfigNode = findNodes(
-    configPropertyAssignment,
-    ts.SyntaxKind.StringLiteral,
-    1,
-    false
-  )[0];
-
-  const configValue = convert(newValues);
-  const change = new ReplaceChange(
-    path,
-    stringConfigNode.getStart(),
-    stringConfigNode.getText(),
-    configValue
-  );
-  return change;
-}
-
-/**
- * Method creates the new configuration key inside of the give `configObject`.
- *
- * @param path the file path
- * @param configObject the config object in which to create the new config property
- * @param propertyName the name of the new config key
- * @param newValues the value
- */
-export function createNewConfig(
-  path: string,
-  configObject: ts.PropertyAssignment | ts.ObjectLiteralExpression,
-  configPropertyName: string,
-  newValues: string | string[]
-): InsertChange {
-  const configValue = convert(newValues);
-
-  let node: ts.Node;
-  if (configObject.kind === ts.SyntaxKind.ObjectLiteralExpression) {
-    const syntaxListNode = findNodes(
-      configObject,
-      ts.SyntaxKind.SyntaxList,
-      1,
-      true
-    )[0] as ts.SyntaxList;
-    node = syntaxListNode;
-  } else {
-    const nestedProperties = findNodes(
-      configObject,
-      ts.SyntaxKind.PropertyAssignment,
-      2,
-      true
-    ) as ts.PropertyAssignment[];
-    node = configObject;
-    if (nestedProperties.length) {
-      node = nestedProperties[nestedProperties.length - 1];
-    }
-  }
-
-  const leadingTriviaWidth =
-    node.getLeadingTriviaWidth() !== 0 ? node.getLeadingTriviaWidth() : 1;
-  const indentation = ' '.repeat(leadingTriviaWidth - 1);
-  const property = configPropertyName !== '' ? `${configPropertyName}: ` : '';
-  const insertChange = new InsertChange(
-    path,
-    node.getStart(),
-    `${property}${configValue},\n${indentation}`
-  );
-  return insertChange;
-}
-
-/**
- * The method parses the given `arrayConfigNode` and merges the
- * given `newValues` into it.
- *
- * @param path the file path
- * @param arrayConfigNode the config object in which to look into
- * @param newValues new values to insert
- */
-function handleArrayConfigMerge(
-  path: string,
-  arrayConfigNode: ts.Node,
-  newValues: string | string[]
-): Change {
-  const currentConfigValues = parseArrayConfig(arrayConfigNode);
-  const mergedConfigs = mergeConfigs(currentConfigValues, newValues);
-
-  const change = new ReplaceChange(
-    path,
-    arrayConfigNode.getStart(),
-    arrayConfigNode.getText(),
-    mergedConfigs
-  );
-  return change;
-}
-
-/**
- * The method parses the given array string by removing all the whitespace characters, etc.
- * @param node config node
- */
-function parseArrayConfig(node: ts.Node): string[] {
-  let config = node.getText().replace(/\s/gm, '').replace(/\'/gm, '');
-  // remove the opening `[` and the closing `]` characters
-  config = config.substring(1, config.length - 1);
-  return config.split(',');
-}
-
-/**
- * Merges the given the given `newRawValues` into the `currentConfigValues`
- * @param currentConfigValues the current values
- * @param newRawValues the new values to merge in
- */
-function mergeConfigs(
-  currentConfigValues: string[],
-  newRawValues: string | string[]
-): string {
-  const newValues: string[] = [].concat(newRawValues as any);
-  const newConfigValues = [...currentConfigValues];
-  for (const newValue of newValues) {
-    if (!currentConfigValues.includes(newValue)) {
-      newConfigValues.push(newValue);
-    }
-  }
-
-  return transformArray(newConfigValues);
-}
-
-/**
- * Transforms the given array into a string
- * @param values array values
- */
-function transformArray(values: string[]): string {
-  const csv = values.map((value) => `'${value}'`).join(', ');
-  return `[${csv}]`;
-}
-
-/**
- * Returns a single string from the given new values(s)
- * @param newValues a single string, or an array of strings
- */
-function convert(newValues: string | string[]): string {
-  let configValue: string;
-  if (Array.isArray(newValues)) {
-    configValue = transformArray(newValues);
-  } else {
-    configValue = newValues;
-  }
-  return configValue;
->>>>>>> c1914339
-}
 
 export function getSpartacusProviders(sourceFile: SourceFile): Node[] {
   const module = getModule(sourceFile);
