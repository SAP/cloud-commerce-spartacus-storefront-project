import {
  findNode,
  findNodes,
  getDecoratorMetadata,
  getMetadataField,
} from '@schematics/angular/utility/ast-utils';
import {
  Change,
  InsertChange,
  ReplaceChange,
} from '@schematics/angular/utility/change';
<<<<<<< HEAD
import { Node, SourceFile, ts as tsMorph } from 'ts-morph';
=======
>>>>>>> e75e9038
import ts from 'typescript';
import {
  ANGULAR_CORE,
  B2B_STOREFRONT_MODULE,
  B2C_STOREFRONT_MODULE,
  SPARTACUS_CORE,
} from '../constants';
import { isImportedFrom } from './import-utils';
import { getModule } from './new-module-utils';

/**
 * Finds the Storefront config in the given app.module.ts
 *
 * It first tries to find the B2CStorefrontModule; if it fails to find, it tries to find the B2BStorefrontModule
 *
 * @param appModuleSourceFile
 */
export function getExistingStorefrontConfigNode(
  appModuleSourceFile: ts.SourceFile
): ts.CallExpression | undefined {
  const metadata = getDecoratorMetadata(
    appModuleSourceFile,
    'NgModule',
    ANGULAR_CORE
  )[0] as ts.ObjectLiteralExpression;

  if (!metadata) {
    return undefined;
  }

  const matchingProperties = getMetadataField(metadata, 'imports');
  if (!matchingProperties) {
    return undefined;
  }

  const assignment = matchingProperties[0] as ts.PropertyAssignment;
  const arrayLiteral = assignment.initializer;
  if (!ts.isArrayLiteralExpression(arrayLiteral)) {
    return undefined;
  }

  // try with B2cStorefrontModule first
  const b2cStorefrontModule = arrayLiteral.elements.filter(
    (node) =>
      ts.isCallExpression(node) &&
      node.getFullText().indexOf(`${B2C_STOREFRONT_MODULE}.withConfig`) !== -1
  )[0] as ts.CallExpression;
  if (b2cStorefrontModule) {
    return b2cStorefrontModule;
  }

  // if not present, try with B2B_STOREFRONT_MODULE

  return arrayLiteral.elements.filter(
    (node) =>
      ts.isCallExpression(node) &&
      node.getFullText().indexOf(`${B2B_STOREFRONT_MODULE}.withConfig`) !== -1
  )[0] as ts.CallExpression;
}

/**
 * Find the given `configName` in the given `callExpressionNode`.
 *
 * @param callExpressionNode
 * @param configName
 */
export function getConfig(
  inputNode: ts.Node,
  configName: string
): ts.PropertyAssignment | undefined {
  const objectLiteralExpression = findNodes(
    inputNode,
    ts.SyntaxKind.ObjectLiteralExpression
  )[0];

  const propertyAssignments = findNodes(
    objectLiteralExpression,
    ts.SyntaxKind.PropertyAssignment
  ) as ts.PropertyAssignment[];

  for (const propertyAssignment of propertyAssignments) {
    const config = findNode(
      propertyAssignment,
      ts.SyntaxKind.Identifier,
      configName
    );

    if (config) {
      return propertyAssignment;
    }
  }

  return undefined;
}

/**
 * The method checks if the config with the given `configName` exists.
 * If it does exist, the `newValues` are merged to it.
 * If it doesn't exist, the new config is created instead.
 *
 * @param path the file path
 * @param configObject the config object in which to look into
 * @param configName the new or existing config's name
 * @param newValues new values to insert
 */
export function mergeConfig(
  path: string,
  configObject: ts.PropertyAssignment,
  configName: string,
  newValues: string | string[]
): Change {
  const configIdentifier = findNodes(
    configObject,
    ts.SyntaxKind.Identifier
  ).filter((node) => node.getText() === configName)[0];

  if (!configIdentifier) {
    return createNewConfig(path, configObject, configName, newValues);
  }

  const configPropertyAssignment = configIdentifier.parent as ts.PropertyAssignment;
  const currentArrayConfigNode = findNodes(
    configPropertyAssignment,
    ts.SyntaxKind.ArrayLiteralExpression,
    1,
    false
  )[0];
  if (currentArrayConfigNode) {
    return handleArrayConfigMerge(path, currentArrayConfigNode, newValues);
  }

  return handleRegularConfigMerge(path, configPropertyAssignment, newValues);
}

/**
 * Handles the merging of a regular (non-array) config
 * @param path to a file
 * @param configPropertyAssignment the config node
 * @param newValues the new values to set to the given config node
 */
function handleRegularConfigMerge(
  path: string,
  configPropertyAssignment: ts.PropertyAssignment,
  newValues: string | string[]
): Change {
  const stringConfigNode = findNodes(
    configPropertyAssignment,
    ts.SyntaxKind.StringLiteral,
    1,
    false
  )[0];

  const configValue = convert(newValues);
  const change = new ReplaceChange(
    path,
    stringConfigNode.getStart(),
    stringConfigNode.getText(),
    configValue
  );
  return change;
}

/**
 * Method creates the new configuration key inside of the give `configObject`.
 *
 * @param path the file path
 * @param configObject the config object in which to create the new config property
 * @param propertyName the name of the new config key
 * @param newValues the value
 */
export function createNewConfig(
  path: string,
  configObject: ts.PropertyAssignment | ts.ObjectLiteralExpression,
  configPropertyName: string,
  newValues: string | string[]
): InsertChange {
  const configValue = convert(newValues);

  let node: ts.Node;
  if (configObject.kind === ts.SyntaxKind.ObjectLiteralExpression) {
    const syntaxListNode = findNodes(
      configObject,
      ts.SyntaxKind.SyntaxList,
      1,
      true
    )[0] as ts.SyntaxList;
    node = syntaxListNode;
  } else {
    const nestedProperties = findNodes(
      configObject,
      ts.SyntaxKind.PropertyAssignment,
      2,
      true
    ) as ts.PropertyAssignment[];
    node = configObject;
    if (nestedProperties.length) {
      node = nestedProperties[nestedProperties.length - 1];
    }
  }

  const leadingTriviaWidth =
    node.getLeadingTriviaWidth() !== 0 ? node.getLeadingTriviaWidth() : 1;
  const indentation = ' '.repeat(leadingTriviaWidth - 1);
  const property = configPropertyName !== '' ? `${configPropertyName}: ` : '';
  const insertChange = new InsertChange(
    path,
    node.getStart(),
    `${property}${configValue},\n${indentation}`
  );
  return insertChange;
}

/**
 * The method parses the given `arrayConfigNode` and merges the
 * given `newValues` into it.
 *
 * @param path the file path
 * @param arrayConfigNode the config object in which to look into
 * @param newValues new values to insert
 */
function handleArrayConfigMerge(
  path: string,
  arrayConfigNode: ts.Node,
  newValues: string | string[]
): Change {
  const currentConfigValues = parseArrayConfig(arrayConfigNode);
  const mergedConfigs = mergeConfigs(currentConfigValues, newValues);

  const change = new ReplaceChange(
    path,
    arrayConfigNode.getStart(),
    arrayConfigNode.getText(),
    mergedConfigs
  );
  return change;
}

/**
 * The method parses the given array string by removing all the whitespace characters, etc.
 * @param node config node
 */
function parseArrayConfig(node: ts.Node): string[] {
  let config = node.getText().replace(/\s/gm, '').replace(/\'/gm, '');
  // remove the opening `[` and the closing `]` characters
  config = config.substring(1, config.length - 1);
  return config.split(',');
}

/**
 * Merges the given the given `newRawValues` into the `currentConfigValues`
 * @param currentConfigValues the current values
 * @param newRawValues the new values to merge in
 */
function mergeConfigs(
  currentConfigValues: string[],
  newRawValues: string | string[]
): string {
  const newValues: string[] = [].concat(newRawValues as any);
  const newConfigValues = [...currentConfigValues];
  for (const newValue of newValues) {
    if (!currentConfigValues.includes(newValue)) {
      newConfigValues.push(newValue);
    }
  }

  return transformArray(newConfigValues);
}

/**
 * Transforms the given array into a string
 * @param values array values
 */
function transformArray(values: string[]): string {
  const csv = values.map((value) => `'${value}'`).join(', ');
  return `[${csv}]`;
}

/**
 * Returns a single string from the given new values(s)
 * @param newValues a single string, or an array of strings
 */
function convert(newValues: string | string[]): string {
  let configValue: string;
  if (Array.isArray(newValues)) {
    configValue = transformArray(newValues);
  } else {
    configValue = newValues;
  }
  return configValue;
}

export function getConfigs(sourceFile: SourceFile): Node[] {
  const configs: Node[] = [];
  const module = getModule(sourceFile);
  if (!module) {
    return [];
  }
  const literal = module.getFirstDescendantByKind(
    tsMorph.SyntaxKind.ObjectLiteralExpression
  );
  if (literal) {
    const properties = literal.getChildrenOfKind(
      tsMorph.SyntaxKind.PropertyAssignment
    );
    if (properties) {
      properties.forEach((property) => {
        if (
          property.getNameNode().getText() === 'providers' &&
          property.getInitializerIfKind(
            tsMorph.SyntaxKind.ArrayLiteralExpression
          )
        ) {
          const initializer = property.getInitializerIfKind(
            tsMorph.SyntaxKind.ArrayLiteralExpression
          );
          if (initializer) {
            const elements = initializer.getElements();
            elements.forEach((element) => {
              if (Node.isCallExpression(element)) {
                const expression = element.getExpression();
                if (
                  Node.isIdentifier(expression) &&
                  expression.getText() === 'provideConfig' &&
                  isImportedFrom(expression, SPARTACUS_CORE)
                ) {
                  if (element.getArguments()?.[0]) {
                    const config = element.getArguments()[0];
                    // "type assertion" and "as expression" is useless for us, so we can skip it and add it's children
                    if (
                      Node.isTypeAssertion(config) ||
                      Node.isAsExpression(config)
                    ) {
                      configs.push(config.getExpression());
                    } else {
                      configs.push(config);
                    }
                  }
                }
              }
            });
          }
        }
      });
    }
  }
  return configs;
}

export function checkConfigPresence(configs: Node[], key: string): Node[] {
  const values: Node[] = [];
  const properties = key.split('.');
  for (const config of configs) {
    let obj = config;
    for (let i = 0; i < properties.length; i++) {
      const property = properties[i];
      if (Node.isObjectLiteralExpression(obj)) {
        const sub = obj.getProperty(property);
        if (sub) {
          obj = sub;
          if (i === properties.length - 1) {
            values.push(sub);
          }
        } else {
          break;
        }
      }
    }
  }
  return values;
}<|MERGE_RESOLUTION|>--- conflicted
+++ resolved
@@ -9,10 +9,6 @@
   InsertChange,
   ReplaceChange,
 } from '@schematics/angular/utility/change';
-<<<<<<< HEAD
-import { Node, SourceFile, ts as tsMorph } from 'ts-morph';
-=======
->>>>>>> e75e9038
 import ts from 'typescript';
 import {
   ANGULAR_CORE,
