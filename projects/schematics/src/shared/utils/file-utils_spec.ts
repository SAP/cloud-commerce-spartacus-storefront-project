--- conflicted
+++ resolved
@@ -13,10 +13,7 @@
 import * as ts from 'typescript';
 import {
   AUTH_SERVICE,
-<<<<<<< HEAD
   FEATURE_CONFIG_SERVICE,
-=======
->>>>>>> cad5aa47
   NGRX_STORE,
   SPARTACUS_CORE,
   STORE,
@@ -37,10 +34,7 @@
   insertCommentAboveIdentifier,
   InsertDirection,
   isCandidateForConstructorDeprecation,
-<<<<<<< HEAD
   removeConstructorParam,
-=======
->>>>>>> cad5aa47
   renameIdentifierNode,
 } from './file-utils';
 import { getProjectFromWorkspace } from './workspace-utils';
@@ -140,11 +134,7 @@
       }
     }
 `;
-<<<<<<< HEAD
 const VALID_ADD_CONSTRUCTOR_PARAM_CLASS = `
-=======
-const VALID_TEST_CLASS = `
->>>>>>> cad5aa47
     import { Store } from '@ngrx/store';
     import {
       StateWithProcess,
@@ -157,7 +147,6 @@
       }
     }
 `;
-<<<<<<< HEAD
 const VALID_REMOVE_CONSTRUCTOR_PARAM_CLASS = `
     import { Dummy } from '@angular/core';
     import {
@@ -176,8 +165,6 @@
       }
     }
 `;
-=======
->>>>>>> cad5aa47
 
 const collectionPath = path.join(__dirname, '../../collection.json');
 const schematicRunner = new SchematicTestRunner('schematics', collectionPath);
@@ -517,11 +504,7 @@
       const sourcePath = 'xxx.ts';
       const source = ts.createSourceFile(
         sourcePath,
-<<<<<<< HEAD
         VALID_ADD_CONSTRUCTOR_PARAM_CLASS,
-=======
-        VALID_TEST_CLASS,
->>>>>>> cad5aa47
         ts.ScriptTarget.Latest,
         true
       );
@@ -551,7 +534,6 @@
     });
   });
 
-<<<<<<< HEAD
   describe('removeConstructorParam', () => {
     it('should return the expected changes', () => {
       const sourcePath = 'xxx.ts';
@@ -590,8 +572,6 @@
     });
   });
 
-=======
->>>>>>> cad5aa47
   describe('injectService', () => {
     it('should create a Change to inject the specified service', async () => {
       const testPath = 'path-xxx';
