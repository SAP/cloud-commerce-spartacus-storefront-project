/// <reference types="jest" />

import {
  CART_BASE_FEATURE_NAME,
  CDC_FEATURE_NAME,
  CHECKOUT_B2B_FEATURE_NAME,
  CHECKOUT_BASE_FEATURE_NAME,
  DIGITAL_PAYMENTS_FEATURE_NAME,
  ORDER_FEATURE_NAME,
  ORGANIZATION_USER_REGISTRATION_FEATURE_NAME,
  ORGANIZATION_ADMINISTRATION_FEATURE_NAME,
  SPARTACUS_ASM,
  SPARTACUS_CART,
  SPARTACUS_CDC,
  SPARTACUS_CHECKOUT,
  SPARTACUS_CORE,
  SPARTACUS_DIGITAL_PAYMENTS,
  SPARTACUS_ORDER,
  SPARTACUS_ORGANIZATION,
  SPARTACUS_PRODUCT_CONFIGURATOR,
  SPARTACUS_STOREFINDER,
  SPARTACUS_STOREFRONTLIB,
  SPARTACUS_USER,
  USER_ACCOUNT_FEATURE_NAME,
  USER_PROFILE_FEATURE_NAME,
  CDC_B2B_FEATURE_NAME,
<<<<<<< HEAD
=======
  SPARTACUS_PDF_INVOICES,
>>>>>>> a29b89da
} from '../libs-constants';
import {
  analyzeCrossFeatureDependencies,
  analyzeCrossLibraryDependenciesByFeatures,
  analyzeCrossLibraryDependenciesByLibraries,
  collectCrossSpartacusPeerDeps,
} from './dependency-utils';

describe('dependency-util', () => {
  describe('analyzeCrossFeatureDependencies', () => {
    it('DP - should return the correct set of ordered sub-features', () => {
      const result = analyzeCrossFeatureDependencies([
        CDC_B2B_FEATURE_NAME,
        DIGITAL_PAYMENTS_FEATURE_NAME,
        CHECKOUT_B2B_FEATURE_NAME,
      ]);

      expect(result).toEqual([
        USER_ACCOUNT_FEATURE_NAME,
        USER_PROFILE_FEATURE_NAME,
        CART_BASE_FEATURE_NAME,
        ORDER_FEATURE_NAME,
        CHECKOUT_BASE_FEATURE_NAME,
        CHECKOUT_B2B_FEATURE_NAME,
        ORGANIZATION_USER_REGISTRATION_FEATURE_NAME,
        ORGANIZATION_ADMINISTRATION_FEATURE_NAME,
        DIGITAL_PAYMENTS_FEATURE_NAME,
        CDC_B2B_FEATURE_NAME,
      ]);
    });

    it('User Profile - should return the correct set of ordered sub-features', () => {
      const result = analyzeCrossFeatureDependencies([
        USER_PROFILE_FEATURE_NAME,
      ]);

      expect(result).toEqual([
        USER_ACCOUNT_FEATURE_NAME,
        USER_PROFILE_FEATURE_NAME,
      ]);
    });
  });

  describe('analyzeCrossLibraryDependenciesByFeatures', () => {
    it('DP - should return the correct set of ordered libraries', () => {
      const result = analyzeCrossLibraryDependenciesByFeatures([
        DIGITAL_PAYMENTS_FEATURE_NAME,
      ]);

      expect(result).toEqual([
        SPARTACUS_USER,
        SPARTACUS_PDF_INVOICES,
        SPARTACUS_CART,
        SPARTACUS_ORDER,
        SPARTACUS_CHECKOUT,
        SPARTACUS_DIGITAL_PAYMENTS,
      ]);
    });
    it('CDC - should return the correct set of ordered libraries', () => {
      const result = analyzeCrossLibraryDependenciesByFeatures([
        CDC_FEATURE_NAME,
      ]);

      expect(result).toEqual([
        SPARTACUS_USER,
        SPARTACUS_PDF_INVOICES,
        SPARTACUS_CART,
        SPARTACUS_ORDER,
        SPARTACUS_STOREFINDER,
        SPARTACUS_ORGANIZATION,
        SPARTACUS_ASM,
        SPARTACUS_CDC,
      ]);
    });
  });

  describe('analyzeCrossLibraryDependenciesByLibraries', () => {
    it('DP and CDC - should return the correct set of ordered libraries', () => {
      const result = analyzeCrossLibraryDependenciesByLibraries([
        SPARTACUS_DIGITAL_PAYMENTS,
        SPARTACUS_CDC,
      ]);

      expect(result).toEqual([
        SPARTACUS_USER,
        SPARTACUS_PDF_INVOICES,
        SPARTACUS_CART,
        SPARTACUS_ORDER,
        SPARTACUS_CHECKOUT,
        SPARTACUS_STOREFINDER,
        SPARTACUS_ORGANIZATION,
        SPARTACUS_ASM,
        SPARTACUS_DIGITAL_PAYMENTS,
        SPARTACUS_CDC,
      ]);
    });

    it('CDC - should return the correct set of ordered libraries', () => {
      const result = analyzeCrossLibraryDependenciesByLibraries([
        SPARTACUS_CDC,
      ]);

      expect(result).toEqual([
        SPARTACUS_USER,
        SPARTACUS_PDF_INVOICES,
        SPARTACUS_CART,
        SPARTACUS_ORDER,
        SPARTACUS_STOREFINDER,
        SPARTACUS_ORGANIZATION,
        SPARTACUS_ASM,
        SPARTACUS_CDC,
      ]);
    });

    it('Core libs, Organization and Product configurator', () => {
      const result = analyzeCrossLibraryDependenciesByLibraries([
        SPARTACUS_CORE,
        SPARTACUS_STOREFRONTLIB,
        SPARTACUS_ORGANIZATION,
        SPARTACUS_PRODUCT_CONFIGURATOR,
      ]);

      expect(result).toEqual([
        SPARTACUS_USER,
        SPARTACUS_PDF_INVOICES,
        SPARTACUS_CART,
        SPARTACUS_ORDER,
        SPARTACUS_CHECKOUT,
        SPARTACUS_ORGANIZATION,
        SPARTACUS_PRODUCT_CONFIGURATOR,
        SPARTACUS_CORE,
        SPARTACUS_STOREFRONTLIB,
      ]);
    });
  });

  describe('collectCrossSpartacusPeerDeps', () => {
    it('should correctly collect all peer deps for the given library and its dependencies', () => {
      const result: string[] = [];
      collectCrossSpartacusPeerDeps(SPARTACUS_DIGITAL_PAYMENTS, result);

      expect(result).toContain(SPARTACUS_CART);
      expect(result).toContain(SPARTACUS_CHECKOUT);
      expect(result).toContain(SPARTACUS_ORDER);
      expect(result).toContain(SPARTACUS_USER);
    });
  });
});<|MERGE_RESOLUTION|>--- conflicted
+++ resolved
@@ -24,10 +24,7 @@
   USER_ACCOUNT_FEATURE_NAME,
   USER_PROFILE_FEATURE_NAME,
   CDC_B2B_FEATURE_NAME,
-<<<<<<< HEAD
-=======
   SPARTACUS_PDF_INVOICES,
->>>>>>> a29b89da
 } from '../libs-constants';
 import {
   analyzeCrossFeatureDependencies,
@@ -58,7 +55,6 @@
         CDC_B2B_FEATURE_NAME,
       ]);
     });
-
     it('User Profile - should return the correct set of ordered sub-features', () => {
       const result = analyzeCrossFeatureDependencies([
         USER_PROFILE_FEATURE_NAME,
