import { experimental, strings } from '@angular-devkit/core';
import { SchematicsException, Tree } from '@angular-devkit/schematics';
import { getProjectTargetOptions } from '@angular/cdk/schematics';
import {
  findNode,
  findNodes,
  getSourceNodes,
  insertImport,
  isImported,
} from '@schematics/angular/utility/ast-utils';
import {
  Change,
  InsertChange,
  NoopChange,
  RemoveChange,
  ReplaceChange,
} from '@schematics/angular/utility/change';
import * as ts from 'typescript';
import { UTF_8 } from '../constants';

export enum InsertDirection {
  LEFT,
  RIGHT,
}

export interface ClassType {
  className: string;
  importPath: string;
}

export interface ComponentProperty {
  /** property name */
  name: string;
  /** comment describing the change to the property */
  comment: string;
}
export interface ComponentData {
  selector: string;
  componentClassName: string;
  removedProperties: ComponentProperty[];
}

export interface ConstructorDeprecation {
  class: string;
  deprecatedParams: ClassType[];
  addParams?: ClassType[];
  removeParams?: ClassType[];
}

export function getTsSourceFile(tree: Tree, path: string): ts.SourceFile {
  const buffer = tree.read(path);
  if (!buffer) {
    throw new SchematicsException(`Could not read file (${path}).`);
  }
  const content = buffer.toString(UTF_8);
  const source = ts.createSourceFile(
    path,
    content,
    ts.ScriptTarget.Latest,
    true
  );

  return source;
}

export function getAllTsSourceFiles(
  tree: Tree,
  basePath: string
): ts.SourceFile[] {
  const results: string[] = [];
  tree.getDir(basePath).visit(filePath => {
    if (filePath.endsWith('.ts')) {
      results.push(filePath);
    }
  });

  return results.map(f => getTsSourceFile(tree, f));
}

export function getIndexHtmlPath(
  project: experimental.workspace.WorkspaceProject
): string {
  const buildOptions = getProjectTargetOptions(project, 'build');

  if (!buildOptions.index) {
    throw new SchematicsException('"index.html" file not found.');
  }

  return buildOptions.index;
}

export function getPathResultsForFile(
  tree: Tree,
  file: string,
  directory?: string
): string[] {
  const results: string[] = [];
  const dir = directory || '/';

  tree.getDir(dir).visit(filePath => {
    if (filePath.endsWith(file)) {
      results.push(filePath);
    }
  });

  return results;
}

export function getAllHtmlFiles(tree: Tree, directory?: string): string[] {
  return getPathResultsForFile(tree, '.html', directory);
}

export function insertHtmlComment(
  content: string,
  componentSelector: string,
  componentProperty: ComponentProperty
): string | undefined {
  const selector = buildSelector(componentSelector);
  const comment = buildHtmlComment(componentProperty.comment);

  let index: number | undefined = 0;
  let newContent = content;
  while (true) {
    index = getTextPosition(newContent, selector, index);
    if (index == null) {
      break;
    }

    newContent = newContent.slice(0, index) + comment + newContent.slice(index);
    index += comment.length + componentSelector.length;
  }

  return newContent;
}

function getTextPosition(
  content: string,
  text: string,
  startingPosition = 0
): number | undefined {
  const index = content.indexOf(text, startingPosition);
  return index !== -1 ? index : undefined;
}

function buildSelector(selector: string): string {
  return `<${selector}`;
}

function buildHtmlComment(commentText: string): string {
  return `<!-- ${commentText} -->`;
}

export function commitChanges(
  host: Tree,
  path: string,
  changes: Change[] | null,
  insertDirection: InsertDirection
): void {
  if (!changes) {
    return;
  }

  const recorder = host.beginUpdate(path);
  changes.forEach(change => {
    if (change instanceof InsertChange) {
      const pos = change.pos;
      const toAdd = change.toAdd;
      if (insertDirection === InsertDirection.LEFT) {
        recorder.insertLeft(pos, toAdd);
      } else {
        recorder.insertRight(pos, toAdd);
      }
    } else if (change instanceof ReplaceChange) {
      const pos = change['pos'];
      const oldText = change['oldText'];
      const newText = change['newText'];

      recorder.remove(pos, oldText.length);
      if (insertDirection === InsertDirection.LEFT) {
        recorder.insertLeft(pos, newText);
      } else {
        recorder.insertRight(pos, newText);
      }
    } else if (change instanceof RemoveChange) {
      const pos = change['pos'];
      const length = change['toRemove'].length;
      recorder.remove(pos, length);
    }
  });
  host.commitUpdate(recorder);
}

export function findConstructor(nodes: ts.Node[]): ts.Node | undefined {
  return nodes.find(n => n.kind === ts.SyntaxKind.Constructor);
}

export function defineProperty(
  nodes: ts.Node[],
  path: string,
  toAdd: string
): InsertChange {
  const constructorNode = findConstructor(nodes);

  if (!constructorNode) {
    throw new SchematicsException(`No constructor found in ${path}.`);
  }

  return new InsertChange(path, constructorNode.pos + 1, toAdd);
}

/**
 *
 * Method performs the following checks on the provided `source` file:
 * - is the file inheriting the provided `inheritedClass`
 * - is the file importing all the provided `parameterClassTypes` from the expected import path
 * - does the provided file contain a constructor
 * - does the `super()` call exist in the constructor
 * - does the param number passed to `super()` match the expected number
 * - does the order and the type of the constructor parameters match the expected `parameterClassTypes`
 *
 * If only once condition is not satisfied, the method returns `false`. Otherwise, it returns `true`.
 *
 * @param source a ts source file
 * @param inheritedClass a class which customers might have extended
 * @param parameterClassTypes a list of parameter class types. Must be provided in the order in which they appear in the deprecated constructor.
 */
export function isCandidateForConstructorDeprecation(
  source: ts.SourceFile,
  inheritedClass: string,
  constructorDeprecation: ConstructorDeprecation
): boolean {
  const nodes = getSourceNodes(source);

  if (!isInheriting(nodes, inheritedClass)) {
    return false;
  }

  if (!checkImports(source, constructorDeprecation.deprecatedParams)) {
    return false;
  }

  const constructorNode = findConstructor(nodes);
  if (!constructorNode) {
    return false;
  }

  if (
    !checkConstructorParameters(
      constructorNode,
      constructorDeprecation.deprecatedParams
    )
  ) {
    return false;
  }

  if (!checkSuper(constructorNode, constructorDeprecation.deprecatedParams)) {
    return false;
  }

  return true;
}

export function isInheriting(
  nodes: ts.Node[],
  inheritedClass: string
): boolean {
  const heritageClauseNodes = nodes.filter(
    node => node.kind === ts.SyntaxKind.HeritageClause
  );
  const heritageNodes = findMultiLevelNodesByTextAndKind(
    heritageClauseNodes,
    inheritedClass,
    ts.SyntaxKind.Identifier
  );
  return heritageNodes.length !== 0;
}

function checkImports(
  source: ts.SourceFile,
  parameterClassTypes: ClassType[]
): boolean {
  for (const classImport of parameterClassTypes) {
    if (!isImported(source, classImport.className, classImport.importPath)) {
      return false;
    }
  }
  return true;
}

function checkConstructorParameters(
  constructorNode: ts.Node,
  parameterClassTypes: ClassType[]
): boolean {
  const constructorParameters = findNodes(
    constructorNode,
    ts.SyntaxKind.Parameter
  );

  let paramTypeFound = true;
  for (let i = 0; i < parameterClassTypes.length; i++) {
    const constructorParameter = constructorParameters[i];
    const constructorParameterType = findNodes(
      constructorParameter,
      ts.SyntaxKind.Identifier
    ).filter(node => node.getText() === parameterClassTypes[i].className);

    if (constructorParameterType.length === 0) {
      paramTypeFound = false;
      break;
    }
  }

  return paramTypeFound;
}

function isInjected(
  constructorNode: ts.Node,
  parameterClassType: ClassType
): boolean {
  const constructorParameters = findNodes(
    constructorNode,
    ts.SyntaxKind.Parameter
  );

  for (const constructorParameter of constructorParameters) {
    const constructorParameterType = findNodes(
      constructorParameter,
      ts.SyntaxKind.Identifier
    ).filter(node => node.getText() === parameterClassType.className);

    if (constructorParameterType.length > 0) {
      return true;
    }
  }

  return false;
}

function checkSuper(
  constructorNode: ts.Node,
  parameterClassTypes: ClassType[]
): boolean {
  const callExpressions = findNodes(
    constructorNode,
    ts.SyntaxKind.CallExpression
  );
  if (callExpressions.length === 0) {
    return false;
  }
  // super has to be the first expression in constructor
  const firstCallExpression = callExpressions[0];
  const superKeyword = findNodes(
    firstCallExpression,
    ts.SyntaxKind.SuperKeyword
  );
  if (superKeyword && superKeyword.length === 0) {
    return false;
  }

  const params = findNodes(firstCallExpression, ts.SyntaxKind.Identifier);
  if (params.length !== parameterClassTypes.length) {
    return false;
  }

  return true;
}

export function addConstructorParam(
  source: ts.SourceFile,
  sourcePath: string,
  constructorNode: ts.Node | undefined,
  paramToAdd: ClassType
): Change[] {
  if (!constructorNode) {
    throw new SchematicsException(`No constructor found in ${sourcePath}.`);
  }

  const changes: Change[] = [];

  if (!isInjected(constructorNode, paramToAdd)) {
    changes.push(
      injectService(
        constructorNode,
        sourcePath,
        paramToAdd.className,
        'no-modifier'
      )
    );
  }

  if (!isImported(source, paramToAdd.className, paramToAdd.importPath)) {
    changes.push(
      insertImport(
        source,
        sourcePath,
        paramToAdd.className,
        paramToAdd.importPath
      )
    );
  }

  const paramName = getParamName(source, constructorNode, paramToAdd);
  changes.push(
    updateConstructorSuperNode(
      sourcePath,
      constructorNode,
      paramName || paramToAdd.className
    )
  );

  return changes;
}

export function removeConstructorParam(
  source: ts.SourceFile,
  sourcePath: string,
  constructorNode: ts.Node | undefined,
  paramToRemove: ClassType
): Change[] {
  if (!constructorNode) {
    throw new SchematicsException(`No constructor found in ${sourcePath}.`);
  }

  const changes: Change[] = [];

  if (shouldRemoveImportAndParam(source, paramToRemove)) {
    const importRemovalChange = removeImport(source, sourcePath, paramToRemove);
    const constructorParamRemovalChanges = removeConstructorParamInternal(
      sourcePath,
      constructorNode,
      paramToRemove
    );

    changes.push(importRemovalChange, ...constructorParamRemovalChanges);
  }
  const paramName = getParamName(source, constructorNode, paramToRemove);
  if (!paramName) {
    return [new NoopChange()];
  }

  const superRemoval = removeParamFromSuper(
    sourcePath,
    constructorNode,
    paramName
  );
  changes.push(...superRemoval);

  return changes;
}

function getParamName(
  source: ts.SourceFile,
  constructorNode: ts.Node,
<<<<<<< HEAD
  importToRemove: ClassType
=======
  classType: ClassType
>>>>>>> 52792992
): string | undefined {
  const nodes = getSourceNodes(source);

  const constructorParameters = findNodes(
    constructorNode,
    ts.SyntaxKind.Parameter
  );
  const classDeclarationNode = nodes.find(
    node => node.kind === ts.SyntaxKind.ClassDeclaration
  );
  if (!classDeclarationNode) {
    return undefined;
  }

  for (const constructorParameter of constructorParameters) {
<<<<<<< HEAD
    if (constructorParameter.getText().includes(importToRemove.className)) {
=======
    if (constructorParameter.getText().includes(classType.className)) {
>>>>>>> 52792992
      const paramVariableNode = constructorParameter
        .getChildren()
        .find(node => node.kind === ts.SyntaxKind.Identifier);
      const paramName = paramVariableNode
        ? paramVariableNode.getText()
        : undefined;
      return paramName;
    }
  }

  return undefined;
}

function shouldRemoveImportAndParam(
  source: ts.SourceFile,
  importToRemove: ClassType
): boolean {
  const nodes = getSourceNodes(source);
  const constructorNode = findConstructor(nodes);
  if (!constructorNode) {
    return true;
  }

  const constructorParameters = findNodes(
    constructorNode,
    ts.SyntaxKind.Parameter
  );
  const classDeclarationNode = nodes.find(
    node => node.kind === ts.SyntaxKind.ClassDeclaration
  );
  if (!classDeclarationNode) {
    return true;
  }

  for (const constructorParameter of constructorParameters) {
    if (constructorParameter.getText().includes(importToRemove.className)) {
      const paramVariableNode = constructorParameter
        .getChildren()
        .find(node => node.kind === ts.SyntaxKind.Identifier);
      const paramName = paramVariableNode ? paramVariableNode.getText() : '';

      const paramUsages = findNodes(
        classDeclarationNode,
        ts.SyntaxKind.Identifier
      ).filter(node => node.getText() === paramName);
      // if there are more than two usages (injection and passing to super), then the param is used elsewhere in the class
      if (paramUsages.length > 2) {
        return false;
      }

      return true;
    }
  }

  return true;
}

function removeImport(
  source: ts.SourceFile,
  sourcePath: string,
  importToRemove: ClassType
): Change {
  const importDeclarationNode = getImportDeclarationNode(
    source,
    importToRemove
  );
  if (!importDeclarationNode) {
    return new NoopChange();
  }

  let position: number;
  let toRemove = importToRemove.className;
  const importSpecifierNodes = findNodes(
    importDeclarationNode,
    ts.SyntaxKind.ImportSpecifier
  );
  if (importSpecifierNodes.length === 1) {
    // delete the whole import line
    position = importDeclarationNode.getStart();
    toRemove = importDeclarationNode.getText();
  } else {
    // delete only the specified import, and leave the rest
    const importSpecifier = importSpecifierNodes
      .map((node, i) => {
        const importNode = findNode(
          node,
          ts.SyntaxKind.Identifier,
          importToRemove.className
        );
        return {
          importNode,
          i,
        };
      })
      .filter(result => result.importNode)[0];

    if (!importSpecifier.importNode) {
      return new NoopChange();
    }

    // in case the import that needs to be removed is in the middle, we need to remove the ',' that follows the found import
    if (importSpecifier.i !== importSpecifierNodes.length - 1) {
      toRemove += ',';
    }

    position = importSpecifier.importNode.getStart();
  }
  return new RemoveChange(sourcePath, position, toRemove);
}

function getImportDeclarationNode(
  source: ts.SourceFile,
  importToCheck: ClassType
): ts.Node | undefined {
  const nodes = getSourceNodes(source);

  // collect al the import declarations
  const importDeclarationNodes = nodes
    .filter(node => node.kind === ts.SyntaxKind.ImportDeclaration)
    .filter(node =>
      (node as ts.ImportDeclaration).moduleSpecifier
        .getText()
        .includes(importToCheck.importPath)
    );
  if (importDeclarationNodes.length === 0) {
    return undefined;
  }

  // find the one that contains the specified `importToCheck.className`
  let importDeclarationNode = importDeclarationNodes[0];
  for (const currentImportDeclaration of importDeclarationNodes) {
    const importIdentifiers = findNodes(
      currentImportDeclaration,
      ts.SyntaxKind.Identifier
    );
    const found = importIdentifiers.find(
      node => node.getText() === importToCheck.className
    );
    if (found) {
      importDeclarationNode = currentImportDeclaration;
      break;
    }
  }

  return importDeclarationNode;
}

function removeConstructorParamInternal(
  sourcePath: string,
  constructorNode: ts.Node,
  importToRemove: ClassType
): Change[] {
  const constructorParameters = findNodes(
    constructorNode,
    ts.SyntaxKind.Parameter
  );

  for (let i = 0; i < constructorParameters.length; i++) {
    const constructorParameter = constructorParameters[i];
    if (constructorParameter.getText().includes(importToRemove.className)) {
      const changes: RemoveChange[] = [];
      // if it's not the first parameter that should be removed, we should remove the comma after the previous parameter
      if (i !== 0) {
        const previousParameter = constructorParameters[i - 1];
        changes.push(new RemoveChange(sourcePath, previousParameter.end, ','));
      }

      changes.push(
        new RemoveChange(
          sourcePath,
          constructorParameter.getStart(),
          constructorParameter.getText()
        )
      );
      return changes;
    }
  }
  return [];
}

function removeParamFromSuper(
  sourcePath: string,
  constructorNode: ts.Node,
  paramName: string
): Change[] {
  const callExpressions = findNodes(
    constructorNode,
    ts.SyntaxKind.CallExpression
  );
  if (callExpressions.length === 0) {
    throw new SchematicsException('No super() call found.');
  }

  const changes: Change[] = [];

  // `super()` has to be the first expression in constructor
  const firstCallExpression = callExpressions[0];
  const params = findNodes(firstCallExpression, ts.SyntaxKind.Identifier);
  const commas = findNodes(firstCallExpression, ts.SyntaxKind.CommaToken);
  for (let i = 0; i < params.length; i++) {
    const param = params[i];

    if (param.getText() === paramName) {
      if (i !== 0) {
        const previousCommaPosition = commas[i - 1].getStart();
        changes.push(new RemoveChange(sourcePath, previousCommaPosition, ','));
      }

      changes.push(new RemoveChange(sourcePath, param.getStart(), paramName));

      break;
    }
  }

  return changes;
}

function updateConstructorSuperNode(
  sourcePath: string,
  constructorNode: ts.Node,
  propertyName: string
): InsertChange {
  const callExpressions = findNodes(
    constructorNode,
    ts.SyntaxKind.CallExpression
  );
  propertyName = strings.camelize(propertyName);

  if (callExpressions.length === 0) {
    throw new SchematicsException('No super() call found.');
  }
  // super has to be the first expression in constructor
  const firstCallExpression = callExpressions[0];
  const superKeyword = findNodes(
    firstCallExpression,
    ts.SyntaxKind.SuperKeyword
  );
  if (superKeyword && superKeyword.length === 0) {
    throw new SchematicsException('No super() call found.');
  }

  let toInsert = '';
  let position: number;
  const params = findNodes(firstCallExpression, ts.SyntaxKind.Identifier);
  // just an empty super() call, without any params passed to it
  if (params.length === 0) {
    position = superKeyword[0].end + 1;
  } else {
    const lastParam = params[params.length - 1];
    toInsert += ', ';
    position = lastParam.end;
  }

  toInsert += propertyName;
  return new InsertChange(sourcePath, position, toInsert);
}

export function injectService(
  constructorNode: ts.Node | undefined,
  path: string,
  serviceName: string,
  modifier: 'private' | 'protected' | 'public' | 'no-modifier',
  propertyName?: string
): InsertChange {
  if (!constructorNode) {
    throw new SchematicsException(`No constructor found in ${path}.`);
  }

  const constructorParameters = findNodes(
    constructorNode,
    ts.SyntaxKind.Parameter
  );

  let toInsert = '';
  let position = constructorNode.getStart() + 'constructor('.length;
  if (constructorParameters.length > 0) {
    toInsert += ', ';
    const lastParam = constructorParameters[constructorParameters.length - 1];
    position = lastParam.end;
  }

  propertyName = propertyName
    ? strings.camelize(propertyName)
    : strings.camelize(serviceName);

  if (modifier !== 'no-modifier') toInsert += `${modifier} `;
  toInsert += `${propertyName}: ${strings.classify(serviceName)}`;

  return new InsertChange(path, position, toInsert);
}

export function insertCommentAboveIdentifier(
  sourcePath: string,
  source: ts.SourceFile,
  identifierName: string,
  comment: string
): Change[] {
  const classNode = getSourceNodes(source).find(
    node => node.kind === ts.SyntaxKind.ClassDeclaration
<<<<<<< HEAD
  );
  if (!classNode) {
    return [new NoopChange()];
  }

  const identifierNodes = findNodes(classNode, ts.SyntaxKind.Identifier).filter(
    node => node.getText() === identifierName
  );
=======
  );
  if (!classNode) {
    return [new NoopChange()];
  }

  const identifierNodes = findNodes(classNode, ts.SyntaxKind.Identifier).filter(
    node => node.getText() === identifierName
  );
>>>>>>> 52792992

  const changes: InsertChange[] = [];
  identifierNodes.forEach(n =>
    changes.push(
      new InsertChange(
        sourcePath,
        getLineStartFromTSFile(source, n.getFullStart()),
        comment
      )
    )
  );
  return changes;
}

export function renameIdentifierNode(
  sourcePath: string,
  source: ts.SourceFile,
  oldName: string,
  newName: string
): ReplaceChange[] {
  const identifierNodes = findLevel1NodesInSourceByTextAndKind(
    source,
    oldName,
    ts.SyntaxKind.Identifier
  );
  const changes: ReplaceChange[] = [];
  identifierNodes.forEach(n =>
    changes.push(new ReplaceChange(sourcePath, n.getStart(), oldName, newName))
  );
  return changes;
}

function findLevel1NodesInSourceByTextAndKind(
  source: ts.SourceFile,
  text: string,
  syntaxKind: ts.SyntaxKind
): ts.Node[] {
  const nodes = getSourceNodes(source);
  return findLevel1NodesByTextAndKind(nodes, text, syntaxKind);
}

function findLevel1NodesByTextAndKind(
  nodes: ts.Node[],
  text: string,
  syntaxKind: ts.SyntaxKind
): ts.Node[] {
  return nodes
    .filter(n => n.kind === syntaxKind)
    .filter(n => n.getText() === text);
}

function findMultiLevelNodesByTextAndKind(
  nodes: ts.Node[],
  text: string,
  syntaxKind: ts.SyntaxKind
): ts.Node[] {
  const result: ts.Node[] = [];
  for (const node of nodes) {
    result.push(
      ...findNodes(node, syntaxKind).filter(n => n.getText() === text)
    );
  }
  return result;
}

function getLineStartFromTSFile(
  source: ts.SourceFile,
  position: number
): number {
  const lac = source.getLineAndCharacterOfPosition(position);
  const lineStart = source.getPositionOfLineAndCharacter(lac.line, 0);

  return lineStart;
}

// as this is copied from https://github.com/angular/angular-cli/blob/master/packages/schematics/angular/app-shell/index.ts#L211, no need to test Angular's code
export function getMetadataProperty(
  metadata: ts.Node,
  propertyName: string
): ts.PropertyAssignment {
  const properties = (metadata as ts.ObjectLiteralExpression).properties;
  const property = properties
    .filter(prop => prop.kind === ts.SyntaxKind.PropertyAssignment)
    .filter((prop: ts.PropertyAssignment) => {
      const name = prop.name;
      switch (name.kind) {
        case ts.SyntaxKind.Identifier:
          return (name as ts.Identifier).getText() === propertyName;
        case ts.SyntaxKind.StringLiteral:
          return (name as ts.StringLiteral).text === propertyName;
      }

      return false;
    })[0];

  return property as ts.PropertyAssignment;
}<|MERGE_RESOLUTION|>--- conflicted
+++ resolved
@@ -451,11 +451,7 @@
 function getParamName(
   source: ts.SourceFile,
   constructorNode: ts.Node,
-<<<<<<< HEAD
-  importToRemove: ClassType
-=======
   classType: ClassType
->>>>>>> 52792992
 ): string | undefined {
   const nodes = getSourceNodes(source);
 
@@ -471,11 +467,7 @@
   }
 
   for (const constructorParameter of constructorParameters) {
-<<<<<<< HEAD
-    if (constructorParameter.getText().includes(importToRemove.className)) {
-=======
     if (constructorParameter.getText().includes(classType.className)) {
->>>>>>> 52792992
       const paramVariableNode = constructorParameter
         .getChildren()
         .find(node => node.kind === ts.SyntaxKind.Identifier);
@@ -775,7 +767,6 @@
 ): Change[] {
   const classNode = getSourceNodes(source).find(
     node => node.kind === ts.SyntaxKind.ClassDeclaration
-<<<<<<< HEAD
   );
   if (!classNode) {
     return [new NoopChange()];
@@ -784,16 +775,6 @@
   const identifierNodes = findNodes(classNode, ts.SyntaxKind.Identifier).filter(
     node => node.getText() === identifierName
   );
-=======
-  );
-  if (!classNode) {
-    return [new NoopChange()];
-  }
-
-  const identifierNodes = findNodes(classNode, ts.SyntaxKind.Identifier).filter(
-    node => node.getText() === identifierName
-  );
->>>>>>> 52792992
 
   const changes: InsertChange[] = [];
   identifierNodes.forEach(n =>
