--- conflicted
+++ resolved
@@ -1,26 +1,20 @@
-<<<<<<< HEAD
 export {
   getConfig,
   getExistingStorefrontConfigNode,
-  mergeConfig,
+  mergeConfig
 } from './config-utils';
-=======
->>>>>>> 62915a18
 export { commitChanges, getTsSourceFile, InsertDirection } from './file-utils';
 export {
   addImport,
   addToMetadata,
   addToModuleImports,
   addToModuleImportsAndCommitChanges,
-<<<<<<< HEAD
-=======
-  addToModuleProviders,
->>>>>>> 62915a18
+  addToModuleProviders
 } from './module-file-utils';
 export { getSpartacusSchematicsVersion } from './package-utils';
 export {
   getDefaultProjectNameFromWorkspace,
   getProjectTargets,
   getSourceRoot,
-  getWorkspace,
-} from './workspace-utils';+  getWorkspace
+} from './workspace-utils';
