export {
  getConfig,
  getExistingStorefrontConfigNode,
  mergeConfig,
} from './config-utils';
export { commitChanges, getTsSourceFile, InsertDirection } from './file-utils';
export {
  addImport,
  addToMetadata,
<<<<<<< HEAD
  addToModuleImports,
  addToModuleImportsAndCommitChanges,
} from './module-file-utils';
=======
} from './module-file-utils';
export { getProjectTargets } from './workspace-utils';
>>>>>>> 1da3d163
<|MERGE_RESOLUTION|>--- conflicted
+++ resolved
@@ -7,11 +7,7 @@
 export {
   addImport,
   addToMetadata,
-<<<<<<< HEAD
   addToModuleImports,
   addToModuleImportsAndCommitChanges,
 } from './module-file-utils';
-=======
-} from './module-file-utils';
-export { getProjectTargets } from './workspace-utils';
->>>>>>> 1da3d163
+export { getProjectTargets } from './workspace-utils';