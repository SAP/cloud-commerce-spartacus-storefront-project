--- conflicted
+++ resolved
@@ -41,11 +41,8 @@
   const defaultOptions: SpartacusOptions = {
     project: 'schematics-test',
     configuration: 'b2c',
-<<<<<<< HEAD
-=======
     lazy: true,
     features: [],
->>>>>>> e75e9038
   };
 
   beforeEach(async () => {
