import { dasherize } from '@angular-devkit/core/src/utils/strings';
import {
  chain,
  ExecutionOptions,
  externalSchematic,
  noop,
  Rule,
  SchematicContext,
  SchematicsException,
  TaskId,
  Tree,
} from '@angular-devkit/schematics';
import {
  NodePackageInstallTask,
  RunSchematicTask,
} from '@angular-devkit/schematics/tasks';
import { RunSchematicTaskOptions } from '@angular-devkit/schematics/tasks/run-schematic/options';
import {
  addPackageJsonDependency,
  NodeDependency,
  NodeDependencyType,
} from '@schematics/angular/utility/dependencies';
import { CallExpression, Node, SourceFile, ts as tsMorph } from 'ts-morph';
import {
  ANGULAR_CORE,
  CLI_ASM_FEATURE,
<<<<<<< HEAD
  CLI_CART_IMPORT_EXPORT_FEATURE,
=======
  CLI_CART_QUICK_ORDER_FEATURE,
>>>>>>> 9a52f002
  CLI_CART_SAVED_CART_FEATURE,
  CLI_CDC_FEATURE,
  CLI_CDS_FEATURE,
  CLI_DIGITAL_PAYMENTS_FEATURE,
  CLI_CHECKOUT_FEATURE,
  CLI_ORGANIZATION_ADMINISTRATION_FEATURE,
  CLI_ORGANIZATION_ORDER_APPROVAL_FEATURE,
  CLI_PRODUCT_BULK_PRICING_FEATURE,
  CLI_PRODUCT_CONFIGURATOR_CPQ_FEATURE,
  CLI_PRODUCT_CONFIGURATOR_TEXTFIELD_FEATURE,
  CLI_PRODUCT_CONFIGURATOR_VC_FEATURE,
  CLI_PRODUCT_VARIANTS_FEATURE,
  CLI_QUALTRICS_FEATURE,
  CLI_SMARTEDIT_FEATURE,
  CLI_STOREFINDER_FEATURE,
  CLI_TRACKING_PERSONALIZATION_FEATURE,
  CLI_TRACKING_TMS_AEP_FEATURE,
  CLI_TRACKING_TMS_GTM_FEATURE,
  CLI_USER_ACCOUNT_FEATURE,
  CLI_USER_PROFILE_FEATURE,
  CMS_CONFIG,
  I18N_CONFIG,
  PROVIDE_CONFIG_FUNCTION,
  SPARTACUS_ASM,
  SPARTACUS_CART,
  SPARTACUS_CDC,
  SPARTACUS_CDS,
  SPARTACUS_DIGITAL_PAYMENTS,
  SPARTACUS_CHECKOUT,
  SPARTACUS_CONFIGURATION_MODULE,
  SPARTACUS_CORE,
  SPARTACUS_FEATURES_MODULE,
  SPARTACUS_FEATURES_NG_MODULE,
  SPARTACUS_ORGANIZATION,
  SPARTACUS_PRODUCT,
  SPARTACUS_PRODUCT_CONFIGURATOR,
  SPARTACUS_QUALTRICS,
  SPARTACUS_SETUP,
  SPARTACUS_SMARTEDIT,
  SPARTACUS_STOREFINDER,
  SPARTACUS_TRACKING,
  SPARTACUS_USER,
  UTF_8,
} from '../constants';
import { getB2bConfiguration } from './config-utils';
import { isImportedFrom } from './import-utils';
import {
  addModuleImport,
  addModuleProvider,
  ensureModuleExists,
  Import,
} from './new-module-utils';
import {
  createDependencies,
  createSpartacusDependencies,
  getPrefixedSpartacusSchematicsVersion,
  readPackageJson,
} from './package-utils';
import { createProgram, saveAndFormat } from './program';
import { getProjectTsConfigPaths } from './project-tsconfig-paths';
import {
  getDefaultProjectNameFromWorkspace,
  getSourceRoot,
  getWorkspace,
  scaffoldStructure,
} from './workspace-utils';

export interface LibraryOptions extends Partial<ExecutionOptions> {
  project: string;
  lazy?: boolean;
  features?: string[];
  // meta, when programmatically installing other Spartacus libraries as dependencies
  options?: LibraryOptions;
}

export interface FeatureConfig {
  /**
   * The folder in which we will generate the feature module. E.g. app/spartacus/features/__organization__ (__NOTE__: just the `organization` part should be provided.).
   */
  folderName: string;
  /**
   * Used as the generated feature module's file name.
   * Also, used as the lazy loading's feature name if the `lazyLoadingChunk` config is not provided.
   */
  moduleName: string;
  /**
   * The feature module configuration.
   */
  featureModule: Module;
  /**
   * The root module configuration.
   */
  rootModule?: Module;
  /**
   * The lazy loading chunk's name. It's usually a constant imported from a library.
   */
  lazyLoadingChunk?: Import;
  /**
   * Translation chunk configuration
   */
  i18n?: I18NConfig;
  /**
   * Styling configuration
   */
  styles?: StylingConfig;
  /**
   * Assets configuration
   */
  assets?: AssetsConfig;
  /**
   * An optional custom configuration to provide to the generated module.
   */
  customConfig?: CustomConfig | CustomConfig[];
  /**
   * Dependency management for the library
   */
  dependencyManagement?: DependencyManagement;
}

/**
 * Dependency management for the library
 */
export interface DependencyManagement {
  /**
   * The name of the feature that's currently being installed.
   */
  featureName: string;
  /**
   * Contains the feature dependencies.
   * The key is a Spartacus scope, while the value is an array of its features.
   */
  featureDependencies: Record<string, string[]>;
}

export interface CustomConfig {
  import: Import[];
  content: string;
}

export interface Module {
  name: string;
  importPath: string;
  content?: string;
}

export interface I18NConfig {
  resources: string;
  chunks: string;
  importPath: string;
}

export interface StylingConfig {
  scssFileName: string;
  importStyle: string;
}

export interface AssetsConfig {
  input: string;
  output?: string;
  glob: string;
}

export const packageSubFeaturesMapping: Record<string, string[]> = {
  [SPARTACUS_ASM]: [CLI_ASM_FEATURE],
<<<<<<< HEAD
  [SPARTACUS_CART]: [
    CLI_CART_IMPORT_EXPORT_FEATURE,
    CLI_CART_SAVED_CART_FEATURE,
  ],
=======
  [SPARTACUS_CART]: [CLI_CART_SAVED_CART_FEATURE, CLI_CART_QUICK_ORDER_FEATURE],
>>>>>>> 9a52f002
  [SPARTACUS_ORGANIZATION]: [
    CLI_ORGANIZATION_ADMINISTRATION_FEATURE,
    CLI_ORGANIZATION_ORDER_APPROVAL_FEATURE,
  ],
  [SPARTACUS_CDC]: [CLI_CDC_FEATURE],
  [SPARTACUS_CDS]: [CLI_CDS_FEATURE],
  [SPARTACUS_DIGITAL_PAYMENTS]: [CLI_DIGITAL_PAYMENTS_FEATURE],
  [SPARTACUS_PRODUCT]: [
    CLI_PRODUCT_BULK_PRICING_FEATURE,
    CLI_PRODUCT_VARIANTS_FEATURE,
  ],
  [SPARTACUS_PRODUCT_CONFIGURATOR]: [
    CLI_PRODUCT_CONFIGURATOR_VC_FEATURE,
    CLI_PRODUCT_CONFIGURATOR_TEXTFIELD_FEATURE,
    CLI_PRODUCT_CONFIGURATOR_CPQ_FEATURE,
  ],
  [SPARTACUS_QUALTRICS]: [CLI_QUALTRICS_FEATURE],
  [SPARTACUS_SMARTEDIT]: [CLI_SMARTEDIT_FEATURE],
  [SPARTACUS_STOREFINDER]: [CLI_STOREFINDER_FEATURE],
  [SPARTACUS_TRACKING]: [
    CLI_TRACKING_PERSONALIZATION_FEATURE,
    CLI_TRACKING_TMS_GTM_FEATURE,
    CLI_TRACKING_TMS_AEP_FEATURE,
  ],
  [SPARTACUS_USER]: [CLI_USER_ACCOUNT_FEATURE, CLI_USER_PROFILE_FEATURE],
  [SPARTACUS_CHECKOUT]: [CLI_CHECKOUT_FEATURE],
};

export function shouldAddFeature(
  feature: string,
  features: string[] = []
): boolean {
  return features.includes(feature);
}

export function prepareCliPackageAndSubFeature(
  features: string[]
): Record<string, string[]> {
  return features.reduce((cliFeatures, subFeature) => {
    const packageName = getPackageBySubFeature(subFeature);
    const subFeatures = [...(cliFeatures[packageName] ?? []), subFeature];

    return { ...cliFeatures, [packageName]: subFeatures };
  }, {} as Record<string, string[]>);
}

export function getPackageBySubFeature(subFeature: string): string {
  for (const spartacusPackage in packageSubFeaturesMapping) {
    if (!packageSubFeaturesMapping.hasOwnProperty(spartacusPackage)) {
      continue;
    }

    const subFeatures = packageSubFeaturesMapping[spartacusPackage];
    if (subFeatures.includes(subFeature)) {
      return spartacusPackage;
    }
  }

  throw new SchematicsException(
    `The given '${subFeature}' doesn't contain a Spartacus package mapping.
Please check 'packageSubFeaturesMapping' in 'projects/schematics/src/shared/utils/lib-utils.ts'`
  );
}

export function addLibraryFeature<T extends LibraryOptions>(
  options: T,
  config: FeatureConfig
): Rule {
  return (tree: Tree, context: SchematicContext) => {
    const spartacusFeatureModuleExists = checkAppStructure(
      tree,
      options.project
    );
    if (!spartacusFeatureModuleExists) {
      context.logger.info('Scaffolding the new app structure...');
      context.logger.warn(
        'Please migrate manually the rest of your feature modules to the new app structure: https://sap.github.io/spartacus-docs/reference-app-structure/'
      );
    }
    return chain([
      spartacusFeatureModuleExists ? noop() : scaffoldStructure(options),

      handleFeature(options, config),
      config.styles ? addLibraryStyles(config.styles, options) : noop(),
      config.assets ? addLibraryAssets(config.assets, options) : noop(),
      config.dependencyManagement
        ? installRequiredSpartacusFeatures(config.dependencyManagement, options)
        : noop(),
    ]);
  };
}

export function checkAppStructure(tree: Tree, project: string): boolean {
  const { buildPaths } = getProjectTsConfigPaths(tree, project);

  if (!buildPaths.length) {
    throw new SchematicsException(
      `Could not find any tsconfig file. Can't find ${SPARTACUS_FEATURES_NG_MODULE}.`
    );
  }

  const basePath = process.cwd();
  for (const tsconfigPath of buildPaths) {
    if (spartacusFeatureModuleExists(tree, tsconfigPath, basePath)) {
      return true;
    }
  }
  return false;
}

function spartacusFeatureModuleExists(
  tree: Tree,
  tsconfigPath: string,
  basePath: string
): boolean {
  const { appSourceFiles } = createProgram(tree, basePath, tsconfigPath);

  for (const sourceFile of appSourceFiles) {
    if (
      sourceFile
        .getFilePath()
        .includes(`${SPARTACUS_FEATURES_MODULE}.module.ts`)
    ) {
      if (getSpartacusFeaturesModule(sourceFile)) {
        return true;
      }
    }
  }
  return false;
}

function getSpartacusFeaturesModule(
  sourceFile: SourceFile
): CallExpression | undefined {
  let spartacusFeaturesModule;

  function visitor(node: Node) {
    if (Node.isCallExpression(node)) {
      const expression = node.getExpression();
      if (
        Node.isIdentifier(expression) &&
        expression.getText() === 'NgModule' &&
        isImportedFrom(expression, ANGULAR_CORE)
      ) {
        const classDeclaration = node.getFirstAncestorByKind(
          tsMorph.SyntaxKind.ClassDeclaration
        );
        if (classDeclaration) {
          const identifier = classDeclaration.getNameNode();
          if (
            identifier &&
            identifier.getText() === SPARTACUS_FEATURES_NG_MODULE
          ) {
            spartacusFeaturesModule = node;
          }
        }
      }
    }

    node.forEachChild(visitor);
  }

  sourceFile.forEachChild(visitor);
  return spartacusFeaturesModule;
}

function handleFeature<T extends LibraryOptions>(
  options: T,
  config: FeatureConfig
): Rule {
  return (tree: Tree, _context: SchematicContext) => {
    const { buildPaths } = getProjectTsConfigPaths(tree, options.project);

    const basePath = process.cwd();
    const rules: Rule[] = [];
    for (const tsconfigPath of buildPaths) {
      rules.push(
        ensureModuleExists({
          name: `${dasherize(config.moduleName)}-feature`,
          path: `app/spartacus/features/${config.folderName}`,
          module: SPARTACUS_FEATURES_MODULE,
          project: options.project,
        })
      );
      rules.push(addRootModule(tsconfigPath, basePath, config));
      rules.push(addFeatureModule(tsconfigPath, basePath, config, options));
      rules.push(addFeatureTranslations(tsconfigPath, basePath, config));
      rules.push(addCustomConfig(tsconfigPath, basePath, config));
    }
    return chain(rules);
  };
}

function addRootModule(
  tsconfigPath: string,
  basePath: string,
  config: FeatureConfig
): Rule {
  return (tree: Tree): Tree => {
    if (!config.rootModule) {
      return tree;
    }

    const { appSourceFiles } = createProgram(tree, basePath, tsconfigPath);
    const moduleName = createModuleFileName(config);
    for (const sourceFile of appSourceFiles) {
      if (sourceFile.getFilePath().includes(moduleName)) {
        addModuleImport(sourceFile, {
          import: {
            moduleSpecifier: config.rootModule.importPath,
            namedImports: [config.rootModule.name],
          },
          content: config.rootModule.content || config.rootModule.name,
        });
        saveAndFormat(sourceFile);
        break;
      }
    }
    return tree;
  };
}

function addFeatureModule(
  tsconfigPath: string,
  basePath: string,
  config: FeatureConfig,
  options: LibraryOptions
): Rule {
  return (tree: Tree): Tree => {
    const { appSourceFiles } = createProgram(tree, basePath, tsconfigPath);
    const moduleFileName = createModuleFileName(config);
    for (const sourceFile of appSourceFiles) {
      if (sourceFile.getFilePath().includes(moduleFileName)) {
        if (options.lazy) {
          let lazyLoadingChunkName = config.moduleName;
          if (config.lazyLoadingChunk) {
            const content = config.lazyLoadingChunk.namedImports[0];
            lazyLoadingChunkName = `[${content}]`;
            sourceFile.addImportDeclaration(config.lazyLoadingChunk);
          }

          addModuleProvider(sourceFile, {
            import: [
              {
                moduleSpecifier: SPARTACUS_CORE,
                namedImports: [PROVIDE_CONFIG_FUNCTION, CMS_CONFIG],
              },
            ],
            content: `${PROVIDE_CONFIG_FUNCTION}(<${CMS_CONFIG}>{
              featureModules: {
                ${lazyLoadingChunkName}: {
                  module: () =>
                    import('${config.featureModule.importPath}').then((m) => m.${config.featureModule.name}),
                },
              }
            })`,
          });
        } else {
          addModuleImport(sourceFile, {
            import: {
              moduleSpecifier: config.featureModule.importPath,
              namedImports: [config.featureModule.name],
            },
            content: config.featureModule.content || config.featureModule.name,
          });
        }
        saveAndFormat(sourceFile);
        break;
      }
    }
    return tree;
  };
}

function addFeatureTranslations(
  tsconfigPath: string,
  basePath: string,
  config: FeatureConfig
): Rule {
  return (tree: Tree): Tree => {
    const { appSourceFiles } = createProgram(tree, basePath, tsconfigPath);
    const moduleFileName = createModuleFileName(config);
    for (const sourceFile of appSourceFiles) {
      if (sourceFile.getFilePath().includes(moduleFileName)) {
        if (config.i18n) {
          addModuleProvider(sourceFile, {
            import: [
              {
                moduleSpecifier: SPARTACUS_CORE,
                namedImports: [PROVIDE_CONFIG_FUNCTION, I18N_CONFIG],
              },
              {
                moduleSpecifier: config.i18n.importPath,
                namedImports: [config.i18n.chunks, config.i18n.resources],
              },
            ],
            content: `${PROVIDE_CONFIG_FUNCTION}(<${I18N_CONFIG}>{
              i18n: {
                resources: ${config.i18n.resources},
                chunks: ${config.i18n.chunks},
              },
            })`,
          });
          saveAndFormat(sourceFile);
        }
        break;
      }
    }
    return tree;
  };
}

function addCustomConfig(
  tsconfigPath: string,
  basePath: string,
  config: FeatureConfig
): Rule {
  return (tree: Tree): Tree => {
    const { appSourceFiles } = createProgram(tree, basePath, tsconfigPath);
    const moduleFileName = createModuleFileName(config);
    for (const sourceFile of appSourceFiles) {
      if (sourceFile.getFilePath().includes(moduleFileName)) {
        if (config.customConfig) {
          const customConfigs = ([] as CustomConfig[]).concat(
            config.customConfig
          );
          customConfigs.forEach((customConfig) => {
            addModuleProvider(sourceFile, {
              import: [
                {
                  moduleSpecifier: SPARTACUS_CORE,
                  namedImports: [PROVIDE_CONFIG_FUNCTION],
                },
                ...customConfig.import,
              ],
              content: `${PROVIDE_CONFIG_FUNCTION}(${customConfig.content})`,
            });
          });
          saveAndFormat(sourceFile);
        }
        break;
      }
    }
    return tree;
  };
}

function addLibraryAssets(
  assetsConfig: AssetsConfig,
  options: LibraryOptions
): Rule {
  return (tree: Tree) => {
    const { path, workspace: angularJson } = getWorkspace(tree);
    const defaultProject = getDefaultProjectNameFromWorkspace(tree);
    const project = options.project || defaultProject;
    const architect = angularJson.projects[project].architect;

    // `build` architect section
    const architectBuild = architect?.build;
    const buildAssets = createAssetsArray(
      assetsConfig,
      (architectBuild?.options as any)?.assets
    );
    const buildOptions = {
      ...architectBuild?.options,
      assets: buildAssets,
    };

    // `test` architect section
    const architectTest = architect?.test;
    const testAssets = createAssetsArray(
      assetsConfig,
      (architectTest?.options as any)?.assets
    );
    const testOptions = {
      ...architectTest?.options,
      assets: testAssets,
    };

    const updatedAngularJson = {
      ...angularJson,
      projects: {
        ...angularJson.projects,
        [project]: {
          ...angularJson.projects[project],
          architect: {
            ...architect,
            build: {
              ...architectBuild,
              options: buildOptions,
            },
            test: {
              ...architectTest,
              options: testOptions,
            },
          },
        },
      },
    };

    const initialContent = tree.read(path)?.toString(UTF_8) ?? '';
    const toUpdate = JSON.stringify(updatedAngularJson, null, 2);
    // prevent the unnecessary Angular logs about the files being updated
    if (initialContent !== toUpdate) {
      tree.overwrite(path, toUpdate);
    }
  };
}

function createAssetsArray(
  assetsConfig: AssetsConfig,
  angularJsonAssets: any[] = []
): unknown[] {
  for (const asset of angularJsonAssets) {
    if (typeof asset === 'object') {
      if (
        asset.glob === assetsConfig.glob &&
        asset.input === `./node_modules/@spartacus/${assetsConfig.input}` &&
        asset.output === (assetsConfig.output || 'assets/')
      ) {
        return angularJsonAssets;
      }
    }
  }

  angularJsonAssets = [
    ...angularJsonAssets,
    {
      glob: assetsConfig.glob,
      input: `./node_modules/@spartacus/${assetsConfig.input}`,
      output: assetsConfig.output || 'assets/',
    },
  ];

  return angularJsonAssets;
}

export function addLibraryStyles(
  stylingConfig: StylingConfig,
  options: LibraryOptions
): Rule {
  return (tree: Tree, _context: SchematicContext) => {
    const defaultProject = getDefaultProjectNameFromWorkspace(tree);
    const project = options.project || defaultProject;
    const libraryScssPath = `${getSourceRoot(tree, {
      project: project,
    })}/styles/spartacus/${stylingConfig.scssFileName}`;
    const toAdd = `@import "${stylingConfig.importStyle}";`;

    if (tree.exists(libraryScssPath)) {
      const initialContent = tree.read(libraryScssPath)?.toString(UTF_8) ?? '';
      let content = initialContent;

      if (!content.includes(toAdd)) {
        content += `\n${toAdd}`;
      }

      // prevent the unnecessary Angular logs about the files being updated
      if (initialContent !== content) {
        tree.overwrite(libraryScssPath, content);
      }
      return tree;
    }

    tree.create(libraryScssPath, toAdd);

    const { path, workspace: angularJson } = getWorkspace(tree);
    const architect = angularJson.projects[project].architect;

    // `build` architect section
    const architectBuild = architect?.build;
    const buildOptions = {
      ...architectBuild?.options,
      styles: [
        ...((architectBuild?.options as any)?.styles
          ? (architectBuild?.options as any)?.styles
          : []),
        libraryScssPath,
      ],
    };

    // `test` architect section
    const architectTest = architect?.test;
    const testOptions = {
      ...architectTest?.options,
      styles: [
        ...(architectTest?.options?.styles
          ? architectTest?.options?.styles
          : []),
        libraryScssPath,
      ],
    };

    const updatedAngularJson = {
      ...angularJson,
      projects: {
        ...angularJson.projects,
        [project]: {
          ...angularJson.projects[project],
          architect: {
            ...architect,
            build: {
              ...architectBuild,
              options: buildOptions,
            },
            test: {
              ...architectTest,
              options: testOptions,
            },
          },
        },
      },
    };
    tree.overwrite(path, JSON.stringify(updatedAngularJson, null, 2));
  };
}

export function createNodePackageInstallationTask(
  context: SchematicContext
): TaskId {
  return context.addTask(new NodePackageInstallTask());
}

export function installPackageJsonDependencies(): Rule {
  return (tree: Tree, context: SchematicContext) => {
    createNodePackageInstallationTask(context);
    return tree;
  };
}

export function addPackageJsonDependencies(
  dependencies: NodeDependency[],
  packageJson: any
): Rule {
  return (tree: Tree, context: SchematicContext): Tree => {
    for (const dependency of dependencies) {
      if (!dependencyExists(dependency, packageJson)) {
        addPackageJsonDependency(tree, dependency);
        context.logger.info(
          `✅️ Added '${dependency.name}' into ${dependency.type}`
        );
      }
    }
    return tree;
  };
}

export function addPackageJsonDependenciesForLibrary<
  OPTIONS extends LibraryOptions
>(dependencies: Record<string, string>, options: OPTIONS): Rule {
  return (tree: Tree, context: SchematicContext): Rule => {
    const packageJson = readPackageJson(tree);
    const spartacusLibraries = createSpartacusDependencies(dependencies);
    const thirdPartyLibraries = createDependencies(dependencies);
    const libraries = spartacusLibraries.concat(thirdPartyLibraries);

    const cliFeatures = spartacusLibraries
      .map((dependency) => dependency.name)
      .reduce((previous, current) => {
        return {
          ...previous,
          // just install the Spartacus library, without any sub-features
          [current]: [],
        };
      }, {} as Record<string, string[]>);
    const featureOptions = createSpartacusFeatureOptionsForLibrary(
      options,
      cliFeatures,
      false
    );
    addSchematicsTasks(featureOptions, context);

    return chain([
      addPackageJsonDependencies(libraries, packageJson),
      installPackageJsonDependencies(),
    ]);
  };
}

function installRequiredSpartacusFeatures<OPTIONS extends LibraryOptions>(
  dependencyManagement: DependencyManagement,
  options: OPTIONS
): Rule {
  return (_tree: Tree, context: SchematicContext): void => {
    if (!dependencyManagement) {
      return;
    }

    logFeatureInstallation(dependencyManagement, context);
    const featureOptions = createSpartacusFeatureOptionsForLibrary(
      options,
      dependencyManagement.featureDependencies
    );
    addSchematicsTasks(featureOptions, context);
  };
}

function logFeatureInstallation(
  dependencyManagement: DependencyManagement,
  context: SchematicContext
): void {
  const cliFeatures = dependencyManagement.featureDependencies;
  for (const spartacusScope in cliFeatures) {
    if (!cliFeatures.hasOwnProperty(spartacusScope)) {
      continue;
    }

    const requiredFeatures = cliFeatures[spartacusScope].join(',');
    context.logger.info(
      `⚙️  ${dependencyManagement.featureName} requires the following features from ${spartacusScope}: ${requiredFeatures}`
    );
  }
}

export function dependencyExists(
  dependency: NodeDependency,
  packageJson: any
): boolean {
  return packageJson[dependency.type]?.hasOwnProperty(dependency.name);
}

export function configureB2bFeatures<T extends LibraryOptions>(
  options: T,
  packageJson: any
): Rule {
  return (_tree: Tree, _context: SchematicContext): Rule => {
    const spartacusVersion = getPrefixedSpartacusSchematicsVersion();
    return chain([
      addB2bProviders(options),
      addPackageJsonDependencies(
        [
          {
            type: NodeDependencyType.Default,
            version: spartacusVersion,
            name: SPARTACUS_SETUP,
          },
        ],
        packageJson
      ),
    ]);
  };
}

function addB2bProviders<T extends LibraryOptions>(options: T): Rule {
  return (tree: Tree, _context: SchematicContext): Tree => {
    const { buildPaths } = getProjectTsConfigPaths(tree, options.project);
    if (!buildPaths.length) {
      throw new SchematicsException(
        'Could not find any tsconfig file. Cannot configure SpartacusConfigurationModule.'
      );
    }

    const basePath = process.cwd();
    for (const tsconfigPath of buildPaths) {
      const { appSourceFiles } = createProgram(tree, basePath, tsconfigPath);

      for (const sourceFile of appSourceFiles) {
        if (
          sourceFile
            .getFilePath()
            .includes(`${SPARTACUS_CONFIGURATION_MODULE}.module.ts`)
        ) {
          getB2bConfiguration().forEach((provider) =>
            addModuleProvider(sourceFile, provider)
          );
          saveAndFormat(sourceFile);

          break;
        }
      }
    }

    return tree;
  };
}

/**
 * A helper method that creates the default options for the given Spartacus' libraries.
 *
 * All `features` options will be set to an empty array, meaning that no features should be installed.
 *
 * @param spartacusLibraries
 * @param options
 * @returns
 */
export function createSpartacusFeatureOptionsForLibrary<
  OPTIONS extends LibraryOptions
>(
  options: OPTIONS,
  cliFeatures: Record<string, string[]>,
  interactive = true
): {
  feature: string;
  options: LibraryOptions;
}[] {
  return Object.keys(cliFeatures).map((spartacusLibrary) => ({
    feature: spartacusLibrary,
    options: {
      ...options,
      // an empty array means that no library features will be installed.
      features: cliFeatures[spartacusLibrary] ?? [],
      interactive,
    },
  }));
}

export function addSchematicsTasks(
  featureOptions: {
    feature: string;
    options: LibraryOptions;
  }[],
  context: SchematicContext
): void {
  const installationTaskId = createNodePackageInstallationTask(context);

  featureOptions.forEach((featureOption) => {
    const runSchematicTaskOptions: RunSchematicTaskOptions<LibraryOptions> = {
      collection: featureOption.feature,
      name: 'add',
      options: featureOption.options,
    };

    context.addTask(
      new RunSchematicTask('add-spartacus-library', runSchematicTaskOptions),
      [installationTaskId]
    );
  });
}

export function runExternalSpartacusLibrary(
  taskOptions: RunSchematicTaskOptions<LibraryOptions>
): Rule {
  return (tree: Tree, context: SchematicContext) => {
    if (!taskOptions.collection) {
      throw new SchematicsException(
        `Can't run the Spartacus library schematic, please specify the 'collection' argument.`
      );
    }

    const executionOptions: Partial<ExecutionOptions> = {
      interactive: taskOptions.options.interactive,
    };

    return chain([
      externalSchematic(
        taskOptions.collection,
        taskOptions.name,
        taskOptions.options,
        executionOptions
      ),
    ])(tree, context);
  };
}

function createModuleFileName(config: FeatureConfig): string {
  return `${dasherize(config.moduleName)}-feature.module.ts`;
}<|MERGE_RESOLUTION|>--- conflicted
+++ resolved
@@ -24,11 +24,8 @@
 import {
   ANGULAR_CORE,
   CLI_ASM_FEATURE,
-<<<<<<< HEAD
+  CLI_CART_QUICK_ORDER_FEATURE,
   CLI_CART_IMPORT_EXPORT_FEATURE,
-=======
-  CLI_CART_QUICK_ORDER_FEATURE,
->>>>>>> 9a52f002
   CLI_CART_SAVED_CART_FEATURE,
   CLI_CDC_FEATURE,
   CLI_CDS_FEATURE,
@@ -193,14 +190,11 @@
 
 export const packageSubFeaturesMapping: Record<string, string[]> = {
   [SPARTACUS_ASM]: [CLI_ASM_FEATURE],
-<<<<<<< HEAD
   [SPARTACUS_CART]: [
     CLI_CART_IMPORT_EXPORT_FEATURE,
+    CLI_CART_QUICK_ORDER_FEATURE,
     CLI_CART_SAVED_CART_FEATURE,
   ],
-=======
-  [SPARTACUS_CART]: [CLI_CART_SAVED_CART_FEATURE, CLI_CART_QUICK_ORDER_FEATURE],
->>>>>>> 9a52f002
   [SPARTACUS_ORGANIZATION]: [
     CLI_ORGANIZATION_ADMINISTRATION_FEATURE,
     CLI_ORGANIZATION_ORDER_APPROVAL_FEATURE,
