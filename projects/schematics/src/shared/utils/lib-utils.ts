--- conflicted
+++ resolved
@@ -8,26 +8,24 @@
   SchematicContext,
   SchematicsException,
   TaskId,
-  Tree,
+  Tree
 } from '@angular-devkit/schematics';
 import {
   NodePackageInstallTask,
-  RunSchematicTask,
+  RunSchematicTask
 } from '@angular-devkit/schematics/tasks';
 import { RunSchematicTaskOptions } from '@angular-devkit/schematics/tasks/run-schematic/options';
 import {
   addPackageJsonDependency,
   NodeDependency,
-  NodeDependencyType,
+  NodeDependencyType
 } from '@schematics/angular/utility/dependencies';
 import { CallExpression, Node, SourceFile, ts as tsMorph } from 'ts-morph';
 import {
   ANGULAR_CORE,
   CLI_ASM_FEATURE,
   CLI_CART_BASE_FEATURE,
-  CLI_CART_IMPORT_EXPORT_FEATURE,
-  CLI_CART_MAIN_FEATURE,
-  CLI_CART_QUICK_ORDER_FEATURE,
+  CLI_CART_IMPORT_EXPORT_FEATURE, CLI_CART_QUICK_ORDER_FEATURE,
   CLI_CART_SAVED_CART_FEATURE,
   CLI_CART_WISHLIST_FEATURE,
   CLI_CDC_FEATURE,
@@ -74,7 +72,7 @@
   SPARTACUS_STOREFINDER,
   SPARTACUS_TRACKING,
   SPARTACUS_USER,
-  UTF_8,
+  UTF_8
 } from '../constants';
 import { getB2bConfiguration } from './config-utils';
 import { isImportedFrom } from './import-utils';
@@ -82,13 +80,13 @@
   addModuleImport,
   addModuleProvider,
   ensureModuleExists,
-  Import,
+  Import
 } from './new-module-utils';
 import {
   createDependencies,
   createSpartacusDependencies,
   getPrefixedSpartacusSchematicsVersion,
-  readPackageJson,
+  readPackageJson
 } from './package-utils';
 import { createProgram, saveAndFormat } from './program';
 import { getProjectTsConfigPaths } from './project-tsconfig-paths';
@@ -96,7 +94,7 @@
   getDefaultProjectNameFromWorkspace,
   getSourceRoot,
   getWorkspace,
-  scaffoldStructure,
+  scaffoldStructure
 } from './workspace-utils';
 
 export interface LibraryOptions extends Partial<ExecutionOptions> {
@@ -197,11 +195,7 @@
 export const packageSubFeaturesMapping: Record<string, string[]> = {
   [SPARTACUS_ASM]: [CLI_ASM_FEATURE],
   [SPARTACUS_CART]: [
-<<<<<<< HEAD
-    CLI_CART_MAIN_FEATURE,
-=======
     CLI_CART_BASE_FEATURE,
->>>>>>> a32dea3c
     CLI_CART_WISHLIST_FEATURE,
     CLI_CART_IMPORT_EXPORT_FEATURE,
     CLI_CART_QUICK_ORDER_FEATURE,
