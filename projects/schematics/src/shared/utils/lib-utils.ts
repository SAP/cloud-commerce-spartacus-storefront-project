--- conflicted
+++ resolved
@@ -43,12 +43,8 @@
 import {
   createDependencies,
   createSpartacusDependencies,
-<<<<<<< HEAD
-  getSpartacusSchematicsVersion,
+  getPrefixedSpartacusSchematicsVersion,
   readPackageJson,
-=======
-  getPrefixedSpartacusSchematicsVersion,
->>>>>>> 7f12dbdc
 } from './package-utils';
 import { createProgram, saveAndFormat } from './program';
 import { getProjectTsConfigPaths } from './project-tsconfig-paths';
