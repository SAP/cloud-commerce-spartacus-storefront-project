import { dasherize } from '@angular-devkit/core/src/utils/strings';
import {
  chain,
  ExecutionOptions,
  externalSchematic,
  noop,
  Rule,
  SchematicContext,
  SchematicsException,
  TaskId,
  Tree,
} from '@angular-devkit/schematics';
import {
  NodePackageInstallTask,
  RunSchematicTask,
} from '@angular-devkit/schematics/tasks';
import { RunSchematicTaskOptions } from '@angular-devkit/schematics/tasks/run-schematic/options';
import {
  addPackageJsonDependency,
  NodeDependency,
  NodeDependencyType,
} from '@schematics/angular/utility/dependencies';
import { CallExpression, Node, SourceFile, ts as tsMorph } from 'ts-morph';
import {
  ANGULAR_CORE,
  CLI_ASM_FEATURE,
<<<<<<< HEAD
=======
  CLI_CART_QUICK_ORDER_FEATURE,
>>>>>>> 8763d392
  CLI_CART_IMPORT_EXPORT_FEATURE,
  CLI_CART_SAVED_CART_FEATURE,
  CLI_CDC_FEATURE,
  CLI_CDS_FEATURE,
  CLI_DIGITAL_PAYMENTS_FEATURE,
  CLI_CHECKOUT_FEATURE,
  CLI_ORGANIZATION_ADMINISTRATION_FEATURE,
  CLI_ORGANIZATION_ORDER_APPROVAL_FEATURE,
  CLI_PRODUCT_BULK_PRICING_FEATURE,
  CLI_PRODUCT_CONFIGURATOR_CPQ_FEATURE,
  CLI_PRODUCT_CONFIGURATOR_TEXTFIELD_FEATURE,
  CLI_PRODUCT_CONFIGURATOR_VC_FEATURE,
  CLI_PRODUCT_VARIANTS_FEATURE,
  CLI_QUALTRICS_FEATURE,
  CLI_SMARTEDIT_FEATURE,
  CLI_STOREFINDER_FEATURE,
  CLI_TRACKING_PERSONALIZATION_FEATURE,
  CLI_TRACKING_TMS_AEP_FEATURE,
  CLI_TRACKING_TMS_GTM_FEATURE,
  CLI_USER_ACCOUNT_FEATURE,
  CLI_USER_PROFILE_FEATURE,
  CMS_CONFIG,
  I18N_CONFIG,
  PROVIDE_CONFIG_FUNCTION,
  SPARTACUS_ASM,
  SPARTACUS_CART,
  SPARTACUS_CDC,
  SPARTACUS_CDS,
  SPARTACUS_DIGITAL_PAYMENTS,
  SPARTACUS_CHECKOUT,
  SPARTACUS_CONFIGURATION_MODULE,
  SPARTACUS_CORE,
  SPARTACUS_FEATURES_MODULE,
  SPARTACUS_FEATURES_NG_MODULE,
  SPARTACUS_ORGANIZATION,
  SPARTACUS_PRODUCT,
  SPARTACUS_PRODUCT_CONFIGURATOR,
  SPARTACUS_QUALTRICS,
  SPARTACUS_SETUP,
  SPARTACUS_SMARTEDIT,
  SPARTACUS_STOREFINDER,
  SPARTACUS_TRACKING,
  SPARTACUS_USER,
  UTF_8,
} from '../constants';
import { getB2bConfiguration } from './config-utils';
import { isImportedFrom } from './import-utils';
import {
  addModuleImport,
  addModuleProvider,
  ensureModuleExists,
  Import,
} from './new-module-utils';
import {
  createDependencies,
  createSpartacusDependencies,
  getPrefixedSpartacusSchematicsVersion,
  readPackageJson,
} from './package-utils';
import { createProgram, saveAndFormat } from './program';
import { getProjectTsConfigPaths } from './project-tsconfig-paths';
import {
  getDefaultProjectNameFromWorkspace,
  getSourceRoot,
  getWorkspace,
  scaffoldStructure,
} from './workspace-utils';

export interface LibraryOptions extends Partial<ExecutionOptions> {
  project: string;
  lazy?: boolean;
  features?: string[];
  // meta, when programmatically installing other Spartacus libraries as dependencies
  options?: LibraryOptions;
}

export interface FeatureConfig {
  /**
   * The folder in which we will generate the feature module. E.g. app/spartacus/features/__organization__ (__NOTE__: just the `organization` part should be provided.).
   */
  folderName: string;
  /**
   * Used as the generated feature module's file name.
   * Also, used as the lazy loading's feature name if the `lazyLoadingChunk` config is not provided.
   */
  moduleName: string;
  /**
   * The feature module configuration.
   */
  featureModule: Module;
  /**
   * The root module configuration.
   */
  rootModule?: Module;
  /**
   * The lazy loading chunk's name. It's usually a constant imported from a library.
   */
  lazyLoadingChunk?: Import;
  /**
   * Translation chunk configuration
   */
  i18n?: I18NConfig;
  /**
   * Styling configuration
   */
  styles?: StylingConfig;
  /**
   * Assets configuration
   */
  assets?: AssetsConfig;
  /**
   * An optional custom configuration to provide to the generated module.
   */
  customConfig?: CustomConfig | CustomConfig[];
  /**
   * Dependency management for the library
   */
  dependencyManagement?: DependencyManagement;
}

/**
 * Dependency management for the library
 */
export interface DependencyManagement {
  /**
   * The name of the feature that's currently being installed.
   */
  featureName: string;
  /**
   * Contains the feature dependencies.
   * The key is a Spartacus scope, while the value is an array of its features.
   */
  featureDependencies: Record<string, string[]>;
}

export interface CustomConfig {
  import: Import[];
  content: string;
}

export interface Module {
  name: string;
  importPath: string;
  content?: string;
}

export interface I18NConfig {
  resources: string;
  chunks: string;
  importPath: string;
}

export interface StylingConfig {
  scssFileName: string;
  importStyle: string;
}

export interface AssetsConfig {
  input: string;
  output?: string;
  glob: string;
}

export const packageSubFeaturesMapping: Record<string, string[]> = {
  [SPARTACUS_ASM]: [CLI_ASM_FEATURE],
  [SPARTACUS_CART]: [
    CLI_CART_IMPORT_EXPORT_FEATURE,
<<<<<<< HEAD
=======
    CLI_CART_QUICK_ORDER_FEATURE,
>>>>>>> 8763d392
    CLI_CART_SAVED_CART_FEATURE,
  ],
  [SPARTACUS_ORGANIZATION]: [
    CLI_ORGANIZATION_ADMINISTRATION_FEATURE,
    CLI_ORGANIZATION_ORDER_APPROVAL_FEATURE,
  ],
  [SPARTACUS_CDC]: [CLI_CDC_FEATURE],
  [SPARTACUS_CDS]: [CLI_CDS_FEATURE],
  [SPARTACUS_DIGITAL_PAYMENTS]: [CLI_DIGITAL_PAYMENTS_FEATURE],
  [SPARTACUS_PRODUCT]: [
    CLI_PRODUCT_BULK_PRICING_FEATURE,
    CLI_PRODUCT_VARIANTS_FEATURE,
  ],
  [SPARTACUS_PRODUCT_CONFIGURATOR]: [
    CLI_PRODUCT_CONFIGURATOR_VC_FEATURE,
    CLI_PRODUCT_CONFIGURATOR_TEXTFIELD_FEATURE,
    CLI_PRODUCT_CONFIGURATOR_CPQ_FEATURE,
  ],
  [SPARTACUS_QUALTRICS]: [CLI_QUALTRICS_FEATURE],
  [SPARTACUS_SMARTEDIT]: [CLI_SMARTEDIT_FEATURE],
  [SPARTACUS_STOREFINDER]: [CLI_STOREFINDER_FEATURE],
  [SPARTACUS_TRACKING]: [
    CLI_TRACKING_PERSONALIZATION_FEATURE,
    CLI_TRACKING_TMS_GTM_FEATURE,
    CLI_TRACKING_TMS_AEP_FEATURE,
  ],
  [SPARTACUS_USER]: [CLI_USER_ACCOUNT_FEATURE, CLI_USER_PROFILE_FEATURE],
  [SPARTACUS_CHECKOUT]: [CLI_CHECKOUT_FEATURE],
};

export function shouldAddFeature(
  feature: string,
  features: string[] = []
): boolean {
  return features.includes(feature);
}

export function prepareCliPackageAndSubFeature(
  features: string[]
): Record<string, string[]> {
  return features.reduce((cliFeatures, subFeature) => {
    const packageName = getPackageBySubFeature(subFeature);
    const subFeatures = [...(cliFeatures[packageName] ?? []), subFeature];

    return { ...cliFeatures, [packageName]: subFeatures };
  }, {} as Record<string, string[]>);
}

export function getPackageBySubFeature(subFeature: string): string {
  for (const spartacusPackage in packageSubFeaturesMapping) {
    if (!packageSubFeaturesMapping.hasOwnProperty(spartacusPackage)) {
      continue;
    }

    const subFeatures = packageSubFeaturesMapping[spartacusPackage];
    if (subFeatures.includes(subFeature)) {
      return spartacusPackage;
    }
  }

  throw new SchematicsException(
    `The given '${subFeature}' doesn't contain a Spartacus package mapping.
Please check 'packageSubFeaturesMapping' in 'projects/schematics/src/shared/utils/lib-utils.ts'`
  );
}

export function addLibraryFeature<T extends LibraryOptions>(
  options: T,
  config: FeatureConfig
): Rule {
  return (tree: Tree, context: SchematicContext) => {
    const spartacusFeatureModuleExists = checkAppStructure(
      tree,
      options.project
    );
    if (!spartacusFeatureModuleExists) {
      context.logger.info('Scaffolding the new app structure...');
      context.logger.warn(
        'Please migrate manually the rest of your feature modules to the new app structure: https://sap.github.io/spartacus-docs/reference-app-structure/'
      );
    }
    return chain([
      spartacusFeatureModuleExists ? noop() : scaffoldStructure(options),

      handleFeature(options, config),
      config.styles ? addLibraryStyles(config.styles, options) : noop(),
      config.assets ? addLibraryAssets(config.assets, options) : noop(),
      config.dependencyManagement
        ? installRequiredSpartacusFeatures(config.dependencyManagement, options)
        : noop(),
    ]);
  };
}

export function checkAppStructure(tree: Tree, project: string): boolean {
  const { buildPaths } = getProjectTsConfigPaths(tree, project);

  if (!buildPaths.length) {
    throw new SchematicsException(
      `Could not find any tsconfig file. Can't find ${SPARTACUS_FEATURES_NG_MODULE}.`
    );
  }

  const basePath = process.cwd();
  for (const tsconfigPath of buildPaths) {
    if (spartacusFeatureModuleExists(tree, tsconfigPath, basePath)) {
      return true;
    }
  }
  return false;
}

function spartacusFeatureModuleExists(
  tree: Tree,
  tsconfigPath: string,
  basePath: string
): boolean {
  const { appSourceFiles } = createProgram(tree, basePath, tsconfigPath);

  for (const sourceFile of appSourceFiles) {
    if (
      sourceFile
        .getFilePath()
        .includes(`${SPARTACUS_FEATURES_MODULE}.module.ts`)
    ) {
      if (getSpartacusFeaturesModule(sourceFile)) {
        return true;
      }
    }
  }
  return false;
}

function getSpartacusFeaturesModule(
  sourceFile: SourceFile
): CallExpression | undefined {
  let spartacusFeaturesModule;

  function visitor(node: Node) {
    if (Node.isCallExpression(node)) {
      const expression = node.getExpression();
      if (
        Node.isIdentifier(expression) &&
        expression.getText() === 'NgModule' &&
        isImportedFrom(expression, ANGULAR_CORE)
      ) {
        const classDeclaration = node.getFirstAncestorByKind(
          tsMorph.SyntaxKind.ClassDeclaration
        );
        if (classDeclaration) {
          const identifier = classDeclaration.getNameNode();
          if (
            identifier &&
            identifier.getText() === SPARTACUS_FEATURES_NG_MODULE
          ) {
            spartacusFeaturesModule = node;
          }
        }
      }
    }

    node.forEachChild(visitor);
  }

  sourceFile.forEachChild(visitor);
  return spartacusFeaturesModule;
}

function handleFeature<T extends LibraryOptions>(
  options: T,
  config: FeatureConfig
): Rule {
  return (tree: Tree, _context: SchematicContext) => {
    const { buildPaths } = getProjectTsConfigPaths(tree, options.project);

    const basePath = process.cwd();
    const rules: Rule[] = [];
    for (const tsconfigPath of buildPaths) {
      rules.push(
        ensureModuleExists({
          name: `${dasherize(config.moduleName)}-feature`,
          path: `app/spartacus/features/${config.folderName}`,
          module: SPARTACUS_FEATURES_MODULE,
          project: options.project,
        })
      );
      rules.push(addRootModule(tsconfigPath, basePath, config));
      rules.push(addFeatureModule(tsconfigPath, basePath, config, options));
      rules.push(addFeatureTranslations(tsconfigPath, basePath, config));
      rules.push(addCustomConfig(tsconfigPath, basePath, config));
    }
    return chain(rules);
  };
}

function addRootModule(
  tsconfigPath: string,
  basePath: string,
  config: FeatureConfig
): Rule {
  return (tree: Tree): Tree => {
    if (!config.rootModule) {
      return tree;
    }

    const { appSourceFiles } = createProgram(tree, basePath, tsconfigPath);
    const moduleName = createModuleFileName(config);
    for (const sourceFile of appSourceFiles) {
      if (sourceFile.getFilePath().includes(moduleName)) {
        addModuleImport(sourceFile, {
          import: {
            moduleSpecifier: config.rootModule.importPath,
            namedImports: [config.rootModule.name],
          },
          content: config.rootModule.content || config.rootModule.name,
        });
        saveAndFormat(sourceFile);
        break;
      }
    }
    return tree;
  };
}

function addFeatureModule(
  tsconfigPath: string,
  basePath: string,
  config: FeatureConfig,
  options: LibraryOptions
): Rule {
  return (tree: Tree): Tree => {
    const { appSourceFiles } = createProgram(tree, basePath, tsconfigPath);
    const moduleFileName = createModuleFileName(config);
    for (const sourceFile of appSourceFiles) {
      if (sourceFile.getFilePath().includes(moduleFileName)) {
        if (options.lazy) {
          let lazyLoadingChunkName = config.moduleName;
          if (config.lazyLoadingChunk) {
            const content = config.lazyLoadingChunk.namedImports[0];
            lazyLoadingChunkName = `[${content}]`;
            sourceFile.addImportDeclaration(config.lazyLoadingChunk);
          }

          addModuleProvider(sourceFile, {
            import: [
              {
                moduleSpecifier: SPARTACUS_CORE,
                namedImports: [PROVIDE_CONFIG_FUNCTION, CMS_CONFIG],
              },
            ],
            content: `${PROVIDE_CONFIG_FUNCTION}(<${CMS_CONFIG}>{
              featureModules: {
                ${lazyLoadingChunkName}: {
                  module: () =>
                    import('${config.featureModule.importPath}').then((m) => m.${config.featureModule.name}),
                },
              }
            })`,
          });
        } else {
          addModuleImport(sourceFile, {
            import: {
              moduleSpecifier: config.featureModule.importPath,
              namedImports: [config.featureModule.name],
            },
            content: config.featureModule.content || config.featureModule.name,
          });
        }
        saveAndFormat(sourceFile);
        break;
      }
    }
    return tree;
  };
}

function addFeatureTranslations(
  tsconfigPath: string,
  basePath: string,
  config: FeatureConfig
): Rule {
  return (tree: Tree): Tree => {
    const { appSourceFiles } = createProgram(tree, basePath, tsconfigPath);
    const moduleFileName = createModuleFileName(config);
    for (const sourceFile of appSourceFiles) {
      if (sourceFile.getFilePath().includes(moduleFileName)) {
        if (config.i18n) {
          addModuleProvider(sourceFile, {
            import: [
              {
                moduleSpecifier: SPARTACUS_CORE,
                namedImports: [PROVIDE_CONFIG_FUNCTION, I18N_CONFIG],
              },
              {
                moduleSpecifier: config.i18n.importPath,
                namedImports: [config.i18n.chunks, config.i18n.resources],
              },
            ],
            content: `${PROVIDE_CONFIG_FUNCTION}(<${I18N_CONFIG}>{
              i18n: {
                resources: ${config.i18n.resources},
                chunks: ${config.i18n.chunks},
              },
            })`,
          });
          saveAndFormat(sourceFile);
        }
        break;
      }
    }
    return tree;
  };
}

function addCustomConfig(
  tsconfigPath: string,
  basePath: string,
  config: FeatureConfig
): Rule {
  return (tree: Tree): Tree => {
    const { appSourceFiles } = createProgram(tree, basePath, tsconfigPath);
    const moduleFileName = createModuleFileName(config);
    for (const sourceFile of appSourceFiles) {
      if (sourceFile.getFilePath().includes(moduleFileName)) {
        if (config.customConfig) {
          const customConfigs = ([] as CustomConfig[]).concat(
            config.customConfig
          );
          customConfigs.forEach((customConfig) => {
            addModuleProvider(sourceFile, {
              import: [
                {
                  moduleSpecifier: SPARTACUS_CORE,
                  namedImports: [PROVIDE_CONFIG_FUNCTION],
                },
                ...customConfig.import,
              ],
              content: `${PROVIDE_CONFIG_FUNCTION}(${customConfig.content})`,
            });
          });
          saveAndFormat(sourceFile);
        }
        break;
      }
    }
    return tree;
  };
}

function addLibraryAssets(
  assetsConfig: AssetsConfig,
  options: LibraryOptions
): Rule {
  return (tree: Tree) => {
    const { path, workspace: angularJson } = getWorkspace(tree);
    const defaultProject = getDefaultProjectNameFromWorkspace(tree);
    const project = options.project || defaultProject;
    const architect = angularJson.projects[project].architect;

    // `build` architect section
    const architectBuild = architect?.build;
    const buildAssets = createAssetsArray(
      assetsConfig,
      (architectBuild?.options as any)?.assets
    );
    const buildOptions = {
      ...architectBuild?.options,
      assets: buildAssets,
    };

    // `test` architect section
    const architectTest = architect?.test;
    const testAssets = createAssetsArray(
      assetsConfig,
      (architectTest?.options as any)?.assets
    );
    const testOptions = {
      ...architectTest?.options,
      assets: testAssets,
    };

    const updatedAngularJson = {
      ...angularJson,
      projects: {
        ...angularJson.projects,
        [project]: {
          ...angularJson.projects[project],
          architect: {
            ...architect,
            build: {
              ...architectBuild,
              options: buildOptions,
            },
            test: {
              ...architectTest,
              options: testOptions,
            },
          },
        },
      },
    };

    const initialContent = tree.read(path)?.toString(UTF_8) ?? '';
    const toUpdate = JSON.stringify(updatedAngularJson, null, 2);
    // prevent the unnecessary Angular logs about the files being updated
    if (initialContent !== toUpdate) {
      tree.overwrite(path, toUpdate);
    }
  };
}

function createAssetsArray(
  assetsConfig: AssetsConfig,
  angularJsonAssets: any[] = []
): unknown[] {
  for (const asset of angularJsonAssets) {
    if (typeof asset === 'object') {
      if (
        asset.glob === assetsConfig.glob &&
        asset.input === `./node_modules/@spartacus/${assetsConfig.input}` &&
        asset.output === (assetsConfig.output || 'assets/')
      ) {
        return angularJsonAssets;
      }
    }
  }

  angularJsonAssets = [
    ...angularJsonAssets,
    {
      glob: assetsConfig.glob,
      input: `./node_modules/@spartacus/${assetsConfig.input}`,
      output: assetsConfig.output || 'assets/',
    },
  ];

  return angularJsonAssets;
}

export function addLibraryStyles(
  stylingConfig: StylingConfig,
  options: LibraryOptions
): Rule {
  return (tree: Tree, _context: SchematicContext) => {
    const defaultProject = getDefaultProjectNameFromWorkspace(tree);
    const project = options.project || defaultProject;
    const libraryScssPath = `${getSourceRoot(tree, {
      project: project,
    })}/styles/spartacus/${stylingConfig.scssFileName}`;
    const toAdd = `@import "${stylingConfig.importStyle}";`;

    if (tree.exists(libraryScssPath)) {
      const initialContent = tree.read(libraryScssPath)?.toString(UTF_8) ?? '';
      let content = initialContent;

      if (!content.includes(toAdd)) {
        content += `\n${toAdd}`;
      }

      // prevent the unnecessary Angular logs about the files being updated
      if (initialContent !== content) {
        tree.overwrite(libraryScssPath, content);
      }
      return tree;
    }

    tree.create(libraryScssPath, toAdd);

    const { path, workspace: angularJson } = getWorkspace(tree);
    const architect = angularJson.projects[project].architect;

    // `build` architect section
    const architectBuild = architect?.build;
    const buildOptions = {
      ...architectBuild?.options,
      styles: [
        ...((architectBuild?.options as any)?.styles
          ? (architectBuild?.options as any)?.styles
          : []),
        libraryScssPath,
      ],
    };

    // `test` architect section
    const architectTest = architect?.test;
    const testOptions = {
      ...architectTest?.options,
      styles: [
        ...(architectTest?.options?.styles
          ? architectTest?.options?.styles
          : []),
        libraryScssPath,
      ],
    };

    const updatedAngularJson = {
      ...angularJson,
      projects: {
        ...angularJson.projects,
        [project]: {
          ...angularJson.projects[project],
          architect: {
            ...architect,
            build: {
              ...architectBuild,
              options: buildOptions,
            },
            test: {
              ...architectTest,
              options: testOptions,
            },
          },
        },
      },
    };
    tree.overwrite(path, JSON.stringify(updatedAngularJson, null, 2));
  };
}

export function createNodePackageInstallationTask(
  context: SchematicContext
): TaskId {
  return context.addTask(new NodePackageInstallTask());
}

export function installPackageJsonDependencies(): Rule {
  return (tree: Tree, context: SchematicContext) => {
    createNodePackageInstallationTask(context);
    return tree;
  };
}

export function addPackageJsonDependencies(
  dependencies: NodeDependency[],
  packageJson: any
): Rule {
  return (tree: Tree, context: SchematicContext): Tree => {
    for (const dependency of dependencies) {
      if (!dependencyExists(dependency, packageJson)) {
        addPackageJsonDependency(tree, dependency);
        context.logger.info(
          `✅️ Added '${dependency.name}' into ${dependency.type}`
        );
      }
    }
    return tree;
  };
}

export function addPackageJsonDependenciesForLibrary<
  OPTIONS extends LibraryOptions
>(dependencies: Record<string, string>, options: OPTIONS): Rule {
  return (tree: Tree, context: SchematicContext): Rule => {
    const packageJson = readPackageJson(tree);
    const spartacusLibraries = createSpartacusDependencies(dependencies);
    const thirdPartyLibraries = createDependencies(dependencies);
    const libraries = spartacusLibraries.concat(thirdPartyLibraries);

    const cliFeatures = spartacusLibraries
      .map((dependency) => dependency.name)
      .reduce((previous, current) => {
        return {
          ...previous,
          // just install the Spartacus library, without any sub-features
          [current]: [],
        };
      }, {} as Record<string, string[]>);
    const featureOptions = createSpartacusFeatureOptionsForLibrary(
      options,
      cliFeatures,
      false
    );
    addSchematicsTasks(featureOptions, context);

    return chain([
      addPackageJsonDependencies(libraries, packageJson),
      installPackageJsonDependencies(),
    ]);
  };
}

function installRequiredSpartacusFeatures<OPTIONS extends LibraryOptions>(
  dependencyManagement: DependencyManagement,
  options: OPTIONS
): Rule {
  return (_tree: Tree, context: SchematicContext): void => {
    if (!dependencyManagement) {
      return;
    }

    logFeatureInstallation(dependencyManagement, context);
    const featureOptions = createSpartacusFeatureOptionsForLibrary(
      options,
      dependencyManagement.featureDependencies
    );
    addSchematicsTasks(featureOptions, context);
  };
}

function logFeatureInstallation(
  dependencyManagement: DependencyManagement,
  context: SchematicContext
): void {
  const cliFeatures = dependencyManagement.featureDependencies;
  for (const spartacusScope in cliFeatures) {
    if (!cliFeatures.hasOwnProperty(spartacusScope)) {
      continue;
    }

    const requiredFeatures = cliFeatures[spartacusScope].join(',');
    context.logger.info(
      `⚙️  ${dependencyManagement.featureName} requires the following features from ${spartacusScope}: ${requiredFeatures}`
    );
  }
}

export function dependencyExists(
  dependency: NodeDependency,
  packageJson: any
): boolean {
  return packageJson[dependency.type]?.hasOwnProperty(dependency.name);
}

export function configureB2bFeatures<T extends LibraryOptions>(
  options: T,
  packageJson: any
): Rule {
  return (_tree: Tree, _context: SchematicContext): Rule => {
    const spartacusVersion = getPrefixedSpartacusSchematicsVersion();
    return chain([
      addB2bProviders(options),
      addPackageJsonDependencies(
        [
          {
            type: NodeDependencyType.Default,
            version: spartacusVersion,
            name: SPARTACUS_SETUP,
          },
        ],
        packageJson
      ),
    ]);
  };
}

function addB2bProviders<T extends LibraryOptions>(options: T): Rule {
  return (tree: Tree, _context: SchematicContext): Tree => {
    const { buildPaths } = getProjectTsConfigPaths(tree, options.project);
    if (!buildPaths.length) {
      throw new SchematicsException(
        'Could not find any tsconfig file. Cannot configure SpartacusConfigurationModule.'
      );
    }

    const basePath = process.cwd();
    for (const tsconfigPath of buildPaths) {
      const { appSourceFiles } = createProgram(tree, basePath, tsconfigPath);

      for (const sourceFile of appSourceFiles) {
        if (
          sourceFile
            .getFilePath()
            .includes(`${SPARTACUS_CONFIGURATION_MODULE}.module.ts`)
        ) {
          getB2bConfiguration().forEach((provider) =>
            addModuleProvider(sourceFile, provider)
          );
          saveAndFormat(sourceFile);

          break;
        }
      }
    }

    return tree;
  };
}

/**
 * A helper method that creates the default options for the given Spartacus' libraries.
 *
 * All `features` options will be set to an empty array, meaning that no features should be installed.
 *
 * @param spartacusLibraries
 * @param options
 * @returns
 */
export function createSpartacusFeatureOptionsForLibrary<
  OPTIONS extends LibraryOptions
>(
  options: OPTIONS,
  cliFeatures: Record<string, string[]>,
  interactive = true
): {
  feature: string;
  options: LibraryOptions;
}[] {
  return Object.keys(cliFeatures).map((spartacusLibrary) => ({
    feature: spartacusLibrary,
    options: {
      ...options,
      // an empty array means that no library features will be installed.
      features: cliFeatures[spartacusLibrary] ?? [],
      interactive,
    },
  }));
}

export function addSchematicsTasks(
  featureOptions: {
    feature: string;
    options: LibraryOptions;
  }[],
  context: SchematicContext
): void {
  const installationTaskId = createNodePackageInstallationTask(context);

  featureOptions.forEach((featureOption) => {
    const runSchematicTaskOptions: RunSchematicTaskOptions<LibraryOptions> = {
      collection: featureOption.feature,
      name: 'add',
      options: featureOption.options,
    };

    context.addTask(
      new RunSchematicTask('add-spartacus-library', runSchematicTaskOptions),
      [installationTaskId]
    );
  });
}

export function runExternalSpartacusLibrary(
  taskOptions: RunSchematicTaskOptions<LibraryOptions>
): Rule {
  return (tree: Tree, context: SchematicContext) => {
    if (!taskOptions.collection) {
      throw new SchematicsException(
        `Can't run the Spartacus library schematic, please specify the 'collection' argument.`
      );
    }

    const executionOptions: Partial<ExecutionOptions> = {
      interactive: taskOptions.options.interactive,
    };

    return chain([
      externalSchematic(
        taskOptions.collection,
        taskOptions.name,
        taskOptions.options,
        executionOptions
      ),
    ])(tree, context);
  };
}

function createModuleFileName(config: FeatureConfig): string {
  return `${dasherize(config.moduleName)}-feature.module.ts`;
}<|MERGE_RESOLUTION|>--- conflicted
+++ resolved
@@ -24,10 +24,7 @@
 import {
   ANGULAR_CORE,
   CLI_ASM_FEATURE,
-<<<<<<< HEAD
-=======
   CLI_CART_QUICK_ORDER_FEATURE,
->>>>>>> 8763d392
   CLI_CART_IMPORT_EXPORT_FEATURE,
   CLI_CART_SAVED_CART_FEATURE,
   CLI_CDC_FEATURE,
@@ -195,10 +192,7 @@
   [SPARTACUS_ASM]: [CLI_ASM_FEATURE],
   [SPARTACUS_CART]: [
     CLI_CART_IMPORT_EXPORT_FEATURE,
-<<<<<<< HEAD
-=======
     CLI_CART_QUICK_ORDER_FEATURE,
->>>>>>> 8763d392
     CLI_CART_SAVED_CART_FEATURE,
   ],
   [SPARTACUS_ORGANIZATION]: [
