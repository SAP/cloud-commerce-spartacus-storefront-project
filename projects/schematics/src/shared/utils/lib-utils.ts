--- conflicted
+++ resolved
@@ -56,12 +56,7 @@
   SPARTACUS_ASM,
   SPARTACUS_CART,
   SPARTACUS_CDC,
-  SPARTACUS_CDS,
-<<<<<<< HEAD
-  SPARTACUS_DIGITAL_PAYMENTS,
   SPARTACUS_EPD_VISUALIZATION,
-=======
->>>>>>> 8f35a0fc
   SPARTACUS_CHECKOUT,
   SPARTACUS_CONFIGURATION_MODULE,
   SPARTACUS_CORE,
