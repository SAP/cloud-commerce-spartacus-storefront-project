import { dasherize } from '@angular-devkit/core/src/utils/strings';
import {
  chain,
  ExecutionOptions,
  externalSchematic,
  noop,
  Rule,
  SchematicContext,
  SchematicsException,
  TaskId,
  Tree,
} from '@angular-devkit/schematics';
import {
  NodePackageInstallTask,
  RunSchematicTask,
} from '@angular-devkit/schematics/tasks';
import { RunSchematicTaskOptions } from '@angular-devkit/schematics/tasks/run-schematic/options';
import {
  addPackageJsonDependency,
  NodeDependency,
  NodeDependencyType,
} from '@schematics/angular/utility/dependencies';
import { CallExpression, Node, SourceFile, ts as tsMorph } from 'ts-morph';
import {
  ANGULAR_CORE,
  CLI_ASM_FEATURE,
  CLI_CART_SAVED_CART_FEATURE,
  CLI_CDC_FEATURE,
  CLI_CDS_FEATURE,
  CLI_ORGANIZATION_ADMINISTRATION_FEATURE,
  CLI_ORGANIZATION_ORDER_APPROVAL_FEATURE,
  CLI_PRODUCT_BULK_PRICING_FEATURE,
  CLI_PRODUCT_CONFIGURATOR_CPQ_FEATURE,
  CLI_PRODUCT_CONFIGURATOR_TEXTFIELD_FEATURE,
  CLI_PRODUCT_VARIANTS_FEATURE,
  CLI_QUALTRICS_FEATURE,
  CLI_SMARTEDIT_FEATURE,
  CLI_STOREFINDER_FEATURE,
  CLI_TRACKING_PERSONALIZATION_FEATURE,
  CLI_TRACKING_TMS_AEP_FEATURE,
  CLI_TRACKING_TMS_GTM_FEATURE,
  CLI_USER_ACCOUNT_FEATURE,
  CLI_USER_PROFILE_FEATURE,
  CMS_CONFIG,
  I18N_CONFIG,
  PROVIDE_CONFIG_FUNCTION,
  SPARTACUS_ASM,
  SPARTACUS_CART,
  SPARTACUS_CDC,
  SPARTACUS_CDS,
  SPARTACUS_CONFIGURATION_MODULE,
  SPARTACUS_CORE,
  SPARTACUS_FEATURES_MODULE,
  SPARTACUS_FEATURES_NG_MODULE,
  SPARTACUS_ORGANIZATION,
  SPARTACUS_PRODUCT,
  SPARTACUS_PRODUCT_CONFIGURATOR,
  SPARTACUS_QUALTRICS,
  SPARTACUS_SETUP,
  SPARTACUS_SMARTEDIT,
  SPARTACUS_STOREFINDER,
  SPARTACUS_TRACKING,
  SPARTACUS_USER,
  UTF_8,
} from '../constants';
import { getB2bConfiguration } from './config-utils';
import { isImportedFrom } from './import-utils';
import {
  addModuleImport,
  addModuleProvider,
  ensureModuleExists,
  Import,
} from './new-module-utils';
import {
  createDependencies,
  createSpartacusDependencies,
  getPrefixedSpartacusSchematicsVersion,
  readPackageJson,
} from './package-utils';
import { createProgram, saveAndFormat } from './program';
import { getProjectTsConfigPaths } from './project-tsconfig-paths';
import {
  getDefaultProjectNameFromWorkspace,
  getSourceRoot,
  getWorkspace,
  scaffoldStructure,
} from './workspace-utils';

export interface LibraryOptions extends Partial<ExecutionOptions> {
  project: string;
  lazy: boolean;
  features?: string[];
  // meta, when programmatically installing other Spartacus libraries as dependencies
  options?: LibraryOptions;
}

export interface FeatureConfig {
  /**
   * The folder in which we will generate the feature module. E.g. app/spartacus/features/__organization__ (__NOTE__: just the `organization` part should be provided.).
   */
  folderName: string;
  /**
   * Used as the generated feature module's file name.
   * Also, used as the lazy loading's feature name if the `lazyLoadingChunk` config is not provided.
   */
  moduleName: string;
  /**
   * The feature module configuration.
   */
  featureModule: Module;
  /**
   * The root module configuration.
   */
  rootModule?: Module;
  /**
   * The lazy loading chunk's name. It's usually a constant imported from a library.
   */
  lazyLoadingChunk?: Import;
  /**
   * Translation chunk configuration
   */
  i18n?: I18NConfig;
  /**
   * Styling configuration
   */
  styles?: StylingConfig;
  /**
   * Assets configuration
   */
  assets?: AssetsConfig;
  /**
   * An optional custom configuration to provide to the generated module.
   */
  customConfig?: CustomConfig | CustomConfig[];
  /**
   * Dependency management for the library
   */
  dependencyManagement?: DependencyManagement;
}

/**
 * Dependency management for the library
 */
export interface DependencyManagement {
  /**
   * The name of the feature that's currently being installed.
   */
  featureName: string;
  /**
   * Contains the feature dependencies.
   * The key is a Spartacus scope, while the value is an array of its features.
   */
  featureDependencies: Record<string, string[]>;
}

export interface CustomConfig {
  import: Import[];
  content: string;
}

export interface Module {
  name: string;
  importPath: string;
  content?: string;
}

export interface I18NConfig {
  resources: string;
  chunks: string;
  importPath: string;
}

export interface StylingConfig {
  scssFileName: string;
  importStyle: string;
}

export interface AssetsConfig {
  input: string;
  output?: string;
  glob: string;
}

export const packageSubFeaturesMapping: Record<string, string[]> = {
  [SPARTACUS_ASM]: [CLI_ASM_FEATURE],
  [SPARTACUS_CART]: [CLI_CART_SAVED_CART_FEATURE],
  [SPARTACUS_ORGANIZATION]: [
    CLI_ORGANIZATION_ADMINISTRATION_FEATURE,
    CLI_ORGANIZATION_ORDER_APPROVAL_FEATURE,
  ],
  [SPARTACUS_CDC]: [CLI_CDC_FEATURE],
  [SPARTACUS_CDS]: [CLI_CDS_FEATURE],
  [SPARTACUS_PRODUCT]: [
    CLI_PRODUCT_BULK_PRICING_FEATURE,
    CLI_PRODUCT_VARIANTS_FEATURE,
  ],
  [SPARTACUS_PRODUCT_CONFIGURATOR]: [
    CLI_PRODUCT_CONFIGURATOR_TEXTFIELD_FEATURE,
    CLI_PRODUCT_CONFIGURATOR_CPQ_FEATURE,
  ],
  [SPARTACUS_QUALTRICS]: [CLI_QUALTRICS_FEATURE],
  [SPARTACUS_SMARTEDIT]: [CLI_SMARTEDIT_FEATURE],
  [SPARTACUS_STOREFINDER]: [CLI_STOREFINDER_FEATURE],
  [SPARTACUS_TRACKING]: [
    CLI_TRACKING_PERSONALIZATION_FEATURE,
    CLI_TRACKING_TMS_GTM_FEATURE,
    CLI_TRACKING_TMS_AEP_FEATURE,
  ],
  [SPARTACUS_USER]: [CLI_USER_ACCOUNT_FEATURE, CLI_USER_PROFILE_FEATURE],
};

export function shouldAddFeature(
  feature: string,
  features: string[] = []
): boolean {
  return features.includes(feature);
}

export function prepareCliPackageAndSubFeature(
  features: string[]
): Record<string, string[]> {
  return features.reduce((cliFeatures, subFeature) => {
    const packageName = getPackageBySubFeature(subFeature);
    const subFeatures = [...(cliFeatures[packageName] ?? []), subFeature];

    return { ...cliFeatures, [packageName]: subFeatures };
  }, {} as Record<string, string[]>);
}

export function getPackageBySubFeature(subFeature: string): string {
  for (const spartacusPackage in packageSubFeaturesMapping) {
    if (!packageSubFeaturesMapping.hasOwnProperty(spartacusPackage)) {
      continue;
    }

    const subFeatures = packageSubFeaturesMapping[spartacusPackage];
    if (subFeatures.includes(subFeature)) {
      return spartacusPackage;
    }
  }

  throw new SchematicsException(
    `The given '${subFeature}' doesn't contain a Spartacus package mapping.
Please check 'packageSubFeaturesMapping' in 'projects/schematics/src/shared/utils/lib-utils.ts'`
  );
}

export function addLibraryFeature<T extends LibraryOptions>(
  options: T,
  config: FeatureConfig
): Rule {
  return (tree: Tree, context: SchematicContext) => {
    const spartacusFeatureModuleExists = checkAppStructure(
      tree,
      options.project
    );
    if (!spartacusFeatureModuleExists) {
<<<<<<< HEAD
      context.logger.warn(
        'Please migrate manually to new app structure: https://sap.github.io/spartacus-docs/reference-app-structure/ and add the library once again. Old app structure is no longer supported.'
=======
      context.logger.info('Scaffolding the new app structure...');
      context.logger.warn(
        'Please migrate manually the rest of your feature modules to the new app structure: https://sap.github.io/spartacus-docs/reference-app-structure/'
>>>>>>> cad963e1
      );
      context.logger.info('Scaffolding the new app structure...');
    }
    return chain([
      spartacusFeatureModuleExists ? noop() : scaffoldStructure(options),

      handleFeature(options, config),
      config.styles ? addLibraryStyles(config.styles, options) : noop(),
      config.assets ? addLibraryAssets(config.assets, options) : noop(),
      config.dependencyManagement
        ? installRequiredSpartacusFeatures(config.dependencyManagement, options)
        : noop(),
    ]);
  };
}

export function checkAppStructure(tree: Tree, project: string): boolean {
  const { buildPaths } = getProjectTsConfigPaths(tree, project);

  if (!buildPaths.length) {
    throw new SchematicsException(
      `Could not find any tsconfig file. Can't find ${SPARTACUS_FEATURES_NG_MODULE}.`
    );
  }

  const basePath = process.cwd();
  for (const tsconfigPath of buildPaths) {
    if (spartacusFeatureModuleExists(tree, tsconfigPath, basePath)) {
      return true;
    }
  }
  return false;
}

function spartacusFeatureModuleExists(
  tree: Tree,
  tsconfigPath: string,
  basePath: string
): boolean {
  const { appSourceFiles } = createProgram(tree, basePath, tsconfigPath);

  for (const sourceFile of appSourceFiles) {
    if (
      sourceFile
        .getFilePath()
        .includes(`${SPARTACUS_FEATURES_MODULE}.module.ts`)
    ) {
      if (getSpartacusFeaturesModule(sourceFile)) {
        return true;
      }
    }
  }
  return false;
}

function getSpartacusFeaturesModule(
  sourceFile: SourceFile
): CallExpression | undefined {
  let spartacusFeaturesModule;

  function visitor(node: Node) {
    if (Node.isCallExpression(node)) {
      const expression = node.getExpression();
      if (
        Node.isIdentifier(expression) &&
        expression.getText() === 'NgModule' &&
        isImportedFrom(expression, ANGULAR_CORE)
      ) {
        const classDeclaration = node.getFirstAncestorByKind(
          tsMorph.SyntaxKind.ClassDeclaration
        );
        if (classDeclaration) {
          const identifier = classDeclaration.getNameNode();
          if (
            identifier &&
            identifier.getText() === SPARTACUS_FEATURES_NG_MODULE
          ) {
            spartacusFeaturesModule = node;
          }
        }
      }
    }

    node.forEachChild(visitor);
  }

  sourceFile.forEachChild(visitor);
  return spartacusFeaturesModule;
}

function handleFeature<T extends LibraryOptions>(
  options: T,
  config: FeatureConfig
): Rule {
  return (tree: Tree, _context: SchematicContext) => {
    const { buildPaths } = getProjectTsConfigPaths(tree, options.project);

    const basePath = process.cwd();
    const rules: Rule[] = [];
    for (const tsconfigPath of buildPaths) {
      rules.push(
        ensureModuleExists({
          name: `${dasherize(config.moduleName)}-feature`,
          path: `app/spartacus/features/${config.folderName}`,
          module: SPARTACUS_FEATURES_MODULE,
          project: options.project,
        })
      );
      rules.push(addRootModule(tsconfigPath, basePath, config));
      rules.push(addFeatureModule(tsconfigPath, basePath, config, options));
      rules.push(addFeatureTranslations(tsconfigPath, basePath, config));
      rules.push(addCustomConfig(tsconfigPath, basePath, config));
    }
    return chain(rules);
  };
}

function addRootModule(
  tsconfigPath: string,
  basePath: string,
  config: FeatureConfig
): Rule {
  return (tree: Tree): Tree => {
    if (!config.rootModule) {
      return tree;
    }

    const { appSourceFiles } = createProgram(tree, basePath, tsconfigPath);
    const moduleName = createModuleFileName(config);
    for (const sourceFile of appSourceFiles) {
      if (sourceFile.getFilePath().includes(moduleName)) {
        addModuleImport(sourceFile, {
          import: {
            moduleSpecifier: config.rootModule.importPath,
            namedImports: [config.rootModule.name],
          },
          content: config.rootModule.content || config.rootModule.name,
        });
        saveAndFormat(sourceFile);
        break;
      }
    }
    return tree;
  };
}

function addFeatureModule(
  tsconfigPath: string,
  basePath: string,
  config: FeatureConfig,
  options: LibraryOptions
): Rule {
  return (tree: Tree): Tree => {
    const { appSourceFiles } = createProgram(tree, basePath, tsconfigPath);
    const moduleFileName = createModuleFileName(config);
    for (const sourceFile of appSourceFiles) {
      if (sourceFile.getFilePath().includes(moduleFileName)) {
        if (options.lazy) {
          let lazyLoadingChunkName = config.moduleName;
          if (config.lazyLoadingChunk) {
            const content = config.lazyLoadingChunk.namedImports[0];
            lazyLoadingChunkName = `[${content}]`;
            sourceFile.addImportDeclaration(config.lazyLoadingChunk);
          }

          addModuleProvider(sourceFile, {
            import: [
              {
                moduleSpecifier: SPARTACUS_CORE,
                namedImports: [PROVIDE_CONFIG_FUNCTION, CMS_CONFIG],
              },
            ],
            content: `${PROVIDE_CONFIG_FUNCTION}(<${CMS_CONFIG}>{
              featureModules: {
                ${lazyLoadingChunkName}: {
                  module: () =>
                    import('${config.featureModule.importPath}').then((m) => m.${config.featureModule.name}),
                },
              }
            })`,
          });
        } else {
          addModuleImport(sourceFile, {
            import: {
              moduleSpecifier: config.featureModule.importPath,
              namedImports: [config.featureModule.name],
            },
            content: config.featureModule.content || config.featureModule.name,
          });
        }
        saveAndFormat(sourceFile);
        break;
      }
    }
    return tree;
  };
}

function addFeatureTranslations(
  tsconfigPath: string,
  basePath: string,
  config: FeatureConfig
): Rule {
  return (tree: Tree): Tree => {
    const { appSourceFiles } = createProgram(tree, basePath, tsconfigPath);
    const moduleFileName = createModuleFileName(config);
    for (const sourceFile of appSourceFiles) {
      if (sourceFile.getFilePath().includes(moduleFileName)) {
        if (config.i18n) {
          addModuleProvider(sourceFile, {
            import: [
              {
                moduleSpecifier: SPARTACUS_CORE,
                namedImports: [PROVIDE_CONFIG_FUNCTION, I18N_CONFIG],
              },
              {
                moduleSpecifier: config.i18n.importPath,
                namedImports: [config.i18n.chunks, config.i18n.resources],
              },
            ],
            content: `${PROVIDE_CONFIG_FUNCTION}(<${I18N_CONFIG}>{
              i18n: {
                resources: ${config.i18n.resources},
                chunks: ${config.i18n.chunks},
              },
            })`,
          });
          saveAndFormat(sourceFile);
        }
        break;
      }
    }
    return tree;
  };
}

function addCustomConfig(
  tsconfigPath: string,
  basePath: string,
  config: FeatureConfig
): Rule {
  return (tree: Tree): Tree => {
    const { appSourceFiles } = createProgram(tree, basePath, tsconfigPath);
    const moduleFileName = createModuleFileName(config);
    for (const sourceFile of appSourceFiles) {
      if (sourceFile.getFilePath().includes(moduleFileName)) {
        if (config.customConfig) {
          const customConfigs = ([] as CustomConfig[]).concat(
            config.customConfig
          );
          customConfigs.forEach((customConfig) => {
            addModuleProvider(sourceFile, {
              import: [
                {
                  moduleSpecifier: SPARTACUS_CORE,
                  namedImports: [PROVIDE_CONFIG_FUNCTION],
                },
                ...customConfig.import,
              ],
              content: `${PROVIDE_CONFIG_FUNCTION}(${customConfig.content})`,
            });
          });
          saveAndFormat(sourceFile);
        }
        break;
      }
    }
    return tree;
  };
}

function addLibraryAssets(
  assetsConfig: AssetsConfig,
  options: LibraryOptions
): Rule {
  return (tree: Tree) => {
    const { path, workspace: angularJson } = getWorkspace(tree);
    const defaultProject = getDefaultProjectNameFromWorkspace(tree);
    const project = options.project || defaultProject;
    const architect = angularJson.projects[project].architect;

    // `build` architect section
    const architectBuild = architect?.build;
    const buildAssets = createAssetsArray(
      assetsConfig,
      (architectBuild?.options as any)?.assets
    );
    const buildOptions = {
      ...architectBuild?.options,
      assets: buildAssets,
    };

    // `test` architect section
    const architectTest = architect?.test;
    const testAssets = createAssetsArray(
      assetsConfig,
      (architectTest?.options as any)?.assets
    );
    const testOptions = {
      ...architectTest?.options,
      assets: testAssets,
    };

    const updatedAngularJson = {
      ...angularJson,
      projects: {
        ...angularJson.projects,
        [project]: {
          ...angularJson.projects[project],
          architect: {
            ...architect,
            build: {
              ...architectBuild,
              options: buildOptions,
            },
            test: {
              ...architectTest,
              options: testOptions,
            },
          },
        },
      },
    };
    tree.overwrite(path, JSON.stringify(updatedAngularJson, null, 2));
  };
}

function createAssetsArray(
  assetsConfig: AssetsConfig,
  angularJsonAssets: any[] = []
): unknown[] {
  for (const asset of angularJsonAssets) {
    if (typeof asset === 'object') {
      if (
        asset.glob === assetsConfig.glob &&
        asset.input === `./node_modules/@spartacus/${assetsConfig.input}` &&
        asset.output === (assetsConfig.output || 'assets/')
      ) {
        return angularJsonAssets;
      }
    }
  }

  angularJsonAssets = [
    ...angularJsonAssets,
    {
      glob: assetsConfig.glob,
      input: `./node_modules/@spartacus/${assetsConfig.input}`,
      output: assetsConfig.output || 'assets/',
    },
  ];

  return angularJsonAssets;
}

export function addLibraryStyles(
  stylingConfig: StylingConfig,
  options: LibraryOptions
): Rule {
  return (tree: Tree, _context: SchematicContext) => {
    const defaultProject = getDefaultProjectNameFromWorkspace(tree);
    const project = options.project || defaultProject;
    const libraryScssPath = `${getSourceRoot(tree, {
      project: project,
    })}/styles/spartacus/${stylingConfig.scssFileName}`;
    const toAdd = `@import "${stylingConfig.importStyle}";`;

    if (tree.exists(libraryScssPath)) {
      let content = tree.read(libraryScssPath)?.toString(UTF_8) ?? '';
      if (!content.includes(toAdd)) {
        content += `\n${toAdd}`;
      }

      tree.overwrite(libraryScssPath, content);
      return tree;
    }

    tree.create(libraryScssPath, toAdd);

    const { path, workspace: angularJson } = getWorkspace(tree);
    const architect = angularJson.projects[project].architect;

    // `build` architect section
    const architectBuild = architect?.build;
    const buildOptions = {
      ...architectBuild?.options,
      styles: [
        ...((architectBuild?.options as any)?.styles
          ? (architectBuild?.options as any)?.styles
          : []),
        libraryScssPath,
      ],
    };

    // `test` architect section
    const architectTest = architect?.test;
    const testOptions = {
      ...architectTest?.options,
      styles: [
        ...(architectTest?.options?.styles
          ? architectTest?.options?.styles
          : []),
        libraryScssPath,
      ],
    };

    const updatedAngularJson = {
      ...angularJson,
      projects: {
        ...angularJson.projects,
        [project]: {
          ...angularJson.projects[project],
          architect: {
            ...architect,
            build: {
              ...architectBuild,
              options: buildOptions,
            },
            test: {
              ...architectTest,
              options: testOptions,
            },
          },
        },
      },
    };
    tree.overwrite(path, JSON.stringify(updatedAngularJson, null, 2));
  };
}

export function createNodePackageInstallationTask(
  context: SchematicContext
): TaskId {
  return context.addTask(new NodePackageInstallTask());
}

export function installPackageJsonDependencies(): Rule {
  return (tree: Tree, context: SchematicContext) => {
    createNodePackageInstallationTask(context);
    return tree;
  };
}

export function addPackageJsonDependencies(
  dependencies: NodeDependency[],
  packageJson?: any
): Rule {
  return (tree: Tree, context: SchematicContext): Tree => {
    dependencies.forEach((dependency) => {
      if (shouldAddDependency(dependency, packageJson)) {
        addPackageJsonDependency(tree, dependency);
        context.logger.info(
          `✅️ Added '${dependency.name}' into ${dependency.type}`
        );
      }
    });
    return tree;
  };
}

export function addPackageJsonDependenciesForLibrary<
  OPTIONS extends LibraryOptions
>(dependencies: Record<string, string>, options: OPTIONS): Rule {
  return (tree: Tree, context: SchematicContext): Rule => {
    const packageJson = readPackageJson(tree);
    const spartacusLibraries = createSpartacusDependencies(dependencies);
    const thirdPartyLibraries = createDependencies(dependencies);
    const libraries = spartacusLibraries.concat(thirdPartyLibraries);

    const cliFeatures = spartacusLibraries
      .map((dependency) => dependency.name)
      .reduce((previous, current) => {
        return {
          ...previous,
          // just install the Spartacus library, without any sub-features
          [current]: [],
        };
      }, {} as Record<string, string[]>);
    const featureOptions = createSpartacusFeatureOptionsForLibrary(
      options,
      cliFeatures,
      false
    );
    addSchematicsTasks(featureOptions, context);

    return chain([
      addPackageJsonDependencies(libraries, packageJson),
      installPackageJsonDependencies(),
    ]);
  };
}

function installRequiredSpartacusFeatures<OPTIONS extends LibraryOptions>(
  dependencyManagement: DependencyManagement,
  options: OPTIONS
): Rule {
  return (_tree: Tree, context: SchematicContext): void => {
    if (!dependencyManagement) {
      return;
    }

    logFeatureInstallation(dependencyManagement, context);
    const featureOptions = createSpartacusFeatureOptionsForLibrary(
      options,
      dependencyManagement.featureDependencies
    );
    addSchematicsTasks(featureOptions, context);
  };
}

function logFeatureInstallation(
  dependencyManagement: DependencyManagement,
  context: SchematicContext
): void {
  const cliFeatures = dependencyManagement.featureDependencies;
  for (const spartacusScope in cliFeatures) {
    if (!cliFeatures.hasOwnProperty(spartacusScope)) {
      continue;
    }

    const requiredFeatures = cliFeatures[spartacusScope].join(',');
    context.logger.info(
      `⚙️  ${dependencyManagement.featureName} requires the following features from ${spartacusScope}: ${requiredFeatures}`
    );
  }
}

export function shouldAddDependency(
  dependency: NodeDependency,
  packageJson?: any
): boolean {
  return (
    !packageJson ||
    !packageJson[dependency.type].hasOwnProperty(dependency.name)
  );
}

export function configureB2bFeatures<T extends LibraryOptions>(
  options: T,
  packageJson: any
): Rule {
  return (_tree: Tree, _context: SchematicContext): Rule => {
    const spartacusVersion = getPrefixedSpartacusSchematicsVersion();
    return chain([
      addB2bProviders(options),
      addPackageJsonDependencies(
        [
          {
            type: NodeDependencyType.Default,
            version: spartacusVersion,
            name: SPARTACUS_SETUP,
          },
        ],
        packageJson
      ),
    ]);
  };
}

function addB2bProviders<T extends LibraryOptions>(options: T): Rule {
  return (tree: Tree, _context: SchematicContext): Tree => {
    const { buildPaths } = getProjectTsConfigPaths(tree, options.project);
    if (!buildPaths.length) {
      throw new SchematicsException(
        'Could not find any tsconfig file. Cannot configure SpartacusConfigurationModule.'
      );
    }

    const basePath = process.cwd();
    for (const tsconfigPath of buildPaths) {
      const { appSourceFiles } = createProgram(tree, basePath, tsconfigPath);

      for (const sourceFile of appSourceFiles) {
        if (
          sourceFile
            .getFilePath()
            .includes(`${SPARTACUS_CONFIGURATION_MODULE}.module.ts`)
        ) {
          getB2bConfiguration().forEach((provider) =>
            addModuleProvider(sourceFile, provider)
          );
          saveAndFormat(sourceFile);

          break;
        }
      }
    }

    return tree;
  };
}

/**
 * A helper method that creates the default options for the given Spartacus' libraries.
 *
 * All `features` options will be set to an empty array, meaning that no features should be installed.
 *
 * @param spartacusLibraries
 * @param options
 * @returns
 */
export function createSpartacusFeatureOptionsForLibrary<
  OPTIONS extends LibraryOptions
>(
  options: OPTIONS,
  cliFeatures: Record<string, string[]>,
  interactive = true
): {
  feature: string;
  options: LibraryOptions;
}[] {
  return Object.keys(cliFeatures).map((spartacusLibrary) => ({
    feature: spartacusLibrary,
    options: {
      ...options,
      // an empty array means that no library features will be installed.
      features: cliFeatures[spartacusLibrary] ?? [],
      interactive,
    },
  }));
}

export function addSchematicsTasks(
  featureOptions: {
    feature: string;
    options: LibraryOptions;
  }[],
  context: SchematicContext
): void {
  const installationTaskId = createNodePackageInstallationTask(context);

  featureOptions.forEach((featureOption) => {
    const runSchematicTaskOptions: RunSchematicTaskOptions<LibraryOptions> = {
      collection: featureOption.feature,
      name: 'add',
      options: featureOption.options,
    };

    context.addTask(
      new RunSchematicTask('add-spartacus-library', runSchematicTaskOptions),
      [installationTaskId]
    );
  });
}

export function runExternalSpartacusLibrary(
  taskOptions: RunSchematicTaskOptions<LibraryOptions>
): Rule {
  return (tree: Tree, context: SchematicContext) => {
    if (!taskOptions.collection) {
      throw new SchematicsException(
        `Can't run the Spartacus library schematic, please specify the 'collection' argument.`
      );
    }

    const executionOptions: Partial<ExecutionOptions> = {
      interactive: taskOptions.options.interactive,
    };

    return chain([
      externalSchematic(
        taskOptions.collection,
        taskOptions.name,
        taskOptions.options,
        executionOptions
      ),
    ])(tree, context);
  };
}

function createModuleFileName(config: FeatureConfig): string {
  return `${dasherize(config.moduleName)}-feature.module.ts`;
}<|MERGE_RESOLUTION|>--- conflicted
+++ resolved
@@ -255,16 +255,10 @@
       options.project
     );
     if (!spartacusFeatureModuleExists) {
-<<<<<<< HEAD
-      context.logger.warn(
-        'Please migrate manually to new app structure: https://sap.github.io/spartacus-docs/reference-app-structure/ and add the library once again. Old app structure is no longer supported.'
-=======
       context.logger.info('Scaffolding the new app structure...');
       context.logger.warn(
         'Please migrate manually the rest of your feature modules to the new app structure: https://sap.github.io/spartacus-docs/reference-app-structure/'
->>>>>>> cad963e1
       );
-      context.logger.info('Scaffolding the new app structure...');
     }
     return chain([
       spartacusFeatureModuleExists ? noop() : scaffoldStructure(options),
