import { dasherize } from '@angular-devkit/core/src/utils/strings';
import {
  chain,
  externalSchematic,
  noop,
  Rule,
  SchematicContext,
  SchematicsException,
  TaskId,
  Tree,
} from '@angular-devkit/schematics';
import {
  NodePackageInstallTask,
  RunSchematicTask,
} from '@angular-devkit/schematics/tasks';
import { RunSchematicTaskOptions } from '@angular-devkit/schematics/tasks/run-schematic/options';
import {
  addPackageJsonDependency,
  NodeDependency,
  NodeDependencyType,
} from '@schematics/angular/utility/dependencies';
import { CallExpression, Node, SourceFile, ts as tsMorph } from 'ts-morph';
import {
  ANGULAR_CORE,
  CMS_CONFIG,
  I18N_CONFIG,
  PROVIDE_CONFIG_FUNCTION,
  SPARTACUS_CONFIGURATION_MODULE,
  SPARTACUS_CORE,
  SPARTACUS_FEATURES_MODULE,
  SPARTACUS_FEATURES_NG_MODULE,
  SPARTACUS_SETUP,
  UTF_8,
} from '../constants';
import { getB2bConfiguration } from './config-utils';
import { isImportedFrom } from './import-utils';
import {
  addModuleImport,
  addModuleProvider,
  ensureModuleExists,
  Import,
} from './new-module-utils';
import {
  getSpartacusSchematicsVersion,
  readPackageJson,
} from './package-utils';
import { createProgram, saveAndFormat } from './program';
import { getProjectTsConfigPaths } from './project-tsconfig-paths';
import {
  getDefaultProjectNameFromWorkspace,
  getSourceRoot,
  getWorkspace,
} from './workspace-utils';

export interface LibraryOptions {
  project: string;
  lazy: boolean;
  features?: string[];
}

export interface FeatureConfig {
  /**
   * The folder in which we will generate the feature module. E.g. app/spartacus/features/__organization__ (__NOTE__: just the `organization` part should be provided.).
   */
  folderName: string;
  /**
   * The feature name corresponds to the configuration feature name which is used if the `lazyModuleName` is not provided.
   * Also used as a name of the generated feature module file.
   */
  name: string;
  /**
   * The configuration name of the lazy loaded feature.
   */
  lazyModuleName?: string;
  /**
   * The feature module configuration.
   */
  featureModule: Module;
  /**
   * The root module configuration.
   */
  rootModule?: Module;
  /**
   * Translation chunk configuration
   */
  i18n?: I18NConfig;
  /**
   * Styling configuration
   */
  styles?: StylingConfig;
  /**
   * Assets configuration
   */
  assets?: AssetsConfig;
  /**
   * An optional custom configuration to provide to the generated module.
   */
  customConfig?: CustomConfig | CustomConfig[];
}

export interface CustomConfig {
  import: Import[];
  content: string;
}

export interface Module {
  name: string;
  importPath: string;
  content?: string;
}

export interface I18NConfig {
  resources: string;
  chunks: string;
  importPath: string;
}

export interface StylingConfig {
  scssFileName: string;
  importStyle: string;
}

export interface AssetsConfig {
  input: string;
  output?: string;
  glob: string;
}

export function shouldAddFeature(
  feature: string,
  features: string[] = []
): boolean {
  return features.includes(feature);
}

export function addLibraryFeature<T extends LibraryOptions>(
  options: T,
  config: FeatureConfig
): Rule {
  return (tree: Tree) => {
    const spartacusFeatureModuleExists = checkAppStructure(
      tree,
      options.project
    );
    if (!spartacusFeatureModuleExists) {
      throw new SchematicsException(
        'Please migrate manually to new app structure: https://sap.github.io/spartacus-docs/reference-app-structure/ and add the library once again. Old app structure is no longer supported.'
      );
    }
    return chain([
      handleFeature(options, config),
      config.styles ? addLibraryStyles(config.styles, options) : noop(),
      config.assets ? addLibraryAssets(config.assets, options) : noop(),
    ]);
  };
}

export function checkAppStructure(tree: Tree, project: string): boolean {
  const { buildPaths } = getProjectTsConfigPaths(tree, project);

  if (!buildPaths.length) {
    throw new SchematicsException(
      `Could not find any tsconfig file. Can't find ${SPARTACUS_FEATURES_NG_MODULE}.`
    );
  }

  const basePath = process.cwd();
  let result = false;
  for (const tsconfigPath of buildPaths) {
    if (spartacusFeatureModuleExists(tree, tsconfigPath, basePath)) {
      result = true;
      break;
    }
  }
  return result;
}

function spartacusFeatureModuleExists(
  tree: Tree,
  tsconfigPath: string,
  basePath: string
): boolean {
  const { appSourceFiles } = createProgram(tree, basePath, tsconfigPath);

  for (const sourceFile of appSourceFiles) {
    if (
      sourceFile
        .getFilePath()
        .includes(`${SPARTACUS_FEATURES_MODULE}.module.ts`)
    ) {
      if (getSpartacusFeaturesModule(sourceFile)) {
        return true;
      }
    }
  }
  return false;
}

function getSpartacusFeaturesModule(
  sourceFile: SourceFile
): CallExpression | undefined {
  let spartacusFeaturesModule;

  function visitor(node: Node) {
    if (Node.isCallExpression(node)) {
      const expression = node.getExpression();
      if (
        Node.isIdentifier(expression) &&
        expression.getText() === 'NgModule' &&
        isImportedFrom(expression, ANGULAR_CORE)
      ) {
        const classDeclaration = node.getFirstAncestorByKind(
          tsMorph.SyntaxKind.ClassDeclaration
        );
        if (classDeclaration) {
          const identifier = classDeclaration.getNameNode();
          if (
            identifier &&
            identifier.getText() === SPARTACUS_FEATURES_NG_MODULE
          ) {
            spartacusFeaturesModule = node;
          }
        }
      }
    }

    node.forEachChild(visitor);
  }

  sourceFile.forEachChild(visitor);
  return spartacusFeaturesModule;
}

function handleFeature<T extends LibraryOptions>(
  options: T,
  config: FeatureConfig
): Rule {
  return (tree: Tree, _context: SchematicContext) => {
    const { buildPaths } = getProjectTsConfigPaths(tree, options.project);

    const basePath = process.cwd();
    const rules: Rule[] = [];
    for (const tsconfigPath of buildPaths) {
      rules.push(
        ensureModuleExists({
          name: `${config.name}-feature`,
          path: `app/spartacus/features/${config.folderName}`,
          module: SPARTACUS_FEATURES_MODULE,
          project: options.project,
        })
      );
      rules.push(addRootModule(tsconfigPath, basePath, config));
      rules.push(addFeatureModule(tsconfigPath, basePath, config, options));
      rules.push(addFeatureTranslations(tsconfigPath, basePath, config));
      rules.push(addCustomConfig(tsconfigPath, basePath, config));
    }
    return chain(rules);
  };
}

function addRootModule(
  tsconfigPath: string,
  basePath: string,
  config: FeatureConfig
) {
  return (tree: Tree): Tree => {
    if (!config.rootModule) {
      return tree;
    }

    const { appSourceFiles } = createProgram(tree, basePath, tsconfigPath);
    for (const sourceFile of appSourceFiles) {
      if (
        sourceFile
          .getFilePath()
          .includes(`${dasherize(config.name)}-feature.module.ts`)
      ) {
        addModuleImport(sourceFile, {
          import: {
            moduleSpecifier: config.rootModule.importPath,
            namedImports: [config.rootModule.name],
          },
          content: config.rootModule.content || config.rootModule.name,
        });
        saveAndFormat(sourceFile);
        break;
      }
    }
    return tree;
  };
}

function addFeatureModule(
  tsconfigPath: string,
  basePath: string,
  config: FeatureConfig,
  options: LibraryOptions
) {
  return (tree: Tree): Tree => {
    const { appSourceFiles } = createProgram(tree, basePath, tsconfigPath);
    const moduleFileName = `${dasherize(config.name)}-feature.module.ts`;
    for (const sourceFile of appSourceFiles) {
      if (sourceFile.getFilePath().includes(moduleFileName)) {
        if (options.lazy) {
          addModuleProvider(sourceFile, {
            import: [
              {
                moduleSpecifier: SPARTACUS_CORE,
                namedImports: [PROVIDE_CONFIG_FUNCTION, CMS_CONFIG],
              },
            ],
            content: `${PROVIDE_CONFIG_FUNCTION}(<${CMS_CONFIG}>{
              featureModules: {
                ${config.lazyModuleName || config.name}: {
                  module: () =>
                    import('${
                      config.featureModule.importPath
                    }').then((m) => m.${config.featureModule.name}),
                },
              }
            })`,
          });
        } else {
          addModuleImport(sourceFile, {
            import: {
              moduleSpecifier: config.featureModule.importPath,
              namedImports: [config.featureModule.name],
            },
            content: config.featureModule.content || config.featureModule.name,
          });
        }
        saveAndFormat(sourceFile);
        break;
      }
    }
    return tree;
  };
}

function addFeatureTranslations(
  tsconfigPath: string,
  basePath: string,
  config: FeatureConfig
) {
  return (tree: Tree): Tree => {
    const { appSourceFiles } = createProgram(tree, basePath, tsconfigPath);
    const moduleFileName = `${dasherize(config.name)}-feature.module.ts`;
    for (const sourceFile of appSourceFiles) {
      if (sourceFile.getFilePath().includes(moduleFileName)) {
        if (config.i18n) {
          addModuleProvider(sourceFile, {
            import: [
              {
                moduleSpecifier: SPARTACUS_CORE,
                namedImports: [PROVIDE_CONFIG_FUNCTION, I18N_CONFIG],
              },
              {
                moduleSpecifier: config.i18n.importPath,
                namedImports: [config.i18n.chunks, config.i18n.resources],
              },
            ],
            content: `${PROVIDE_CONFIG_FUNCTION}(<${I18N_CONFIG}>{
              i18n: {
                resources: ${config.i18n.resources},
                chunks: ${config.i18n.chunks},
              },
            })`,
          });
          saveAndFormat(sourceFile);
        }
        break;
      }
    }
    return tree;
  };
}

function addCustomConfig(
  tsconfigPath: string,
  basePath: string,
  config: FeatureConfig
) {
  return (tree: Tree): Tree => {
    const { appSourceFiles } = createProgram(tree, basePath, tsconfigPath);
    const moduleFileName = `${dasherize(config.name)}-feature.module.ts`;
    for (const sourceFile of appSourceFiles) {
      if (sourceFile.getFilePath().includes(moduleFileName)) {
        if (config.customConfig) {
          const customConfigs = ([] as CustomConfig[]).concat(
            config.customConfig
          );
          customConfigs.forEach((customConfig) => {
            addModuleProvider(sourceFile, {
              import: [
                {
                  moduleSpecifier: SPARTACUS_CORE,
                  namedImports: [PROVIDE_CONFIG_FUNCTION],
                },
                ...customConfig.import,
              ],
              content: `${PROVIDE_CONFIG_FUNCTION}(${customConfig.content})`,
            });
          });
          saveAndFormat(sourceFile);
        }
        break;
      }
    }
    return tree;
  };
}

function addLibraryAssets(
  assetsConfig: AssetsConfig,
  options: LibraryOptions
): Rule {
  return (tree: Tree) => {
    const { path, workspace: angularJson } = getWorkspace(tree);
    const defaultProject = getDefaultProjectNameFromWorkspace(tree);
    const project = options.project || defaultProject;
    const architect = angularJson.projects[project].architect;

    // `build` architect section
    const architectBuild = architect?.build;
    const buildAssets = createAssetsArray(
      assetsConfig,
      (architectBuild?.options as any)?.assets
    );
    const buildOptions = {
      ...architectBuild?.options,
      assets: buildAssets,
    };

    // `test` architect section
    const architectTest = architect?.test;
    const testAssets = createAssetsArray(
      assetsConfig,
      (architectTest?.options as any)?.assets
    );
    const testOptions = {
      ...architectTest?.options,
      assets: testAssets,
    };

    const updatedAngularJson = {
      ...angularJson,
      projects: {
        ...angularJson.projects,
        [project]: {
          ...angularJson.projects[project],
          architect: {
            ...architect,
            build: {
              ...architectBuild,
              options: buildOptions,
            },
            test: {
              ...architectTest,
              options: testOptions,
            },
          },
        },
      },
    };
    tree.overwrite(path, JSON.stringify(updatedAngularJson, null, 2));
  };
}

function createAssetsArray(
  assetsConfig: AssetsConfig,
  angularJsonAssets: any[] = []
): unknown[] {
  for (const asset of angularJsonAssets) {
    if (typeof asset === 'object') {
      if (
        asset.glob === assetsConfig.glob &&
        asset.input === `./node_modules/@spartacus/${assetsConfig.input}` &&
        asset.output === (assetsConfig.output || 'assets/')
      ) {
        return angularJsonAssets;
      }
    }
  }

  angularJsonAssets = [
    ...angularJsonAssets,
    {
      glob: assetsConfig.glob,
      input: `./node_modules/@spartacus/${assetsConfig.input}`,
      output: assetsConfig.output || 'assets/',
    },
  ];

  return angularJsonAssets;
}

export function addLibraryStyles(
  stylingConfig: StylingConfig,
  options: LibraryOptions
): Rule {
  return (tree: Tree, _context: SchematicContext) => {
    const defaultProject = getDefaultProjectNameFromWorkspace(tree);
    const project = options.project || defaultProject;
    const libraryScssPath = `${getSourceRoot(tree, {
      project: project,
    })}/styles/spartacus/${stylingConfig.scssFileName}`;
    const toAdd = `@import "${stylingConfig.importStyle}";`;

    if (tree.exists(libraryScssPath)) {
      let content = tree.read(libraryScssPath)?.toString(UTF_8) ?? '';
      if (!content.includes(toAdd)) {
        content += `\n${toAdd}`;
      }

      tree.overwrite(libraryScssPath, content);
      return tree;
    }

    tree.create(libraryScssPath, toAdd);

    const { path, workspace: angularJson } = getWorkspace(tree);
    const architect = angularJson.projects[project].architect;

    // `build` architect section
    const architectBuild = architect?.build;
    const buildOptions = {
      ...architectBuild?.options,
      styles: [
        ...((architectBuild?.options as any)?.styles
          ? (architectBuild?.options as any)?.styles
          : []),
        libraryScssPath,
      ],
    };

    // `test` architect section
    const architectTest = architect?.test;
    const testOptions = {
      ...architectTest?.options,
      styles: [
        ...(architectTest?.options?.styles
          ? architectTest?.options?.styles
          : []),
        libraryScssPath,
      ],
    };

    const updatedAngularJson = {
      ...angularJson,
      projects: {
        ...angularJson.projects,
        [project]: {
          ...angularJson.projects[project],
          architect: {
            ...architect,
            build: {
              ...architectBuild,
              options: buildOptions,
            },
            test: {
              ...architectTest,
              options: testOptions,
            },
          },
        },
      },
    };
    tree.overwrite(path, JSON.stringify(updatedAngularJson, null, 2));
  };
}

export function createNodePackageInstallationTask(
  context: SchematicContext
): TaskId {
  return context.addTask(new NodePackageInstallTask());
}

export function installPackageJsonDependencies(): Rule {
  return (tree: Tree, context: SchematicContext) => {
    createNodePackageInstallationTask(context);
    return tree;
  };
}

export function addPackageJsonDependencies(
  dependencies: NodeDependency[],
  packageJson?: any
): Rule {
  return (tree: Tree, context: SchematicContext): Tree => {
    dependencies.forEach((dependency) => {
      if (shouldAddDependency(dependency, packageJson)) {
        addPackageJsonDependency(tree, dependency);
        context.logger.info(
          `✅️ Added '${dependency.name}' into ${dependency.type}`
        );
      }
    });
    return tree;
  };
}

export function shouldAddDependency(
  dependency: NodeDependency,
  packageJson?: any
): boolean {
  return (
    !packageJson ||
    !packageJson[dependency.type].hasOwnProperty(dependency.name)
  );
}

export function configureB2bFeatures<T extends LibraryOptions>(
  options: T,
  packageJson: any
): Rule {
  return (_tree: Tree, _context: SchematicContext): Rule => {
    const spartacusVersion = `^${getSpartacusSchematicsVersion()}`;
    return chain([
      addB2bProviders(options),
      addPackageJsonDependencies(
        [
          {
            type: NodeDependencyType.Default,
            version: spartacusVersion,
            name: SPARTACUS_SETUP,
          },
        ],
        packageJson
      ),
    ]);
  };
}

function addB2bProviders<T extends LibraryOptions>(options: T): Rule {
  return (tree: Tree, _context: SchematicContext): Tree => {
    const { buildPaths } = getProjectTsConfigPaths(tree, options.project);
    if (!buildPaths.length) {
      throw new SchematicsException(
        'Could not find any tsconfig file. Cannot configure SpartacusConfigurationModule.'
      );
    }

    const basePath = process.cwd();
    for (const tsconfigPath of buildPaths) {
      const { appSourceFiles } = createProgram(tree, basePath, tsconfigPath);

      for (const sourceFile of appSourceFiles) {
        if (
          sourceFile
            .getFilePath()
            .includes(`${SPARTACUS_CONFIGURATION_MODULE}.module.ts`)
        ) {
          getB2bConfiguration().forEach((provider) =>
            addModuleProvider(sourceFile, provider)
          );
          saveAndFormat(sourceFile);

          break;
        }
      }
    }

    return tree;
  };
}

<<<<<<< HEAD
export function installSpartacusFeatures(features: string[]): Rule {
  return (tree: Tree, context: SchematicContext) => {
    const packageJson = readPackageJson(tree);
    const spartacusVersion = `^${getSpartacusSchematicsVersion()}`;
    const dependencies: NodeDependency[] = features.map((collectionName) => ({
      type: NodeDependencyType.Default,
      version: spartacusVersion,
      name: collectionName,
    }));

    return addPackageJsonDependencies(dependencies, packageJson)(tree, context);
  };
}

=======
>>>>>>> fd062e54
/**
 * A helper method that creates the default options for the given Spartacus' libraries.
 *
 * All `features` options will be set to an empty array, meaning that no features should be installed.
 *
 * @param spartacusLibraries
 * @param options
 * @returns
 */
export function createSpartacusFeatureOptionsForLibrary<
  T extends LibraryOptions
>(
  spartacusLibraries: string[],
  options: T
): {
  feature: string;
  options: LibraryOptions;
}[] {
  return spartacusLibraries.map((spartacusLibrary) => ({
    feature: spartacusLibrary,
    options: {
      ...options,
      // an empty array means that no library features will be installed.
      features: [],
    },
  }));
}

export function addSchematicsTasks(
  featureOptions: {
    feature: string;
    options: LibraryOptions;
  }[],
  context: SchematicContext
): void {
  const installationTaskId = createNodePackageInstallationTask(context);

  featureOptions.forEach((featureOption) => {
    const runSchematicTaskOptions: RunSchematicTaskOptions<LibraryOptions> = {
      collection: featureOption.feature,
      name: 'add',
      options: featureOption.options,
    };

    context.addTask(
      new RunSchematicTask('add-spartacus-library', runSchematicTaskOptions),
      [installationTaskId]
    );
  });
}

export function runExternalSpartacusLibrary(
  taskOptions: RunSchematicTaskOptions<LibraryOptions>
): Rule {
  return (tree: Tree, context: SchematicContext) => {
    if (!taskOptions.collection) {
      throw new SchematicsException(
        `Can't run the Spartacus library schematic, please specify the 'collection' argument.`
      );
    }
    return chain([
      externalSchematic(
        taskOptions.collection,
        taskOptions.name,
        taskOptions.options
      ),
    ])(tree, context);
  };
}<|MERGE_RESOLUTION|>--- conflicted
+++ resolved
@@ -40,10 +40,7 @@
   ensureModuleExists,
   Import,
 } from './new-module-utils';
-import {
-  getSpartacusSchematicsVersion,
-  readPackageJson,
-} from './package-utils';
+import { getSpartacusSchematicsVersion } from './package-utils';
 import { createProgram, saveAndFormat } from './program';
 import { getProjectTsConfigPaths } from './project-tsconfig-paths';
 import {
@@ -664,23 +661,6 @@
   };
 }
 
-<<<<<<< HEAD
-export function installSpartacusFeatures(features: string[]): Rule {
-  return (tree: Tree, context: SchematicContext) => {
-    const packageJson = readPackageJson(tree);
-    const spartacusVersion = `^${getSpartacusSchematicsVersion()}`;
-    const dependencies: NodeDependency[] = features.map((collectionName) => ({
-      type: NodeDependencyType.Default,
-      version: spartacusVersion,
-      name: collectionName,
-    }));
-
-    return addPackageJsonDependencies(dependencies, packageJson)(tree, context);
-  };
-}
-
-=======
->>>>>>> fd062e54
 /**
  * A helper method that creates the default options for the given Spartacus' libraries.
  *
