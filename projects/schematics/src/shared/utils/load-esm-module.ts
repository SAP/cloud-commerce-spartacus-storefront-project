--- conflicted
+++ resolved
@@ -7,10 +7,6 @@
 
 /*
  * Copyright Google LLC All Rights Reserved.
-<<<<<<< HEAD
-
-=======
->>>>>>> bdfc23e7
  * SPDX-FileCopyrightText: 2023 SAP Spartacus team <spartacus-team@sap.com>
  *
  * SPDX-License-Identifier: Apache-2.0
