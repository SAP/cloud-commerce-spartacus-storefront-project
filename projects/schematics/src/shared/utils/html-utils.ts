import { SchematicsException, Tree } from '@angular-devkit/schematics';
import {
  DefaultTreeDocument,
  DefaultTreeElement,
  DefaultTreeNode,
  parse as parseHtml,
} from 'parse5';

/*
 * Copyright Google LLC All Rights Reserved.
<<<<<<< HEAD
 
=======
>>>>>>> 08cd20c7
 * SPDX-FileCopyrightText: 2023 SAP Spartacus team <spartacus-team@sap.com>
 *
 * SPDX-License-Identifier: Apache-2.0
 */

/** Appends the given element HTML fragment to the `<head>` element of the specified HTML file. */
export function appendHtmlElementToHead(
  host: Tree,
  htmlFilePath: string,
  elementHtml: string
) {
  const htmlFileBuffer = host.read(htmlFilePath);

  if (!htmlFileBuffer) {
    throw new SchematicsException(
      `Could not read file for path: ${htmlFilePath}`
    );
  }

  const htmlContent = htmlFileBuffer.toString();

  if (htmlContent.includes(elementHtml)) {
    return;
  }

  const headTag = getHtmlHeadTagElement(htmlContent);

  if (!headTag) {
    throw Error(
      `Could not find '<head>' element in HTML file: ${htmlFileBuffer}`
    );
  }

  // We always have access to the source code location here because the `getHeadTagElement`
  // function explicitly has the `sourceCodeLocationInfo` option enabled.
  // eslint-disable-next-line @typescript-eslint/no-non-null-assertion
  const endTagOffset = headTag.sourceCodeLocation!.endTag.startOffset;
  const indentationOffset = getChildElementIndentation(headTag);
  const insertion = `${' '.repeat(indentationOffset)}${elementHtml}`;

  const recordedChange = host
    .beginUpdate(htmlFilePath)
    .insertRight(endTagOffset, `${insertion}\n`);

  host.commitUpdate(recordedChange);
}
/** Parses the given HTML file and returns the head element if available. */
function getHtmlHeadTagElement(htmlContent: string): DefaultTreeElement | null {
  return getElementByTagName('head', htmlContent);
}
/** Finds an element by its tag name. */
function getElementByTagName(
  tagName: string,
  htmlContent: string
): DefaultTreeElement | null {
  const document = parseHtml(htmlContent, {
    sourceCodeLocationInfo: true,
  }) as DefaultTreeDocument;
  const nodeQueue = [...document.childNodes];

  while (nodeQueue.length) {
    const node = nodeQueue.shift() as DefaultTreeElement;

    if (node.nodeName.toLowerCase() === tagName) {
      return node;
    } else if (node.childNodes) {
      nodeQueue.push(...node.childNodes);
    }
  }

  return null;
}

/**
 * @license
 * Copyright Google LLC All Rights Reserved.
 *
 * Use of this source code is governed by an MIT-style license that can be
 * found in the LICENSE file at https://angular.io/license
 *
 * See https://github.com/angular/components/blob/master/src/cdk/schematics/utils/parse5-element.ts
 */
/** Determines the indentation of child elements for the given Parse5 element. */
function getChildElementIndentation(element: DefaultTreeElement) {
  const childElement = element.childNodes.find((node: DefaultTreeNode) => {
    return !!(node as any).tagName;
  }) as DefaultTreeElement | null;

  if (
    (childElement && !childElement.sourceCodeLocation) ||
    !element.sourceCodeLocation
  ) {
    throw new SchematicsException(
      'Cannot determine child element indentation because the ' +
        'specified Parse5 element does not have any source code location metadata.'
    );
  }

  const startColumns = childElement
    ? // In case there are child elements inside of the element, we assume that their
      // indentation is also applicable for other child elements.
      // eslint-disable-next-line @typescript-eslint/no-non-null-assertion
      childElement.sourceCodeLocation!.startCol
    : // In case there is no child element, we just assume that child elements should be indented
      // by two spaces.
      // eslint-disable-next-line @typescript-eslint/no-non-null-assertion
      element.sourceCodeLocation!.startCol + 2;

  // Since Parse5 does not set the `startCol` properties as zero-based, we need to subtract
  // one column in order to have a proper zero-based offset for the indentation.
  return startColumns - 1;
}<|MERGE_RESOLUTION|>--- conflicted
+++ resolved
@@ -1,3 +1,10 @@
+/*
+ * Copyright Google LLC All Rights Reserved.
+ * SPDX-FileCopyrightText: 2023 SAP Spartacus team <spartacus-team@sap.com>
+ *
+ * SPDX-License-Identifier: Apache-2.0
+ */
+
 import { SchematicsException, Tree } from '@angular-devkit/schematics';
 import {
   DefaultTreeDocument,
@@ -5,17 +12,6 @@
   DefaultTreeNode,
   parse as parseHtml,
 } from 'parse5';
-
-/*
- * Copyright Google LLC All Rights Reserved.
-<<<<<<< HEAD
- 
-=======
->>>>>>> 08cd20c7
- * SPDX-FileCopyrightText: 2023 SAP Spartacus team <spartacus-team@sap.com>
- *
- * SPDX-License-Identifier: Apache-2.0
- */
 
 /** Appends the given element HTML fragment to the `<head>` element of the specified HTML file. */
 export function appendHtmlElementToHead(
