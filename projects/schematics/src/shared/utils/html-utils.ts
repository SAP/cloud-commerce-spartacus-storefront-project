import { SchematicsException, Tree } from '@angular-devkit/schematics';
import {
  DefaultTreeDocument,
  DefaultTreeElement,
  DefaultTreeNode,
  parse as parseHtml,
} from 'parse5';

/*
 * Copyright Google LLC All Rights Reserved.
<<<<<<< HEAD
 * SPDX-FileCopyrightText: 2022 SAP Spartacus team <spartacus-team@sap.com>
=======
>>>>>>> 232d90bb
 * SPDX-FileCopyrightText: 2023 SAP Spartacus team <spartacus-team@sap.com>
 *
 * SPDX-License-Identifier: Apache-2.0
 */

/** Appends the given element HTML fragment to the `<head>` element of the specified HTML file. */
export function appendHtmlElementToHead(
  host: Tree,
  htmlFilePath: string,
  elementHtml: string
) {
  const htmlFileBuffer = host.read(htmlFilePath);

  if (!htmlFileBuffer) {
    throw new SchematicsException(
      `Could not read file for path: ${htmlFilePath}`
    );
  }

  const htmlContent = htmlFileBuffer.toString();

  if (htmlContent.includes(elementHtml)) {
    return;
  }

  const headTag = getHtmlHeadTagElement(htmlContent);

  if (!headTag) {
    throw Error(
      `Could not find '<head>' element in HTML file: ${htmlFileBuffer}`
    );
  }

  // We always have access to the source code location here because the `getHeadTagElement`
  // function explicitly has the `sourceCodeLocationInfo` option enabled.
  // eslint-disable-next-line @typescript-eslint/no-non-null-assertion
  const endTagOffset = headTag.sourceCodeLocation!.endTag.startOffset;
  const indentationOffset = getChildElementIndentation(headTag);
  const insertion = `${' '.repeat(indentationOffset)}${elementHtml}`;

  const recordedChange = host
    .beginUpdate(htmlFilePath)
    .insertRight(endTagOffset, `${insertion}\n`);

  host.commitUpdate(recordedChange);
}
/** Parses the given HTML file and returns the head element if available. */
function getHtmlHeadTagElement(htmlContent: string): DefaultTreeElement | null {
  return getElementByTagName('head', htmlContent);
}
/** Finds an element by its tag name. */
function getElementByTagName(
  tagName: string,
  htmlContent: string
): DefaultTreeElement | null {
  const document = parseHtml(htmlContent, {
    sourceCodeLocationInfo: true,
  }) as DefaultTreeDocument;
  const nodeQueue = [...document.childNodes];

  while (nodeQueue.length) {
    const node = nodeQueue.shift() as DefaultTreeElement;

    if (node.nodeName.toLowerCase() === tagName) {
      return node;
    } else if (node.childNodes) {
      nodeQueue.push(...node.childNodes);
    }
  }

  return null;
}

/**
 * @license
 * Copyright Google LLC All Rights Reserved.
 *
 * Use of this source code is governed by an MIT-style license that can be
 * found in the LICENSE file at https://angular.io/license
 *
 * See https://github.com/angular/components/blob/master/src/cdk/schematics/utils/parse5-element.ts
 */
/** Determines the indentation of child elements for the given Parse5 element. */
function getChildElementIndentation(element: DefaultTreeElement) {
  const childElement = element.childNodes.find((node: DefaultTreeNode) => {
    return !!(node as any).tagName;
  }) as DefaultTreeElement | null;

  if (
    (childElement && !childElement.sourceCodeLocation) ||
    !element.sourceCodeLocation
  ) {
    throw new SchematicsException(
      'Cannot determine child element indentation because the ' +
        'specified Parse5 element does not have any source code location metadata.'
    );
  }

  const startColumns = childElement
    ? // In case there are child elements inside of the element, we assume that their
      // indentation is also applicable for other child elements.
      // eslint-disable-next-line @typescript-eslint/no-non-null-assertion
      childElement.sourceCodeLocation!.startCol
    : // In case there is no child element, we just assume that child elements should be indented
      // by two spaces.
      // eslint-disable-next-line @typescript-eslint/no-non-null-assertion
      element.sourceCodeLocation!.startCol + 2;

  // Since Parse5 does not set the `startCol` properties as zero-based, we need to subtract
  // one column in order to have a proper zero-based offset for the indentation.
  return startColumns - 1;
}<|MERGE_RESOLUTION|>--- conflicted
+++ resolved
@@ -8,10 +8,6 @@
 
 /*
  * Copyright Google LLC All Rights Reserved.
-<<<<<<< HEAD
- * SPDX-FileCopyrightText: 2022 SAP Spartacus team <spartacus-team@sap.com>
-=======
->>>>>>> 232d90bb
  * SPDX-FileCopyrightText: 2023 SAP Spartacus team <spartacus-team@sap.com>
  *
  * SPDX-License-Identifier: Apache-2.0
