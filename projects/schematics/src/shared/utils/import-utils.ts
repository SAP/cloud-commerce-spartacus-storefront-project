--- conflicted
+++ resolved
@@ -1,19 +1,6 @@
 import { Identifier, ImportDeclaration, ts } from 'ts-morph';
 import { SPARTACUS_SCOPE } from '../libs-constants';
 
-<<<<<<< HEAD
-export function isImportedFrom(node: Identifier, importPath: string): boolean {
-  const definitions = node.getDefinitions();
-  for (const def of definitions) {
-    const declarationNode = def.getDeclarationNode();
-
-    const declaration = declarationNode?.getFirstAncestorByKind(
-      ts.SyntaxKind.ImportDeclaration
-    );
-    if (declaration?.getModuleSpecifier().getText().includes(importPath)) {
-      return true;
-    }
-=======
 export function isImportedFromSpartacusLibs(
   node: Identifier | string
 ): boolean {
@@ -29,20 +16,11 @@
     moduleImportPath = node;
   } else {
     moduleImportPath = getImportPath(node) ?? '';
->>>>>>> 024b0298
   }
 
   return moduleImportPath.startsWith(toCheck);
 }
 
-<<<<<<< HEAD
-export function isImportedFromSpartacusLibs(node: Identifier): boolean {
-  const definitions = node.getDefinitions();
-  for (const def of definitions) {
-    const declarationNode = def.getDeclarationNode();
-
-    const declaration = declarationNode?.getFirstAncestorByKind(
-=======
 export function getImportPath(node: Identifier): string | undefined {
   const declaration = getImportDeclaration(node);
   if (declaration) {
@@ -58,7 +36,6 @@
   const references = node.findReferencesAsNodes();
   for (const reference of references) {
     const importDeclaration = reference?.getFirstAncestorByKind(
->>>>>>> 024b0298
       ts.SyntaxKind.ImportDeclaration
     );
     if (importDeclaration) {
