/// <reference types="jest" />

import {
  SchematicTestRunner,
  UnitTestTree,
} from '@angular-devkit/schematics/testing';
import {
  Schema as ApplicationOptions,
  Style,
} from '@schematics/angular/application/schema';
<<<<<<< HEAD
import * as path from 'path';
import { InMemoryFileSystemHost, Project } from 'ts-morph';
=======
import { Schema as WorkspaceOptions } from '@schematics/angular/workspace/schema';
import * as path from 'path';
>>>>>>> e75e9038
import ts from 'typescript';
import {
  createNewConfig,
  getConfig,
  getConfigs,
  getExistingStorefrontConfigNode,
  mergeConfig,
} from './config-utils';
import { commitChanges, getTsSourceFile } from './file-utils';

const collectionPath = path.join(__dirname, '../../collection.json');
const schematicRunner = new SchematicTestRunner('schematics', collectionPath);

// TODO:#10744 - cleanup after implementing the new config utils.
<<<<<<< HEAD
describe('Storefront config utils', () => {
=======
xdescribe('Storefront config utils', () => {
>>>>>>> e75e9038
  let appTree: UnitTestTree;
  const workspaceOptions: WorkspaceOptions = {
    name: 'workspace',
    version: '0.5.0',
  };
  const appOptions: ApplicationOptions = {
    name: 'schematics-test',
    inlineStyle: false,
    inlineTemplate: false,
    routing: false,
    style: Style.Scss,
    skipTests: false,
    projectRoot: '',
  };
  const defaultOptions = {
    project: 'schematics-test',
  };
  const appModulePath = 'src/app/app.module.ts';

  beforeEach(async () => {
    appTree = await schematicRunner
      .runExternalSchematicAsync(
        '@schematics/angular',
        'workspace',
        workspaceOptions
      )
      .toPromise();
    appTree = await schematicRunner
      .runExternalSchematicAsync(
        '@schematics/angular',
        'application',
        appOptions,
        appTree
      )
      .toPromise();
    appTree = await schematicRunner
      .runSchematicAsync('add-spartacus', defaultOptions, appTree)
      .toPromise();
  });

  describe.skip('getExistingStorefrontConfigNode', () => {
    it('should get the Storefront config from app.module.ts file', async () => {
      const appModuleFile = getTsSourceFile(appTree, appModulePath);
      const config = getExistingStorefrontConfigNode(
        appModuleFile
      ) as ts.CallExpression;

      expect(config).toBeTruthy();
      expect(config.getFullText()).toContain('B2cStorefrontModule.withConfig');
    });
  });

  describe.skip('getConfig', () => {
    it('should return the specified config from Storefront CallExpression AST node object', async () => {
      const appModuleFile = getTsSourceFile(appTree, appModulePath);
      const config = getExistingStorefrontConfigNode(
        appModuleFile
      ) as ts.CallExpression;
      const currentContextConfig = getConfig(config, 'context');

      expect(currentContextConfig).toBeTruthy();
      expect(currentContextConfig?.getFullText()).toContain('currency:');
    });

    it('should return an undefined if the provided configName was not found', async () => {
      const appModuleFile = getTsSourceFile(appTree, appModulePath);
      const config = getExistingStorefrontConfigNode(
        appModuleFile
      ) as ts.CallExpression;
      const configByName = getConfig(config, 'test');

      expect(configByName).toBeFalsy();
      expect(configByName).toEqual(undefined);
    });
  });

  describe.skip('mergeConfig', () => {
    it('should merge the provided config array', async () => {
      const appModuleFile = getTsSourceFile(appTree, appModulePath);
      const config = getExistingStorefrontConfigNode(
        appModuleFile
      ) as ts.CallExpression;
      const currentContextConfig = getConfig(
        config,
        'context'
      ) as ts.PropertyAssignment;
      const currencyChange = mergeConfig(
        appModulePath,
        currentContextConfig,
        'currency',
        ['EUR', 'JPY']
      );

      expect(appTree.readContent(appModulePath)).not.toContain('EUR');
      expect(appTree.readContent(appModulePath)).not.toContain('JPY');

      commitChanges(appTree, appModulePath, [currencyChange]);

      expect(appTree.readContent(appModulePath)).toContain('EUR');
      expect(appTree.readContent(appModulePath)).toContain('JPY');
    });

    it('should merge the provided regular config', async () => {
      const appModuleFile = getTsSourceFile(appTree, appModulePath);
      const config = getExistingStorefrontConfigNode(
        appModuleFile
      ) as ts.CallExpression;
      const backendConfig = getConfig(
        config,
        'backend'
      ) as ts.PropertyAssignment;

      const change = mergeConfig(appModulePath, backendConfig, 'occ', 'random');

      expect(appTree.readContent(appModulePath)).not.toContain('random');
      commitChanges(appTree, appModulePath, [change]);
      expect(appTree.readContent(appModulePath)).toContain('random');
    });

    it('should create a new config if there is nothing to be mergex', async () => {
      const appModuleFile = getTsSourceFile(appTree, appModulePath);
      const config = getExistingStorefrontConfigNode(
        appModuleFile
      ) as ts.CallExpression;
      const currentContextConfig = getConfig(
        config,
        'context'
      ) as ts.PropertyAssignment;
      const baseSiteChange = mergeConfig(
        appModulePath,
        currentContextConfig,
        'urlParameters',
        ['baseSite', 'language', 'currency']
      );

      expect(appTree.readContent(appModulePath)).not.toContain(
        'urlParameters:'
      );

      commitChanges(appTree, appModulePath, [baseSiteChange]);

      expect(appTree.readContent(appModulePath)).toContain('urlParameters:');
    });
  });

  describe.skip('createNewConfig', () => {
    it('should nest the given new config in the given config object', async () => {
      const appModuleFile = getTsSourceFile(appTree, appModulePath);
      const config = getExistingStorefrontConfigNode(
        appModuleFile
      ) as ts.CallExpression;
      const currentContextConfig = getConfig(
        config,
        'context'
      ) as ts.PropertyAssignment;
      const testConfigChange = createNewConfig(
        appModulePath,
        currentContextConfig,
        'testObjectConfig',
        ['value1', 'value2']
      );

      expect(appTree.readContent(appModulePath)).not.toContain(
        'testObjectConfig:'
      );

      commitChanges(appTree, appModulePath, [testConfigChange]);

      expect(appTree.readContent(appModulePath)).toContain('testObjectConfig:');
      expect(appTree.readContent(appModulePath)).toContain('value1');
      expect(appTree.readContent(appModulePath)).toContain('value2');
    });
  });

  describe('getConfigs', () => {
    it('should return all configs from provideConfigs calls', () => {
      const content = `
import { NgModule } from '@angular/core';
import {
  CartAddEntrySuccessEvent,
  CartRemoveEntrySuccessEvent,
  provideConfig,
} from '@spartacus/core';
import { NavigationEvent } from '@spartacus/storefront';
import { PersonalizationRootModule } from '@spartacus/tracking/personalization/root';
import { AepModule } from '@spartacus/tracking/tms/aep';
import { BaseTmsModule, TmsConfig } from '@spartacus/tracking/tms/core';
import { GtmModule } from '@spartacus/tracking/tms/gtm';

@NgModule({
  imports: [
    BaseTmsModule.forRoot(),
    GtmModule,
    AepModule,
    PersonalizationRootModule,
  ],
  providers: [
    provideConfig(<TmsConfig>{
      tagManager: {
        gtm: {
          events: [NavigationEvent, CartAddEntrySuccessEvent],
        },
        aep: {
          events: [NavigationEvent, CartRemoveEntrySuccessEvent],
        },
      },
    }),
    provideConfig({
      featureModules: {
        personalization: {
          module: () =>
            import('@spartacus/tracking/personalization').then(
              (m) => m.PersonalizationModule
            ),
        },
      },
    }),
  ],
})
export class TrackingFeatureModule {}
`;
      const project = new Project({
        fileSystem: new InMemoryFileSystemHost(),
      });
      const sourceFile = project.createSourceFile('test.ts', content);
      const configs = getConfigs(sourceFile);
      expect(configs.length).toEqual(2);
      expect(configs[0].getText()).toMatchSnapshot();
      expect(configs[1].getText()).toMatchSnapshot();
    });
  });
});<|MERGE_RESOLUTION|>--- conflicted
+++ resolved
@@ -8,13 +8,8 @@
   Schema as ApplicationOptions,
   Style,
 } from '@schematics/angular/application/schema';
-<<<<<<< HEAD
-import * as path from 'path';
-import { InMemoryFileSystemHost, Project } from 'ts-morph';
-=======
 import { Schema as WorkspaceOptions } from '@schematics/angular/workspace/schema';
 import * as path from 'path';
->>>>>>> e75e9038
 import ts from 'typescript';
 import {
   createNewConfig,
@@ -29,11 +24,7 @@
 const schematicRunner = new SchematicTestRunner('schematics', collectionPath);
 
 // TODO:#10744 - cleanup after implementing the new config utils.
-<<<<<<< HEAD
-describe('Storefront config utils', () => {
-=======
 xdescribe('Storefront config utils', () => {
->>>>>>> e75e9038
   let appTree: UnitTestTree;
   const workspaceOptions: WorkspaceOptions = {
     name: 'workspace',
