import { dasherize } from '@angular-devkit/core/src/utils/strings';
import {
  externalSchematic,
  noop,
  Rule,
  Tree,
} from '@angular-devkit/schematics';
import { getDecoratorMetadata } from '@schematics/angular/utility/ast-utils';
import {
  ArrayLiteralExpression,
  CallExpression,
  Expression,
  Node,
  SourceFile,
  ts as tsMorph,
} from 'ts-morph';
import ts from 'typescript';
import { ANGULAR_CORE, ANGULAR_SCHEMATICS } from '../constants';
import { getConfigs, normalizeConfiguration } from './config-utils';
import { getTsSourceFile } from './file-utils';
import { isImportedFrom } from './import-utils';
import { getSourceRoot } from './workspace-utils';

export interface Import {
  moduleSpecifier: string;
  namedImports: string[];
}

export function ensureModuleExists(options: {
  name: string;
  path: string;
  module: string;
  project: string;
}): Rule {
  return (host: Tree): Rule => {
    const modulePath = `${getSourceRoot(host, { project: options.project })}/${
      options.path
    }`;
    const filePath = `${modulePath}/${dasherize(options.name)}.module.ts`;
    if (host.exists(filePath)) {
      const module = getTsSourceFile(host, filePath);
      const metadata = getDecoratorMetadata(
        module,
        'NgModule',
        ANGULAR_CORE
      )[0] as ts.ObjectLiteralExpression;

      if (metadata) {
        return noop();
      }
    }
    return externalSchematic(ANGULAR_SCHEMATICS, 'module', {
      name: dasherize(options.name),
      flat: true,
      commonModule: false,
      path: modulePath,
      module: options.module,
    });
  };
}

export function addModuleImport(
  sourceFile: SourceFile,
  insertOptions: {
    import: Import | Import[];
    content: string;
    order?: number;
  },
  createIfMissing = true
): Expression | undefined {
  return addToModuleInternal(
    sourceFile,
    'imports',
    insertOptions,
    createIfMissing
  );
}

export function addModuleExport(
  sourceFile: SourceFile,
  insertOptions: {
    import: Import | Import[];
    content: string;
    order?: number;
  },
  createIfMissing = true
): Expression | undefined {
  return addToModuleInternal(
    sourceFile,
    'exports',
    insertOptions,
    createIfMissing
  );
}

export function addModuleDeclaration(
  sourceFile: SourceFile,
  insertOptions: {
    import: Import | Import[];
    content: string;
    order?: number;
  },
  createIfMissing = true
): Expression | undefined {
  return addToModuleInternal(
    sourceFile,
    'declarations',
    insertOptions,
    createIfMissing
  );
}

export function addModuleProvider(
  sourceFile: SourceFile,
  insertOptions: {
    import: Import | Import[];
    content: string;
    order?: number;
  },
  createIfMissing = true
): Expression | undefined {
  return addToModuleInternal(
    sourceFile,
    'providers',
    insertOptions,
    createIfMissing
  );
}

function addToModuleInternal(
  sourceFile: SourceFile,
  propertyName: 'imports' | 'exports' | 'declarations' | 'providers',
  insertOptions: {
    import: Import | Import[];
    content: string;
    order?: number;
  },
  createIfMissing = true
): Expression | undefined {
  let createdNode;

  const module = getModule(sourceFile);
  if (module) {
    const args = module.getArguments();
    if (args.length > 0) {
      const arg = args[0];
      if (Node.isObjectLiteralExpression(arg)) {
        if (!arg.getProperty(propertyName) && createIfMissing) {
          arg.addPropertyAssignment({
            name: propertyName,
            initializer: '[]',
          });
        }

        const property = arg.getProperty(propertyName);
        if (property && Node.isPropertyAssignment(property)) {
          const initializer = property.getInitializerIfKind(
            tsMorph.SyntaxKind.ArrayLiteralExpression
          );
          if (initializer) {
            const imports = ([] as Import[]).concat(insertOptions.import);
            // check if the 'imports', 'declarations' or 'exports' arrays already contain the specified content
            if (
              propertyName !== 'providers' &&
              elementExists(initializer, insertOptions.content)
            ) {
              // don't duplicate the module in the specified array
              return;
            }

            imports.forEach((specifiedImport) =>
              sourceFile.addImportDeclaration({
                moduleSpecifier: specifiedImport.moduleSpecifier,
                namedImports: specifiedImport.namedImports,
              })
            );

            if (insertOptions.order || insertOptions.order === 0) {
              initializer.insertElement(
                insertOptions.order,
                insertOptions.content
              );
<<<<<<< HEAD
              if (!initializer) {
                return;
              }

              if (
                isDuplication(initializer, propertyName, insertOptions.content)
              ) {
                return;
              }

              const imports = ([] as Import[]).concat(insertOptions.import);
              imports.forEach((specifiedImport) =>
                sourceFile.addImportDeclaration({
                  moduleSpecifier: specifiedImport.moduleSpecifier,
                  namedImports: specifiedImport.namedImports,
                })
              );

              if (insertOptions.order || insertOptions.order === 0) {
                initializer.insertElement(
                  insertOptions.order,
                  insertOptions.content
                );
              } else {
                createdNode = initializer.addElement(insertOptions.content);
              }
=======
            } else {
              createdNode = initializer.addElement(insertOptions.content);
>>>>>>> 7ad24340
            }
          }
        }
      }
    }
  }

  return createdNode;
}

function isDuplication(
  initializer: ArrayLiteralExpression,
  propertyName: 'imports' | 'exports' | 'declarations' | 'providers',
  content: string
): boolean {
  if (propertyName === 'providers') {
    const normalizedContent = normalizeConfiguration(content);
    const configs = getConfigs(initializer.getSourceFile());
    for (const config of configs) {
      const normalizedConfig = normalizeConfiguration(config.getText());
      if (normalizedContent === normalizedConfig) {
        return true;
      }
    }

    return false;
  }

  return isTypeTokenDuplicate(initializer, content);
}

function isTypeTokenDuplicate(
  initializer: ArrayLiteralExpression,
  typeToken: string
): boolean {
  typeToken = normalizeTypeToken(typeToken);

  for (const element of initializer.getElements()) {
    const elementText = normalizeTypeToken(element.getText());
    if (elementText === typeToken) {
      return true;
    }
  }

  return false;
}

export function getModule(sourceFile: SourceFile): CallExpression | undefined {
  let moduleNode;

  function visitor(node: Node) {
    if (Node.isCallExpression(node)) {
      const expression = node.getExpression();
      if (
        Node.isIdentifier(expression) &&
        expression.getText() === 'NgModule' &&
        isImportedFrom(expression, ANGULAR_CORE)
      ) {
        moduleNode = node;
      }
    }

    node.forEachChild(visitor);
  }

  sourceFile.forEachChild(visitor);
  return moduleNode;
<<<<<<< HEAD
}

const COMMENT_REG_EXP = /\/\/.+/gm;
function normalizeTypeToken(token: string): string {
  let newToken = token;

  newToken = newToken.replace(COMMENT_REG_EXP, '');
  newToken = newToken.trim();
  // strip down the trailing comma
  if (newToken.charAt(newToken.length - 1) === ',') {
    newToken = newToken.substring(0, newToken.length - 1);
  }

  return newToken;
=======
>>>>>>> 7ad24340
}<|MERGE_RESOLUTION|>--- conflicted
+++ resolved
@@ -137,7 +137,7 @@
   },
   createIfMissing = true
 ): Expression | undefined {
-  let createdNode;
+  let createdNode: Expression | undefined;
 
   const module = getModule(sourceFile);
   if (module) {
@@ -157,61 +157,29 @@
           const initializer = property.getInitializerIfKind(
             tsMorph.SyntaxKind.ArrayLiteralExpression
           );
-          if (initializer) {
-            const imports = ([] as Import[]).concat(insertOptions.import);
-            // check if the 'imports', 'declarations' or 'exports' arrays already contain the specified content
-            if (
-              propertyName !== 'providers' &&
-              elementExists(initializer, insertOptions.content)
-            ) {
-              // don't duplicate the module in the specified array
-              return;
-            }
-
-            imports.forEach((specifiedImport) =>
-              sourceFile.addImportDeclaration({
-                moduleSpecifier: specifiedImport.moduleSpecifier,
-                namedImports: specifiedImport.namedImports,
-              })
+          if (!initializer) {
+            return;
+          }
+
+          if (isDuplication(initializer, propertyName, insertOptions.content)) {
+            return;
+          }
+
+          const imports = ([] as Import[]).concat(insertOptions.import);
+          imports.forEach((specifiedImport) =>
+            sourceFile.addImportDeclaration({
+              moduleSpecifier: specifiedImport.moduleSpecifier,
+              namedImports: specifiedImport.namedImports,
+            })
+          );
+
+          if (insertOptions.order || insertOptions.order === 0) {
+            initializer.insertElement(
+              insertOptions.order,
+              insertOptions.content
             );
-
-            if (insertOptions.order || insertOptions.order === 0) {
-              initializer.insertElement(
-                insertOptions.order,
-                insertOptions.content
-              );
-<<<<<<< HEAD
-              if (!initializer) {
-                return;
-              }
-
-              if (
-                isDuplication(initializer, propertyName, insertOptions.content)
-              ) {
-                return;
-              }
-
-              const imports = ([] as Import[]).concat(insertOptions.import);
-              imports.forEach((specifiedImport) =>
-                sourceFile.addImportDeclaration({
-                  moduleSpecifier: specifiedImport.moduleSpecifier,
-                  namedImports: specifiedImport.namedImports,
-                })
-              );
-
-              if (insertOptions.order || insertOptions.order === 0) {
-                initializer.insertElement(
-                  insertOptions.order,
-                  insertOptions.content
-                );
-              } else {
-                createdNode = initializer.addElement(insertOptions.content);
-              }
-=======
-            } else {
-              createdNode = initializer.addElement(insertOptions.content);
->>>>>>> 7ad24340
-            }
+          } else {
+            createdNode = initializer.addElement(insertOptions.content);
           }
         }
       }
@@ -278,7 +246,6 @@
 
   sourceFile.forEachChild(visitor);
   return moduleNode;
-<<<<<<< HEAD
 }
 
 const COMMENT_REG_EXP = /\/\/.+/gm;
@@ -293,6 +260,4 @@
   }
 
   return newToken;
-=======
->>>>>>> 7ad24340
 }