import { SchematicsException, Tree } from '@angular-devkit/schematics';
import {
  NodeDependency,
  NodeDependencyType,
} from '@schematics/angular/utility/dependencies';
import { version } from '../../../package.json';
<<<<<<< HEAD
import { ANGULAR_SCHEMATICS, SPARTACUS_SCOPE, UTF_8 } from '../constants';
import { getServerTsPath } from './file-utils';
import { getDefaultProjectNameFromWorkspace } from './workspace-utils';

const FEATURES_LIBS_SKIP_SCOPES = [SPARTACUS_SCOPE, ANGULAR_SCHEMATICS];
=======
import { SPARTACUS_SCOPE, UTF_8 } from '../constants';
import { getServerTsPath } from './file-utils';
import { getDefaultProjectNameFromWorkspace } from './workspace-utils';

const FEATURES_LIBS_SKIP_SCOPES = [SPARTACUS_SCOPE];
>>>>>>> 23b47321
export function createDependencies(
  dependencyObject: any,
  skipScopes: string[] = FEATURES_LIBS_SKIP_SCOPES
): NodeDependency[] {
  const dependencies: NodeDependency[] = [];
  for (const dependencyName in dependencyObject) {
    if (!dependencyObject.hasOwnProperty(dependencyName)) {
      continue;
    }

    if (skipScopes.some((scope) => dependencyName.startsWith(scope))) {
      continue;
    }

    const type = dependencyName.includes('schematics')
      ? NodeDependencyType.Dev
      : NodeDependencyType.Default;
    dependencies.push({
      type,
      name: dependencyName,
      version: dependencyObject[dependencyName],
    });
  }

  return dependencies;
}

export function readPackageJson(tree: Tree): any {
  const pkgPath = '/package.json';
  const buffer = tree.read(pkgPath);
  if (!buffer) {
    throw new SchematicsException('Could not find package.json');
  }

  return JSON.parse(buffer.toString(UTF_8));
}

export function getMajorVersionNumber(versionString: string): number {
  if (!versionString) {
    throw new Error('versionString is undefined.');
  }

  let majorVersion = versionString.charAt(0);
  if (isNaN(Number(majorVersion))) {
    majorVersion = versionString.charAt(1);
  }

  return Number(majorVersion);
}

export function getSpartacusSchematicsVersion(): string {
  return version;
}

export function getSpartacusCurrentFeatureLevel(): string {
  return version.split('.').slice(0, 2).join('.');
}

export function checkIfSSRIsUsed(tree: Tree): boolean {
  const projectName = getDefaultProjectNameFromWorkspace(tree);
  const buffer = tree.read('angular.json');
  if (!buffer) {
    throw new SchematicsException('Could not find angular.json');
  }
  const angularFileBuffer = buffer.toString(UTF_8);
  const angularJson = JSON.parse(angularFileBuffer);
  const isServerConfiguration = !!angularJson.projects[projectName].architect[
    'server'
  ];

  const serverFileLocation = getServerTsPath(tree);
  if (!serverFileLocation) {
    return false;
  }

  const serverBuffer = tree.read(serverFileLocation);
  const serverFileBuffer = serverBuffer?.toString(UTF_8);
  const isServerSideAvailable = serverFileBuffer && !!serverFileBuffer.length;

  return !!(isServerConfiguration && isServerSideAvailable);
}<|MERGE_RESOLUTION|>--- conflicted
+++ resolved
@@ -4,19 +4,11 @@
   NodeDependencyType,
 } from '@schematics/angular/utility/dependencies';
 import { version } from '../../../package.json';
-<<<<<<< HEAD
-import { ANGULAR_SCHEMATICS, SPARTACUS_SCOPE, UTF_8 } from '../constants';
-import { getServerTsPath } from './file-utils';
-import { getDefaultProjectNameFromWorkspace } from './workspace-utils';
-
-const FEATURES_LIBS_SKIP_SCOPES = [SPARTACUS_SCOPE, ANGULAR_SCHEMATICS];
-=======
 import { SPARTACUS_SCOPE, UTF_8 } from '../constants';
 import { getServerTsPath } from './file-utils';
 import { getDefaultProjectNameFromWorkspace } from './workspace-utils';
 
 const FEATURES_LIBS_SKIP_SCOPES = [SPARTACUS_SCOPE];
->>>>>>> 23b47321
 export function createDependencies(
   dependencyObject: any,
   skipScopes: string[] = FEATURES_LIBS_SKIP_SCOPES
