--- conflicted
+++ resolved
@@ -8,16 +8,8 @@
 } from '@angular-devkit/schematics';
 import { NodeDependency } from '@schematics/angular/utility/dependencies';
 import { WorkspaceProject } from '@schematics/angular/utility/workspace-models';
-<<<<<<< HEAD
-import {
-  ANGULAR_HTTP,
-  RXJS,
-  SPARTACUS_STOREFRONTLIB,
-} from '../shared/constants';
-=======
-import { ANGULAR_HTTP } from '../shared/constants';
+import { ANGULAR_HTTP, RXJS } from '../shared/constants';
 import { SPARTACUS_STOREFRONTLIB } from '../shared/libs-constants';
->>>>>>> 024b0298
 import { getIndexHtmlPath } from '../shared/utils/file-utils';
 import { appendHtmlElementToHead } from '../shared/utils/html-utils';
 import {
