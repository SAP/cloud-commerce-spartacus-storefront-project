import { experimental } from '@angular-devkit/core';
import { italic, red } from '@angular-devkit/core/src/terminal';
import {
  chain,
  noop,
  Rule,
  SchematicContext,
  SchematicsException,
  Tree,
} from '@angular-devkit/schematics';
import { NodePackageInstallTask } from '@angular-devkit/schematics/tasks';
import {
  appendHtmlElementToHead,
  getProjectStyleFile,
} from '@angular/cdk/schematics';
import { isImported } from '@schematics/angular/utility/ast-utils';
import {
  addPackageJsonDependency,
  NodeDependency,
  NodeDependencyType,
} from '@schematics/angular/utility/dependencies';
import { getAppModulePath } from '@schematics/angular/utility/ng-ast-utils';
import {
  ANGULAR_LOCALIZE,
  ANGULAR_OAUTH2_OIDC,
  B2C_STOREFRONT_MODULE,
  DEFAULT_ANGULAR_OAUTH2_OIDC_VERSION,
  DEFAULT_NGRX_VERSION,
  SPARTACUS_ASSETS,
  SPARTACUS_CORE,
  SPARTACUS_STOREFRONTLIB,
  SPARTACUS_STYLES,
} from '../shared/constants';
import { getIndexHtmlPath, getTsSourceFile } from '../shared/utils/file-utils';
import {
  addImport,
  addToModuleImportsAndCommitChanges,
} from '../shared/utils/module-file-utils';
import {
  getAngularVersion,
  getSpartacusCurrentFeatureLevel,
  getSpartacusSchematicsVersion,
} from '../shared/utils/package-utils';
import { parseCSV } from '../shared/utils/transform-utils';
import {
  getProjectFromWorkspace,
  getProjectTargets,
} from '../shared/utils/workspace-utils';
import { Schema as SpartacusOptions } from './schema';

function addPackageJsonDependencies(): Rule {
  return (tree: Tree, context: SchematicContext) => {
    const spartacusVersion = `^${getSpartacusSchematicsVersion(tree)}`;
    const angularVersion = getAngularVersion(tree);

    const dependencies: NodeDependency[] = [
      {
        type: NodeDependencyType.Default,
        version: spartacusVersion,
        name: SPARTACUS_CORE,
      },
      {
        type: NodeDependencyType.Default,
        version: spartacusVersion,
        name: SPARTACUS_STOREFRONTLIB,
      },
      {
        type: NodeDependencyType.Default,
        version: spartacusVersion,
        name: SPARTACUS_ASSETS,
      },
      {
        type: NodeDependencyType.Default,
        version: spartacusVersion,
        name: SPARTACUS_STYLES,
      },

      {
        type: NodeDependencyType.Default,
        version: '^7.0.0',
        name: '@ng-bootstrap/ng-bootstrap',
      },
      {
        type: NodeDependencyType.Default,
        version: '^4.0.0',
        name: '@ng-select/ng-select',
      },

      {
        type: NodeDependencyType.Default,
        version: DEFAULT_NGRX_VERSION,
        name: '@ngrx/store',
      },
      {
        type: NodeDependencyType.Default,
        version: DEFAULT_NGRX_VERSION,
        name: '@ngrx/effects',
      },
      {
        type: NodeDependencyType.Default,
        version: DEFAULT_NGRX_VERSION,
        name: '@ngrx/router-store',
      },

      {
        type: NodeDependencyType.Default,
        version: '4.2.1',
        name: 'bootstrap',
      },
      { type: NodeDependencyType.Default, version: '^19.3.4', name: 'i18next' },
      {
        type: NodeDependencyType.Default,
        version: '^3.2.2',
        name: 'i18next-xhr-backend',
      },
      {
        type: NodeDependencyType.Default,
        version: angularVersion,
        name: '@angular/service-worker',
      },
      {
        type: NodeDependencyType.Default,
        version: angularVersion,
        name: ANGULAR_LOCALIZE,
      },
      {
        type: NodeDependencyType.Default,
        version: '^8.0.0',
        name: 'ngx-infinite-scroll',
      },
      {
        type: NodeDependencyType.Default,
        version: DEFAULT_ANGULAR_OAUTH2_OIDC_VERSION,
        name: ANGULAR_OAUTH2_OIDC,
      },
    ];

    dependencies.forEach((dependency) => {
      addPackageJsonDependency(tree, dependency);
      context.logger.info(
        `✅️ Added '${dependency.name}' into ${dependency.type}`
      );
    });

    return tree;
  };
}

function installPackageJsonDependencies(): Rule {
  return (tree: Tree, context: SchematicContext) => {
    context.addTask(new NodePackageInstallTask());
    context.logger.log('info', `🔍 Installing packages...`);
    return tree;
  };
}

function prepareSiteContextConfig(options: SpartacusOptions): string {
  const currency = parseCSV(options.currency, ['USD']).toUpperCase();
  const language = parseCSV(options.language, ['en']).toLowerCase();
  let context = `
      context: {
        currency: [${currency}],
        language: [${language}],`;

  if (options.baseSite) {
    const baseSites = parseCSV(options.baseSite);
    context += `
        baseSite: [${baseSites}]`;
  }
  context += `
      },`;

  return context;
}

<<<<<<< HEAD
function getStorefrontConfig(host: Tree, options: SpartacusOptions): string {
  const baseUrlPart = `\n          baseUrl: '${options.baseUrl}',`;
=======
/**
 * Creates a spartacus config based on the provided `options`.
 * @param options
 */
function createStorefrontConfig(options: SpartacusOptions): string {
  const baseUrlPart = `\n          baseUrl: '${options.baseUrl}'`;
>>>>>>> fe7f616a
  const context = prepareSiteContextConfig(options);

  const occPrefixPart = options.occPrefix
    ? `,
          prefix: '${options.occPrefix}'`
    : '';

  return `{
      backend: {
        occ: {${options.useMetaTags ? '' : baseUrlPart}${occPrefixPart}
        }
      },${context}
      i18n: {
        resources: translations,
        chunks: translationChunksConfig,
        fallbackLang: 'en'
      },
      features: {
        level: '${
          options.featureLevel || getSpartacusCurrentFeatureLevel(host)
        }'
      }
    }`;
}

function updateAppModule(options: SpartacusOptions): Rule {
  return (host: Tree, context: SchematicContext) => {
    context.logger.debug('Updating main module');

    // find app module
    const projectTargets = getProjectTargets(host, options.project);

    if (!projectTargets.build) {
      throw new SchematicsException(`Project target "build" not found.`);
    }

    const mainPath = projectTargets.build.options.main;
    const modulePath = getAppModulePath(host, mainPath);
    context.logger.debug(`main module path: ${modulePath}`);
    const moduleSource = getTsSourceFile(host, modulePath);
    if (
      !isImported(moduleSource, B2C_STOREFRONT_MODULE, SPARTACUS_STOREFRONTLIB)
    ) {
      // add imports
      addImport(host, modulePath, 'translations', SPARTACUS_ASSETS);
      addImport(host, modulePath, 'translationChunksConfig', SPARTACUS_ASSETS);
      addImport(
        host,
        modulePath,
        B2C_STOREFRONT_MODULE,
        SPARTACUS_STOREFRONTLIB
      );

      addToModuleImportsAndCommitChanges(
        host,
        modulePath,
<<<<<<< HEAD
        `${B2C_STOREFRONT_MODULE}.withConfig(${getStorefrontConfig(
          host,
=======
        `${B2C_STOREFRONT_MODULE}.withConfig(${createStorefrontConfig(
>>>>>>> fe7f616a
          options
        )})`
      );
    }

    return host;
  };
}

function installStyles(
  project: experimental.workspace.WorkspaceProject,
  options: SpartacusOptions
): Rule {
  return (host: Tree) => {
    const styleFilePath = getProjectStyleFile(project);

    if (!styleFilePath) {
      console.warn(
        red(`Could not find the default style file for this project.`)
      );
      console.warn(red(`Please consider manually setting up spartacus styles`));
      return;
    }

    if (styleFilePath.split('.').pop() !== 'scss') {
      console.warn(
        red(`Could not find the default SCSS style file for this project. `)
      );
      console.warn(
        red(
          `Please make sure your project is configured with SCSS and consider manually setting up spartacus styles.`
        )
      );
      return;
    }

    const buffer = host.read(styleFilePath);

    if (!buffer) {
      console.warn(
        red(
          `Could not read the default style file within the project ` +
            `(${italic(styleFilePath)})`
        )
      );
      console.warn(red(`Please consider manually importing spartacus styles.`));
      return;
    }

    const htmlContent = buffer.toString();
    const insertion =
      '\n' +
      `$styleVersion: ${
        options.featureLevel || getSpartacusCurrentFeatureLevel(host)
      };\n@import '~@spartacus/styles/index';\n`;

    if (htmlContent.includes(insertion)) {
      return;
    }

    const recorder = host.beginUpdate(styleFilePath);

    recorder.insertLeft(htmlContent.length, insertion);
    host.commitUpdate(recorder);
  };
}

function updateMainComponent(
  project: experimental.workspace.WorkspaceProject,
  options: SpartacusOptions
): Rule {
  return (host: Tree, _context: SchematicContext) => {
    const filePath = project.sourceRoot + '/app/app.component.html';
    const buffer = host.read(filePath);

    if (!buffer) {
      console.warn(red(`Could not read app.component.html file.`));
      return;
    }

    const htmlContent = buffer.toString();
    const insertion = `<cx-storefront></cx-storefront>\n`;

    if (htmlContent.includes(insertion)) {
      return;
    }

    const recorder = host.beginUpdate(filePath);

    if (options && options.overwriteAppComponent) {
      recorder.remove(0, htmlContent.length);
      recorder.insertLeft(0, insertion);
    } else {
      recorder.insertLeft(htmlContent.length, `\n${insertion}`);
    }

    host.commitUpdate(recorder);

    return host;
  };
}

function updateIndexFile(
  project: experimental.workspace.WorkspaceProject,
  options: SpartacusOptions
): Rule {
  return (host: Tree) => {
    const projectIndexHtmlPath = getIndexHtmlPath(project);
    const baseUrl = options.baseUrl || 'OCC_BACKEND_BASE_URL_VALUE';

    const metaTags = [
      `<meta name="occ-backend-base-url" content="${baseUrl}" />`,
      `<meta name="media-backend-base-url" content="MEDIA_BACKEND_BASE_URL_VALUE" />`,
    ];

    metaTags.forEach((metaTag) => {
      appendHtmlElementToHead(host, projectIndexHtmlPath, metaTag);
    });

    return host;
  };
}

export function addSpartacus(options: SpartacusOptions): Rule {
  return (tree: Tree, context: SchematicContext) => {
    const project = getProjectFromWorkspace(tree, options);

    return chain([
      addPackageJsonDependencies(),
      updateAppModule(options),
      installStyles(project, options),
      updateMainComponent(project, options),
      options.useMetaTags ? updateIndexFile(project, options) : noop(),
      installPackageJsonDependencies(),
    ])(tree, context);
  };
}<|MERGE_RESOLUTION|>--- conflicted
+++ resolved
@@ -173,17 +173,12 @@
   return context;
 }
 
-<<<<<<< HEAD
-function getStorefrontConfig(host: Tree, options: SpartacusOptions): string {
-  const baseUrlPart = `\n          baseUrl: '${options.baseUrl}',`;
-=======
 /**
  * Creates a spartacus config based on the provided `options`.
  * @param options
  */
-function createStorefrontConfig(options: SpartacusOptions): string {
+function createStorefrontConfig(options: SpartacusOptions, host: Tree): string {
   const baseUrlPart = `\n          baseUrl: '${options.baseUrl}'`;
->>>>>>> fe7f616a
   const context = prepareSiteContextConfig(options);
 
   const occPrefixPart = options.occPrefix
@@ -240,13 +235,9 @@
       addToModuleImportsAndCommitChanges(
         host,
         modulePath,
-<<<<<<< HEAD
-        `${B2C_STOREFRONT_MODULE}.withConfig(${getStorefrontConfig(
-          host,
-=======
         `${B2C_STOREFRONT_MODULE}.withConfig(${createStorefrontConfig(
->>>>>>> fe7f616a
-          options
+          options,
+          host
         )})`
       );
     }
