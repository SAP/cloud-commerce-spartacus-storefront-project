import { experimental } from '@angular-devkit/core';
import { italic, red } from '@angular-devkit/core/src/terminal';
import {
  chain,
  noop,
  Rule,
  SchematicContext,
  SchematicsException,
  Tree,
} from '@angular-devkit/schematics';
import {
  NodeDependency,
  NodeDependencyType,
} from '@schematics/angular/utility/dependencies';
import collectedDependencies from '../dependencies.json';
import {
  ANGULAR_HTTP,
  CLI_ASM_FEATURE,
  CLI_CART_FEATURE,
  CLI_CDC_FEATURE,
  CLI_CDS_FEATURE,
  CLI_ORGANIZATION_FEATURE,
  CLI_PRODUCT_CONFIGURATOR_FEATURE,
  CLI_PRODUCT_FEATURE,
  CLI_QUALTRICS_FEATURE,
  CLI_SMARTEDIT_FEATURE,
  CLI_STOREFINDER_FEATURE,
  CLI_TRACKING_FEATURE,
  SPARTACUS_ASM,
  SPARTACUS_ASSETS,
  SPARTACUS_CART,
  SPARTACUS_CDC,
  SPARTACUS_CDS,
  SPARTACUS_CONFIGURATION_MODULE,
  SPARTACUS_CORE,
  SPARTACUS_FEATURES_MODULE,
  SPARTACUS_MODULE,
  SPARTACUS_ORGANIZATION,
  SPARTACUS_PRODUCT,
  SPARTACUS_PRODUCT_CONFIGURATOR,
  SPARTACUS_QUALTRICS,
  SPARTACUS_ROUTING_MODULE,
  SPARTACUS_SETUP,
  SPARTACUS_SMARTEDIT,
  SPARTACUS_STOREFINDER,
  SPARTACUS_STOREFRONTLIB,
  SPARTACUS_STYLES,
  SPARTACUS_TRACKING,
  SPARTACUS_USER,
} from '../shared/constants';
import { getIndexHtmlPath } from '../shared/utils/file-utils';
import { appendHtmlElementToHead } from '../shared/utils/html-utils';
import {
  addPackageJsonDependencies,
  addSchematicsTasks,
<<<<<<< HEAD
  installSpartacusFeatures,
=======
>>>>>>> fd062e54
  LibraryOptions,
  shouldAddFeature,
} from '../shared/utils/lib-utils';
import {
  addModuleImport,
  ensureModuleExists,
} from '../shared/utils/new-module-utils';
import {
  createDependencies,
  getSpartacusCurrentFeatureLevel,
  getSpartacusSchematicsVersion,
<<<<<<< HEAD
=======
  mapPackageToNodeDependencies,
  readPackageJson,
>>>>>>> fd062e54
} from '../shared/utils/package-utils';
import { createProgram, saveAndFormat } from '../shared/utils/program';
import { getProjectTsConfigPaths } from '../shared/utils/project-tsconfig-paths';
import {
  getProjectFromWorkspace,
  getProjectTargets,
} from '../shared/utils/workspace-utils';
import { addSpartacusConfiguration } from './configuration';
import { setupRouterModule } from './router';
import { Schema as SpartacusOptions } from './schema';
import { setupSpartacusModule } from './spartacus';
import { setupSpartacusFeaturesModule } from './spartacus-features';
import { setupStoreModules } from './store';

function installStyles(options: SpartacusOptions): Rule {
  return (host: Tree): void => {
    const project = getProjectFromWorkspace(host, options);
    const rootStyles = getProjectTargets(project)?.build?.options?.styles?.[0];
    const styleFilePath =
      typeof rootStyles === 'object'
        ? ((rootStyles as any)?.input as string)
        : rootStyles;

    if (!styleFilePath) {
      console.warn(
        red(`Could not find the default style file for this project.`)
      );
      console.warn(red(`Please consider manually setting up spartacus styles`));
      return;
    }

    if (styleFilePath.split('.').pop() !== 'scss') {
      console.warn(
        red(`Could not find the default SCSS style file for this project. `)
      );
      console.warn(
        red(
          `Please make sure your project is configured with SCSS and consider manually setting up spartacus styles.`
        )
      );
      return;
    }

    const buffer = host.read(styleFilePath);

    if (!buffer) {
      console.warn(
        red(
          `Could not read the default style file within the project ` +
            `(${italic(styleFilePath)})`
        )
      );
      console.warn(red(`Please consider manually importing spartacus styles.`));
      return;
    }

    const htmlContent = buffer.toString();
    const insertion =
      '\n' +
      `$styleVersion: ${
        options.featureLevel || getSpartacusCurrentFeatureLevel()
      };\n@import '~@spartacus/styles/index';\n`;

    if (htmlContent.includes(insertion)) {
      return;
    }

    const recorder = host.beginUpdate(styleFilePath);

    recorder.insertLeft(htmlContent.length, insertion);
    host.commitUpdate(recorder);
  };
}

function updateMainComponent(
  project: experimental.workspace.WorkspaceProject,
  options: SpartacusOptions
): Rule {
  return (host: Tree, _context: SchematicContext): Tree | void => {
    const filePath = project.sourceRoot + '/app/app.component.html';
    const buffer = host.read(filePath);

    if (!buffer) {
      console.warn(red(`Could not read app.component.html file.`));
      return;
    }

    const htmlContent = buffer.toString();
    const insertion = `<cx-storefront></cx-storefront>\n`;

    if (htmlContent.includes(insertion)) {
      return;
    }

    const recorder = host.beginUpdate(filePath);

    if (options && options.overwriteAppComponent) {
      recorder.remove(0, htmlContent.length);
      recorder.insertLeft(0, insertion);
    } else {
      recorder.insertLeft(htmlContent.length, `\n${insertion}`);
    }

    host.commitUpdate(recorder);

    return host;
  };
}

function updateIndexFile(tree: Tree, options: SpartacusOptions): Rule {
  return (host: Tree): Tree => {
    const projectIndexHtmlPath = getIndexHtmlPath(tree);
    const baseUrl = options.baseUrl || 'OCC_BACKEND_BASE_URL_VALUE';

    const metaTags = [
      `<meta name="occ-backend-base-url" content="${baseUrl}" />`,
      `<meta name="media-backend-base-url" content="MEDIA_BACKEND_BASE_URL_VALUE" />`,
    ];

    metaTags.forEach((metaTag) => {
      appendHtmlElementToHead(host, projectIndexHtmlPath, metaTag);
    });

    return host;
  };
}

function prepareDependencies(options: SpartacusOptions): NodeDependency[] {
  const spartacusVersion = `^${getSpartacusSchematicsVersion()}`;

  const spartacusDependencies: NodeDependency[] = [
    {
      type: NodeDependencyType.Default,
      version: spartacusVersion,
      name: SPARTACUS_CORE,
    },
    {
      type: NodeDependencyType.Default,
      version: spartacusVersion,
      name: SPARTACUS_STOREFRONTLIB,
    },
    {
      type: NodeDependencyType.Default,
      version: spartacusVersion,
      name: SPARTACUS_ASSETS,
    },
    {
      type: NodeDependencyType.Default,
      version: spartacusVersion,
      name: SPARTACUS_STYLES,
    },
  ];
  if (options.configuration === 'b2b') {
    spartacusDependencies.push({
      type: NodeDependencyType.Default,
      version: spartacusVersion,
      name: SPARTACUS_SETUP,
    });
  }

<<<<<<< HEAD
  const thirdPartyDependencies = createDependencies(
    {
      ...collectedDependencies[SPARTACUS_CORE],
      ...collectedDependencies[SPARTACUS_STOREFRONTLIB],
      ...collectedDependencies[SPARTACUS_STYLES],
      ...collectedDependencies[SPARTACUS_ASSETS],
    },
    [SPARTACUS_SCOPE]
  );
=======
  const thirdPartyDependencies = createDependencies({
    ...collectedDependencies[SPARTACUS_CORE],
    ...collectedDependencies[SPARTACUS_STOREFRONTLIB],
    ...collectedDependencies[SPARTACUS_STYLES],
    ...collectedDependencies[SPARTACUS_ASSETS],
  });
>>>>>>> fd062e54
  return spartacusDependencies.concat(thirdPartyDependencies);
}

function updateAppModule(project: string): Rule {
  return (tree: Tree): Tree => {
    const { buildPaths } = getProjectTsConfigPaths(tree, project);

    if (!buildPaths.length) {
      throw new SchematicsException(
        'Could not find any tsconfig file. Cannot configure AppModule.'
      );
    }

    const basePath = process.cwd();
    for (const tsconfigPath of buildPaths) {
      const { appSourceFiles } = createProgram(tree, basePath, tsconfigPath);

      for (const sourceFile of appSourceFiles) {
        if (sourceFile.getFilePath().includes(`app.module.ts`)) {
          addModuleImport(sourceFile, {
            order: 1,
            import: {
              moduleSpecifier: ANGULAR_HTTP,
              namedImports: ['HttpClientModule'],
            },
            content: 'HttpClientModule',
          });

          saveAndFormat(sourceFile);

          break;
        }
      }
    }
    return tree;
  };
}

export function addSpartacus(options: SpartacusOptions): Rule {
  return (tree: Tree, context: SchematicContext) => {
    const project = getProjectFromWorkspace(tree, options);

    return chain([
      addPackageJsonDependencies(prepareDependencies(options)),
      ensureModuleExists({
        name: SPARTACUS_ROUTING_MODULE,
        path: 'app',
        module: 'app',
        project: options.project,
      }),
      setupRouterModule(options.project),
      setupStoreModules(options.project),

      ensureModuleExists({
        name: SPARTACUS_MODULE,
        path: 'app/spartacus',
        module: 'app',
        project: options.project,
      }),
      setupSpartacusModule(options.project),

      ensureModuleExists({
        name: SPARTACUS_FEATURES_MODULE,
        path: 'app/spartacus',
        module: 'spartacus',
        project: options.project,
      }),
      setupSpartacusFeaturesModule(options.project),

      ensureModuleExists({
        name: SPARTACUS_CONFIGURATION_MODULE,
        path: 'app/spartacus',
        module: 'spartacus',
        project: options.project,
      }),
      addSpartacusConfiguration(options),

      updateAppModule(options.project),
      installStyles(options),
      updateMainComponent(project, options),
      options.useMetaTags ? updateIndexFile(tree, options) : noop(),

      addSpartacusFeatures(options),
    ])(tree, context);
  };
}

function addSpartacusFeatures(options: SpartacusOptions): Rule {
  return (tree: Tree, context: SchematicContext) => {
    const featurePackages = prepareSpartacusFeatures(options);

    const packageJson = readPackageJson(tree);
    const spartacusVersion = `^${getSpartacusSchematicsVersion()}`;
    const dependencies = featurePackages.map((feature) =>
      mapPackageToNodeDependencies(feature, spartacusVersion)
    );

    const rule = addPackageJsonDependencies(dependencies, packageJson)(
      tree,
      context
    );

<<<<<<< HEAD
    const featureOptions = features.map((feature) => {
=======
    const featureOptions = featurePackages.map((feature) => {
>>>>>>> fd062e54
      const libraryOptions: LibraryOptions = {
        project: options.project,
        lazy: options.lazy,
        // when the `features` option is `undefined`, the "default" set of features will be installed (specified in the library's schema.json)
        features: undefined,
      };
      return {
        feature,
        options: libraryOptions,
      };
    });
    addSchematicsTasks(featureOptions, context);

    return rule;
  };
}

function prepareSpartacusFeatures(options: SpartacusOptions): string[] {
  return [
    ...(shouldAddFeature(CLI_ASM_FEATURE, options.features)
      ? [SPARTACUS_ASM]
      : []),
    ...(shouldAddFeature(CLI_CART_FEATURE, options.features)
      ? [SPARTACUS_CART]
      : []),
    ...(shouldAddFeature(CLI_ORGANIZATION_FEATURE, options.features)
      ? [SPARTACUS_ORGANIZATION]
      : []),
    ...(shouldAddFeature(CLI_PRODUCT_FEATURE, options.features)
      ? [SPARTACUS_PRODUCT]
      : []),
    ...(shouldAddFeature(CLI_PRODUCT_CONFIGURATOR_FEATURE, options.features)
      ? [SPARTACUS_PRODUCT_CONFIGURATOR]
      : []),
    ...(shouldAddFeature(CLI_QUALTRICS_FEATURE, options.features)
      ? [SPARTACUS_QUALTRICS]
      : []),
    ...(shouldAddFeature(CLI_SMARTEDIT_FEATURE, options.features)
      ? [SPARTACUS_SMARTEDIT]
      : []),
    ...(shouldAddFeature(CLI_STOREFINDER_FEATURE, options.features)
      ? [SPARTACUS_STOREFINDER]
      : []),
    ...(shouldAddFeature(CLI_TRACKING_FEATURE, options.features)
      ? [SPARTACUS_TRACKING]
      : []),
    ...(shouldAddFeature(CLI_CDC_FEATURE, options.features)
      ? [SPARTACUS_CDC]
      : []),
    ...(shouldAddFeature(CLI_CDS_FEATURE, options.features)
      ? [SPARTACUS_CDS]
      : []),
    SPARTACUS_USER,
  ];
}<|MERGE_RESOLUTION|>--- conflicted
+++ resolved
@@ -53,10 +53,6 @@
 import {
   addPackageJsonDependencies,
   addSchematicsTasks,
-<<<<<<< HEAD
-  installSpartacusFeatures,
-=======
->>>>>>> fd062e54
   LibraryOptions,
   shouldAddFeature,
 } from '../shared/utils/lib-utils';
@@ -68,11 +64,8 @@
   createDependencies,
   getSpartacusCurrentFeatureLevel,
   getSpartacusSchematicsVersion,
-<<<<<<< HEAD
-=======
   mapPackageToNodeDependencies,
   readPackageJson,
->>>>>>> fd062e54
 } from '../shared/utils/package-utils';
 import { createProgram, saveAndFormat } from '../shared/utils/program';
 import { getProjectTsConfigPaths } from '../shared/utils/project-tsconfig-paths';
@@ -233,24 +226,12 @@
     });
   }
 
-<<<<<<< HEAD
-  const thirdPartyDependencies = createDependencies(
-    {
-      ...collectedDependencies[SPARTACUS_CORE],
-      ...collectedDependencies[SPARTACUS_STOREFRONTLIB],
-      ...collectedDependencies[SPARTACUS_STYLES],
-      ...collectedDependencies[SPARTACUS_ASSETS],
-    },
-    [SPARTACUS_SCOPE]
-  );
-=======
   const thirdPartyDependencies = createDependencies({
     ...collectedDependencies[SPARTACUS_CORE],
     ...collectedDependencies[SPARTACUS_STOREFRONTLIB],
     ...collectedDependencies[SPARTACUS_STYLES],
     ...collectedDependencies[SPARTACUS_ASSETS],
   });
->>>>>>> fd062e54
   return spartacusDependencies.concat(thirdPartyDependencies);
 }
 
@@ -353,11 +334,7 @@
       context
     );
 
-<<<<<<< HEAD
-    const featureOptions = features.map((feature) => {
-=======
     const featureOptions = featurePackages.map((feature) => {
->>>>>>> fd062e54
       const libraryOptions: LibraryOptions = {
         project: options.project,
         lazy: options.lazy,
