--- conflicted
+++ resolved
@@ -31,11 +31,7 @@
 
 function addPackageJsonDependencies(): Rule {
   return (tree: Tree, context: SchematicContext) => {
-<<<<<<< HEAD
-    const spartacusVersion = '^1.3.0';
-=======
     const spartacusVersion = '^1.3';
->>>>>>> a25d7279
     const ngrxVersion = '^8.3.0';
     const angularVersion = getAngularVersion(tree);
 
@@ -152,10 +148,7 @@
       },
       features: {
         level: '${options.featureLevel}',
-<<<<<<< HEAD
         consignmentTracking: true,
-=======
->>>>>>> a25d7279
         anonymousConsents: true
       }
     }`;
