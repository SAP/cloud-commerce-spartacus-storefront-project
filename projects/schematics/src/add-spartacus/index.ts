import {
  chain,
  noop,
  Rule,
  SchematicContext,
  SchematicsException,
  Tree,
} from '@angular-devkit/schematics';
import { NodeDependency } from '@schematics/angular/utility/dependencies';
import { WorkspaceProject } from '@schematics/angular/utility/workspace-models';
import { ANGULAR_HTTP, RXJS } from '../shared/constants';
import { SPARTACUS_STOREFRONTLIB } from '../shared/libs-constants';
import {
  analyzeCrossFeatureDependencies,
  analyzeCrossLibraryDependenciesByFeatures,
} from '../shared/utils/dependency-utils';
import { addFeatures } from '../shared/utils/feature-utils';
import { getIndexHtmlPath } from '../shared/utils/file-utils';
import { appendHtmlElementToHead } from '../shared/utils/html-utils';
import {
  addPackageJsonDependencies,
  installPackageJsonDependencies,
} from '../shared/utils/lib-utils';
import { addModuleImport } from '../shared/utils/new-module-utils';
import {
  getPrefixedSpartacusSchematicsVersion,
  getSpartacusCurrentFeatureLevel,
  mapPackageToNodeDependencies,
  prepare3rdPartyDependencies,
  prepareSpartacusDependencies,
  readPackageJson,
  updatePackageJsonDependencies,
} from '../shared/utils/package-utils';
import { createProgram, saveAndFormat } from '../shared/utils/program';
import { getProjectTsConfigPaths } from '../shared/utils/project-tsconfig-paths';
import {
  getDefaultProjectNameFromWorkspace,
  getProjectFromWorkspace,
  getProjectTargets,
  getWorkspace,
  scaffoldStructure,
} from '../shared/utils/workspace-utils';
import { addSpartacusConfiguration } from './configuration';
import { Schema as SpartacusOptions } from './schema';
import { setupSpartacusModule } from './spartacus';
import { setupSpartacusFeaturesModule } from './spartacus-features';
import { setupStoreModules } from './store';

function installStyles(options: SpartacusOptions): Rule {
  return (tree: Tree, context: SchematicContext): void => {
    const project = getProjectFromWorkspace(tree, options);
    const rootStyles = getProjectTargets(project)?.build?.options?.styles?.[0];
    const styleFilePath =
      typeof rootStyles === 'object'
        ? ((rootStyles as any)?.input as string)
        : rootStyles;

    if (!styleFilePath) {
      context.logger.warn(
        `Could not find the default style file for this project.`
      );
      context.logger.warn(
        `Please consider manually setting up spartacus styles`
      );
      return;
    }

    if (styleFilePath.split('.').pop() !== 'scss') {
      context.logger.warn(
        `Could not find the default SCSS style file for this project. `
      );
      context.logger.warn(
        `Please make sure your project is configured with SCSS and consider manually setting up spartacus styles.`
      );
      return;
    }

    const buffer = tree.read(styleFilePath);

    if (!buffer) {
      context.logger.warn(
        `Could not read the default style file within the project ${styleFilePath}`
      );
      context.logger.warn(
        `Please consider manually importing spartacus styles.`
      );
      return;
    }

    const htmlContent = buffer.toString();
    let insertion =
      '\n' +
      `$styleVersion: ${
        options.featureLevel || getSpartacusCurrentFeatureLevel()
      };\n@import '~@spartacus/styles/index';\n`;

    if (options?.theme) {
      insertion += `\n@import '~@spartacus/styles/scss/theme/${options.theme}';\n`;
    }

    if (htmlContent.includes(insertion)) {
      return;
    }

    const recorder = tree.beginUpdate(styleFilePath);

    recorder.insertLeft(htmlContent.length, insertion);
    tree.commitUpdate(recorder);
  };
}

function updateMainComponent(
  project: WorkspaceProject,
  options: SpartacusOptions
): Rule {
  return (host: Tree, context: SchematicContext): Tree | void => {
    const filePath = project.sourceRoot + '/app/app.component.html';
    const buffer = host.read(filePath);

    if (!buffer) {
      context.logger.warn(`Could not read app.component.html file.`);
      return;
    }

    const htmlContent = buffer.toString();
    const insertion = `<cx-storefront></cx-storefront>\n`;

    if (htmlContent.includes(insertion)) {
      return;
    }

    const recorder = host.beginUpdate(filePath);

    if (options && options.overwriteAppComponent) {
      recorder.remove(0, htmlContent.length);
      recorder.insertLeft(0, insertion);
    } else {
      recorder.insertLeft(htmlContent.length, `\n${insertion}`);
    }

    host.commitUpdate(recorder);

    return host;
  };
}

function updateIndexFile(tree: Tree, options: SpartacusOptions): Rule {
  return (host: Tree): Tree => {
    const projectIndexHtmlPath = getIndexHtmlPath(tree);
    const baseUrl = options.baseUrl || 'OCC_BACKEND_BASE_URL_VALUE';

    const metaTags = [
      `<meta name="occ-backend-base-url" content="${baseUrl}" />`,
      `<meta name="media-backend-base-url" content="MEDIA_BACKEND_BASE_URL_VALUE" />`,
    ];

    metaTags.forEach((metaTag) => {
      appendHtmlElementToHead(host, projectIndexHtmlPath, metaTag);
    });

    return host;
  };
}

function increaseBudgets(): Rule {
  return (tree: Tree): Tree => {
    const { path, workspace: angularJson } = getWorkspace(tree);
    const projectName = getDefaultProjectNameFromWorkspace(tree);

    const project = angularJson.projects[projectName];
    const architect = project.architect;
    const build = architect?.build;
    const configurations = build?.configurations;
    const productionConfiguration = configurations?.production;
    const productionBudgets = (
      ((productionConfiguration as any).budgets ?? []) as {
        type: string;
        maximumError: string;
      }[]
    ).map((budget) => {
      if (budget.type === 'initial') {
        return {
          ...budget,
          maximumError: '2.5mb',
        };
      }
      return budget;
    });

    const updatedAngularJson = {
      ...angularJson,
      projects: {
        ...angularJson.projects,
        [projectName]: {
          ...project,
          architect: {
            ...architect,
            build: {
              ...build,
              configurations: {
                ...configurations,
                production: {
                  ...productionConfiguration,
                  budgets: productionBudgets,
                },
              },
            },
          },
        },
      },
    };

    tree.overwrite(path, JSON.stringify(updatedAngularJson, null, 2));
    return tree;
  };
}

<<<<<<< HEAD
function prepareDependencies(features: string[]): NodeDependency[] {
=======
function createStylePreprocessorOptions(): Rule {
  return (tree: Tree): Tree => {
    const { path, workspace: angularJson } = getWorkspace(tree);
    const projectName = getDefaultProjectNameFromWorkspace(tree);
    const project = angularJson.projects[projectName];
    const architect = project.architect;

    // `build` architect section
    const architectBuild = architect?.build;
    const buildStylePreprocessorOptions = createStylePreprocessorOptionsArray(
      (architectBuild?.options as any)?.stylePreprocessorOptions
    );
    const buildOptions = {
      ...architectBuild?.options,
      stylePreprocessorOptions: buildStylePreprocessorOptions,
    };

    // `test` architect section
    const architectTest = architect?.test;
    const testStylePreprocessorOptions = createStylePreprocessorOptionsArray(
      (architectBuild?.options as any)?.stylePreprocessorOptions
    );
    const testOptions = {
      ...architectTest?.options,
      stylePreprocessorOptions: testStylePreprocessorOptions,
    };

    const updatedAngularJson = {
      ...angularJson,
      projects: {
        ...angularJson.projects,
        [projectName]: {
          ...project,
          architect: {
            ...architect,
            build: {
              ...architectBuild,
              options: buildOptions,
            },
            test: {
              ...architectTest,
              options: testOptions,
            },
          },
        },
      },
    };

    tree.overwrite(path, JSON.stringify(updatedAngularJson, null, 2));
    return tree;
  };
}

function createStylePreprocessorOptionsArray(angularJsonStylePreprocessorOptions: {
  includePaths: string[];
}): { includePaths: string[] } {
  if (!angularJsonStylePreprocessorOptions) {
    angularJsonStylePreprocessorOptions = {
      includePaths: ['node_modules/'],
    };
  } else {
    if (!angularJsonStylePreprocessorOptions.includePaths) {
      angularJsonStylePreprocessorOptions.includePaths = ['node_modules/'];
    } else {
      if (
        !angularJsonStylePreprocessorOptions.includePaths.includes(
          'node_modules/'
        )
      ) {
        angularJsonStylePreprocessorOptions.includePaths.push('node_modules/');
      }
    }
  }

  return angularJsonStylePreprocessorOptions;
}

function prepareDependencies(): NodeDependency[] {
>>>>>>> 45dbce69
  const spartacusDependencies = prepareSpartacusDependencies();

  const libraries = analyzeCrossLibraryDependenciesByFeatures(features);
  const spartacusVersion = getPrefixedSpartacusSchematicsVersion();
  const spartacusLibraryDependencies = libraries.map((library) =>
    mapPackageToNodeDependencies(library, spartacusVersion)
  );

  const dependencies: NodeDependency[] = spartacusDependencies
    .concat(spartacusLibraryDependencies)
    .concat(prepare3rdPartyDependencies());

  return dependencies;
}

function updateAppModule(project: string): Rule {
  return (tree: Tree): Tree => {
    const { buildPaths } = getProjectTsConfigPaths(tree, project);

    if (!buildPaths.length) {
      throw new SchematicsException(
        'Could not find any tsconfig file. Cannot configure AppModule.'
      );
    }

    const basePath = process.cwd();
    for (const tsconfigPath of buildPaths) {
      const { appSourceFiles } = createProgram(tree, basePath, tsconfigPath);

      for (const sourceFile of appSourceFiles) {
        if (sourceFile.getFilePath().includes(`app.module.ts`)) {
          addModuleImport(sourceFile, {
            order: 1,
            import: {
              moduleSpecifier: ANGULAR_HTTP,
              namedImports: ['HttpClientModule'],
            },
            content: 'HttpClientModule',
          });
          addModuleImport(sourceFile, {
            order: 2,
            import: {
              moduleSpecifier: SPARTACUS_STOREFRONTLIB,
              namedImports: ['AppRoutingModule'],
            },
            content: 'AppRoutingModule',
          });

          saveAndFormat(sourceFile);

          break;
        }
      }
    }
    return tree;
  };
}

function logDependencyFeatures(
  options: SpartacusOptions,
  context: SchematicContext,
  features: string[]
) {
  const selectedFeatures = options.features ?? [];
  const notSelectedFeatures = features.filter(
    (feature) => !selectedFeatures.includes(feature)
  );
  if (notSelectedFeatures.length) {
    context.logger.info(
      `\n⚙️ Configuring the additional features as the dependencies of ${selectedFeatures.join(
        ', '
      )}: ${notSelectedFeatures.join(', ')}\n`
    );
  }
}

export function addSpartacus(options: SpartacusOptions): Rule {
  return (tree: Tree, context: SchematicContext) => {
    const project = getProjectFromWorkspace(tree, options);
    const packageJsonFile = readPackageJson(tree);

    const features = analyzeCrossFeatureDependencies(options.features ?? []);
    const dependencies = prepareDependencies(features);
    logDependencyFeatures(options, context, features);

    const spartacusRxjsDependency: NodeDependency[] = [
      dependencies.find((dep) => dep.name === RXJS) as NodeDependency,
    ];
    return chain([
      setupStoreModules(options.project),

      scaffoldStructure(options),

      setupSpartacusModule(options.project),

      setupSpartacusFeaturesModule(options.project),

      addSpartacusConfiguration(options),

      updateAppModule(options.project),
      installStyles(options),
      updateMainComponent(project, options),
      options.useMetaTags ? updateIndexFile(tree, options) : noop(),
      increaseBudgets(),
      createStylePreprocessorOptions(),

      addFeatures(options, features),

      chain([
        addPackageJsonDependencies(
          prepareDependencies(features),
          packageJsonFile
        ),
        /**
         * Force installing versions of dependencies used by Spartacus.
         * E.g. ng13 uses rxjs 7, but Spartacus uses rxjs 6.
         */
        updatePackageJsonDependencies(spartacusRxjsDependency, packageJsonFile),
        installPackageJsonDependencies(),
      ]),
    ])(tree, context);
  };
}<|MERGE_RESOLUTION|>--- conflicted
+++ resolved
@@ -215,9 +215,6 @@
   };
 }
 
-<<<<<<< HEAD
-function prepareDependencies(features: string[]): NodeDependency[] {
-=======
 function createStylePreprocessorOptions(): Rule {
   return (tree: Tree): Tree => {
     const { path, workspace: angularJson } = getWorkspace(tree);
@@ -295,8 +292,7 @@
   return angularJsonStylePreprocessorOptions;
 }
 
-function prepareDependencies(): NodeDependency[] {
->>>>>>> 45dbce69
+function prepareDependencies(features: string[]): NodeDependency[] {
   const spartacusDependencies = prepareSpartacusDependencies();
 
   const libraries = analyzeCrossLibraryDependenciesByFeatures(features);
