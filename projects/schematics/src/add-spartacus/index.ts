import { experimental } from '@angular-devkit/core';
import { italic, red } from '@angular-devkit/core/src/terminal';
import {
  chain,
  noop,
  Rule,
  SchematicContext,
  SchematicsException,
  Tree,
} from '@angular-devkit/schematics';
import { RunSchematicTask } from '@angular-devkit/schematics/tasks';
import { RunSchematicTaskOptions } from '@angular-devkit/schematics/tasks/run-schematic/options';
import {
  NodeDependency,
  NodeDependencyType,
} from '@schematics/angular/utility/dependencies';
import {
  ANGULAR_HTTP,
  ANGULAR_OAUTH2_OIDC,
  CLI_ASM_FEATURE,
  CLI_CART_FEATURE,
  CLI_ORGANIZATION_FEATURE,
  CLI_PRODUCT_CONFIGURATOR_FEATURE,
  CLI_PRODUCT_FEATURE,
  CLI_QUALTRICS_FEATURE,
  CLI_SMARTEDIT_FEATURE,
  CLI_STOREFINDER_FEATURE,
  CLI_TRACKING_FEATURE,
<<<<<<< HEAD
  CLI_USER_FEATURE,
=======
>>>>>>> ba234b37
  DEFAULT_ANGULAR_OAUTH2_OIDC_VERSION,
  DEFAULT_NGRX_VERSION,
  NGRX_EFFECTS,
  NGRX_ROUTER_STORE,
  NGRX_STORE,
  SPARTACUS_ASM,
  SPARTACUS_ASSETS,
  SPARTACUS_CART,
  SPARTACUS_CONFIGURATION_MODULE,
  SPARTACUS_CORE,
  SPARTACUS_FEATURES_MODULE,
  SPARTACUS_MODULE,
  SPARTACUS_ORGANIZATION,
  SPARTACUS_PRODUCT,
  SPARTACUS_PRODUCT_CONFIGURATOR,
  SPARTACUS_QUALTRICS,
  SPARTACUS_ROUTING_MODULE,
  SPARTACUS_SETUP,
  SPARTACUS_SMARTEDIT,
  SPARTACUS_STOREFINDER,
  SPARTACUS_STOREFRONTLIB,
  SPARTACUS_STYLES,
  SPARTACUS_TRACKING,
<<<<<<< HEAD
  SPARTACUS_USER,
=======
>>>>>>> ba234b37
} from '../shared/constants';
import { getIndexHtmlPath } from '../shared/utils/file-utils';
import { appendHtmlElementToHead } from '../shared/utils/html-utils';
import {
  addPackageJsonDependencies,
  createNodePackageInstallationTask,
  shouldAddFeature,
} from '../shared/utils/lib-utils';
import {
  addModuleImport,
  ensureModuleExists,
} from '../shared/utils/new-module-utils';
import {
  getAngularVersion,
  getSpartacusCurrentFeatureLevel,
  getSpartacusSchematicsVersion,
  readPackageJson,
} from '../shared/utils/package-utils';
import { createProgram, saveAndFormat } from '../shared/utils/program';
import { getProjectTsConfigPaths } from '../shared/utils/project-tsconfig-paths';
import {
  getProjectFromWorkspace,
  getProjectTargets,
} from '../shared/utils/workspace-utils';
import { addSpartacusConfiguration } from './configuration';
import { setupRouterModule } from './router';
import { Schema as SpartacusOptions } from './schema';
import { setupSpartacusModule } from './spartacus';
import { setupSpartacusFeaturesModule } from './spartacus-features';
import { setupStoreModules } from './store';

function installStyles(options: SpartacusOptions): Rule {
  return (host: Tree): void => {
    const project = getProjectFromWorkspace(host, options);
    const rootStyles = getProjectTargets(project)?.build?.options?.styles?.[0];
    const styleFilePath =
      typeof rootStyles === 'object'
        ? ((rootStyles as any)?.input as string)
        : rootStyles;

    if (!styleFilePath) {
      console.warn(
        red(`Could not find the default style file for this project.`)
      );
      console.warn(red(`Please consider manually setting up spartacus styles`));
      return;
    }

    if (styleFilePath.split('.').pop() !== 'scss') {
      console.warn(
        red(`Could not find the default SCSS style file for this project. `)
      );
      console.warn(
        red(
          `Please make sure your project is configured with SCSS and consider manually setting up spartacus styles.`
        )
      );
      return;
    }

    const buffer = host.read(styleFilePath);

    if (!buffer) {
      console.warn(
        red(
          `Could not read the default style file within the project ` +
            `(${italic(styleFilePath)})`
        )
      );
      console.warn(red(`Please consider manually importing spartacus styles.`));
      return;
    }

    const htmlContent = buffer.toString();
    const insertion =
      '\n' +
      `$styleVersion: ${
        options.featureLevel || getSpartacusCurrentFeatureLevel()
      };\n@import '~@spartacus/styles/index';\n`;

    if (htmlContent.includes(insertion)) {
      return;
    }

    const recorder = host.beginUpdate(styleFilePath);

    recorder.insertLeft(htmlContent.length, insertion);
    host.commitUpdate(recorder);
  };
}

function updateMainComponent(
  project: experimental.workspace.WorkspaceProject,
  options: SpartacusOptions
): Rule {
  return (host: Tree, _context: SchematicContext): Tree | void => {
    const filePath = project.sourceRoot + '/app/app.component.html';
    const buffer = host.read(filePath);

    if (!buffer) {
      console.warn(red(`Could not read app.component.html file.`));
      return;
    }

    const htmlContent = buffer.toString();
    const insertion = `<cx-storefront></cx-storefront>\n`;

    if (htmlContent.includes(insertion)) {
      return;
    }

    const recorder = host.beginUpdate(filePath);

    if (options && options.overwriteAppComponent) {
      recorder.remove(0, htmlContent.length);
      recorder.insertLeft(0, insertion);
    } else {
      recorder.insertLeft(htmlContent.length, `\n${insertion}`);
    }

    host.commitUpdate(recorder);

    return host;
  };
}

function updateIndexFile(tree: Tree, options: SpartacusOptions): Rule {
  return (host: Tree): Tree => {
    const projectIndexHtmlPath = getIndexHtmlPath(tree);
    const baseUrl = options.baseUrl || 'OCC_BACKEND_BASE_URL_VALUE';

    const metaTags = [
      `<meta name="occ-backend-base-url" content="${baseUrl}" />`,
      `<meta name="media-backend-base-url" content="MEDIA_BACKEND_BASE_URL_VALUE" />`,
    ];

    metaTags.forEach((metaTag) => {
      appendHtmlElementToHead(host, projectIndexHtmlPath, metaTag);
    });

    return host;
  };
}

function prepareDependencies(
  tree: Tree,
  options: SpartacusOptions
): NodeDependency[] {
  const spartacusVersion = `^${getSpartacusSchematicsVersion()}`;
  const angularVersion = getAngularVersion(tree);

  const dependencies = [
    {
      type: NodeDependencyType.Default,
      version: spartacusVersion,
      name: SPARTACUS_CORE,
    },
    {
      type: NodeDependencyType.Default,
      version: spartacusVersion,
      name: SPARTACUS_STOREFRONTLIB,
    },
    {
      type: NodeDependencyType.Default,
      version: spartacusVersion,
      name: SPARTACUS_ASSETS,
    },
    {
      type: NodeDependencyType.Default,
      version: spartacusVersion,
      name: SPARTACUS_STYLES,
    },

    {
      type: NodeDependencyType.Default,
      version: '^7.0.0',
      name: '@ng-bootstrap/ng-bootstrap',
    },
    {
      type: NodeDependencyType.Default,
      version: '^4.0.0',
      name: '@ng-select/ng-select',
    },

    {
      type: NodeDependencyType.Default,
      version: DEFAULT_NGRX_VERSION,
      name: NGRX_STORE,
    },
    {
      type: NodeDependencyType.Default,
      version: DEFAULT_NGRX_VERSION,
      name: NGRX_EFFECTS,
    },
    {
      type: NodeDependencyType.Default,
      version: DEFAULT_NGRX_VERSION,
      name: NGRX_ROUTER_STORE,
    },

    {
      type: NodeDependencyType.Default,
      version: '4.2.1',
      name: 'bootstrap',
    },
    { type: NodeDependencyType.Default, version: '^19.3.4', name: 'i18next' },
    {
      type: NodeDependencyType.Default,
      version: '^3.2.2',
      name: 'i18next-xhr-backend',
    },
    {
      type: NodeDependencyType.Default,
      version: angularVersion,
      name: '@angular/service-worker',
    },
    {
      type: NodeDependencyType.Default,
      version: '^8.0.0',
      name: 'ngx-infinite-scroll',
    },
    {
      type: NodeDependencyType.Default,
      version: DEFAULT_ANGULAR_OAUTH2_OIDC_VERSION,
      name: ANGULAR_OAUTH2_OIDC,
    },
  ];
  if (options.configuration === 'b2b') {
    dependencies.push({
      type: NodeDependencyType.Default,
      version: spartacusVersion,
      name: SPARTACUS_SETUP,
    });
  }

  return dependencies;
}

function updateAppModule(project: string): Rule {
  return (tree: Tree): Tree => {
    const { buildPaths } = getProjectTsConfigPaths(tree, project);

    if (!buildPaths.length) {
      throw new SchematicsException(
        'Could not find any tsconfig file. Cannot configure AppModule.'
      );
    }

    const basePath = process.cwd();
    for (const tsconfigPath of buildPaths) {
      const { appSourceFiles } = createProgram(tree, basePath, tsconfigPath);

      for (const sourceFile of appSourceFiles) {
        if (sourceFile.getFilePath().includes(`app.module.ts`)) {
          addModuleImport(sourceFile, {
            order: 1,
            import: {
              moduleSpecifier: ANGULAR_HTTP,
              namedImports: ['HttpClientModule'],
            },
            content: 'HttpClientModule',
          });

          saveAndFormat(sourceFile);

          break;
        }
      }
    }
    return tree;
  };
}

export function addSpartacus(options: SpartacusOptions): Rule {
  return (tree: Tree, context: SchematicContext) => {
    const project = getProjectFromWorkspace(tree, options);

    return chain([
      addPackageJsonDependencies(prepareDependencies(tree, options)),
      ensureModuleExists({
        name: SPARTACUS_ROUTING_MODULE,
        path: 'app',
        module: 'app',
        project: options.project,
      }),
      setupRouterModule(options.project),
      setupStoreModules(options.project),

      ensureModuleExists({
        name: SPARTACUS_MODULE,
        path: 'app/spartacus',
        module: 'app',
        project: options.project,
      }),
      setupSpartacusModule(options.project),

      ensureModuleExists({
        name: SPARTACUS_FEATURES_MODULE,
        path: 'app/spartacus',
        module: 'spartacus',
        project: options.project,
      }),
      setupSpartacusFeaturesModule(options.project),

      ensureModuleExists({
        name: SPARTACUS_CONFIGURATION_MODULE,
        path: 'app/spartacus',
        module: 'spartacus',
        project: options.project,
      }),
      addSpartacusConfiguration(options),

      updateAppModule(options.project),
      installStyles(options),
      updateMainComponent(project, options),
      options.useMetaTags ? updateIndexFile(tree, options) : noop(),

      addSpartacusFeatures(options),
    ])(tree, context);
  };
}

function addSpartacusFeatures(options: SpartacusOptions): Rule {
  return (tree: Tree, context: SchematicContext) => {
    const features = prepareSpartacusFeatures(options);
    const rule = installSpartacusFeatures(features)(tree, context);

    addSchematicsTasks(features, context);

    return rule;
  };
}

function prepareSpartacusFeatures(options: SpartacusOptions): string[] {
  return [
    ...(shouldAddFeature(CLI_ASM_FEATURE, options.features)
      ? [SPARTACUS_ASM]
      : []),
    ...(shouldAddFeature(CLI_CART_FEATURE, options.features)
      ? [SPARTACUS_CART]
      : []),
    ...(shouldAddFeature(CLI_ORGANIZATION_FEATURE, options.features)
      ? [SPARTACUS_ORGANIZATION]
      : []),
    ...(shouldAddFeature(CLI_PRODUCT_FEATURE, options.features)
      ? [SPARTACUS_PRODUCT]
      : []),
    ...(shouldAddFeature(CLI_PRODUCT_CONFIGURATOR_FEATURE, options.features)
      ? [SPARTACUS_PRODUCT_CONFIGURATOR]
      : []),
    ...(shouldAddFeature(CLI_QUALTRICS_FEATURE, options.features)
      ? [SPARTACUS_QUALTRICS]
      : []),
    ...(shouldAddFeature(CLI_SMARTEDIT_FEATURE, options.features)
      ? [SPARTACUS_SMARTEDIT]
      : []),
    ...(shouldAddFeature(CLI_STOREFINDER_FEATURE, options.features)
      ? [SPARTACUS_STOREFINDER]
      : []),
    ...(shouldAddFeature(CLI_TRACKING_FEATURE, options.features)
      ? [SPARTACUS_TRACKING]
      : []),
<<<<<<< HEAD
    ...(shouldAddFeature(CLI_USER_FEATURE, options.features)
      ? [SPARTACUS_USER]
      : []),
=======
>>>>>>> ba234b37
  ];
}

function installSpartacusFeatures(features: string[]): Rule {
  return (tree: Tree, context: SchematicContext) => {
    const packageJson = readPackageJson(tree);
    const spartacusVersion = `^${getSpartacusSchematicsVersion()}`;
    const dependencies: NodeDependency[] = features.map((collectionName) => ({
      type: NodeDependencyType.Default,
      version: spartacusVersion,
      name: collectionName,
    }));

    return addPackageJsonDependencies(dependencies, packageJson)(tree, context);
  };
}

function addSchematicsTasks(
  features: string[],
  context: SchematicContext
): void {
  const installationTaskId = createNodePackageInstallationTask(context);

  features.forEach((collectionName) => {
    const runSchematicTaskOptions: RunSchematicTaskOptions<unknown> = {
      collection: collectionName,
      name: 'add',
      // we don't delegate any options to the lib's schematics, for now.
      options: {},
    };

    context.addTask(
      new RunSchematicTask('add-spartacus-library', runSchematicTaskOptions),
      [installationTaskId]
    );
  });
}<|MERGE_RESOLUTION|>--- conflicted
+++ resolved
@@ -6,13 +6,13 @@
   Rule,
   SchematicContext,
   SchematicsException,
-  Tree,
+  Tree
 } from '@angular-devkit/schematics';
 import { RunSchematicTask } from '@angular-devkit/schematics/tasks';
 import { RunSchematicTaskOptions } from '@angular-devkit/schematics/tasks/run-schematic/options';
 import {
   NodeDependency,
-  NodeDependencyType,
+  NodeDependencyType
 } from '@schematics/angular/utility/dependencies';
 import {
   ANGULAR_HTTP,
@@ -26,10 +26,7 @@
   CLI_SMARTEDIT_FEATURE,
   CLI_STOREFINDER_FEATURE,
   CLI_TRACKING_FEATURE,
-<<<<<<< HEAD
   CLI_USER_FEATURE,
-=======
->>>>>>> ba234b37
   DEFAULT_ANGULAR_OAUTH2_OIDC_VERSION,
   DEFAULT_NGRX_VERSION,
   NGRX_EFFECTS,
@@ -53,33 +50,30 @@
   SPARTACUS_STOREFRONTLIB,
   SPARTACUS_STYLES,
   SPARTACUS_TRACKING,
-<<<<<<< HEAD
-  SPARTACUS_USER,
-=======
->>>>>>> ba234b37
+  SPARTACUS_USER
 } from '../shared/constants';
 import { getIndexHtmlPath } from '../shared/utils/file-utils';
 import { appendHtmlElementToHead } from '../shared/utils/html-utils';
 import {
   addPackageJsonDependencies,
   createNodePackageInstallationTask,
-  shouldAddFeature,
+  shouldAddFeature
 } from '../shared/utils/lib-utils';
 import {
   addModuleImport,
-  ensureModuleExists,
+  ensureModuleExists
 } from '../shared/utils/new-module-utils';
 import {
   getAngularVersion,
   getSpartacusCurrentFeatureLevel,
   getSpartacusSchematicsVersion,
-  readPackageJson,
+  readPackageJson
 } from '../shared/utils/package-utils';
 import { createProgram, saveAndFormat } from '../shared/utils/program';
 import { getProjectTsConfigPaths } from '../shared/utils/project-tsconfig-paths';
 import {
   getProjectFromWorkspace,
-  getProjectTargets,
+  getProjectTargets
 } from '../shared/utils/workspace-utils';
 import { addSpartacusConfiguration } from './configuration';
 import { setupRouterModule } from './router';
@@ -419,12 +413,9 @@
     ...(shouldAddFeature(CLI_TRACKING_FEATURE, options.features)
       ? [SPARTACUS_TRACKING]
       : []),
-<<<<<<< HEAD
     ...(shouldAddFeature(CLI_USER_FEATURE, options.features)
       ? [SPARTACUS_USER]
       : []),
-=======
->>>>>>> ba234b37
   ];
 }
 
