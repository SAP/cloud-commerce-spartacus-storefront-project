--- conflicted
+++ resolved
@@ -21,11 +21,7 @@
 import * as ts from 'typescript';
 import { routerModule } from '../new-approach/migrations/router-module';
 import {
-<<<<<<< HEAD
   ANGULAR_CORE,
-  ANGULAR_LOCALIZE,
-=======
->>>>>>> d6aa4d0b
   ANGULAR_OAUTH2_OIDC,
   ANGULAR_SCHEMATICS,
   B2C_STOREFRONT_MODULE,
