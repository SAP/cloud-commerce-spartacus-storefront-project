--- conflicted
+++ resolved
@@ -11,39 +11,10 @@
 import { NodeDependency } from '@schematics/angular/utility/dependencies';
 import {
   ANGULAR_HTTP,
-<<<<<<< HEAD
-  CLI_ASM_FEATURE,
-  CLI_CART_FEATURE,
-  CLI_CDC_FEATURE,
-  CLI_CDS_FEATURE,
-  CLI_ORGANIZATION_FEATURE,
-  CLI_PRODUCT_CONFIGURATOR_FEATURE,
-  CLI_PRODUCT_FEATURE,
-  CLI_QUALTRICS_FEATURE,
-  CLI_SMARTEDIT_FEATURE,
-  CLI_STOREFINDER_FEATURE,
-  CLI_TRACKING_FEATURE,
-  SPARTACUS_ASM,
-  SPARTACUS_CART,
-  SPARTACUS_CDC,
-  SPARTACUS_CDS,
-=======
-  SPARTACUS_ASSETS,
->>>>>>> 71a2fc3c
   SPARTACUS_CONFIGURATION_MODULE,
   SPARTACUS_FEATURES_MODULE,
   SPARTACUS_MODULE,
   SPARTACUS_ROUTING_MODULE,
-<<<<<<< HEAD
-  SPARTACUS_SMARTEDIT,
-  SPARTACUS_STOREFINDER,
-  SPARTACUS_TRACKING,
-  SPARTACUS_USER,
-=======
-  SPARTACUS_SETUP,
-  SPARTACUS_STOREFRONTLIB,
-  SPARTACUS_STYLES,
->>>>>>> 71a2fc3c
 } from '../shared/constants';
 import { getIndexHtmlPath } from '../shared/utils/file-utils';
 import { appendHtmlElementToHead } from '../shared/utils/html-utils';
