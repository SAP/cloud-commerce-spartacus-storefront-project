<<<<<<< HEAD
export interface Schema {
  project: string;
=======
import { LibraryOptions } from '../shared/utils/lib-utils';

export interface Schema extends LibraryOptions {
>>>>>>> e75e9038
  configuration: 'b2c' | 'b2b';
  baseUrl?: string;
  occPrefix?: string;
  baseSite?: string;
  currency?: string;
  language?: string;
  useMetaTags?: boolean;
  featureLevel?: string;
  overwriteAppComponent?: boolean;
}

/**
 * Creates a new generic component definition in the given or default project.
 */
export interface AngularComponentSchema {
  /**
   * The change detection strategy to use in the new component.
   */
  changeDetection?: ChangeDetection;
  /**
   * When true, the new component is the entry component of the declaring NgModule.
   */
  entryComponent: boolean;
  /**
   * When true, the declaring NgModule exports this component.
   */
  export: boolean;
  /**
   * When true, creates the new files at the top level of the current project.
   */
  flat: boolean;
  /**
   * When true, includes styles inline in the component.ts file. Only CSS styles can be
   * included inline. By default, an external styles file is created and referenced in the
   * component.ts file.
   */
  inlineStyle: boolean;
  /**
   * When true, includes template inline in the component.ts file. By default, an external
   * template file is created and referenced in the component.ts file.
   */
  inlineTemplate: boolean;
  /**
   * When true, applies lint fixes after generating the component.
   */
  lintFix: boolean;
  /**
   * The name of the component.
   */
  name: string;
  /**
   * The prefix to apply to the generated component selector.
   */
  prefix?: string;
  /**
   * The name of the project.
   */
  project: string;
  /**
   * The HTML selector to use for this component.
   */
  selector?: string;
  /**
   * Specifies if the component should have a selector or not.
   */
  skipSelector?: boolean;
  /**
   * Adds a developer-defined type to the filename, in the format "name.type.ts".
   */
  type: string;
  /**
   * When true, does not create "spec.ts" test files for the new component.
   */
  skipTests?: boolean;
  /**
   * The file extension or preprocessor to use for style files.
   */
  style?: Style;
  /**
   * The view encapsulation strategy to use in the new component.
   */
  viewEncapsulation?: ViewEncapsulation;
}
/**
 * The change detection strategy to use in the new component.
 */
export declare enum ChangeDetection {
  Default = 'Default',
  OnPush = 'OnPush',
}
/**
 * The file extension or preprocessor to use for style files.
 */
export declare enum Style {
  Css = 'css',
  Less = 'less',
  Sass = 'sass',
  Scss = 'scss',
  Styl = 'styl',
}
/**
 * The view encapsulation strategy to use in the new component.
 */
export declare enum ViewEncapsulation {
  Emulated = 'Emulated',
  Native = 'Native',
  None = 'None',
  ShadowDom = 'ShadowDom',
}

export interface AngularModuleSchema {
  /**
   * When true, the new NgModule imports "CommonModule".
   */
  commonModule?: boolean;
  /**
   * When true, creates the new files at the top level of the current project root.
   */
  flat: boolean;
  /**
   * When true, applies lint fixes after generating the module.
   */
  lintFix: boolean;
  /**
   * The declaring NgModule.
   */
  module?: string;
  /**
   * The name of the NgModule.
   */
  name: string;
  /**
   * The path at which to create the NgModule, relative to the workspace root.
   */
  path?: string;
  /**
   * The name of the project.
   */
  project: string;
  /**
   * The route path for a lazy-loaded module. When supplied, creates a component in the new
   * module, and adds the route to that component in the `Routes` array declared in the module
   * provided in the `--module` option.
   */
  route?: string;
  /**
   * When true, creates a routing module.
   */
  routing?: boolean;
  /**
   * The scope for the new routing module.
   */
  routingScope?: RoutingScope;
}

/**
 * The scope for the new routing module.
 */
export declare enum RoutingScope {
  Child = 'Child',
  Root = 'Root',
}<|MERGE_RESOLUTION|>--- conflicted
+++ resolved
@@ -1,11 +1,6 @@
-<<<<<<< HEAD
-export interface Schema {
-  project: string;
-=======
 import { LibraryOptions } from '../shared/utils/lib-utils';
 
 export interface Schema extends LibraryOptions {
->>>>>>> e75e9038
   configuration: 'b2c' | 'b2b';
   baseUrl?: string;
   occPrefix?: string;
