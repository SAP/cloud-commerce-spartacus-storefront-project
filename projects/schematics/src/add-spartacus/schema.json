--- conflicted
+++ resolved
@@ -30,11 +30,8 @@
           "Order",
           "Digital-Payments",
           "EPD-Visualization",
-<<<<<<< HEAD
           "OPF",
-=======
           "Customer-Ticketing",
->>>>>>> 46eb1ac3
           "Administration",
           "Order-Approval",
           "Organization-User-Registration",
