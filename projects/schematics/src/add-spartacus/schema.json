{
  "$schema": "http://json-schema.org/schema",
  "$id": "SpartacusSchematics",
  "title": "Spartacus Schematics",
  "type": "object",
  "properties": {
    "project": {
      "type": "string",
      "description": "The name of the project.",
      "$default": {
        "$source": "projectName"
      }
    },
    "features": {
      "type": "array",
      "uniqueItems": true,
      "items": {
        "enum": [
          "ASM",
          "Import-Export",
          "Saved-Cart",
          "Quick-Order",
          "CDC",
          "CDS",
          "Cart",
          "WishList",
          "Checkout",
          "Checkout-B2B",
          "Checkout-Scheduled-Replenishment",
          "Order",
          "Digital-Payments",
          "EPD-Visualization",
          "Customer-Ticketing",
          "Administration",
          "Order-Approval",
          "Organization-User-Registration",
          "Unit-Order",
          "Account-Summary",
          "Bulk-Pricing",
          "Image-Zoom",
          "Future-Stock",
          "Product-Variants",
          "VC-Configurator",
          "Textfield-Configurator",
          "CPQ-Configurator",
          "Qualtrics",
          "S4HANA-Order-Management",
          "SmartEdit",
          "Store-Finder",
          "Personalization",
          "TMS-GTM",
          "TMS-AEPL",
          "User-Account",
          "User-Profile",
          "Commerce-Quotes"
        ],
        "type": "string"
      },
      "default": [
        "ASM",
        "Cart",
        "WishList",
        "Checkout",
        "Order",
        "Import-Export",
        "Saved-Cart",
        "Quick-Order",
        "Image-Zoom",
        "Future-Stock",
        "Product-Variants",
        "SmartEdit",
        "Store-Finder",
        "Personalization",
        "User-Account",
        "User-Profile"
      ],
      "x-prompt": {
        "message": "Which Spartacus features would you like to set up?\nPlease note that for most Spartacus features to be properly configured, the User-Account feature is required.",
        "type": "list",
        "items": [
          {
            "value": "ASM",
            "label": "Assisted Services Module"
          },
          {
            "value": "Import-Export",
            "label": "Import/Export"
          },
          {
            "value": "Saved-Cart",
            "label": "Saved Cart"
          },
          {
            "value": "Quick-Order",
            "label": "Quick Order"
          },
          {
            "value": "CDC",
            "label": "Customer Data Cloud Integration"
          },
          {
            "value": "CDS",
            "label": "Context-Driven Services Integration"
          },
          {
            "value": "Checkout",
            "label": "Checkout base"
          },
          {
            "value": "Checkout-B2B",
            "label": "Checkout B2B (b2b feature, requires Base Checkout)"
          },
          {
            "value": "Checkout-Scheduled-Replenishment",
            "label": "Checkout Scheduled Replenishment (b2b feature, requires Base and B2B Checkout)"
          },
          {
            "value": "Cart",
            "label": "Cart"
          },
          {
            "value": "WishList",
            "label": "WishList"
          },
          {
            "value": "Order",
            "label": "Order"
          },
          {
            "value": "Digital-Payments",
            "label": "Digital Payments Integration"
          },
          {
            "value": "EPD-Visualization",
            "label": "EPD Visualization Integration"
          },
          {
            "value": "Administration",
            "label": "Organization - Adminstration (b2b feature)"
          },
          {
            "value": "Order-Approval",
            "label": "Organization - Order Approval (b2b feature)"
          },
          {
            "value": "Organization-User-Registration",
            "label": "Organization - User Registration (b2b feature)"
          },
          {
            "value": "Unit-Order",
            "label": "Organization - Unit Order (b2b feature)"
          },
          {
            "value": "Account-Summary",
            "label": "Organization - Account Summary (b2b feature, requires Organization - Administration)"
          },
          {
            "value": "Bulk-Pricing",
            "label": "Product - Bulk Pricing (b2b feature)"
          },
          {
            "value": "Product-Variants",
            "label": "Product - Variants"
          },
          {
            "value": "Image-Zoom",
            "label": "Product - Image Zoom"
          },
          {
            "value": "Future-Stock",
            "label": "Product - Future Stock"
          },
          {
            "value": "VC-Configurator",
            "label": "Product Configurator - Variant Configurator"
          },
          {
            "value": "Textfield-Configurator",
            "label": "Product Configurator - Textfield Configurator"
          },
          {
            "value": "CPQ-Configurator",
            "label": "Product Configurator - CPQ Configurator (b2b feature)"
          },
          {
            "value": "Qualtrics",
            "label": "Qualtrics"
          },
          {
            "value": "S4HANA-Order-Management",
            "label": "S/4HANA Order Management (b2b feature)"
          },
          {
            "value": "SmartEdit",
            "label": "SmartEdit"
          },
          {
            "value": "Store-Finder",
            "label": "Store Finder"
          },
          {
            "value": "Personalization",
            "label": "Tracking - Personalization"
          },
          {
            "value": "TMS-GTM",
            "label": "Tracking - Tag Management System - Google Tag Manager"
          },
          {
            "value": "TMS-AEPL",
            "label": "Tracking - Tag Management System - Adobe Experience Platform Launch"
          },
          {
            "value": "User-Account",
            "label": "User - Account"
          },
          {
            "value": "User-Profile",
            "label": "User - Profile"
          },
          {
<<<<<<< HEAD
            "value": "Commerce-Quotes",
            "label": "Commerce Quotes"
=======
            "value": "Customer-Ticketing",
            "label": "Customer Ticketing"
>>>>>>> 18c4310b
          }
        ]
      }
    },
    "debug": {
      "description": "Display additional details during the running process.",
      "type": "boolean",
      "default": false
    },
    "lazy": {
      "type": "boolean",
      "description": "Lazy load the Spartacus features.",
      "default": true
    },
    "baseUrl": {
      "type": "string",
      "description": "The url of the OCC backend",
      "default": "https://localhost:9002"
    },
    "occPrefix": {
      "type": "string",
      "description": "The OCC API prefix. E.g.: /occ/v2/"
    },
    "baseSite": {
      "type": "string",
      "description": "A comma-separated list of base site(s) to use with Spartacus"
    },
    "currency": {
      "type": "string",
      "description": "A comma-separated list of currencies to use in Spartacus"
    },
    "language": {
      "type": "string",
      "description": "A comma-separated list of languages to use in Spartacus"
    },
    "urlParameters": {
      "type": "string",
      "description": "A comma-separated list that represents the order of site-context parameters. E.g.: ['baseSite', 'language', 'currency']"
    },
    "useMetaTags": {
      "type": "boolean",
      "description": "Configure baseUrl via meta tag in index.html"
    },
    "featureLevel": {
      "type": "string",
      "description": "Configure feature level for application."
    },
    "overwriteAppComponent": {
      "type": "boolean",
      "description": "Overwrite the contents of app.component.html file with the <cx-storefront> tag.",
      "default": true
    },
    "pwa": {
      "type": "boolean",
      "description": "Add PWA support to the project.",
      "default": false
    },
    "ssr": {
      "type": "boolean",
      "description": "Add Server-side rendering support to the project.",
      "default": false
    },
    "theme": {
      "type": "string",
      "description": "Select a style theme to add. E.g: santorini"
    }
  },
  "required": []
}<|MERGE_RESOLUTION|>--- conflicted
+++ resolved
@@ -219,13 +219,12 @@
             "label": "User - Profile"
           },
           {
-<<<<<<< HEAD
             "value": "Commerce-Quotes",
             "label": "Commerce Quotes"
-=======
+          },
+          {
             "value": "Customer-Ticketing",
             "label": "Customer Ticketing"
->>>>>>> 18c4310b
           }
         ]
       }
