--- conflicted
+++ resolved
@@ -44,12 +44,7 @@
           "Personalization",
           "TMS-GTM",
           "TMS-AEPL",
-<<<<<<< HEAD
-          "Account",
-          "Profile",
           "Pickup-In-Store",
-=======
->>>>>>> 3c8074d2
           "User-Account",
           "User-Profile"
         ],
