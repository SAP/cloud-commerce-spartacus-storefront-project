--- conflicted
+++ resolved
@@ -6,10 +6,7 @@
   Schema as ApplicationOptions,
   Style,
 } from '@schematics/angular/application/schema';
-<<<<<<< HEAD
-=======
 import { Schema as WorkspaceOptions } from '@schematics/angular/workspace/schema';
->>>>>>> e75e9038
 import * as path from 'path';
 import {
   SPARTACUS_CONFIGURATION_MODULE,
@@ -47,11 +44,8 @@
     baseSite: 'electronics',
     baseUrl: 'https://localhost:9002',
     configuration: 'b2c',
-<<<<<<< HEAD
-=======
     lazy: true,
     features: [],
->>>>>>> e75e9038
   };
 
   const newLineRegEx = /(?:\\[rn]|[\r\n]+)+/g;
