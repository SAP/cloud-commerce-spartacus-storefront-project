--- conflicted
+++ resolved
@@ -86,9 +86,4 @@
     "tags": ["core"],
     "comments": "TODO. Further refinement required based on impact"
   }
-<<<<<<< HEAD
-}
-
-=======
-}
->>>>>>> c4de5d1f
+}