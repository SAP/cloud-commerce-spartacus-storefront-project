## TODO: before merge

<<<<<<< HEAD
1. search for "// TODO:#checkout" (leftovers that can't be done until cart is merged)
2. Is the checkout properly using the new cart lib? (still waiting for cart-lib PR to be merged)
   1. order and repl order confirmation page context: https://github.com/SAP/spartacus/pull/14466/files (source: https://sap-cx.slack.com/archives/C02L8BUATM5/p1638282843004200) - related to waiting for Wei and Patrick PR to be merged 
   - (related to above) sample data changes: https://github.tools.sap/cx-commerce/spartacussampledata/pull/211 (source: https://sap-cx.slack.com/archives/C02L8BUATM5/p1638283007005900)
3. When using b2b (organization), we should do the following ( feature-libs/checkout/b2b/occ/config/default-occ-checkout-b2b-config.ts ):
=======
1. Shipping address to delivery address sample data PR
   1. Rename the URL / route paths
   2. The CMS component name
   3. The CMS component mapping in Spartacus
2. One FEATURE_NAME (CHECKOUT-FEATURE), and remove B2B_FEATURE and REPL_FEATURE
3. Installation schematics (PR ready)
   1. Make sure to configure b2b Spartacus when installing b2b / repl checkout?
   2. Check if any other b2b feature do this (i.e. Bulk Pricing)
4. search for "// TODO:#checkout" (leftovers that can't be done until cart is merged)
5. When using b2b (organization), we should do the following ( feature-libs/checkout/b2b/occ/config/default-occ-checkout-b2b-config.ts ):
>>>>>>> e7ac7498
    - ```ts
      const defaultB2bUserAccountOccEndpoints: UserAccountOccEndpoints = {
        user: 'orgUsers/${userId}',
      };
      ```

    - ```ts
      const defaultB2bUserProfileOccEndpoints: UserProfileOccEndpoints = {
        userUpdateProfile: 'users/${userId}',
        userCloseAccount: 'users/${userId}',
      };
      ```

    - ```ts
      const defaultB2bCartOccEndpoints: CartOccEndpoints = {
        addEntries: 'orgUsers/${userId}/carts/${cartId}/entries?quantity=${quantity}',
      };
      ```

    - ```ts
      const defaultB2bOrderOccEndpoints: OrderOccEndpoints = {
        scheduleReplenishmentOrder:
          'orgUsers/${userId}/replenishmentOrders?fields=FULL,costCenter(FULL),purchaseOrderNumber,paymentType',
        replenishmentOrderDetails:
          'users/${userId}/replenishmentOrders/${replenishmentOrderCode}?fields=FULL,costCenter(FULL),purchaseOrderNumber,paymentType,user',
        replenishmentOrderDetailsHistory:
          'users/${userId}/replenishmentOrders/${replenishmentOrderCode}/orders',
        cancelReplenishmentOrder:
          'users/${userId}/replenishmentOrders/${replenishmentOrderCode}?fields=FULL,costCenter(FULL),purchaseOrderNumber,paymentType,user',
        replenishmentOrderHistory:
          'users/${userId}/replenishmentOrders?fields=FULL,replenishmentOrders(FULL, purchaseOrderNumber)',
      };
<<<<<<< HEAD
4. converters and any - https://github.com/SAP/spartacus/pull/14165#discussion_r751912800
5. remove old checkout
   1. remove the setup lib?
6. Remove `checkout-git-check.sh` and `todo.md` 
7. Check how do various checkouts work:
    1.  base only (without b2b and repl)
    2.  b2b (without repl)
=======
      ```
6. remove old checkout
   1. what to do with the setup lib and b2b configs?
7. Remove `checkout-git-check.sh` and `todo.md` 
>>>>>>> e7ac7498

## Second phase

1. Test the checkout with slow network. It could yield some racing condition issues (remember the spinner on the checkout payment type).
2. Is the checkout properly using the new cart lib? (still waiting for cart-lib PR to be merged)
   1. order and repl order confirmation page context: https://github.com/SAP/spartacus/pull/14466/files (source: https://sap-cx.slack.com/archives/C02L8BUATM5/p1638282843004200) - related to waiting for Wei and Patrick PR to be merged 
   - (related to above) sample data changes: https://github.tools.sap/cx-commerce/spartacussampledata/pull/211 (source: https://sap-cx.slack.com/archives/C02L8BUATM5/p1638283007005900)
3. Schematics and deprecations
   1. Write migration schematics
   2. Check and add js doc comments
<<<<<<< HEAD
3. Migration schematics
=======
   3. Write installation schematics
4. Migration schematics
>>>>>>> e7ac7498
   1. Facades / services - import paths; some classes have been renamed
   2. adapters / connectors - import paths; some classes have been renamed
   3. components - import paths; some classes have been renamed
   4. modules? import paths; some classes have been renamed
   5. Check the existing schematics written before the checkout was merged!
<<<<<<< HEAD
4. move everything from `docs/migration/5_0-checkout.md` to the main `5_0.md`
5. maybe it's worth having all checkout rename migrations in `projects/schematics/src/migrations/5_0/rename-symbol/checkout-rename-symbol.ts` ?
6. Docs
=======
5. Installation schematics
   1. Update the current installation schematics for the new lib
   2. create a prompt for each of the checkout entry points? (base, b2b, repl)
   3. If we decide to have dependency on the cart _in the feature module_, then reflect this in the schematics as well.
6. move everything from `docs/migration/5_0-checkout.md` to the main `5_0.md`
7. maybe it's worth having all checkout rename migrations in `projects/schematics/src/migrations/5_0/rename-symbol/checkout-rename-symbol.ts` ?
8. Docs
>>>>>>> e7ac7498
   1. go by example -> create the docs for one of the steps; maybe choose the mostly customized one - payment step?
   2. reference the docs for LL, where it is explained how to create a custom feature module, and LL custom code.
   3. Mention how to properly use the queries - check if it's loading, or if there's an error. E.g.:
      ```ts
         service.getDataState().pipe(
            filter(state => !state.loading && !state.error),
            map(state => state.data),
            ...
         )
      ```
   4. cover the case when customers were using an old facade -> show how to switch to the new facade. This doesn't have to be a big section, as we'll have some migrations that'll handle this case.
   5. If customized an effect -> please remove ngrx, and extend our facade service where you can add your custom logic by extending a method, or by adding new ones
   6. if using old components:
      1. you can consider using our new components. 
      2. If you don't want to, you can just import our new facade in your existing components, and keep using them and potentially slightly modifying them.
   7. go through triggers - mention how to do a single step checkout and what to keep an eye for. i.e. remove redundant events, in order to not trigger the query too many times.
   8. Mention the available events - e.g. `CheckoutReloadDeliveryModesEvent` and `ReloadCheckoutQueryEvent`
   9. Go through the old checkout's changes in `5_0.md`:
      1. add missing stuff
      2. remove unnecessary / non-relevant parts
<<<<<<< HEAD
7. check LL:
=======
9. check LL:
>>>>>>> e7ac7498
   1. check the chunks: base, b2b, replenishment
   2. check if and when those are loaded
   3. check the deps, e.g. land on a b2b step, and check if the checkout chunk is loaded before the b2b one.
   4. Check the transitive LL after we create a dependency on the cart:
      1. the _base_ checkout depends on _cart_
      2. the _b2b_ / _repl_ depend on _base_
      3. when landing on a _b2b_ step, will the order of chunks being loaded be the following: _cart_ first, then _base_, and lastly the _b2b_ chunk?
<<<<<<< HEAD
8. check the bundle size of checkout (maybe using webpack analyzer)
9.  query debounce
=======
10. check the bundle size of checkout (maybe using webpack analyzer)
11. query debounce
>>>>>>> e7ac7498
    1.  see `feature/query-debounce` branch
    2.  could projects/core/src/util/rxjs/buffer-debounce-time.ts help?

### Future

1. coordinate with UX and A11Y teams about the new checkout and announce a work on the components:
   1. UX dev - should create a draft wireframes
   2. dev(s) - Brian and Nik at least, and Kris would be good to review the design
   3. Bill
   4. Miguel for a11y
2. When we were renaming components / folders to have the checkout prefix, we intentionally left out the components' prefix untouched.
   1. Rename the checkout components' selectors to have the checkout prefix? (revisit as I think it's fine)
   2. if we decide to do it, we should align the selector names with the component names - i.e. `cx-shipping-address` should be renamed to contain the checkout prefix, _and_ to instead of `shipping` we should use `delivery`.
3. search for `TODO:#deprecation-checkout`
4. search for `TODO:#future-checkout`<|MERGE_RESOLUTION|>--- conflicted
+++ resolved
@@ -1,23 +1,14 @@
 ## TODO: before merge
 
-<<<<<<< HEAD
-1. search for "// TODO:#checkout" (leftovers that can't be done until cart is merged)
-2. Is the checkout properly using the new cart lib? (still waiting for cart-lib PR to be merged)
-   1. order and repl order confirmation page context: https://github.com/SAP/spartacus/pull/14466/files (source: https://sap-cx.slack.com/archives/C02L8BUATM5/p1638282843004200) - related to waiting for Wei and Patrick PR to be merged 
-   - (related to above) sample data changes: https://github.tools.sap/cx-commerce/spartacussampledata/pull/211 (source: https://sap-cx.slack.com/archives/C02L8BUATM5/p1638283007005900)
-3. When using b2b (organization), we should do the following ( feature-libs/checkout/b2b/occ/config/default-occ-checkout-b2b-config.ts ):
-=======
 1. Shipping address to delivery address sample data PR
    1. Rename the URL / route paths
    2. The CMS component name
    3. The CMS component mapping in Spartacus
-2. One FEATURE_NAME (CHECKOUT-FEATURE), and remove B2B_FEATURE and REPL_FEATURE
-3. Installation schematics (PR ready)
+2. Installation schematics (PR ready)
    1. Make sure to configure b2b Spartacus when installing b2b / repl checkout?
    2. Check if any other b2b feature do this (i.e. Bulk Pricing)
-4. search for "// TODO:#checkout" (leftovers that can't be done until cart is merged)
-5. When using b2b (organization), we should do the following ( feature-libs/checkout/b2b/occ/config/default-occ-checkout-b2b-config.ts ):
->>>>>>> e7ac7498
+3. search for "// TODO:#checkout" (leftovers that can't be done until cart is merged)
+4. When using b2b (organization), we should do the following ( feature-libs/checkout/b2b/occ/config/default-occ-checkout-b2b-config.ts ):
     - ```ts
       const defaultB2bUserAccountOccEndpoints: UserAccountOccEndpoints = {
         user: 'orgUsers/${userId}',
@@ -50,54 +41,19 @@
         replenishmentOrderHistory:
           'users/${userId}/replenishmentOrders?fields=FULL,replenishmentOrders(FULL, purchaseOrderNumber)',
       };
-<<<<<<< HEAD
-4. converters and any - https://github.com/SAP/spartacus/pull/14165#discussion_r751912800
-5. remove old checkout
-   1. remove the setup lib?
-6. Remove `checkout-git-check.sh` and `todo.md` 
-7. Check how do various checkouts work:
-    1.  base only (without b2b and repl)
-    2.  b2b (without repl)
-=======
-      ```
-6. remove old checkout
-   1. what to do with the setup lib and b2b configs?
-7. Remove `checkout-git-check.sh` and `todo.md` 
->>>>>>> e7ac7498
-
-## Second phase
-
-1. Test the checkout with slow network. It could yield some racing condition issues (remember the spinner on the checkout payment type).
-2. Is the checkout properly using the new cart lib? (still waiting for cart-lib PR to be merged)
    1. order and repl order confirmation page context: https://github.com/SAP/spartacus/pull/14466/files (source: https://sap-cx.slack.com/archives/C02L8BUATM5/p1638282843004200) - related to waiting for Wei and Patrick PR to be merged 
    - (related to above) sample data changes: https://github.tools.sap/cx-commerce/spartacussampledata/pull/211 (source: https://sap-cx.slack.com/archives/C02L8BUATM5/p1638283007005900)
-3. Schematics and deprecations
+5. Schematics and deprecations
    1. Write migration schematics
-   2. Check and add js doc comments
-<<<<<<< HEAD
-3. Migration schematics
-=======
-   3. Write installation schematics
-4. Migration schematics
->>>>>>> e7ac7498
+6. Migration schematics
    1. Facades / services - import paths; some classes have been renamed
    2. adapters / connectors - import paths; some classes have been renamed
    3. components - import paths; some classes have been renamed
    4. modules? import paths; some classes have been renamed
    5. Check the existing schematics written before the checkout was merged!
-<<<<<<< HEAD
-4. move everything from `docs/migration/5_0-checkout.md` to the main `5_0.md`
-5. maybe it's worth having all checkout rename migrations in `projects/schematics/src/migrations/5_0/rename-symbol/checkout-rename-symbol.ts` ?
-6. Docs
-=======
-5. Installation schematics
-   1. Update the current installation schematics for the new lib
-   2. create a prompt for each of the checkout entry points? (base, b2b, repl)
-   3. If we decide to have dependency on the cart _in the feature module_, then reflect this in the schematics as well.
-6. move everything from `docs/migration/5_0-checkout.md` to the main `5_0.md`
-7. maybe it's worth having all checkout rename migrations in `projects/schematics/src/migrations/5_0/rename-symbol/checkout-rename-symbol.ts` ?
-8. Docs
->>>>>>> e7ac7498
+7. move everything from `docs/migration/5_0-checkout.md` to the main `5_0.md`
+8. maybe it's worth having all checkout rename migrations in `projects/schematics/src/migrations/5_0/rename-symbol/checkout-rename-symbol.ts` ?
+9. Docs
    1. go by example -> create the docs for one of the steps; maybe choose the mostly customized one - payment step?
    2. reference the docs for LL, where it is explained how to create a custom feature module, and LL custom code.
    3. Mention how to properly use the queries - check if it's loading, or if there's an error. E.g.:
@@ -118,25 +74,16 @@
    9. Go through the old checkout's changes in `5_0.md`:
       1. add missing stuff
       2. remove unnecessary / non-relevant parts
-<<<<<<< HEAD
-7. check LL:
-=======
-9. check LL:
->>>>>>> e7ac7498
-   1. check the chunks: base, b2b, replenishment
-   2. check if and when those are loaded
-   3. check the deps, e.g. land on a b2b step, and check if the checkout chunk is loaded before the b2b one.
-   4. Check the transitive LL after we create a dependency on the cart:
+10. check LL:
+   10. check the chunks: base, b2b, replenishment
+   11. check if and when those are loaded
+   12. check the deps, e.g. land on a b2b step, and check if the checkout chunk is loaded before the b2b one.
+   13. Check the transitive LL after we create a dependency on the cart:
       1. the _base_ checkout depends on _cart_
       2. the _b2b_ / _repl_ depend on _base_
       3. when landing on a _b2b_ step, will the order of chunks being loaded be the following: _cart_ first, then _base_, and lastly the _b2b_ chunk?
-<<<<<<< HEAD
-8. check the bundle size of checkout (maybe using webpack analyzer)
-9.  query debounce
-=======
-10. check the bundle size of checkout (maybe using webpack analyzer)
-11. query debounce
->>>>>>> e7ac7498
+11. check the bundle size of checkout (maybe using webpack analyzer)
+12. query debounce
     1.  see `feature/query-debounce` branch
     2.  could projects/core/src/util/rxjs/buffer-debounce-time.ts help?
 
