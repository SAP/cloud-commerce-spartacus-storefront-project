--- conflicted
+++ resolved
@@ -16,14 +16,12 @@
 3. Move scss and assets to the `product` lib?
 
 4. Add spinner/👻 design to http://localhost:4200/electronics-spa/en/USD/configureTEXTFIELD/cartEntry/entityKey/0?forceReload=true
-<<<<<<< HEAD
+
 5. fix focus lose when selection with keyboard (e.g. single selection image, multi selection image)
-=======
 
-5. Get rid of import { makeErrorSerializable } from '@spartacus/product/configurators/common', instead expose it from core lib. Temporarily duplicated and exposed from /feature-libs/product/configurators/common/src/index.ts
+6. Get rid of import { makeErrorSerializable } from '@spartacus/product/configurators/common', instead expose it from core lib. Temporarily duplicated and exposed from /feature-libs/product/configurators/common/src/index.ts
 
-6. Update the following *.spec.ts files once ConfigurationTestData has been moved to lib:
+7. Update the following *.spec.ts files once ConfigurationTestData has been moved to lib:
     - config-message.component.spec.ts
     - config-group-title.component.spec.ts
     - config-previous-next-buttons.component.spec.ts
->>>>>>> a3bfd87a
