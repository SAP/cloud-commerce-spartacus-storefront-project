--- conflicted
+++ resolved
@@ -1,21 +1,15 @@
 ## b2b
 
-<<<<<<< HEAD
-=======
 - feature-libs/checkout/base/components/components/shipping-address/shipping-address.component.spec.ts contained some b2b-related tests
 - feature-libs/checkout/base/components/components/review-submit/review-submit.component.spec.ts
->>>>>>> 4d35903a
 - do we have a b2b express checkout?
 - LL broken for b2b? in feature-libs/checkout/b2b/root/config/default-b2b-occ-config.ts:
   - there's an import from the user/account and user/profile
   - does this mean we are bundling both user/account and user/profile with the b2b checkout?
-<<<<<<< HEAD
-=======
 
 ## scheduled replenishment
 
 - feature-libs/checkout/base/components/components/place-order/place-order.component.spec.ts
->>>>>>> 4d35903a
 
 ## other-to-merge-with-later
 
@@ -46,25 +40,16 @@
 10. check the cart validation feature - is it using something from the checkout?
     1.  maybe the checkout needs to switch to using it?
 11. query debounce?
-<<<<<<< HEAD
 12. converters and any - https://github.com/SAP/spartacus/pull/14165#discussion_r751912800
-=======
->>>>>>> 4d35903a
 
 
 Deprecation strategy:
 
 1. Rename component to have a Checkout prefix in order to avoid name clashes
-<<<<<<< HEAD
 2. Prefix the components' selectors
 3. coordinate with UX and A11Y teams about the new checkout and announce a work on the components
 4. not expose components in the public API --> how to use them internally? in our app, between endpoints, etc.
 5. rename endpoints to b2b_experimental and publish / expose everything. Be clear to customers that it's still in an experimental state. --> what to do about the deprecations of the current classes? Deprecate them? Wait until 5.1?
-=======
-2. coordinate with UX and A11Y teams about the new checkout and announce a work on the components
-3. not expose components in the public API --> how to use them internally? in our app, between endpoints, etc.
-4. rename endpoints to b2b_experimental and publish / expose everything. Be clear to customers that it's still in an experimental state. --> what to do about the deprecations of the current classes? Deprecate them? Wait until 5.1?
->>>>>>> 4d35903a
 
 
 
@@ -102,7 +87,10 @@
     3.  after it, they decide to change their address in the profile menu. 
     4.  if they now start the checkout (and LL the feature), the current back-end data is _not_ valid for the active cart - we must reset the set delivery mode, and load the supported delivery modes again for the new address.
     5.  if the lister was in the root module, it can listen to the userupdateaddress event, ll the checkout, and issue a reset query event
-<<<<<<< HEAD
+12. order$ from checkoutService should stay and not todo from Marcin. Maybe you're mentioning about part 17 (38:00 - 44:00)
+13. catch refresh bug on b2b (account type on refresh displays the payment method step when it's not supposed to)
+14. fix b2b mechanism if not done already for importing config (old vs new) - done but double check 
+15. update schematic test for @spartacus/checkout assertions https://app.travis-ci.com/github/SAP/spartacus/jobs/549205902
 
 
 
@@ -141,10 +129,4 @@
 ## Storefrontlib
 
 - CartSharedModule - seems important how to import it without breaking LL?
-- CartValidationGuard - seems important. How to import it without breaking LL?
-=======
-12. order$ from checkoutService should stay and not todo from Marcin. Maybe you're mentioning about part 17 (38:00 - 44:00)
-13. catch refresh bug on b2b (account type on refresh displays the payment method step when it's not supposed to)
-14. fix b2b mechanism if not done already for importing config (old vs new) - done but double check 
-15. update schematic test for @spartacus/checkout assertions https://app.travis-ci.com/github/SAP/spartacus/jobs/549205902
->>>>>>> 4d35903a
+- CartValidationGuard - seems important. How to import it without breaking LL?