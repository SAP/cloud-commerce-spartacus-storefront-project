--- conflicted
+++ resolved
@@ -61,31 +61,16 @@
         replenishmentOrderHistory:
           'users/${userId}/replenishmentOrders?fields=FULL,replenishmentOrders(FULL, purchaseOrderNumber)',
       };
-<<<<<<< HEAD
-11. Move models from _core_ to _checkout root_: 
-    2.  cost center from projects/core/src/model/org-unit.model.ts to b2b-root 
-    ^ in progress - deciding as it is being reused in organization lib as well
-    3.  projects/core/src/model/address.model.ts to user lib? add a todo, since the user address is still in core
-    ^ I think this one will be moved once we create an @spartacus/user/address as we have a `UserAddressService` in core and it was not moved yet
-12. align the event names - prefix them with Checkout?
-13. Rename b2b and repl endpoint config keys - https://github.com/SAP/spartacus/pull/14495/files#r760445274
-14. When we were renaming components / folders to have the checkout prefix, we intentionally left out the components' prefix untouched.
-=======
-10. Move models from _core_ to _checkout root_: 
-    1.  projects/core/src/model/payment.model.ts to base-root
-    2.  cost center from projects/core/src/model/org-unit.model.ts to b2b-root
-    3.  projects/core/src/model/address.model.ts to user lib? add a todo, since the user address is still in core
-11. align the event names - prefix them with Checkout?
-12. Rename b2b and repl endpoint config keys - https://github.com/SAP/spartacus/pull/14495/files#r760445274
-13. When we were renaming components / folders to have the checkout prefix, we intentionally left out the components' prefix untouched.
->>>>>>> 5e9c83f0
+10. align the event names - prefix them with Checkout?
+11. Rename b2b and repl endpoint config keys - https://github.com/SAP/spartacus/pull/14495/files#r760445274
+12. When we were renaming components / folders to have the checkout prefix, we intentionally left out the components' prefix untouched.
    4.  Rename the checkout components' selectors to have the checkout prefix?
-14. query debounce - `feature/query-debounce`
-15. converters and any - https://github.com/SAP/spartacus/pull/14165#discussion_r751912800
-16. Look into `TODO(#8880):`
-17. check changes to the old checkout
+13. query debounce - `feature/query-debounce`
+14. converters and any - https://github.com/SAP/spartacus/pull/14165#discussion_r751912800
+15. Look into `TODO(#8880):`
+16. check changes to the old checkout
    1. revert the variable names from *facade to *service _in old checkout only_
-18. check the bundle size of checkout (maybe using webpack analyzer)
+17. check the bundle size of checkout (maybe using webpack analyzer)
 
 ## Near the end
 
