## TODO: before merge

1. search for "// TODO:#checkout" (leftovers that can't be done until cart is merged)
2. Is the checkout properly using the new cart lib? (still waiting for cart-lib PR to be merged)
   1. order and repl order confirmation page context: https://github.com/SAP/spartacus/pull/14466/files (source: https://sap-cx.slack.com/archives/C02L8BUATM5/p1638282843004200) - related to waiting for Wei and Patrick PR to be merged 
   - (related to above) sample data changes: https://github.tools.sap/cx-commerce/spartacussampledata/pull/211 (source: https://sap-cx.slack.com/archives/C02L8BUATM5/p1638283007005900)
4. Check how do various checkouts work:
    1.  base only (without b2b and repl)
    2.  b2b (without repl)
5. When using b2b (organization), we should do the following ( feature-libs/checkout/b2b/occ/config/default-occ-checkout-b2b-config.ts ):
    - ```ts
      const defaultB2bUserAccountOccEndpoints: UserAccountOccEndpoints = {
        user: 'orgUsers/${userId}',
      };
      ```

    - ```ts
      const defaultB2bUserProfileOccEndpoints: UserProfileOccEndpoints = {
        userUpdateProfile: 'users/${userId}',
        userCloseAccount: 'users/${userId}',
      };
      ```

    - ```ts
      const defaultB2bCartOccEndpoints: CartOccEndpoints = {
        addEntries: 'orgUsers/${userId}/carts/${cartId}/entries?quantity=${quantity}',
      };
      ```

    - ```ts
      const defaultB2bOrderOccEndpoints: OrderOccEndpoints = {
        scheduleReplenishmentOrder:
          'orgUsers/${userId}/replenishmentOrders?fields=FULL,costCenter(FULL),purchaseOrderNumber,paymentType',
        replenishmentOrderDetails:
          'users/${userId}/replenishmentOrders/${replenishmentOrderCode}?fields=FULL,costCenter(FULL),purchaseOrderNumber,paymentType,user',
        replenishmentOrderDetailsHistory:
          'users/${userId}/replenishmentOrders/${replenishmentOrderCode}/orders',
        cancelReplenishmentOrder:
          'users/${userId}/replenishmentOrders/${replenishmentOrderCode}?fields=FULL,costCenter(FULL),purchaseOrderNumber,paymentType,user',
        replenishmentOrderHistory:
          'users/${userId}/replenishmentOrders?fields=FULL,replenishmentOrders(FULL, purchaseOrderNumber)',
      };
6. converters and any - https://github.com/SAP/spartacus/pull/14165#discussion_r751912800
7. check changes to the old checkout (we might remove as mentioned before and Kris is for it too)
   1. revert the variable names from *facade to *service _in old checkout only_
<<<<<<< HEAD
8.  remove old checkout
9.  Remove `checkout-git-check.sh`
10. remove `todo.md` and 
=======
17. check the bundle size of checkout (maybe using webpack analyzer)
18. rename `checkout-shipping-address.component` (both base and b2b) to `checkout-delivery-address.component`.
19. make sure in new checkout for checkout-delivery-mode template works similarly to the one in develop (look and feel) when cart-lib has updates and pulls from develop. https://github.com/SAP/spartacus/blob/develop/feature-libs/checkout/components/components/delivery-mode/delivery-mode.component.html --> specifically removing spinner from the button area.
>>>>>>> 20fe78d3

## Second phase

1. Test the checkout with slow network. It could yield some racing condition issues (remember the spinner on the checkout payment type).
2. Schematics and deprecations
   1. Write migration schematics
   2. Deprecate the current classes / APIs / functions
   3. Check and add js doc comments
   4. Write installation schematics
3. Migration schematics
   1. Facades / services - import paths; some classes have been renamed
   2. adapters / connectors - import paths; some classes have been renamed
   3. components - import paths; some classes have been renamed
   4. modules? import paths; some classes have been renamed
4. Installation schematics
   1. Update the current installation schematics for the new lib
   2. create a prompt for each of the checkout entry points? (base, b2b, repl)
   3. If we decide to have dependency on the cart _in the feature module_, then reflect this in the schematics as well.
5. move everything from `docs/migration/5_0-checkout.md` to the main 5_0.md
6. maybe it's worth having all checkout rename migrations in `projects/schematics/src/migrations/5_0/rename-symbol/checkout-rename-symbol.ts` ?
7. Docs
   1. go by example -> create the docs for one of the steps; maybe choose the mostly customized one - payment step?
   2. reference the docs for LL, where it is explained how to create a custom feature module, and LL custom code.
   3. Mention how to properly use the queries - check if it's loading, or if there's an error. E.g.:
      ```ts
         service.getDataState().pipe(
            filter(state => !state.loading && !state.error),
            map(state => state.data),
            ...
         )
      ```
   4. cover the case when customers were using an old facade -> show how to switch to the new facade. This doesn't have to be a big section, as we'll have some migrations that'll handle this case.
   5. If customized an effect -> please remove ngrx, and extend our facade service where you can add your custom logic by extending a method, or by adding new ones
   6.  if using old components:
      1. you can consider using our new components. 
      2. If you don't want to, you can just import our new facade in your existing components, and keep using them and potentially slightly modifying them.
   7.  go through triggers - mention how to do a single step checkout and what to keep an eye for. i.e. remove redundant events, in order to not trigger the query too many times.
   8.  Mention the available events - e.g. CheckoutReloadDeliveryModesEvent and ReloadCheckoutQueryEvent
8. check LL:
   1. check the chunks: base, b2b, replenishment
   2. check if and when those are loaded
   3. check the deps, e.g. land on a b2b step, and check if the checkout chunk is loaded before the b2b one.
   4. Check the transitive LL after we create a dependency on the cart:
      1. the _base_ checkout depends on _cart_
      2. the _b2b_ / _repl_ depend on _base_
      3. when landing on a _b2b_ step, will the order of chunks being loaded be the following: _cart_ first, then _base_, and lastly the _b2b_ chunk?
9. check the bundle size of checkout (maybe using webpack analyzer)
10. query debounce - `feature/query-debounce`

### Future

1. coordinate with UX and A11Y teams about the new checkout and announce a work on the components:
   1. UX dev - should create a draft wireframes
   2. dev(s) - Brian and Nik at least, and Kris would be good to review the design
   3. Bill
   4. Miguel for a11y
2. When we were renaming components / folders to have the checkout prefix, we intentionally left out the components' prefix untouched.
   1.  Rename the checkout components' selectors to have the checkout prefix? (revisit as I think it's fine)
3. search for `TODO:#deprecation-checkout`<|MERGE_RESOLUTION|>--- conflicted
+++ resolved
@@ -43,15 +43,11 @@
 6. converters and any - https://github.com/SAP/spartacus/pull/14165#discussion_r751912800
 7. check changes to the old checkout (we might remove as mentioned before and Kris is for it too)
    1. revert the variable names from *facade to *service _in old checkout only_
-<<<<<<< HEAD
 8.  remove old checkout
 9.  Remove `checkout-git-check.sh`
 10. remove `todo.md` and 
-=======
-17. check the bundle size of checkout (maybe using webpack analyzer)
-18. rename `checkout-shipping-address.component` (both base and b2b) to `checkout-delivery-address.component`.
-19. make sure in new checkout for checkout-delivery-mode template works similarly to the one in develop (look and feel) when cart-lib has updates and pulls from develop. https://github.com/SAP/spartacus/blob/develop/feature-libs/checkout/components/components/delivery-mode/delivery-mode.component.html --> specifically removing spinner from the button area.
->>>>>>> 20fe78d3
+11. rename `checkout-shipping-address.component` (both base and b2b) to `checkout-delivery-address.component`.
+12. make sure in new checkout for checkout-delivery-mode template works similarly to the one in develop (look and feel) when cart-lib has updates and pulls from develop. https://github.com/SAP/spartacus/blob/develop/feature-libs/checkout/components/components/delivery-mode/delivery-mode.component.html --> specifically removing spinner from the button area.
 
 ## Second phase
 
