--- conflicted
+++ resolved
@@ -5,28 +5,16 @@
 
 import { ConfigService } from './config.service';
 
-<<<<<<< HEAD
-import { DataModule } from "./data/data.module";
-import { OccModule } from "./occ/occ.module";
-import { UiModule } from "./ui/ui.module";
-//import { CmsModule } from "./cms/cms.module";
-import { CmsLibModule } from "./cms-lib/cms-lib.module";
-import { UiFrameworkModule } from "./ui/ui-framework/ui-framework.module";
-
-import { NewCmsModule } from "./newcms/newcms.module";
-import { RoutingModule } from "./routing/routing.module";
-import { SiteContextModule } from "./site-context/site-context.module";
-=======
 import { DataModule } from './data/data.module';
 import { OccModule } from './occ/occ.module';
 import { UiModule } from './ui/ui.module';
 // import { CmsModule } from "./cms/cms.module";
 import { CmsLibModule } from './cms-lib/cms-lib.module';
-// import { UiFrameworkModule } from "./ui/ui-framework/ui-framework.module";
+import { UiFrameworkModule } from './ui/ui-framework/ui-framework.module';
 
 import { NewCmsModule } from './newcms/newcms.module';
 import { RoutingModule } from './routing/routing.module';
->>>>>>> bbf1575e
+import { SiteContextModule } from './site-context/site-context.module';
 
 import { appRoutes } from './app.routes';
 
@@ -41,12 +29,8 @@
     // CmsModule.forRoot(ConfigService),
     CmsLibModule,
     UiModule,
-<<<<<<< HEAD
     UiFrameworkModule,
 
-=======
-    // UiFrameworkModule,
->>>>>>> bbf1575e
     NewCmsModule.forRoot(ConfigService),
     SiteContextModule.forRoot(ConfigService),
     RoutingModule,
