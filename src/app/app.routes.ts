--- conflicted
+++ resolved
@@ -8,22 +8,15 @@
 
 import { PageNotFoundComponent } from './ui/templates/404/404.component';
 
-<<<<<<< HEAD
-import { CmsPageGuards } from './newcms/guards/cms-page.guard';
+import { CmsPageGuards } from './cms/guards/cms-page.guard';
 import { ProductGuard } from './product/guards/product.guard';
-=======
-import { CmsPageGuards } from './cms/guards/cms-page.guard';
->>>>>>> f017a2eb
 
 // TODO: provide URL mappings for site specific routings
 export const appRoutes: Routes = [
   {
     path: '',
     canActivate: [CmsPageGuards],
-<<<<<<< HEAD
-=======
     data: { pageLabel: 'homepage' },
->>>>>>> f017a2eb
     component: HomePageComponent
   },
   {
