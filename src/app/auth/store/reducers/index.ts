import {
  ActionReducerMap,
  MemoizedSelector,
  createFeatureSelector
} from '@ngrx/store';

import * as fromUserDetailsReducer from './user-details.reducer';
import * as fromUserToken from './user-token.reducer';

export interface UserState {
<<<<<<< HEAD
  userDetails: fromUserDetailsReducer.UserDetailsState;
=======
  account: fromUserDetailsReducer.UserDetailsState;
>>>>>>> addb53c9
  auth: fromUserToken.UserTokenState;
}

export const reducers: ActionReducerMap<UserState> = {
<<<<<<< HEAD
  userDetails: fromUserDetailsReducer.reducer,
=======
  account: fromUserDetailsReducer.reducer,
>>>>>>> addb53c9
  auth: fromUserToken.reducer
};

export const getUserState: MemoizedSelector<
  any,
  UserState
> = createFeatureSelector<UserState>('user');<|MERGE_RESOLUTION|>--- conflicted
+++ resolved
@@ -8,20 +8,12 @@
 import * as fromUserToken from './user-token.reducer';
 
 export interface UserState {
-<<<<<<< HEAD
-  userDetails: fromUserDetailsReducer.UserDetailsState;
-=======
   account: fromUserDetailsReducer.UserDetailsState;
->>>>>>> addb53c9
   auth: fromUserToken.UserTokenState;
 }
 
 export const reducers: ActionReducerMap<UserState> = {
-<<<<<<< HEAD
-  userDetails: fromUserDetailsReducer.reducer,
-=======
   account: fromUserDetailsReducer.reducer,
->>>>>>> addb53c9
   auth: fromUserToken.reducer
 };
 
