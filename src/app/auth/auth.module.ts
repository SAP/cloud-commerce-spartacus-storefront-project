--- conflicted
+++ resolved
@@ -5,13 +5,9 @@
 import { StoreModule } from '@ngrx/store';
 import { EffectsModule } from '@ngrx/effects';
 import { reducers, effects } from './store';
-<<<<<<< HEAD
-import { UserLoaderService } from '../data/user-loader.service';
+import { OccUserService } from '../newocc/user/user.service';
 import { HTTP_INTERCEPTORS } from '@angular/common/http';
 import { UserTokenInterceptor } from './http-interceptors/user-token.interceptor';
-=======
-import { OccUserService } from '../newocc/user/user.service';
->>>>>>> 11250106
 
 @NgModule({
   imports: [
@@ -21,17 +17,13 @@
     EffectsModule.forFeature(effects)
   ],
   declarations: [],
-<<<<<<< HEAD
   providers: [
-    UserLoaderService,
+    OccUserService,
     {
       provide: HTTP_INTERCEPTORS,
       useClass: UserTokenInterceptor,
       multi: true
     }
   ]
-=======
-  providers: [OccUserService]
->>>>>>> 11250106
 })
 export class AuthModule {}