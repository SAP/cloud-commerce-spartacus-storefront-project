--- conflicted
+++ resolved
@@ -5,28 +5,16 @@
 import { StoreModule } from '@ngrx/store';
 import { EffectsModule } from '@ngrx/effects';
 import { reducers, effects, metaReducers } from './store';
-<<<<<<< HEAD
-import { UserTokenService } from './service/user-token.service';
-=======
 import { UserLoaderService } from '../data/user-loader.service';
->>>>>>> 3b4d37fe
 
 @NgModule({
   imports: [
     CommonModule,
     LoginStatusModule,
-<<<<<<< HEAD
-    StoreModule.forFeature('tokens', reducers, { metaReducers }),
-    EffectsModule.forFeature(effects)
-  ],
-  declarations: [],
-  providers: [UserTokenService]
-=======
     StoreModule.forFeature('user', reducers, { metaReducers }),
     EffectsModule.forFeature(effects)
   ],
   declarations: [],
   providers: [UserLoaderService]
->>>>>>> 3b4d37fe
 })
 export class AuthModule {}