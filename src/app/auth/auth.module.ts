--- conflicted
+++ resolved
@@ -1,7 +1,6 @@
 import { NgModule } from '@angular/core';
 import { CommonModule } from '@angular/common';
-<<<<<<< HEAD
-import { LoginStatusModule } from './login/login.module';
+import { LoginModule } from './login/login.module';
 
 import { StoreModule } from '@ngrx/store';
 import { EffectsModule } from '@ngrx/effects';
@@ -11,18 +10,11 @@
 @NgModule({
   imports: [
     CommonModule,
-    LoginStatusModule,
+    LoginModule,
     StoreModule.forFeature('user', reducers),
     EffectsModule.forFeature(effects)
   ],
   declarations: [],
   providers: [UserLoaderService]
-=======
-import { LoginModule } from './login/login.module';
-
-@NgModule({
-  imports: [CommonModule, LoginModule],
-  declarations: []
->>>>>>> f9b28fd5
 })
-export class AuthModule { }+export class AuthModule {}