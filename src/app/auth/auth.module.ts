import { CommonModule } from '@angular/common';
import { NgModule } from '@angular/core';
import { EffectsModule } from '@ngrx/effects';
import { StoreModule } from '@ngrx/store';

import * as fromGuards from './guards';
import { LoginModule } from './login/login.module';
import { effects, reducers } from './store';
import { OccUserService } from '../newocc/user/user.service';
import { HTTP_INTERCEPTORS } from '@angular/common/http';
import { UserTokenInterceptor } from './http-interceptors/user-token.interceptor';

@NgModule({
  imports: [
    CommonModule,
    LoginModule,
    StoreModule.forFeature('user', reducers),
    EffectsModule.forFeature(effects)
  ],
  declarations: [],
  providers: [
<<<<<<< HEAD
=======
    ...fromGuards.guards,
>>>>>>> bc740ec5
    OccUserService,
    {
      provide: HTTP_INTERCEPTORS,
      useClass: UserTokenInterceptor,
      multi: true
    }
  ]
})
export class AuthModule {}<|MERGE_RESOLUTION|>--- conflicted
+++ resolved
@@ -19,10 +19,7 @@
   ],
   declarations: [],
   providers: [
-<<<<<<< HEAD
-=======
     ...fromGuards.guards,
->>>>>>> bc740ec5
     OccUserService,
     {
       provide: HTTP_INTERCEPTORS,
