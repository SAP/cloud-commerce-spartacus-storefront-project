--- conflicted
+++ resolved
@@ -7,13 +7,6 @@
 import { UserToken } from './../../models/token-types.model';
 import { Subscription } from 'rxjs/Subscription';
 import { OccUserService } from '../../../newocc/user/user.service';
-
-// TODO: [SPA-276] - remove
-import { Store } from '@ngrx/store';
-import * as fromStore from './../../store';
-import { tap } from 'rxjs/operators';
-import { UserToken } from './../../models/token-types.model';
-import { Subscription } from 'rxjs/Subscription';
 
 @Component({
   selector: 'y-login-dialog',
@@ -29,11 +22,7 @@
 
   constructor(
     public dialogRef: MatDialogRef<LoginDialogComponent>,
-<<<<<<< HEAD
-    protected userLoader: UserLoaderService,
-=======
     private userService: OccUserService,
->>>>>>> b1fb0b36
     private store: Store<fromStore.UserState>
   ) {
     this.username = 'tobiasouwejan@gmail.com';
