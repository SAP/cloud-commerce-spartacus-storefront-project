<div class="item-counter" [class.focused]="focus">
    <div>
        <div tabindex="0" (keydown)="onKeyDown($event)" (blur)="onBlur($event)" (focus)="onFocus($event)">
<<<<<<< HEAD
            <div>0
=======
            <div>
>>>>>>> e0b16229
                <button type="button" (click)="decrement()" [disabled]="value === min">
                    -
                </button>
                <p>{{ value }}</p>
                <button type="button" (click)="increment()" [disabled]="value === max">
                    +
                </button>
            </div>
        </div>
    </div>
</div><|MERGE_RESOLUTION|>--- conflicted
+++ resolved
@@ -1,11 +1,7 @@
 <div class="item-counter" [class.focused]="focus">
     <div>
         <div tabindex="0" (keydown)="onKeyDown($event)" (blur)="onBlur($event)" (focus)="onFocus($event)">
-<<<<<<< HEAD
-            <div>0
-=======
             <div>
->>>>>>> e0b16229
                 <button type="button" (click)="decrement()" [disabled]="value === min">
                     -
                 </button>
