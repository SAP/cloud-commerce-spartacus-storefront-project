import { createSelector, MemoizedSelector } from '@ngrx/store';

import * as fromFeature from '../reducers';

export const getProductState = createSelector(
  fromFeature.getProductsState,
  (state: fromFeature.ProductsState) => state.details
);

<<<<<<< HEAD
export const getSelectedProductsFactory = codes => {
  return createSelector(getProductState, details => {
=======
export const getSelectedProductsFactory = (
  codes
): MemoizedSelector<any, any> => {
  return createSelector(getProductEntities, details => {
>>>>>>> 5a11560f
    return codes
      .map(code => details.entities[code])
      .filter(product => product !== undefined);
  });
};

<<<<<<< HEAD
export const getSelectedProductFactory = code => {
  return createSelector(getProductState, details => {
    return details.entities[code];
  });
};

export const getAllProductCodes = createSelector(getProductState, details => {
=======
export const getAllProductCodes: MemoizedSelector<
  any,
  string[]
> = createSelector(getProductEntities, details => {
>>>>>>> 5a11560f
  return Object.keys(details.entities);
});<|MERGE_RESOLUTION|>--- conflicted
+++ resolved
@@ -7,34 +7,25 @@
   (state: fromFeature.ProductsState) => state.details
 );
 
-<<<<<<< HEAD
-export const getSelectedProductsFactory = codes => {
-  return createSelector(getProductState, details => {
-=======
 export const getSelectedProductsFactory = (
   codes
 ): MemoizedSelector<any, any> => {
-  return createSelector(getProductEntities, details => {
->>>>>>> 5a11560f
+  return createSelector(getProductState, details => {
     return codes
       .map(code => details.entities[code])
       .filter(product => product !== undefined);
   });
 };
 
-<<<<<<< HEAD
 export const getSelectedProductFactory = code => {
   return createSelector(getProductState, details => {
     return details.entities[code];
   });
 };
 
-export const getAllProductCodes = createSelector(getProductState, details => {
-=======
 export const getAllProductCodes: MemoizedSelector<
   any,
   string[]
-> = createSelector(getProductEntities, details => {
->>>>>>> 5a11560f
+> = createSelector(getProductState, details => {
   return Object.keys(details.entities);
 });