import { Injectable } from '@angular/core';

import { Store } from '@ngrx/store';
import * as fromCheckoutStore from '../store/';
import * as fromCartStore from '../../cart/store';
import * as fromUserStore from '../../user/store';

import { ANOYMOUS_USERID, CartService } from '../../cart/services/cart.service';

@Injectable()
export class CheckoutService {
  orderDetails: any;

  constructor(
    private checkoutStore: Store<fromCheckoutStore.CheckoutState>,
<<<<<<< HEAD
=======
    private userStore: Store<fromUserStore.UserState>,
    private cartStore: Store<fromCartStore.CartState>,
>>>>>>> 41b967b5
    private cartService: CartService
  ) {}

  createAndSetAddress(address) {
    this.checkoutStore.dispatch(
      new fromCheckoutStore.AddDeliveryAddress({
        userId: this.cartService.userId,
        cartId:
          this.cartService.userId === ANOYMOUS_USERID
            ? this.cartService.cart.guid
            : this.cartService.cart.code,
        address: address
      })
    );
  }

  loadSupportedDeliveryModes() {
    this.checkoutStore.dispatch(
      new fromCheckoutStore.LoadSupportedDeliveryModes({
        userId: this.cartService.userId,
        cartId:
          this.cartService.userId === ANOYMOUS_USERID
            ? this.cartService.cart.guid
            : this.cartService.cart.code
      })
    );
  }

  setDeliveryMode(mode: any) {
    this.checkoutStore.dispatch(
      new fromCheckoutStore.SetDeliveryMode({
        userId: this.cartService.userId,
        cartId:
          this.cartService.userId === ANOYMOUS_USERID
            ? this.cartService.cart.guid
            : this.cartService.cart.code,
        selectedModeId: mode
      })
    );
  }

  loadSupportedCardTypes() {
    this.checkoutStore.dispatch(new fromCheckoutStore.LoadCardTypes());
  }

  getPaymentDetails(paymentInfo) {
    this.checkoutStore.dispatch(
      new fromCheckoutStore.CreatePaymentDetails({
        userId: this.cartService.userId,
        cartId:
          this.cartService.userId === ANOYMOUS_USERID
            ? this.cartService.cart.guid
            : this.cartService.cart.code,
        paymentDetails: paymentInfo
      })
    );
  }

  placeOrder() {
    this.checkoutStore.dispatch(
      new fromCheckoutStore.PlaceOrder({
        userId: this.cartService.userId,
        cartId:
          this.cartService.userId === ANOYMOUS_USERID
            ? this.cartService.cart.guid
            : this.cartService.cart.code
      })
    );
  }

  verifyAddress(address) {
    this.checkoutStore.dispatch(
      new fromCheckoutStore.VerifyAddress({
        userId: this.cartService.userId,
        address: address
      })
    );
  }

  loadUserAddresses() {
    this.userStore.dispatch(
      new fromUserStore.LoadUserAddresses(this.cartService.userId)
    );
  }

  setDeliveryAddress(address) {
    this.checkoutStore.dispatch(
      new fromCheckoutStore.SetDeliveryAddress({
        userId: this.cartService.userId,
        cartId: this.cartService.cart.code,
        address: address
      })
    );
  }
}<|MERGE_RESOLUTION|>--- conflicted
+++ resolved
@@ -13,11 +13,7 @@
 
   constructor(
     private checkoutStore: Store<fromCheckoutStore.CheckoutState>,
-<<<<<<< HEAD
-=======
     private userStore: Store<fromUserStore.UserState>,
-    private cartStore: Store<fromCartStore.CartState>,
->>>>>>> 41b967b5
     private cartService: CartService
   ) {}
 
