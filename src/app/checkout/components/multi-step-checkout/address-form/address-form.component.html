--- conflicted
+++ resolved
@@ -1,8 +1,4 @@
-<<<<<<< HEAD
-<div class="content" *ngIf="existingAddresses && !addANewAddress">
-=======
 <div class="content" *ngIf="existingAddresses?.length && !addANewAddress">
->>>>>>> 0486a9c3
     <h3>Shipping Addresses</h3>
     <div *ngFor="let address of existingAddresses">
         <div *ngIf="address.defaultAddress">
@@ -29,11 +25,7 @@
     </div>
 </div>
 
-<<<<<<< HEAD
-<div *ngIf="!existingAddresses || addANewAddress" [formGroup]="address">
-=======
 <div *ngIf="!existingAddresses?.length || addANewAddress" [formGroup]="address">
->>>>>>> 0486a9c3
     <h3 class="heading">Step 1: Shipping Address</h3>
     <div class="content">
 
