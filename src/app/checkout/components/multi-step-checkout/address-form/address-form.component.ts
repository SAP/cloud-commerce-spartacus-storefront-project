--- conflicted
+++ resolved
@@ -82,13 +82,10 @@
     );
   }
 
-<<<<<<< HEAD
-=======
   toggleDefaultAddress() {
     this.address.value.defaultAddress = !this.address.value.defaultAddress;
   }
 
->>>>>>> 0486a9c3
   addressSelected(address) {
     this.checkoutService.setDeliveryAddress(address);
     this.addAddress.emit('Address Selected');
