import { Injectable } from '@angular/core';
import { ConfigService } from '../config.service';
import { Observable } from 'rxjs/Observable';
import { HttpClient, HttpHeaders, HttpParams } from '@angular/common/http';
import { catchError } from 'rxjs/operators';

const OAUTH_ENDPOINT = '/authorizationserver/oauth/token';
const USER_ENDPOINT = 'users/';
const ADDRESSES_VERIFICATION_ENDPOINT = '/addresses/verification';
const ADDRESSES_ENDPOINT = '/addresses';

@Injectable()
export class OccUserService {
  // some extending from baseservice is not working here...
  constructor(
    protected http: HttpClient,
    protected configService: ConfigService
  ) {}

  public loadUser(userId: string): Observable<any> {
    const url = this.getUserEndpoint() + userId;
    return this.http
      .get(url)
      .pipe(catchError((error: any) => Observable.throw(error.json())));
  }

  loadToken(userId: string, password: string): Observable<any> {
    const url = this.getOAuthEndpoint();
    let creds = '';
    creds += 'client_id=' + this.configService.authentication.client_id;
    creds +=
      '&client_secret=' + this.configService.authentication.client_secret;
    creds += '&grant_type=password'; // authorization_code, client_credentials, password
    creds += '&username=' + userId + '&password=' + password;
    const headers = new HttpHeaders({
      'Content-Type': 'application/x-www-form-urlencoded'
    });

    return this.http
      .post(url, creds, { headers: headers })
      .pipe(catchError((error: any) => Observable.throw(error.json())));
  }

  verifyAddress(userId, address) {
    const url =
      this.getUserEndpoint() + userId + ADDRESSES_VERIFICATION_ENDPOINT;
    const headers = new HttpHeaders({
      'Content-Type': 'application/json'
    });

    return this.http
      .post(url, address, { headers: headers })
      .pipe(catchError((error: any) => Observable.throw(error.json())));
  }

  loadUserAddresses(userId) {
    const url = this.getUserEndpoint() + userId + ADDRESSES_ENDPOINT;
    const headers = new HttpHeaders({
      'Content-Type': 'application/json'
    });

<<<<<<< HEAD
    const params = new HttpParams({
      fromString: 'fields=FULL'
    });

    return this.http
      .get(url, { headers: headers, params: params })
=======
    return this.http
      .get(url, { headers: headers })
>>>>>>> 0486a9c3
      .pipe(catchError((error: any) => Observable.throw(error.json())));
  }

  protected getOAuthEndpoint() {
    return this.configService.server.baseUrl + OAUTH_ENDPOINT;
  }

  protected getUserEndpoint() {
    return (
      this.configService.server.baseUrl +
      this.configService.server.occPrefix +
      this.configService.site.baseSite +
      '/' +
      USER_ENDPOINT
    );
  }
}<|MERGE_RESOLUTION|>--- conflicted
+++ resolved
@@ -59,17 +59,8 @@
       'Content-Type': 'application/json'
     });
 
-<<<<<<< HEAD
-    const params = new HttpParams({
-      fromString: 'fields=FULL'
-    });
-
-    return this.http
-      .get(url, { headers: headers, params: params })
-=======
     return this.http
       .get(url, { headers: headers })
->>>>>>> 0486a9c3
       .pipe(catchError((error: any) => Observable.throw(error.json())));
   }
 
