--- conflicted
+++ resolved
@@ -38,11 +38,7 @@
     currency: ''
   };
 }
-<<<<<<< HEAD
-const endpoint: string = '/cms';
-=======
 const endpoint = '/cms';
->>>>>>> 0b1a6fb8
 
 fdescribe('OccCmsService', () => {
   let service: OccCmsService;
@@ -114,18 +110,14 @@
       const mockReq = httpMock.expectOne(req => {
         return req.method === 'GET' && req.url === endpoint + '/page';
       });
-<<<<<<< HEAD
       expect(mockReq.request.params.get('pageLabelOrId')).toEqual('testPagId');
-=======
-      expect(mockReq.request.params.get('pageId')).toEqual('testPagId');
->>>>>>> 0b1a6fb8
 
       expect(mockReq.cancelled).toBeFalsy();
       expect(mockReq.request.responseType).toEqual('json');
       mockReq.flush(cmsPageData);
     });
 
-    it("should get cms content page data with parameter 'fields'", () => {
+    it('should get cms content page data with parameter fields', () => {
       const context: PageContext = {
         id: 'testPagId',
         type: PageType.CONTENT_PAGE
@@ -137,11 +129,7 @@
       const mockReq = httpMock.expectOne(req => {
         return req.method === 'GET' && req.url === endpoint + '/page';
       });
-<<<<<<< HEAD
       expect(mockReq.request.params.get('pageLabelOrId')).toEqual('testPagId');
-=======
-      expect(mockReq.request.params.get('pageId')).toEqual('testPagId');
->>>>>>> 0b1a6fb8
       expect(mockReq.request.params.get('fields')).toEqual('BASIC');
 
       expect(mockReq.cancelled).toBeFalsy();
