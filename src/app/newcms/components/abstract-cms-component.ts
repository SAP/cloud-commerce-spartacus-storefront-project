import {
  Injectable,
  OnInit,
  OnDestroy,
  ChangeDetectorRef,
  Input
} from '@angular/core';

import { Store } from '@ngrx/store';
import { Observable } from 'rxjs/Observable';
<<<<<<< HEAD
import { Subscription } from 'rxjs/Subscription';
=======
>>>>>>> 0b1a6fb8
import * as fromStore from '../store';
import { ConfigService } from '../config.service';

@Injectable()
export abstract class AbstractCmsComponent implements OnDestroy {
  @Input() public component: any = null;
  protected uid: string;
  protected contextParameters: any;
  protected subscription: Subscription;

  constructor(
    protected cd: ChangeDetectorRef,
    protected store: Store<fromStore.CmsState>,
    protected config: ConfigService
  ) {}

  setContextParameters(contextParameters: any) {
    this.contextParameters = contextParameters;
  }

  bootstrap() {
    this.subscription = this.store
      .select(fromStore.componentSelectorFactory(this.uid))
      .subscribe(componentData => {
        this.component = componentData;
        this.fetchData();
      });
  }

  protected fetchData() {
    this.cd.detectChanges();
    // can be used by implementations
  }

  setUid(uid: string) {
    this.uid = uid;
  }

  protected getBaseUrl() {
    return this.config.server.baseUrl;
  }

  ngOnDestroy() {
    this.subscription.unsubscribe();
  }

  // TODO: move to strategy
  protected mapUrl(url: string) {
    // console.warn('mapUrl', url);
    let newUrl = '';

    if (url) {
      const brandFragment = this.getUrlParam(url, '/Brands/');
      const categoryFragment = this.getUrlParam(url, '/c/');
      const productFragment = this.getUrlParam(url, '/p/');
      if (brandFragment) {
        newUrl = '/brand/' + categoryFragment;
      } else if (categoryFragment) {
        newUrl = '/category/' + categoryFragment;
      } else if (productFragment) {
        newUrl = '/product/' + productFragment;
      } else {
        if (url !== '/') {
          console.warn("couldn't map url", url);
        }
      }
    }
    return newUrl;
  }

  private getUrlParam(url, param) {
    const fragment = url.indexOf(param);
    return fragment > -1 ? url.substr(fragment + param.length) : null;
  }
}<|MERGE_RESOLUTION|>--- conflicted
+++ resolved
@@ -8,10 +8,7 @@
 
 import { Store } from '@ngrx/store';
 import { Observable } from 'rxjs/Observable';
-<<<<<<< HEAD
 import { Subscription } from 'rxjs/Subscription';
-=======
->>>>>>> 0b1a6fb8
 import * as fromStore from '../store';
 import { ConfigService } from '../config.service';
 
@@ -75,7 +72,7 @@
         newUrl = '/product/' + productFragment;
       } else {
         if (url !== '/') {
-          console.warn("couldn't map url", url);
+          console.warn('could not map url', url);
         }
       }
     }
