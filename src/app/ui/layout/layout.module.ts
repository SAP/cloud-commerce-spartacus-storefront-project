--- conflicted
+++ resolved
@@ -5,12 +5,7 @@
 import { MaterialModule } from '../../material.module';
 import { FlexLayoutModule } from '@angular/flex-layout';
 
-<<<<<<< HEAD
-// import { CmsModule } from '../../cms/cms.module';
-import { NewCmsModule } from '../../newcms/newcms.module';
-=======
 import { CmsModule } from '../../cms/cms.module';
->>>>>>> f017a2eb
 
 import { HeaderComponent } from './header/header.component';
 import { FooterComponent } from './footer/footer.component';
@@ -33,12 +28,7 @@
     RouterModule,
     MaterialModule,
     FlexLayoutModule,
-<<<<<<< HEAD
-    // CmsModule,
-    NewCmsModule,
-=======
     CmsModule,
->>>>>>> f017a2eb
 
     ComponentsModule,
 
