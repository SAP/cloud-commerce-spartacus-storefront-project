import { Component } from '@angular/core';
import { TestBed } from '@angular/core/testing';
import { RouterTestingModule } from '@angular/router/testing';
import {
  RouterStateSerializer,
  StoreRouterConnectingModule
} from '@ngrx/router-store';
import { Store, StoreModule } from '@ngrx/store';
import { Router } from '@angular/router';
import { reducers, CustomSerializer, RouterStateUrl } from '../../store';
import * as fromActions from '../actions/router.action';
import { PageContext, PageType } from '../../models/page-context.model';

@Component({
  selector: 'test-cmp',
  template: 'test-cmp'
})
class TestCmp {}

fdescribe('Router Reducer', () => {
  it('should return the router state', () => {
    let router: Router;
    let store: Store<any>;
    let serializer: RouterStateSerializer<RouterStateUrl>;

    TestBed.configureTestingModule({
      declarations: [TestCmp],
      imports: [
        StoreModule.forRoot(reducers),
        RouterTestingModule.withRoutes([
          { path: '', component: TestCmp },
          { path: 'category/:categoryCode', component: TestCmp },
          { path: 'product/:productCode', component: TestCmp }
        ]),
        StoreRouterConnectingModule
      ],
      providers: [
        {
          provide: RouterStateSerializer,
          useClass: CustomSerializer
        }
      ]
    });

    store = TestBed.get(Store);
    router = TestBed.get(Router);

    let routerReducer;
    store.subscribe(routerStore => {
      routerReducer = routerStore.routerReducer;
    });

    router
      .navigateByUrl('/')
      .then(() => {
        expect(routerReducer.state).toEqual({
          url: '/',
          queryParams: {},
          params: {},
<<<<<<< HEAD
          context: { id: "homepage", type: PageType.CONTENT_PAGE },
          cmsRequired: false
=======
          context: { id: 'homepage', type: PageType.CONTENT_PAGE }
>>>>>>> bbf1575e
        });
        return router.navigateByUrl('category/1234');
      })
      .then(() => {
        expect(routerReducer.state).toEqual({
          url: '/category/1234',
          queryParams: {},
<<<<<<< HEAD
          params: { categoryCode: "1234" },
          context: { id: "1234", type: PageType.CATEGORY_PAGE },
          cmsRequired: false
=======
          params: { categoryCode: '1234' },
          context: { id: '1234', type: PageType.CATEGORY_PAGE }
>>>>>>> bbf1575e
        });
        return router.navigateByUrl('product/1234');
      })
      .then(() => {
        expect(routerReducer.state).toEqual({
          url: '/product/1234',
          queryParams: {},
<<<<<<< HEAD
          params: { productCode: "1234" },
          context: { id: "1234", type: PageType.PRODUCT_PAGE },
          cmsRequired: false
=======
          params: { productCode: '1234' },
          context: { id: '1234', type: PageType.PRODUCT_PAGE }
>>>>>>> bbf1575e
        });
      });
  });
});<|MERGE_RESOLUTION|>--- conflicted
+++ resolved
@@ -12,25 +12,24 @@
 import { PageContext, PageType } from '../../models/page-context.model';
 
 @Component({
-  selector: 'test-cmp',
+  selector: 'y-test-cmp',
   template: 'test-cmp'
 })
-class TestCmp {}
+class TestComponent {}
 
 fdescribe('Router Reducer', () => {
   it('should return the router state', () => {
     let router: Router;
     let store: Store<any>;
-    let serializer: RouterStateSerializer<RouterStateUrl>;
 
     TestBed.configureTestingModule({
-      declarations: [TestCmp],
+      declarations: [TestComponent],
       imports: [
         StoreModule.forRoot(reducers),
         RouterTestingModule.withRoutes([
-          { path: '', component: TestCmp },
-          { path: 'category/:categoryCode', component: TestCmp },
-          { path: 'product/:productCode', component: TestCmp }
+          { path: '', component: TestComponent },
+          { path: 'category/:categoryCode', component: TestComponent },
+          { path: 'product/:productCode', component: TestComponent }
         ]),
         StoreRouterConnectingModule
       ],
@@ -57,12 +56,8 @@
           url: '/',
           queryParams: {},
           params: {},
-<<<<<<< HEAD
-          context: { id: "homepage", type: PageType.CONTENT_PAGE },
+          context: { id: 'homepage', type: PageType.CONTENT_PAGE },
           cmsRequired: false
-=======
-          context: { id: 'homepage', type: PageType.CONTENT_PAGE }
->>>>>>> bbf1575e
         });
         return router.navigateByUrl('category/1234');
       })
@@ -70,14 +65,9 @@
         expect(routerReducer.state).toEqual({
           url: '/category/1234',
           queryParams: {},
-<<<<<<< HEAD
-          params: { categoryCode: "1234" },
-          context: { id: "1234", type: PageType.CATEGORY_PAGE },
+          params: { categoryCode: '1234' },
+          context: { id: '1234', type: PageType.CATEGORY_PAGE },
           cmsRequired: false
-=======
-          params: { categoryCode: '1234' },
-          context: { id: '1234', type: PageType.CATEGORY_PAGE }
->>>>>>> bbf1575e
         });
         return router.navigateByUrl('product/1234');
       })
@@ -85,14 +75,9 @@
         expect(routerReducer.state).toEqual({
           url: '/product/1234',
           queryParams: {},
-<<<<<<< HEAD
-          params: { productCode: "1234" },
-          context: { id: "1234", type: PageType.PRODUCT_PAGE },
+          params: { productCode: '1234' },
+          context: { id: '1234', type: PageType.PRODUCT_PAGE },
           cmsRequired: false
-=======
-          params: { productCode: '1234' },
-          context: { id: '1234', type: PageType.PRODUCT_PAGE }
->>>>>>> bbf1575e
         });
       });
   });
