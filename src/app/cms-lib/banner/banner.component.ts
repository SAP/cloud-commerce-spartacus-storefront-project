--- conflicted
+++ resolved
@@ -24,13 +24,8 @@
     super(cd, store, config);
   }
 
-<<<<<<< HEAD
   hasImage() {
     return undefined !== this.component && null !== this.component.media;
-=======
-  protected hasImage(): boolean {
-    return null !== this.component && null !== this.component.media;
->>>>>>> bbf1575e
   }
 
   protected getImageUrl(): string {
