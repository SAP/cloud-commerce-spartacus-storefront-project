import { Component, Input, OnInit } from '@angular/core';
import { AbstractCartComponent } from '../abstract-cart-component';

@Component({
  selector: 'y-add-to-cart',
  templateUrl: './add-to-cart.component.html',
  styleUrls: ['./add-to-cart.component.scss']
})
export class AddToCartComponent extends AbstractCartComponent
  implements OnInit {
  isLoading = false;
  @Input() iconOnly;

  @Input() productCode;
  @Input() quantity = 1;

  cartEntryQuantity;
  sub;

  ngOnInit() {
    // initiation of components in the list view...
    this.setup();
  }

  // ngOnDestroy() {
  //     if (this.sub) {
  //         console.log('unsubscribe...');
  //         this.sub.unsubscribe();
  //     }
  //  }

  fetchData() {
    this.setup();
    //super.fetchData();
  }

  private setup() {
    //if (this.contextParameters && this.contextParameters.productCode) {
    //  this.productCode = this.contextParameters.productCode;
    //}
    if (this.productCode) {
      console.log(this.productCode);
      // subscribe to changes for cart entries related to this product so that
      // we can update the cartEntryQuantity as well as control a loading UI
      this.cartModel.getEntry(this.productCode).subscribe(cartEntryData => {
        // TODO: since its going often too fast, we might want to simulate a delay here...
        this.isLoading = false;
        this.setCartEntryQuantity(cartEntryData);
      });
    }
  }

  public addToCart() {
    if (!this.productCode) {
      console.warn('no product code found on this component');
      return;
    }
    this.isLoading = true;
<<<<<<< HEAD
    this.cartLoader.addCartEntry(this.productCode, this.quantity);
=======
    // this.cartLoader.addCartEntry(this.productCode, this.quantity);
>>>>>>> e1a8f49f
  }

  // private setCartEntryQuantity(entry) {
  //   let newQuantity;
  //   if (!entry) {
  //     newQuantity = 0;
  //   } else {
  //     if (entry && entry.product && entry.product.code === this.productCode) {
  //       newQuantity = entry.quantity;
  //     }
  //   }

  //   this.cartEntryQuantity = newQuantity;
  //   this.cd.markForCheck();
  // }
}<|MERGE_RESOLUTION|>--- conflicted
+++ resolved
@@ -56,11 +56,7 @@
       return;
     }
     this.isLoading = true;
-<<<<<<< HEAD
     this.cartLoader.addCartEntry(this.productCode, this.quantity);
-=======
-    // this.cartLoader.addCartEntry(this.productCode, this.quantity);
->>>>>>> e1a8f49f
   }
 
   // private setCartEntryQuantity(entry) {
