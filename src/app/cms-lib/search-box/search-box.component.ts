import { Component, HostListener } from '@angular/core';
import { FormControl } from '@angular/forms';
<<<<<<< HEAD
import { BehaviorSubject} from 'rxjs/BehaviorSubject';
=======
>>>>>>> 39cc8ce3
import { Observable } from 'rxjs/Observable';

import { AbstractCmsComponent } from '../../newcms/components/abstract-cms-component';
import * as fromProductStore from '../../product/store';
import * as fromRouting from '../../routing/store';
import { SearchConfig } from '../../product/search-config';

@Component({
  selector: 'y-searchbox',
  templateUrl: './search-box.component.html',
  styleUrls: ['./search-box.component.scss']
})
export class SearchBoxComponent extends AbstractCmsComponent {
  searchBoxControl: FormControl = new FormControl();

  searchResults$: Observable<any[]>;
  suggestionResults$: Observable<any[]>;

  maxProduct: number;
  maxSuggestions: number;
  minCharactersBeforeRequest: number;

  clickedInside = false;

  @HostListener('click')
  clickInside() {
    this.clickedInside = true;
  }

  @HostListener('document:click')
  clickout() {
    // Reset the search box if the user clicks outside the search box
    if (!this.clickedInside) {
      this.searchBoxControl.reset();
      this.store.dispatch(new fromProductStore.CleanProductSearchState());
    }
    this.clickedInside = false;
  }

  protected fetchData() {
    if (this.component) {
      this.configSearch();

      if (this.component.displayProducts) {
        this.searchResults$ = this.store.select(
          fromProductStore.getSearchResults
        );
      }

      if (this.component.displaySuggestions) {
        this.suggestionResults$ = this.store.select(
          fromProductStore.getProductSuggestions
        );
      }

      this.setupSearch();
      super.fetchData();
    }
  }

  onKey(event: any) {
    if (event.key === 'Enter') {
      this.launchSearchPage(this.searchBoxControl.value);
    }
  }

  onFocus() {
    this.searchBoxControl.reset();
    this.store.dispatch(new fromProductStore.CleanProductSearchState());
  }

  launchSearchPage(query: string) {
    // TODO: make the URL configurable
    this.store.dispatch(
      new fromRouting.Go({
        path: ['/search', query]
      })
    );

    this.searchBoxControl.reset();
  }

  protected setupSearch() {
    this.searchBoxControl.valueChanges.subscribe(value => {
      if (this.shouldSearchProducts()) {
        this.store.dispatch(
          new fromProductStore.SearchProducts({
            queryText: value,
            searchConfig: new SearchConfig(this.maxProduct)
          })
        );
      }

      if (this.shouldSearchSuggestions()) {
        this.store.dispatch(
          new fromProductStore.GetProductSuggestions({
            term: value,
            searchConfig: new SearchConfig(this.maxSuggestions)
          })
        );
      }
    });
  }

  private shouldSearchSuggestions() {
    return (
      this.component.displaySuggestions &&
      this.meetsLength(this.searchBoxControl.value)
    );
  }
  private shouldSearchProducts() {
    return (
      this.component.displayProducts &&
      this.meetsLength(this.searchBoxControl.value)
    );
  }

  private configSearch() {
    this.maxProduct = this.component.maxProducts || 5;
    this.maxSuggestions = this.component.maxSuggestions || 5;
    this.minCharactersBeforeRequest =
      this.component.minCharactersBeforeRequest || 3;
  }

  private meetsLength(value: string): boolean {
    return (
      this.minCharactersBeforeRequest &&
      value !== null &&
      value.length >= this.minCharactersBeforeRequest
    );
  }
}<|MERGE_RESOLUTION|>--- conflicted
+++ resolved
@@ -1,9 +1,5 @@
 import { Component, HostListener } from '@angular/core';
 import { FormControl } from '@angular/forms';
-<<<<<<< HEAD
-import { BehaviorSubject} from 'rxjs/BehaviorSubject';
-=======
->>>>>>> 39cc8ce3
 import { Observable } from 'rxjs/Observable';
 
 import { AbstractCmsComponent } from '../../newcms/components/abstract-cms-component';
