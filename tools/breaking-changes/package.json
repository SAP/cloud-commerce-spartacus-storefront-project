{
  "name": "breaking-change-extractor",
  "version": "1.0.0",
  "main": "index.js",
  "license": "",
  "private": true,
  "scripts": {
    "extract-all": "yarn extract-old && yarn extract-new",
    "extract-old": "ts-node extract.ts ./src/old",
    "extract-new": "ts-node extract.ts ./src/new",
    "parse-all": "yarn parse-old && yarn parse-new",
    "parse-old": "ts-node parse.ts ./src/old",
    "parse-new": "ts-node parse.ts ./src/new",
    "compare": "ts-node compare.ts ./src/old/public-api.json ./src/new/public-api.json",
    "compare-test": "ts-node compare.ts ./public-api-old.json ./public-api-new.json",
<<<<<<< HEAD
    "gen-const": "ts-node generate-constructors.ts",
    "gen-deleted": "ts-node generate-deleted.ts",
    "gen-moved": "ts-node generate-moved.ts",
    "gen-methods-props": "ts-node generate-methods-props.ts",
    "gen-doc": "ts-node generate-doc.ts",
    "gen-stats": "ts-node generate-stats.ts",
=======
    "ticket-const": "ts-node tickets-const.ts ./data/breaking-changes.json",
    "gen-const": "ts-node generate-constructors.ts ./data/breaking-changes.json",
    "gen-deleted": "ts-node generate-deleted.ts ./data/breaking-changes.json",
    "gen-moved": "ts-node generate-moved.ts ./data/breaking-changes.json",
    "gen-methods-props": "ts-node generate-methods-props.ts ./data/breaking-changes.json",
    "gen-doc": "ts-node generate-doc.ts ./data/breaking-changes.json",
    "gen-stats": "ts-node generate-stats.ts ./data/breaking-changes.json",
>>>>>>> 2abeaf78
    "gen-all": "yarn gen-const && yarn gen-methods-props && yarn gen-deleted && yarn gen-moved && yarn gen-doc"
  },
  "dependencies": {
    "@microsoft/api-extractor": "^7.19.4"
  },
  "devDependencies": {
    "@types/deep-equal": "^1.0.1",
    "@types/glob": "^7.2.0",
    "deep-equal": "^2.0.5",
    "glob": "^7.2.0",
    "stringify-object": "3.3.0",
    "ts-node": "^10.5.0",
    "typescript": "^4.2.4"
  }
}<|MERGE_RESOLUTION|>--- conflicted
+++ resolved
@@ -13,14 +13,6 @@
     "parse-new": "ts-node parse.ts ./src/new",
     "compare": "ts-node compare.ts ./src/old/public-api.json ./src/new/public-api.json",
     "compare-test": "ts-node compare.ts ./public-api-old.json ./public-api-new.json",
-<<<<<<< HEAD
-    "gen-const": "ts-node generate-constructors.ts",
-    "gen-deleted": "ts-node generate-deleted.ts",
-    "gen-moved": "ts-node generate-moved.ts",
-    "gen-methods-props": "ts-node generate-methods-props.ts",
-    "gen-doc": "ts-node generate-doc.ts",
-    "gen-stats": "ts-node generate-stats.ts",
-=======
     "ticket-const": "ts-node tickets-const.ts ./data/breaking-changes.json",
     "gen-const": "ts-node generate-constructors.ts ./data/breaking-changes.json",
     "gen-deleted": "ts-node generate-deleted.ts ./data/breaking-changes.json",
@@ -28,7 +20,6 @@
     "gen-methods-props": "ts-node generate-methods-props.ts ./data/breaking-changes.json",
     "gen-doc": "ts-node generate-doc.ts ./data/breaking-changes.json",
     "gen-stats": "ts-node generate-stats.ts ./data/breaking-changes.json",
->>>>>>> 2abeaf78
     "gen-all": "yarn gen-const && yarn gen-methods-props && yarn gen-deleted && yarn gen-moved && yarn gen-doc"
   },
   "dependencies": {
