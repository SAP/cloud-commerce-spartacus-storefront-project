<<<<<<< HEAD
import * as common from './common';
=======
/*
 * SPDX-FileCopyrightText: 2022 SAP Spartacus team <spartacus-team@sap.com>
 *
 * SPDX-License-Identifier: Apache-2.0
 */

import * as fs from 'fs';
import stringifyObject from 'stringify-object';
>>>>>>> 15732cd4
import { getSignatureDoc, printStatsForBreakingChangeList } from './common';

/**
 * This script generates methods and properties schematics code.
 *
 * Input: A breaking changes file, likely `./data/breaking-changes.json`
 * Output: A file, `generate-methods-props.out.ts`, that contains code paste over in the migration schematics code.
 *
 */

/**
 * -----------
 * Main logic
 * -----------
 */
const OUTPUT_FILE_PATH = `${common.MIGRATION_SCHEMATICS_HOME}/methods-and-properties-deprecations/data/generated-methods-and-properties.migration.ts`;
const OUTPUT_FILE_TEMPLATE_PATH = `generate-methods-props.out.template`;

const breakingChangesData = common.readBreakingChangeFile();
let updatedMemberSchematics = [];

const updatedMembers = getUpdatedMembers(breakingChangesData);
console.log(`Found ${updatedMembers.length} updated members.`);
printStatsForBreakingChangeList(updatedMembers);

updatedMembers.forEach((breakingChange: any) => {
  updatedMemberSchematics.push(getSchematicsData(breakingChange));
});

console.log(`Generated ${updatedMemberSchematics.length} entries.`);
common.writeSchematicsDataOutput(
  OUTPUT_FILE_PATH,
  OUTPUT_FILE_TEMPLATE_PATH,
  updatedMemberSchematics
);

/**
 * -----------
 * Functions
 * -----------
 */

function getSchematicsData(breakingChange: any): any {
  const schematicsData: any = {};
  schematicsData.class = breakingChange.topLevelApiElementName;
  schematicsData.importPath = breakingChange.entryPoint;
  schematicsData.deprecatedNode = breakingChange.changeElementName;
  schematicsData.comment = getSchematicsComment(breakingChange);
  return schematicsData;
}

function getSchematicsComment(breakingChange: any): string {
  if (breakingChange.changeType === 'DELETED') {
    return `${common.generateMemberDeletedComment(breakingChange)} ${
      breakingChange.migrationComment
    }`;
  }
  if (breakingChange.changeKind.startsWith('Method')) {
    return `The '${
      breakingChange.changeElementName
    }' method's signature changed to: '${getSignatureDoc(
      breakingChange.new,
      false
    )}'`;
  }
  if (breakingChange.changeKind.startsWith('Property')) {
    return `The type of property '${sanitizePropertyDoc(
      common.getMemberStateDoc(breakingChange.old)
    )}' changed to: '${sanitizePropertyDoc(
      common.getMemberStateDoc(breakingChange.new)
    )}' `;
  }
  throw new Error(
    `Unsupported breaking change ${breakingChange.change}:${breakingChange.changeElementName}`
  );
}

function getUpdatedMembers(breakingChangesData: any) {
  return breakingChangesData
    .filter((apiElement: any) => apiElement.kind === 'Class')
    .map((apiElement: any) => {
      return apiElement.breakingChanges;
    })
    .flat()
    .filter(
      (breakingChange: any) =>
        (breakingChange.changeType === 'DELETED' ||
          breakingChange.changeType === 'CHANGED') &&
        isMethodOrProperty(breakingChange.changeKind)
    );
}

function isMethodOrProperty(memberKind: string): boolean {
  return memberKind.startsWith('Method') || memberKind.startsWith('Property');
}

function sanitizePropertyDoc(doc: string): string {
  doc = doc.replace(/\n/g, ''); // remove newline chars.
  doc = doc.replace(/\s+/g, ' ').trim(); // remove multiple consecutive spaces
  return doc;
}<|MERGE_RESOLUTION|>--- conflicted
+++ resolved
@@ -1,15 +1,10 @@
-<<<<<<< HEAD
-import * as common from './common';
-=======
 /*
  * SPDX-FileCopyrightText: 2022 SAP Spartacus team <spartacus-team@sap.com>
  *
  * SPDX-License-Identifier: Apache-2.0
  */
 
-import * as fs from 'fs';
-import stringifyObject from 'stringify-object';
->>>>>>> 15732cd4
+import * as common from './common';
 import { getSignatureDoc, printStatsForBreakingChangeList } from './common';
 
 /**
