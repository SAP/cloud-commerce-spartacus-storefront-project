<<<<<<< HEAD
=======
/*
 * SPDX-FileCopyrightText: 2022 SAP Spartacus team <spartacus-team@sap.com>
 *
 * SPDX-License-Identifier: Apache-2.0
 */

import * as fs from 'fs';
>>>>>>> 15732cd4
import * as common from './common';

/**
 * This script generates stats from a breaking changes data sfile.
 *
 */

/**
 * -----------
 * Main logic
 * -----------
 */

const breakingChangesData = common.readBreakingChangeFile();

common.printStats(breakingChangesData);<|MERGE_RESOLUTION|>--- conflicted
+++ resolved
@@ -1,13 +1,9 @@
-<<<<<<< HEAD
-=======
 /*
  * SPDX-FileCopyrightText: 2022 SAP Spartacus team <spartacus-team@sap.com>
  *
  * SPDX-License-Identifier: Apache-2.0
  */
 
-import * as fs from 'fs';
->>>>>>> 15732cd4
 import * as common from './common';
 
 /**
