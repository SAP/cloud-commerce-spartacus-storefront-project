/*
 * SPDX-FileCopyrightText: 2022 SAP Spartacus team <spartacus-team@sap.com>
 *
 * SPDX-License-Identifier: Apache-2.0
 */

<<<<<<< HEAD
=======
import * as fs from 'fs';
>>>>>>> 2abeaf78
import * as common from './common';

/**
 * This script generates stats from a breaking changes data sfile.
 *
 */

/**
 * -----------
 * Main logic
 * -----------
 */

const breakingChangesData = common.readBreakingChangeFile();

common.printStats(breakingChangesData);<|MERGE_RESOLUTION|>--- conflicted
+++ resolved
@@ -4,10 +4,7 @@
  * SPDX-License-Identifier: Apache-2.0
  */
 
-<<<<<<< HEAD
-=======
 import * as fs from 'fs';
->>>>>>> 2abeaf78
 import * as common from './common';
 
 /**
