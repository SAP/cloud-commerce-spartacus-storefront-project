/*
<<<<<<< HEAD
 * SPDX-FileCopyrightText: 2024 SAP Spartacus team <spartacus-team@sap.com>
=======
>>>>>>> d0a616b5
 * SPDX-FileCopyrightText: 2025 SAP Spartacus team <spartacus-team@sap.com>
 *
 * SPDX-License-Identifier: Apache-2.0
 */

import {
  Extractor,
  ExtractorConfig,
  ExtractorResult,
} from '@microsoft/api-extractor';
import * as fs from 'fs';
import * as glob from 'glob';
import * as path from 'path';
import { escapePackageName } from './common';

const spartacusHomeDir = process.argv[2];
const distFolderPath = spartacusHomeDir + '/dist';

console.log(`Extract public API for libs in ${spartacusHomeDir}/dist.`);

//prepare dirs
if (!fs.existsSync(`${spartacusHomeDir}/etc`)) {
  fs.mkdirSync(`${spartacusHomeDir}/etc`);
}
if (!fs.existsSync(`${spartacusHomeDir}/temp`)) {
  fs.mkdirSync(`${spartacusHomeDir}/temp`);
}

const files = glob.sync(`${spartacusHomeDir}/dist/**/public_api.d.ts`);
console.log(`Found ${files.length} entry points to process.`);
files.forEach((file: any, index: any) => {
  console.log(
    `Processing(${index + 1}/${files.length}): ${path.dirname(file)}`
  );
  runExtractor(path.dirname(file));
});

function runExtractor(libPath: string) {
  preparePackageJson(libPath);
  const extractorConfig: ExtractorConfig = getExtractorConfig(libPath);

  // Invoke API Extractor
  const extractorResult: ExtractorResult = Extractor.invoke(extractorConfig, {
    // Equivalent to the "--local" command-line parameter
    localBuild: true,

    // Equivalent to the "--verbose" command-line parameter
    showVerboseMessages: true,
  });

  if (extractorResult.succeeded) {
    console.log(`API Extractor completed successfully`);
    process.exitCode = 0;
  } else {
    console.error(
      `API Extractor completed with ${extractorResult.errorCount} errors` +
      ` and ${extractorResult.warningCount} warnings`
    );
    process.exitCode = 1;
  }
}

export function updateNameInPackageJson(libPath: string): {
  name: string;
  newName: string;
} {
  const filePath = `${libPath}/package.json`;
  const packageContent = JSON.parse(fs.readFileSync(filePath, 'utf-8'));
  const name: string = packageContent.name ?? getEntryPointName(libPath);
  const newName = escapePackageName(name);

  fs.writeFileSync(
    filePath,
    JSON.stringify({ ...packageContent, name: newName }, undefined, 2)
  );
  return {
    name,
    newName,
  };
}

function preparePackageJson(libPath: string): void {
  if (!fs.existsSync(`${libPath}/package.json`)) {
    console.log(`Create missing package.json in ${libPath}`);
    createPackageJsonFile(libPath);
  }

  // Update the package.json file
  console.log(`update package name in file ${libPath}/package.json`);
  updateNameInPackageJson(libPath);
}

function createPackageJsonFile(libPath: string) {
  const beginIdx = libPath.indexOf(distFolderPath) + distFolderPath.length + 1;
  const entryPointNameFromPath = `@spartacus/${libPath.substring(beginIdx)}`;
  const entryPointNameGenerated = getEntryPointName(libPath);

  if (entryPointNameFromPath !== entryPointNameGenerated) {
    console.log(
      `INFO: Module name ${entryPointNameGenerated} differs from path name ${libPath}`
    );
  }
  if (!entryPointNameGenerated) {
    console.log(`Error: no module name found in ${libPath}`);
    process.exit(1);
  }
  const fileContent = `
{
  "name": "${entryPointNameGenerated}"
}
`;

  fs.writeFileSync(libPath + '/package.json', fileContent);
}

function getEntryPointName(libPath: string): string {
  const indexFileContent = fs.readFileSync(`${libPath}/index.d.ts`, 'utf-8');
  const startPos =
    indexFileContent.indexOf('<amd-module name="') +
    '<amd-module name='.length +
    1;
  const endPos = indexFileContent.indexOf('"', startPos);
  return indexFileContent.substring(startPos, endPos);
}

function getExtractorConfig(libPath: string): ExtractorConfig {
  // Load and parse the api-extractor.json file
  const apiExtractorJsonPath: string = path.join(
    __dirname,
    `${libPath}/api-extractor.json`
  );
  fs.copyFileSync('api-extractor.json', apiExtractorJsonPath);

  return ExtractorConfig.loadFileAndPrepare(apiExtractorJsonPath);
}<|MERGE_RESOLUTION|>--- conflicted
+++ resolved
@@ -1,8 +1,4 @@
 /*
-<<<<<<< HEAD
- * SPDX-FileCopyrightText: 2024 SAP Spartacus team <spartacus-team@sap.com>
-=======
->>>>>>> d0a616b5
  * SPDX-FileCopyrightText: 2025 SAP Spartacus team <spartacus-team@sap.com>
  *
  * SPDX-License-Identifier: Apache-2.0
@@ -59,7 +55,7 @@
   } else {
     console.error(
       `API Extractor completed with ${extractorResult.errorCount} errors` +
-      ` and ${extractorResult.warningCount} warnings`
+        ` and ${extractorResult.warningCount} warnings`
     );
     process.exitCode = 1;
   }
