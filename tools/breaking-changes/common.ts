/*
 * SPDX-FileCopyrightText: 2022 SAP Spartacus team <spartacus-team@sap.com>
 *
 * SPDX-License-Identifier: Apache-2.0
 */

<<<<<<< HEAD
import * as fs from 'fs';
import stringifyObject from 'stringify-object';

// shared configs

export const NEW_MAJOR_VERSION = '6'; // Increment this number to match the current release for which the script is used.
export const BREAKING_CHANGES_FILE_PATH = `data/${NEW_MAJOR_VERSION}_0/breaking-changes.json`;
export const MAJOR_VERSION_DOC_HOME = `../../docs/migration/${NEW_MAJOR_VERSION}_0`;
export const API_ELEMENT_MIGRATION_COMMENTS_FILE_PATH = `${MAJOR_VERSION_DOC_HOME}/migration-comments-api-elements.json`;
export const MEMBERS_MIGRATION_COMMENTS_FILE_PATH = `${MAJOR_VERSION_DOC_HOME}/migration-comments-members.json`;
export const RENAMED_API_LOOKUP_FILE_PATH = `${MAJOR_VERSION_DOC_HOME}/renamed-api-mappings.json`;
export const MIGRATION_SCHEMATICS_HOME = `../../projects/schematics/src/migrations/${NEW_MAJOR_VERSION}_0`;

// Shared Functions
export function readAndParseDataFile(filePath: string): any {
  const parsedData = JSON.parse(fs.readFileSync(filePath, 'utf-8'));
  console.log(`Read: ${filePath}, ${parsedData.length} entries`);
  return parsedData;
}

export function readBreakingChangeFile(): any {
  return readAndParseDataFile(BREAKING_CHANGES_FILE_PATH);
}

export function readApiElementMigrationCommentsFile(): any {
  return readAndParseDataFile(API_ELEMENT_MIGRATION_COMMENTS_FILE_PATH);
}

export function readMemberMigrationCommentsFile(): any {
  return readAndParseDataFile(MEMBERS_MIGRATION_COMMENTS_FILE_PATH);
}

export function readRenamedApiLookupFile(): any {
  return readAndParseDataFile(RENAMED_API_LOOKUP_FILE_PATH);
}

export function findApiElementMigrationComment(
  apiElement: any,
  deletedApiCommentData: any[]
): string {
  const apiCommentEntry = deletedApiCommentData.find((entry) => {
    return (
      entry.apiElementName === apiElement.name &&
      entry.entryPoint === apiElement.entryPoint
    );
  });
  return apiCommentEntry?.migrationComment || '';
}

export function findMemberMigrationComment(
  apiElement: any,
  memberName: string,
  deletedMemberCommentData: any[]
): string {
  const memberCommentEntry = deletedMemberCommentData.find((entry) => {
    return (
      entry.apiElementName === apiElement.name &&
      entry.entryPoint === apiElement.entryPoint &&
      entry.memberName === memberName
    );
  });
  return memberCommentEntry?.migrationComment || '';
}

export function findRenamedApiLookup(
  apiElement: any,
  renamedApiLookupData: any[]
): any {
  const renamedApiLookupEntry = renamedApiLookupData.find((entry) => {
    return (
      entry.apiElementName === apiElement.name &&
      entry.entryPoint === apiElement.entryPoint
    );
  });
  return renamedApiLookupEntry;
}

function findElementInApi(
  apiData: Array<any>,
  apiElementName: string,
  entryPoint: string
): any {
  return apiData.find((apiDataElement) => {
    return (
      apiDataElement.name === apiElementName &&
      apiDataElement.entryPoint === entryPoint
    );
  });
}

export function findRenamedElementInApi(
  newApiData: any,
  renamedApiLookupData: any,
  oldApiElement: any
) {
  const renamedApiMapping = findRenamedApiLookup(
    oldApiElement,
    renamedApiLookupData
  );

  if (!renamedApiMapping) return undefined;

  const newEntryPoint =
    renamedApiMapping.newEntryPoint || renamedApiMapping.entryPoint;

  const renamedElement = findElementInApi(
    newApiData,
    renamedApiMapping.newApiElementName,
    newEntryPoint
  );

  return renamedElement;
}

=======
>>>>>>> 2abeaf78
export function printStats(breakingChangeElements: any[]) {
  console.log(
    `${breakingChangeElements.length} api elements with breaking changes`
  );

  const globalBreakingChangeList = breakingChangeElements
    .map((element) => element.breakingChanges)
    .flat();
  console.log(`${globalBreakingChangeList.length} individual breaking changes`);

  printStatsForBreakingChangeList(globalBreakingChangeList);
}

export function printStatsForBreakingChangeList(
  globalBreakingChangeList: any
): void {
  const groupByCategory = globalBreakingChangeList.reduce((group, element) => {
    const { change } = element;
    group[change] = group[change] ?? [];
    group[change].push(element);
    return group;
  }, {});
  Object.keys(groupByCategory)
    .sort()
    .forEach((key) => {
      console.log(`${key}: ${groupByCategory[key].length}`);
    });
}

export function isMember(kind: string): boolean {
  const memberKinds = [
    'Constructor',
    'IndexSignature',
    'MethodSignature',
    'Method',
    'PropertySignature',
    'Property',
  ];
  return memberKinds.includes(kind);
}

export function isTopLevelApi(kind: string): boolean {
  const apiKinds = [
    'Namespace',
    'Interface',
    'Class',
    'Enum',
    'TypeAlias',
    'Variable',
    'Function',
  ];
  return apiKinds.includes(kind);
}

export function unEscapePackageName(packageName: string) {
  return packageName.replace(/_/g, '/');
}

export function escapePackageName(packageName: string) {
  return packageName.replace(/\//g, '_').replace(/\_/, '/');
}

export function getSignatureDoc(
  functonElement: any,
  multiLine: boolean = true
): string {
  const lineEnding = getLineEnding(multiLine);
  const parameterDoc = getParameterDoc(functonElement, multiLine);
  const doc = `${lineEnding}${functonElement.name}(${parameterDoc})${
    functonElement.returnType ? ': ' + functonElement.returnType : ''
  }${lineEnding}`;

  return doc;
}

export function getParameterDoc(
  functonElement: any,
  multiLine: boolean = true
): string {
  const lineEnding = getLineEnding(multiLine);
  if (functonElement.parameters?.length) {
    let parameterDoc = lineEnding;
    functonElement.parameters.forEach((parameter: any, index: number) => {
      parameterDoc += `  ${parameter.name}${parameter.isOptional ? '?' : ''}: ${
        parameter.type
      }${
        index + 1 >= functonElement.parameters.length ? '' : ','
      }${lineEnding}`;
    });
    return parameterDoc;
  } else {
    return '';
  }
}

function getLineEnding(multiLine: boolean = true) {
  return multiLine ? '\n' : '';
}

export function getElementCategory(apiElement: any): string {
  if (isTopLevelApi(apiElement.kind)) {
    return 'TOP_LEVEL_API';
  }
  if (isMember(apiElement.kind)) {
    return 'MEMBER';
  }
  throw new Error(
    `Unknown api element category for element "${apiElement.name}" with kind ${apiElement.kind}}`
  );
}

export function isElementRenamed(apiElement: any): boolean {
  const breakingChangeEntry = getTopLevelBreakingChangeEntry(
    apiElement,
    'RENAMED'
  );
  return !!breakingChangeEntry;
}

export function isElementMoved(apiElement: any): boolean {
  const breakingChangeEntry = getTopLevelBreakingChangeEntry(
    apiElement,
    'MOVED'
  );
  return !!breakingChangeEntry;
}

export function isElementDeleted(apiElement: any): boolean {
  const breakingChangeEntry = getTopLevelBreakingChangeEntry(
    apiElement,
    'DELETED'
  );
  return !!breakingChangeEntry;
}

export function getTopLevelBreakingChangeEntry(
  apiElement: any,
  changeType: string
): any {
  const breakingChangeEntry = getAllTopLevelBreakingChanges(apiElement).find(
    (breakingChange: any) => breakingChange.changeType === changeType
  );

  return breakingChangeEntry;
}

export function getAllTopLevelBreakingChanges(apiElement: any): any[] {
  return apiElement.breakingChanges.filter((breakingChange: any) =>
    isTopLevelApi(breakingChange.changeKind)
  );
}

export function writeSchematicsDataOutput(
  outputFilePath: string,
  templateFilePath: string,
  outputData: any
): void {
  const templateHeader = fs.readFileSync(templateFilePath, 'utf-8');
  const outputDataString = stringifyObject(outputData);
  const outputFileContent = templateHeader + outputDataString + ';\n';
  createFoldersForFilePath(outputFilePath);
  fs.writeFileSync(outputFilePath, outputFileContent);
}

export function createFoldersForFilePath(filePath: string) {
  const folderPath = filePath.substring(0, filePath.lastIndexOf('/'));
  if (!fs.existsSync(folderPath)) {
    fs.mkdirSync(folderPath, { recursive: true });
  }
}

export function getMemberStateDoc(member: any): string {
  switch (member.kind) {
    case 'Constructor':
    case 'IndexSignature':
    case 'MethodSignature':
    case 'Method': {
      return getSignatureDoc(member);
    }
    case 'PropertySignature':
    case 'Property': {
      return `${member.name}: ${member.type}`;
    }
    default: {
      throw Error(
        `Unsupported member kind [${member.kind}] for member name [${member.name}] for doc generation`
      );
    }
  }
}

export function getTopLevelApiStateDoc(apiElement: any): string {
  switch (apiElement.kind) {
    case 'Enum': {
      return getEnumStateDoc(apiElement);
    }
    case 'TypeAlias': {
      return getTypeAliasStateDoc(apiElement);
    }
    case 'Variable': {
      return `${apiElement.name}: ${apiElement.type}`;
    }
    case 'Function': {
      return getSignatureDoc(apiElement);
    }
    case 'Namespace': {
      return '';
    }
    default: {
      throw Error(
        `Can't generate state doc for element kind ${apiElement.kind}.  Element name:[${apiElement.name}] `
      );
    }
  }
}

function getEnumStateDoc(apiElement): string {
  return apiElement.members.join(',\n');
}

function getTypeAliasStateDoc(apiElement): string {
  return apiElement.members.join(',\n');
}

export function generateTopLevelApiDeletedComment(oldApiElement: any): string {
  return `${oldApiElement.kind} ${
    oldApiElement.namespace ? oldApiElement.namespace + '.' : ''
  }${
    oldApiElement.name
  } has been removed and is no longer part of the public API.`;
}

export function generateMemberDeletedComment(breakingChange: any): string {
  return `// TODO:Spartacus - ${breakingChange.old.kind} '${breakingChange.old.name}' was removed from ${breakingChange.topLevelApiElementKind} '${breakingChange.topLevelApiElementName}'.`;
}<|MERGE_RESOLUTION|>--- conflicted
+++ resolved
@@ -4,123 +4,6 @@
  * SPDX-License-Identifier: Apache-2.0
  */
 
-<<<<<<< HEAD
-import * as fs from 'fs';
-import stringifyObject from 'stringify-object';
-
-// shared configs
-
-export const NEW_MAJOR_VERSION = '6'; // Increment this number to match the current release for which the script is used.
-export const BREAKING_CHANGES_FILE_PATH = `data/${NEW_MAJOR_VERSION}_0/breaking-changes.json`;
-export const MAJOR_VERSION_DOC_HOME = `../../docs/migration/${NEW_MAJOR_VERSION}_0`;
-export const API_ELEMENT_MIGRATION_COMMENTS_FILE_PATH = `${MAJOR_VERSION_DOC_HOME}/migration-comments-api-elements.json`;
-export const MEMBERS_MIGRATION_COMMENTS_FILE_PATH = `${MAJOR_VERSION_DOC_HOME}/migration-comments-members.json`;
-export const RENAMED_API_LOOKUP_FILE_PATH = `${MAJOR_VERSION_DOC_HOME}/renamed-api-mappings.json`;
-export const MIGRATION_SCHEMATICS_HOME = `../../projects/schematics/src/migrations/${NEW_MAJOR_VERSION}_0`;
-
-// Shared Functions
-export function readAndParseDataFile(filePath: string): any {
-  const parsedData = JSON.parse(fs.readFileSync(filePath, 'utf-8'));
-  console.log(`Read: ${filePath}, ${parsedData.length} entries`);
-  return parsedData;
-}
-
-export function readBreakingChangeFile(): any {
-  return readAndParseDataFile(BREAKING_CHANGES_FILE_PATH);
-}
-
-export function readApiElementMigrationCommentsFile(): any {
-  return readAndParseDataFile(API_ELEMENT_MIGRATION_COMMENTS_FILE_PATH);
-}
-
-export function readMemberMigrationCommentsFile(): any {
-  return readAndParseDataFile(MEMBERS_MIGRATION_COMMENTS_FILE_PATH);
-}
-
-export function readRenamedApiLookupFile(): any {
-  return readAndParseDataFile(RENAMED_API_LOOKUP_FILE_PATH);
-}
-
-export function findApiElementMigrationComment(
-  apiElement: any,
-  deletedApiCommentData: any[]
-): string {
-  const apiCommentEntry = deletedApiCommentData.find((entry) => {
-    return (
-      entry.apiElementName === apiElement.name &&
-      entry.entryPoint === apiElement.entryPoint
-    );
-  });
-  return apiCommentEntry?.migrationComment || '';
-}
-
-export function findMemberMigrationComment(
-  apiElement: any,
-  memberName: string,
-  deletedMemberCommentData: any[]
-): string {
-  const memberCommentEntry = deletedMemberCommentData.find((entry) => {
-    return (
-      entry.apiElementName === apiElement.name &&
-      entry.entryPoint === apiElement.entryPoint &&
-      entry.memberName === memberName
-    );
-  });
-  return memberCommentEntry?.migrationComment || '';
-}
-
-export function findRenamedApiLookup(
-  apiElement: any,
-  renamedApiLookupData: any[]
-): any {
-  const renamedApiLookupEntry = renamedApiLookupData.find((entry) => {
-    return (
-      entry.apiElementName === apiElement.name &&
-      entry.entryPoint === apiElement.entryPoint
-    );
-  });
-  return renamedApiLookupEntry;
-}
-
-function findElementInApi(
-  apiData: Array<any>,
-  apiElementName: string,
-  entryPoint: string
-): any {
-  return apiData.find((apiDataElement) => {
-    return (
-      apiDataElement.name === apiElementName &&
-      apiDataElement.entryPoint === entryPoint
-    );
-  });
-}
-
-export function findRenamedElementInApi(
-  newApiData: any,
-  renamedApiLookupData: any,
-  oldApiElement: any
-) {
-  const renamedApiMapping = findRenamedApiLookup(
-    oldApiElement,
-    renamedApiLookupData
-  );
-
-  if (!renamedApiMapping) return undefined;
-
-  const newEntryPoint =
-    renamedApiMapping.newEntryPoint || renamedApiMapping.entryPoint;
-
-  const renamedElement = findElementInApi(
-    newApiData,
-    renamedApiMapping.newApiElementName,
-    newEntryPoint
-  );
-
-  return renamedElement;
-}
-
-=======
->>>>>>> 2abeaf78
 export function printStats(breakingChangeElements: any[]) {
   console.log(
     `${breakingChangeElements.length} api elements with breaking changes`
