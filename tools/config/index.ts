/*
<<<<<<< HEAD
 * SPDX-FileCopyrightText: 2024 SAP Spartacus team <spartacus-team@sap.com>
=======
>>>>>>> d0a616b5
 * SPDX-FileCopyrightText: 2025 SAP Spartacus team <spartacus-team@sap.com>
 *
 * SPDX-License-Identifier: Apache-2.0
 */

/**
 * Set of tools for managing configuration in this repository
 *
 * Currently:
 * - sets paths in tsconfig files
 * - manage dependencies and their versions in libraries
 */

import { execSync } from 'child_process';
import { Command } from 'commander';
import { readFileSync } from 'fs';
import glob from 'glob';
import { NG_PACKAGE_JSON, PACKAGE_JSON } from './const';
import { manageDependencies } from './manage-dependencies';
import { manageTsConfigs } from './tsconfig-paths';
import {chalk} from "../chalk";

// ------------ Utilities ------------

/**
 * Logger when everything was ok
 */
export function success(message?: string): void {
  if (options.fix) {
    console.log(chalk.green(message ?? ' ✔  Nothing to update'));
  } else {
    console.log(chalk.green(message ?? ' ✔  No problems found'));
  }
}

/**
 * Log updated file
 *
 * @param path updated file path
 */
export function logUpdatedFile(path: string): void {
  console.log(chalk.green(` ✔  File \`${chalk.bold(path)}\` updated`));
}

/**
 * Log violation (warning,error) for file
 *
 * @param file related file
 * @param errors violation
 * @param help help information
 */
function logViolation(
  file: string,
  violation: string,
  [help, ...extraHelp]: string[]
): void {
  const minLength = 76;
  console.log(`
${chalk.gray(
  `--- ${file} ${`-`.repeat(Math.max(0, minLength - file.length - 1))}`
)}
${violation}

${chalk.blue(`${chalk.bold(' i  ')}${help}`)}${extraHelp
    .map((help) => chalk.blue(`\n    ${help}`))
    .join('')}
${chalk.gray(`----${`-`.repeat(Math.max(file.length, minLength))}`)}
`);
}

/**
 * Print error
 *
 * @param file related file
 * @param errors list of errors
 * @param help help information
 */
export function error(file: string, errors: string[], help: string[]): void {
  errorsCount += errors.length;
  logViolation(
    file,
    errors.map((error) => chalk.red(` ✖  ${error}`)).join('\n'),
    help
  );
}

/**
 * Print warning
 *
 * @param file related file
 * @param warnings list of warnings
 * @param help help information
 */
export function warning(
  file: string,
  warnings: string[],
  help: string[]
): void {
  warningsCount += warnings.length;
  logViolation(
    file,
    warnings.map((warning) => chalk.yellow(` ⚠  ${warning}`)).join('\n'),
    help
  );
}

/**
 * Read content of json file
 *
 * @param path file path
 */
function readJsonFile(path: string): any {
  return JSON.parse(readFileSync(path, 'utf-8'));
}

/**
 * Log script step
 *
 * @param message step to log
 */
export function reportProgress(message: string): void {
  console.log(`\n${message}`);
}

// ------------ Utilities end ------------

const program = new Command();
program
  .description('Check configuration in repository for inconsistencies')
  .option('--fix', 'Apply automatic fixes when possible')
  .option('--bump-versions', 'Bump deps versions to match root package.json')
  .option('--generate-deps', 'Re-generate dependencies for all libraries');

program.parse(process.argv);

let errorsCount = 0;
let warningsCount = 0;

/**
 * Options you can pass to the script
 */
export type ProgramOptions = {
  /**
   * Defines if the script should be run in fix mode instead of check
   */
  fix: boolean | undefined;
  /**
   * Sets if versions should be bumped. Use for majors only.
   */
  bumpVersions: boolean | undefined;
  /**
   * Sets if dependencies should be re-generated for all libraries.
   */
  generateDeps: boolean | undefined;
};

const options: ProgramOptions = program.opts() as any;

/**
 * Type to match package.json structure
 */
export type PackageJson = {
  /**
   * Package name
   */
  name: string;
  /**
   * Package version
   */
  version: string;
  dependencies?: Record<string, string>;
  devDependencies?: Record<string, string>;
  optionalDependencies?: Record<string, string>;
  peerDependencies?: Record<string, string>;
};

export type Library = {
  /**
   * Library name
   */
  name: string;
  /**
   * Library version
   */
  version: string;
  /**
   * Directory of the library
   */
  directory: string;
  /**
   * Directory where the library lands
   */
  distDir: string;
  /**
   * Content of the library package.json
   */
  packageJsonContent: PackageJson;
  dependencies: Record<string, string>;
  devDependencies: Record<string, string>;
  optionalDependencies: Record<string, string>;
  peerDependencies: Record<string, string>;
  /**
   * Entry points in the library
   */
  entryPoints: Array<{
    /**
     * Name of the entry point eg. @spartacus/asm/core
     */
    entryPoint: string;
    /**
     * Directory of the entry point relative to library directory eg. ./core
     */
    directory: string;
    /**
     * Entry file for the entry point. Eg. ./public_api
     */
    entryFile: string;
  }>;
};

export type Repository = {
  [library: string]: Library;
};

/**
 * Paths to `package.json` files for all libraries.
 */
const librariesPaths = glob.sync(
  `{core-libs,feature-libs,integration-libs,projects}/!(node_modules)/${PACKAGE_JSON}`,
  {
    ignore: [
      `projects/storefrontapp-e2e-cypress/${PACKAGE_JSON}`,
      `projects/storefrontapp/${PACKAGE_JSON}`,
    ],
  }
);

// Representation of repository content and structure
const repository = librariesPaths
  .map((libraryPath) => {
    const packageJson: PackageJson = readJsonFile(libraryPath);
    const directory = libraryPath.substring(
      0,
      libraryPath.length - `/${PACKAGE_JSON}`.length
    );

    const ngPackageFilesPaths = glob.sync(`${directory}/**/${NG_PACKAGE_JSON}`);
    const entryPoints = ngPackageFilesPaths.map((ngPackagePath) => {
      const ngPackageFileContent = readJsonFile(ngPackagePath);
      const pathWithoutLibDirectory = ngPackagePath.substring(directory.length);
      const pathWithoutNgPackage = pathWithoutLibDirectory.substring(
        0,
        pathWithoutLibDirectory.length - `/${NG_PACKAGE_JSON}`.length
      );
      return {
        entryPoint: `${packageJson.name}${pathWithoutNgPackage}`,
        directory: `${pathWithoutNgPackage}`,
        entryFile: `${ngPackageFileContent.lib.entryFile.replace('.ts', '')}`,
      };
    });

    return {
      name: packageJson.name as string,
      packageJsonContent: packageJson,
      version: packageJson.version as string,
      directory,
      distDir: directory.split('/')[1],
      dependencies: packageJson.dependencies ?? {},
      devDependencies: packageJson.devDependencies ?? {},
      peerDependencies: packageJson.peerDependencies ?? {},
      optionalDependencies: packageJson.optionalDependencies ?? {},
      entryPoints,
    };
  })
  .reduce((acc: Repository, library) => {
    acc[library.name] = library;
    return acc;
  }, {});

manageDependencies(repository, options);
// Keep it after dependencies, because fixes from deps might might result in different tsconfig files
manageTsConfigs(repository, options);

if (options.generateDeps) {
  // re-generate dependencies.json file.
  execSync(`npm run generate:deps`);
} else {
  // collect and generate dependencies.json file.
  execSync(`npm run generate:deps -- --compare`);
}

/**
 * Format all files.
 */
if (options.fix) {
  console.log('\nFormatting files (might take some time)...\n');
  execSync('npm run prettier:fix');
  console.log(`✨ ${chalk.green('Update completed')}`);
}

/**
 * Log total number of errors and warnings when there are some
 */
if (!options.fix && (errorsCount > 0 || warningsCount > 0)) {
  console.log(chalk.red(`\nErrors: ${errorsCount}`));
  console.log(chalk.yellow(`Warnings: ${warningsCount}\n`));
}

// Fail script when there are some errors
if (errorsCount > 0) {
  process.exitCode = 1;
}<|MERGE_RESOLUTION|>--- conflicted
+++ resolved
@@ -1,8 +1,4 @@
 /*
-<<<<<<< HEAD
- * SPDX-FileCopyrightText: 2024 SAP Spartacus team <spartacus-team@sap.com>
-=======
->>>>>>> d0a616b5
  * SPDX-FileCopyrightText: 2025 SAP Spartacus team <spartacus-team@sap.com>
  *
  * SPDX-License-Identifier: Apache-2.0
@@ -23,7 +19,7 @@
 import { NG_PACKAGE_JSON, PACKAGE_JSON } from './const';
 import { manageDependencies } from './manage-dependencies';
 import { manageTsConfigs } from './tsconfig-paths';
-import {chalk} from "../chalk";
+import { chalk } from '../chalk';
 
 // ------------ Utilities ------------
 
