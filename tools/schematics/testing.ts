/*
 * SPDX-FileCopyrightText: 2023 SAP Spartacus team <spartacus-team@sap.com>
 *
 * SPDX-License-Identifier: Apache-2.0
 */

import chalk from 'chalk';
import { ChildProcess, exec, execSync } from 'child_process';
import { prompt } from 'enquirer';
import fs from 'fs';
import glob from 'glob';
import path from 'path';

const featureLibsFolders: string[] = [
  'asm',
  'cart',
  'order',
  'checkout',
  'organization',
  'product',
  'product-configurator',
  'qualtrics',
  'smartedit',
  'storefinder',
  'tracking',
  'user',
<<<<<<< HEAD
  'commerce-quotes'
=======
  'customer-ticketing',
>>>>>>> 18c4310b
];

const integrationLibsFolders: string[] = [
  'cdc',
  'cds',
  'digital-payments',
  'epd-visualization',
  's4om',
];

const commands = [
  'publish',
  'build projects/schematics',
  'build asm/schematics',
  'build cart/schematics',
  'build order/schematics',
  'build checkout/schematics',
  'build commerce-quotes/schematics',
  'build cdc/schematics',
  'build cds/schematics',
  'build digital-payments/schematics',
  'build epd-visualization/schematics',
  'build organization/schematics',
  'build product/schematics',
  'build product-configurator/schematics',
  'build s4om/schematics',
  'build qualtrics/schematics',
  'build smartedit/schematics',
  'build storefinder/schematics',
  'build tracking/schematics',
  'build user/schematics',
  'build customer-ticketing/schematics',
  'build all libs',
  'test all schematics',
  'exit',
] as const;
type Command = typeof commands[number];

const buildLibRegEx = new RegExp('build (.*?)/schematics');
const verdaccioUrl = 'http://localhost:4873/';
const npmUrl = 'https://registry.npmjs.org/';

function startVerdaccio(): ChildProcess {
  execSync('rm -rf ./scripts/install/storage');

  console.log('Waiting for verdaccio to boot...');
  const res = exec('verdaccio --config ./scripts/install/config.yaml');
  try {
    execSync(`npx wait-on ${verdaccioUrl} --timeout 10000`);
  } catch (_e) {
    console.log(
      chalk.red(
        `\n❌ Couldn't boot verdaccio. Make sure to install it globally: \n> npm i -g verdaccio@4`
      )
    );
    process.exit(1);
  }
  console.log('Pointing npm to verdaccio');
  execSync(`npm config set @spartacus:registry ${verdaccioUrl}`);
  return res;
}

function beforeExit(): void {
  console.log('Setting npm back to npmjs.org');
  execSync(`npm config set @spartacus:registry ${npmUrl}`);
  if (verdaccioProcess) {
    try {
      console.log('Killing verdaccio');
      verdaccioProcess.kill();
    } catch {}
  }
}

function publishLibs(): void {
  //Since migration to NPM, packages will be published with version that has been set in package.json files
  //and before each subsequent release Verdaccio will be cleaned up so that there is no conflict due to the version of existing packages.
  //Because of the strategy used by NPM to resolve peer dependencies, any upgrade of a package's version would also require upgrading the version of that package in all places where it is used as a peer dependency.
  //This in turn would cause too much noise

  //clear Verdaccio storage
  execSync('rm -rf ./scripts/install/storage');

  // Packages released from it's source directory
  const files = [
    'projects/storefrontstyles/package.json',
    'projects/schematics/package.json',
  ];
  const distFiles = glob.sync(`dist/!(node_modules)/package.json`);

  [...files, ...distFiles].forEach((packagePath) => {
    const content = JSON.parse(fs.readFileSync(packagePath, 'utf-8'));

    // Publish package
    const dir = path.dirname(packagePath);
    console.log(`\nPublishing ${content.name}`);
    execSync(
      `cd ${dir} && npm publish --registry=${verdaccioUrl} --no-git-tag-version`,
      { stdio: 'inherit' }
    );
  });
}

function buildLibs(): void {
  execSync('npm run build:libs', { stdio: 'inherit' });
}

function buildSchematics(
  options: { publish: boolean } = { publish: false }
): void {
  execSync('npm run build:schematics', { stdio: 'inherit' });
  if (options.publish) {
    publishLibs();
  }
}

function buildSchematicsAndPublish(buildCmd: string): void {
  buildSchematics();
  execSync(buildCmd, {
    stdio: 'inherit',
  });
  publishLibs();
}

function testAllSchematics(): void {
  try {
    execSync('npm --prefix projects/schematics run test --coverage', {
      stdio: 'inherit',
    });

    featureLibsFolders.forEach((lib) =>
      execSync(
        `npm --prefix feature-libs/${lib} run test:schematics --coverage`,
        {
          stdio: 'inherit',
        }
      )
    );
    integrationLibsFolders.forEach((lib) =>
      execSync(
        `npm --prefix integration-libs/${lib} run test:schematics --coverage`,
        {
          stdio: 'inherit',
        }
      )
    );
  } catch (e) {
    console.error(e);
    beforeExit();
    process.exit();
  }
}

async function executeCommand(command: Command): Promise<void> {
  switch (command) {
    case 'publish':
      publishLibs();
      break;
    case 'build projects/schematics':
      buildSchematics({ publish: true });
      break;
    case 'build asm/schematics':
    case 'build cart/schematics':
    case 'build order/schematics':
    case 'build checkout/schematics':
    case 'build commerce-quotes/schematics':
    case 'build cdc/schematics':
    case 'build cds/schematics':
    case 'build digital-payments/schematics':
    case 'build epd-visualization/schematics':
    case 'build organization/schematics':
    case 'build product/schematics':
    case 'build product-configurator/schematics':
    case 'build qualtrics/schematics':
    case 'build s4om/schematics':
    case 'build smartedit/schematics':
    case 'build storefinder/schematics':
    case 'build tracking/schematics':
    case 'build user/schematics':
    case 'build customer-ticketing/schematics':
      const lib =
        buildLibRegEx.exec(command)?.pop() ?? 'LIB-REGEX-DOES-NOT-MATCH';
      buildSchematicsAndPublish(`npm run build:${lib}`);
      break;
    case 'build all libs':
      buildLibs();
      break;
    case 'test all schematics':
      testAllSchematics();
      break;
    case 'exit':
      beforeExit();
      process.exit();
  }
}

let verdaccioProcess: ChildProcess | undefined;

async function program(): Promise<void> {
  verdaccioProcess = startVerdaccio();
  try {
    while (true) {
      const response: { command: Command } = await prompt({
        name: 'command',
        type: 'select',
        message: 'What do you want to do next?',
        choices: [...commands],
      });

      executeCommand(response.command);
    }
  } catch (e) {
    console.error(e);
    beforeExit();
    process.exit();
  }
}

// Handle killing the script
process.once('SIGINT', function () {
  beforeExit();
  process.exit();
});

process.on('SIGHUP', function () {
  beforeExit();
  process.exit();
});

process.once('SIGTERM', function () {
  beforeExit();
  process.exit();
});

program();<|MERGE_RESOLUTION|>--- conflicted
+++ resolved
@@ -24,11 +24,8 @@
   'storefinder',
   'tracking',
   'user',
-<<<<<<< HEAD
-  'commerce-quotes'
-=======
+  'commerce-quotes',
   'customer-ticketing',
->>>>>>> 18c4310b
 ];
 
 const integrationLibsFolders: string[] = [
