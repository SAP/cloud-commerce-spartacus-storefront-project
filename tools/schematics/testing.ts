--- conflicted
+++ resolved
@@ -122,14 +122,7 @@
     const dir = path.dirname(packagePath);
     console.log(`\nPublishing ${content.name}`);
     execSync(
-<<<<<<< HEAD
-      `yarn publish --cwd ${dir} --new-version ${newVersion} --registry=http://localhost:4873/ --no-git-tag-version`,
-=======
-      `yarn publish --cwd ${dir} --new-version ${
-        // eslint-disable-next-line @typescript-eslint/no-non-null-assertion
-        currentVersion!.version
-      } --registry=${verdaccioUrl} --no-git-tag-version`,
->>>>>>> 8e644fc3
+      `yarn publish --cwd ${dir} --new-version ${newVersion} --registry=${verdaccioUrl} --no-git-tag-version`,
       { stdio: 'inherit' }
     );
   });
