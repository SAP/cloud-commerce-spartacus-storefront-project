--- conflicted
+++ resolved
@@ -1,8 +1,4 @@
 /*
-<<<<<<< HEAD
- * SPDX-FileCopyrightText: 2024 SAP Spartacus team <spartacus-team@sap.com>
-=======
->>>>>>> d0a616b5
  * SPDX-FileCopyrightText: 2025 SAP Spartacus team <spartacus-team@sap.com>
  *
  * SPDX-License-Identifier: Apache-2.0
@@ -14,7 +10,7 @@
   Blue = '\x1b[34m',
   Gray = '\x1b[90m',
   Green = '\x1b[32m',
-  Bold = '\x1b[1m'
+  Bold = '\x1b[1m',
 }
 
 export const Reset = '\x1b[0m';
@@ -54,10 +50,10 @@
  * - `chalk.bold(text)`: Applies bold style to the text.
  */
 export const chalk = {
-  red: (text?: string) => paint(text, TextStyle.Red,),
+  red: (text?: string) => paint(text, TextStyle.Red),
   yellow: (text?: string) => paint(text, TextStyle.Yellow),
   blue: (text?: string) => paint(text, TextStyle.Blue),
   gray: (text?: string) => paint(text, TextStyle.Gray),
   green: (text?: string) => paint(text, TextStyle.Green),
-  bold: (text?: string) => paint(text, TextStyle.Bold)
+  bold: (text?: string) => paint(text, TextStyle.Bold),
 };