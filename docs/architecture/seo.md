# SEO Capabilities

Search engine optimization (SEO) is an important element of the Spartacus storefront framework. The implementation of SEO in Spartacus is focused on the architecture, rather than on features, so that we can provide a solid foundation that allows for a wide range of SEO capabilities.

The SEO implementation in Spartacus includes the following:

- Stateful URLs
- Configurable URLs
<<<<<<< HEAD
- Indexable Pages
- HTML Tags
  - Page Meta Resolvers
  - Title Resolver
  - Description Resolver
  - Robots Tag
=======
- Indexable Page response (SSR)
- HTML tags
  - title
  - description
  - robots
>>>>>>> b7d28251

## Stateful URLs

Spartacus provides a URL with a stateful address for every piece of the storefront. This makes it easier for users to navigate the storefront, and also allows web crawlers to index each and every page. As a result, more pages can be shared through social media, bots, and search indexes.

To serve stateful URLs for everything, we allow deep links to address any page. The URL routing configuration can also take into account a multi-site context, so that stateful URLs for special variants of the storefront can be launched and cached.

## Configurable URLs

You can configure URLs for content pages by using a CMS page label in the CMS (back end). These page labels cannot be localized.

You can configure URLs for non-content pages in Spartacus. These are mainly related to product and category pages. You can configure attributes, such as the product name, to be part of the URL. For example, the default configuration for a product page is `storefront.com/product/1234`, but you can modify the URL to include the product or category title. 

Configurable URLs help to improve SEO in general, but can also be used to help migrate an existing solution to Spartacus: customers can keep their existing URLs, and configure the equivalent URLs in Spartacus.

**Note**: The product code is used for resolving the product data from the back end. The rest of the URL can be configured for SEO purposes.

**Note**: Some customers have product titles with special characters that will not work (for example, having a slash in the code or title). This might require special treatment of the attributes before or after they are used in the URL.

## Indexable Pages

<<<<<<< HEAD
Server-side rendering (SSR) is a technique that renders the JavaScript logic on the server side, and then provides rich content in the response. The SSR response contains the full HTML that is required by web crawlers to index or retrieve data from the response.
=======
SSR is provided by Spartacus and is planned to be a default deployment option at Commerce Cloud.
>>>>>>> b7d28251

SSR is provided by Spartacus, and is planned to be a default deployment option in SaaS Commerce Cloud.

## Html Tags

HTML tags, and meta tags in particular, are used by search engines, social platforms, and bots to display page meta data on their platforms. By carefully preparing the meta tags, and evaluating their values on a regular basis, you can improve the ranking, click-through-rate, and usability of a page. For example, the `title` tag is used by browsers to display the page's title in tabs, in the browser history, and in bookmarks. All of this can affect SEO and the user experience.

The `PageMeta` model is a set of attributes that can be resolved by so-called page meta resolvers. The resolvers are extendible on a fine-grained level, and can contribute to the tags that are generated. The following is an example:

```typescript
export interface PageMeta {
  title?: string;
  description?: string;
}
```

HTML5 supports a variety of meta tag properties, such as `description`, `keywords`, and so on. These meta tags are used by search engines, social platforms and bots. Some social platforms have introduced their own sets of properties that are specific to their platforms. For example, Facebook uses an Open Graph protocol that enables any web page to become a rich object in a social graph. Specific meta tags can be used to articulate the experience on the social platform. The code snippet below shows a custom page description for Facebook:

```html
<meta property="og:title" content="Custom title for Facebook" />
<meta property="og:description" content="Custom description for Facebook" />
```

### Page Meta Resolvers

To support the potential multitude of meta tags, Spartacus uses a small framework to customize and extend the meta tags per page.

Spartacus ships with `pageMetaResolvers` that resolve the page meta data for a specific page. Some of the meta data might be driven by CMS data, but most meta tags are computed based on product content, category content, search results, and so on.

The page meta data is updated dynamically during navigation, but can be delivered statically using SSR.

### Title Resolver

Adding an HTML `title` tag to your page has the following advantages:

- the page can be uniquely addressed in the browser (that is, through the browser history, bookmarks, tabs, and so on)

- the page title increases the ranking of the page in search engines

- the page title identifies content in search engines

Spartacus provides a special resolver for pages that require a specific heading. The page title for a search engine result page (SERP) is not necessarily the same as the page heading shown in the UI. Let's look at the product title as an example. To achieve good results in the SERP, a product details page would typically disclose the product title, category, and brand, as follows:

`Product Title | Main category | Brand`

However, such a title does not look good in the UI, so a different title is used for that. To support flexibility, Spartacus uses a specific `PageHeadingResolver` that can be implemented in the page resolving logic.


### Description Resolver

Each page on the storefront can contain a `description` tag. The description tag is used in the search engine result page to improve the click-through-rate (CTR). It is not used to improve the page ranking. It is generally considered best practice to create a description tag for each page, although there are occasions when the search engine is more capable of generating the description based on the context.

### Robots Tag

You can use the `robots` meta tag to control whether or not a page is indexed. The following is an example:

  ```html
 <meta name="robots" value="FOLLOW, NOINDEX">
 ```

  The following table lists the values that can be used to guide search engines:

 | Value    | Description                                                                            |
 | -------- | -------------------------------------------------------------------------------------- |
 | INDEX    | Instructs the search engine to index the page                                          |
 | NOINDEX  | Instructs the search engine to **not** index the page                                    |
 | FOLLOW   | Instructs the search engine to follow the links on the page for further indexing       |
 | NOFOLLOW | Instructs the search engine to **not** follow the links on the page for further indexing |

<<<<<<< HEAD
  Spartacus provides a separate `PageRobotsResolver` interface that you can use to control the `robots` meta tag. The `PageMetaService` uses `FOLLOW, NOINDEX` whenever no value is provided by the `PageMeta`.

  The `CheckoutPageMetaResolver` demonstrates the usage of the  `PageRobotsResolver` and instructs search engines to not index the page nor follow any links on the page.
=======
### Title resolver
Adding an html page title has several advantages:
* the page can be uniquely addressed in the browser (browser history, bookmarks, tabs, etc)
* the page title will increase ranking the page in search engines
* the page title will identify content in search engines

A special resolver is provided for pages that require a specific heading. The page title for a Search Engine Result Page (SERP) is not necessary the same as the page heading shown in the UI. The product title is a good example. For a great SERP, a pdp would typically disclose the product title, category and brand:

`Product Title | Main category | Brand`

Such a title however will look bad in the UI and a very different title is used for that. In order to support flexibility, Spartacus uses a specific `PageHeadingResolver` that can be implemented in the page resolving logic. 

### Description resolver
Each page on the storefront can contain a so-called description tag. The description tag is used at the SERP (search engine result page) to improve the click-through-rate (CTR). It is not used to improve page ranking. It is generally considered best practice to create a description tag for each page, although there are occassion where the search engine is better capable to generate the description based on the context.

### Robots tag
The ability of a page to be indexed or not can be controlled by a metatag:

```html
<meta name="robots" value="FOLLOW, NOINDEX">
```

There are 4 potential values that can be used to guide search engines:
| value    | description                                                                            |
| -------- | -------------------------------------------------------------------------------------- |
| INDEX    | Instructs the search engine to index the page                                          |
| NOINDEX  | Instructs the search engine to *not* index the page                                    |
| FOLLOW   | Instructs the search engine to follow the links on the page for further indexing       |
| NOFOLLOW | Instructs the search engine to *not* follow the links on the page for further indexing |

Spartacus provides a separate `PageRobotsResolver` interface that can be used to control the robots meta tag. The `PageMetaService` uses `FOLLOW, NOINDEX` whenever no value is provided by the `PageMeta`.

The `CheckoutPageMetaResolver` demonstrates the usage of the  `PageRobotsResolver` and will instruct search engines to not index the page nor follow any links on the page. 
>>>>>>> b7d28251
<|MERGE_RESOLUTION|>--- conflicted
+++ resolved
@@ -6,20 +6,12 @@
 
 - Stateful URLs
 - Configurable URLs
-<<<<<<< HEAD
 - Indexable Pages
 - HTML Tags
   - Page Meta Resolvers
   - Title Resolver
   - Description Resolver
   - Robots Tag
-=======
-- Indexable Page response (SSR)
-- HTML tags
-  - title
-  - description
-  - robots
->>>>>>> b7d28251
 
 ## Stateful URLs
 
@@ -41,11 +33,7 @@
 
 ## Indexable Pages
 
-<<<<<<< HEAD
 Server-side rendering (SSR) is a technique that renders the JavaScript logic on the server side, and then provides rich content in the response. The SSR response contains the full HTML that is required by web crawlers to index or retrieve data from the response.
-=======
-SSR is provided by Spartacus and is planned to be a default deployment option at Commerce Cloud.
->>>>>>> b7d28251
 
 SSR is provided by Spartacus, and is planned to be a default deployment option in SaaS Commerce Cloud.
 
@@ -106,7 +94,7 @@
  <meta name="robots" value="FOLLOW, NOINDEX">
  ```
 
-  The following table lists the values that can be used to guide search engines:
+The following table lists the values that can be used to guide search engines:
 
  | Value    | Description                                                                            |
  | -------- | -------------------------------------------------------------------------------------- |
@@ -115,42 +103,6 @@
  | FOLLOW   | Instructs the search engine to follow the links on the page for further indexing       |
  | NOFOLLOW | Instructs the search engine to **not** follow the links on the page for further indexing |
 
-<<<<<<< HEAD
-  Spartacus provides a separate `PageRobotsResolver` interface that you can use to control the `robots` meta tag. The `PageMetaService` uses `FOLLOW, NOINDEX` whenever no value is provided by the `PageMeta`.
+Spartacus provides a separate `PageRobotsResolver` interface that you can use to control the `robots` meta tag. The `PageMetaService` uses `FOLLOW, NOINDEX` whenever no value is provided by the `PageMeta`.
 
-  The `CheckoutPageMetaResolver` demonstrates the usage of the  `PageRobotsResolver` and instructs search engines to not index the page nor follow any links on the page.
-=======
-### Title resolver
-Adding an html page title has several advantages:
-* the page can be uniquely addressed in the browser (browser history, bookmarks, tabs, etc)
-* the page title will increase ranking the page in search engines
-* the page title will identify content in search engines
-
-A special resolver is provided for pages that require a specific heading. The page title for a Search Engine Result Page (SERP) is not necessary the same as the page heading shown in the UI. The product title is a good example. For a great SERP, a pdp would typically disclose the product title, category and brand:
-
-`Product Title | Main category | Brand`
-
-Such a title however will look bad in the UI and a very different title is used for that. In order to support flexibility, Spartacus uses a specific `PageHeadingResolver` that can be implemented in the page resolving logic. 
-
-### Description resolver
-Each page on the storefront can contain a so-called description tag. The description tag is used at the SERP (search engine result page) to improve the click-through-rate (CTR). It is not used to improve page ranking. It is generally considered best practice to create a description tag for each page, although there are occassion where the search engine is better capable to generate the description based on the context.
-
-### Robots tag
-The ability of a page to be indexed or not can be controlled by a metatag:
-
-```html
-<meta name="robots" value="FOLLOW, NOINDEX">
-```
-
-There are 4 potential values that can be used to guide search engines:
-| value    | description                                                                            |
-| -------- | -------------------------------------------------------------------------------------- |
-| INDEX    | Instructs the search engine to index the page                                          |
-| NOINDEX  | Instructs the search engine to *not* index the page                                    |
-| FOLLOW   | Instructs the search engine to follow the links on the page for further indexing       |
-| NOFOLLOW | Instructs the search engine to *not* follow the links on the page for further indexing |
-
-Spartacus provides a separate `PageRobotsResolver` interface that can be used to control the robots meta tag. The `PageMetaService` uses `FOLLOW, NOINDEX` whenever no value is provided by the `PageMeta`.
-
-The `CheckoutPageMetaResolver` demonstrates the usage of the  `PageRobotsResolver` and will instruct search engines to not index the page nor follow any links on the page. 
->>>>>>> b7d28251
+The `CheckoutPageMetaResolver` demonstrates the usage of the  `PageRobotsResolver` and instructs search engines to not index the page nor follow any links on the page.