# SEO Capabilities

<<<<<<< HEAD
Search engine optimization (SEO) is an important element of the Spartacus storefront framework. The implementation of SEO in Spartacus is focused on the architecture, rather than on features, so that we can provide a solid foundation that allows for a wide range of SEO capabilities.
=======
Search engine optimization (SEO) is an important element of the Spartacus storefront framework. The implementation of SEO in Spartacus is focused on the architecture, rather than on features, so that a solid foundation exists for adding a wide range of SEO capabilities.
>>>>>>> 6c9337ed

The SEO implementation in Spartacus includes the following:

- Stateful URLs
- Configurable URLs
- Indexable Pages
- HTML Tags
  - Page Meta Resolvers
  - Title Resolver
  - Description Resolver
<<<<<<< HEAD
  - image Resolver
=======
>>>>>>> 6c9337ed
  - Robots Tag

## Stateful URLs

Spartacus provides a URL with a stateful address for every piece of the storefront. This makes it easier for users to navigate the storefront, and also allows web crawlers to index each and every page. As a result, more pages can be shared through social media, bots, and search indexes.
<<<<<<< HEAD

To serve stateful URLs for everything, we allow deep links to address any page. The URL routing configuration can also take into account a multi-site context, so that stateful URLs for special variants of the storefront can be launched and cached.

## Configurable URLs

You can configure URLs for content pages by using a CMS page label in the CMS (back end). These page labels cannot be localized.

You can configure URLs for non-content pages in Spartacus. These are mainly related to product and category pages. You can configure attributes, such as the product name, to be part of the URL. For example, the default configuration for a product page is `storefront.com/product/1234`, but you can modify the URL to include the product or category title. 

Configurable URLs help to improve SEO in general, but can also be used to help migrate an existing solution to Spartacus: customers can keep their existing URLs, and configure the equivalent URLs in Spartacus.

**Note**: The product code is used for resolving the product data from the back end. The rest of the URL can be configured for SEO purposes.

**Note**: Some customers have product titles with special characters that will not work (for example, having a slash in the code or title). This might require special treatment of the attributes before or after they are used in the URL.
=======

To serve stateful URLs for everything, Spartacus allow deep links to address any page. The URL routing configuration can also take into account a multi-site context, so that stateful URLs for special variants of the storefront can be launched and cached.

## Configurable URLs

You can configure URLs for content pages by using the `pagelabel` in the CMS (back end). These page labels cannot be localized.

You can configure URLs for non-content pages in Spartacus. These are mainly related to product and category pages. You can configure attributes, such as the product name, to be part of the URL. For example, the default configuration for a product page is `storefront.com/product/1234`, but you can configure the URL to include product-related data, such as the product or category title.

Configurable URLs help to improve SEO in general, but can also be used to help migrate an existing solution to Spartacus: customers can keep their existing URLs, and configure the equivalent URLs in Spartacus.

**Note**: The product code is used for resolving the product data from the back end. The rest of the URL can be configured for SEO purposes.

**Note**: Some customers have product titles with special characters that will not work (for example, having a slash in the code or title). This might require special treatment of the attributes before or after they are used in the URL. Note that Spartacus does not include functionality for handling special characters.
>>>>>>> 6c9337ed

## Indexable Pages

Server-side rendering (SSR) is a technique that renders the JavaScript logic on the server side, and then provides rich content in the response. The SSR response contains the full HTML that is required by web crawlers to index or retrieve data from the response.
<<<<<<< HEAD

SSR is provided by Spartacus, and is planned to be a default deployment option in SaaS Commerce Cloud.
=======

SSR is provided by Spartacus, and is planned to be a default deployment option in Commerce Cloud.

For more information on SSR, see see [Server-Side Rendering Coding Guidelines](../contributing/coding-guidelines-ssr.md) and [Controlling Server Side Rendering](../../projects/storefrontlib/src/lib/occ/docs/cms-component-implementation.md#controlling-server-side-rendering).
>>>>>>> 6c9337ed

## Html Tags

HTML tags, and meta tags in particular, are used by search engines, social platforms, and bots to display page meta data on their platforms. By carefully preparing the meta tags, and evaluating their values on a regular basis, you can improve the ranking, click-through-rate, and usability of a page. For example, the `title` tag is used by browsers to display the page's title in tabs, in the browser history, and in bookmarks. All of this can affect SEO and the user experience.

<<<<<<< HEAD
The `PageMeta` model is a set of attributes that can be resolved by so-called page meta resolvers. The resolvers are extendible on a fine-grained level, and can contribute to the tags that are generated. The following is an example:
=======
The `PageMeta` model is a set of attributes that can be resolved by so-called page meta resolvers. The resolvers are extendible on a fine-grained level, and can contribute to the tags that are generated. The `PageMeta` model consists of the following properties:
>>>>>>> 6c9337ed

```typescript
export interface PageMeta {
  title?: string;
  description?: string;
}
```

<<<<<<< HEAD
HTML5 supports a variety of meta tag properties, such as `description`, `keywords`, and so on. These meta tags are used by search engines, social platforms and bots. Some social platforms have introduced their own sets of properties that are specific to their platforms. For example, Facebook uses an Open Graph protocol that enables any web page to become a rich object in a social graph. Specific meta tags can be used to articulate the experience on the social platform. The code snippet below shows a custom page description for Facebook:
=======
HTML5 supports a variety of meta tag properties, such as `description`. These meta tags are used by search engines, social platforms and bots. Some social platforms have introduced their own sets of properties that are specific to their platforms. For example, Facebook uses an Open Graph protocol that enables any web page to become a rich object in a social graph. Specific meta tags can be used to articulate the experience on the social platform. The code snippet below shows a custom page description for Facebook:
>>>>>>> 6c9337ed

```html
<meta property="og:title" content="Custom title for Facebook" />
<meta property="og:description" content="Custom description for Facebook" />
```

### Page Meta Resolvers

To support the potential multitude of meta tags, Spartacus uses a small framework to customize and extend the meta tags per page.

Spartacus ships with `pageMetaResolvers` that resolve the page meta data for a specific page. Some of the meta data might be driven by CMS data, but most meta tags are computed based on product content, category content, search results, and so on.
<<<<<<< HEAD

The page meta data is updated dynamically during navigation, but can be delivered statically using SSR.

### Title Resolver

Adding an HTML `title` tag to your page has the following advantages:

=======

The page meta data is updated dynamically during navigation, but can be delivered statically using SSR.

### Title Resolver

Adding an HTML `title` tag to your page has the following advantages:

>>>>>>> 6c9337ed
- the page can be uniquely addressed in the browser (that is, through the browser history, bookmarks, tabs, and so on)
- the page title increases the ranking of the page in search engines
- the page title identifies content in search engines

Spartacus provides a special resolver for pages that require a specific heading. The page title for a search engine result page (SERP) is not necessarily the same as the page heading shown in the UI. Let's look at the product title as an example. To achieve good results in the SERP, a product details page would typically disclose the product title, category, and brand, as follows:

`Product Title | Main category | Brand`

However, such a title does not look good in the UI, so a different title is used for that. To support flexibility, Spartacus uses a specific `PageHeadingResolver` that can be implemented in the page resolving logic.
<<<<<<< HEAD


### Description Resolver

Each page on the storefront can contain a `description` tag. The description tag is used in the search engine result page to improve the click-through-rate (CTR). It is not used to improve the page ranking. It is generally considered best practice to create a description tag for each page, although there are occasions when the search engine is more capable of generating the description based on the context.

### Image Resolver

In order to share pages with social media, such as facebook, twitter, pinterest, etc. it is important to provide the right image in the metatags. The Open Graph standard from Facebook is widely adopted for this purpose. The following tag can be used to tell social media to use a specific image:

```html
 <meta name="og:image" value="https:storefont.com/myimage">
 ```

While it is possible to provide multipe images by replicating the tag with different values (i.e. for a gallery fo images), we only provide a solution for a single image. This is best practice for commerce storefronts. 

The `PageImageResolver` can be used to provide a specific image for a specific page. The `ProductPageMetaResolver` has implemented the main product image url for the PDP page. Customers can implement other page providers using the `PageImageResolver` interface. 
=======


### Description Resolver

Each page on the storefront can contain a `description` tag. The description tag is used in the search engine result page to improve the click-through-rate (CTR). It is not used to improve the page ranking. It is generally considered best practice to create a description tag for each page, although there are occasions when the search engine is more capable of generating the description based on the context.
>>>>>>> 6c9337ed

### Robots Tag

You can use the `robots` meta tag to control whether or not a page is indexed. The following is an example:

  ```html
 <meta name="robots" value="FOLLOW, NOINDEX">
 ```

The following table lists the values that can be used to guide search engines:

<<<<<<< HEAD
 | Value    | Description                                                                              |
 | -------- | ---------------------------------------------------------------------------------------- |
 | INDEX    | Instructs the search engine to index the page                                            |
 | NOINDEX  | Instructs the search engine to **not** index the page                                    |
 | FOLLOW   | Instructs the search engine to follow the links on the page for further indexing         |
=======
 | Value    | Description                                                                            |
 | -------- | -------------------------------------------------------------------------------------- |
 | INDEX    | Instructs the search engine to index the page                                          |
 | NOINDEX  | Instructs the search engine to **not** index the page                                    |
 | FOLLOW   | Instructs the search engine to follow the links on the page for further indexing       |
>>>>>>> 6c9337ed
 | NOFOLLOW | Instructs the search engine to **not** follow the links on the page for further indexing |

Spartacus provides a separate `PageRobotsResolver` interface that you can use to control the `robots` meta tag. The `PageMetaService` uses `FOLLOW, NOINDEX` whenever no value is provided by the `PageMeta`.

The `CheckoutPageMetaResolver` demonstrates the usage of the  `PageRobotsResolver` and instructs search engines to not index the page nor follow any links on the page.<|MERGE_RESOLUTION|>--- conflicted
+++ resolved
@@ -1,10 +1,6 @@
 # SEO Capabilities
 
-<<<<<<< HEAD
-Search engine optimization (SEO) is an important element of the Spartacus storefront framework. The implementation of SEO in Spartacus is focused on the architecture, rather than on features, so that we can provide a solid foundation that allows for a wide range of SEO capabilities.
-=======
 Search engine optimization (SEO) is an important element of the Spartacus storefront framework. The implementation of SEO in Spartacus is focused on the architecture, rather than on features, so that a solid foundation exists for adding a wide range of SEO capabilities.
->>>>>>> 6c9337ed
 
 The SEO implementation in Spartacus includes the following:
 
@@ -15,31 +11,12 @@
   - Page Meta Resolvers
   - Title Resolver
   - Description Resolver
-<<<<<<< HEAD
   - image Resolver
-=======
->>>>>>> 6c9337ed
   - Robots Tag
 
 ## Stateful URLs
 
 Spartacus provides a URL with a stateful address for every piece of the storefront. This makes it easier for users to navigate the storefront, and also allows web crawlers to index each and every page. As a result, more pages can be shared through social media, bots, and search indexes.
-<<<<<<< HEAD
-
-To serve stateful URLs for everything, we allow deep links to address any page. The URL routing configuration can also take into account a multi-site context, so that stateful URLs for special variants of the storefront can be launched and cached.
-
-## Configurable URLs
-
-You can configure URLs for content pages by using a CMS page label in the CMS (back end). These page labels cannot be localized.
-
-You can configure URLs for non-content pages in Spartacus. These are mainly related to product and category pages. You can configure attributes, such as the product name, to be part of the URL. For example, the default configuration for a product page is `storefront.com/product/1234`, but you can modify the URL to include the product or category title. 
-
-Configurable URLs help to improve SEO in general, but can also be used to help migrate an existing solution to Spartacus: customers can keep their existing URLs, and configure the equivalent URLs in Spartacus.
-
-**Note**: The product code is used for resolving the product data from the back end. The rest of the URL can be configured for SEO purposes.
-
-**Note**: Some customers have product titles with special characters that will not work (for example, having a slash in the code or title). This might require special treatment of the attributes before or after they are used in the URL.
-=======
 
 To serve stateful URLs for everything, Spartacus allow deep links to address any page. The URL routing configuration can also take into account a multi-site context, so that stateful URLs for special variants of the storefront can be launched and cached.
 
@@ -54,30 +31,20 @@
 **Note**: The product code is used for resolving the product data from the back end. The rest of the URL can be configured for SEO purposes.
 
 **Note**: Some customers have product titles with special characters that will not work (for example, having a slash in the code or title). This might require special treatment of the attributes before or after they are used in the URL. Note that Spartacus does not include functionality for handling special characters.
->>>>>>> 6c9337ed
 
 ## Indexable Pages
 
 Server-side rendering (SSR) is a technique that renders the JavaScript logic on the server side, and then provides rich content in the response. The SSR response contains the full HTML that is required by web crawlers to index or retrieve data from the response.
-<<<<<<< HEAD
-
-SSR is provided by Spartacus, and is planned to be a default deployment option in SaaS Commerce Cloud.
-=======
 
 SSR is provided by Spartacus, and is planned to be a default deployment option in Commerce Cloud.
 
 For more information on SSR, see see [Server-Side Rendering Coding Guidelines](../contributing/coding-guidelines-ssr.md) and [Controlling Server Side Rendering](../../projects/storefrontlib/src/lib/occ/docs/cms-component-implementation.md#controlling-server-side-rendering).
->>>>>>> 6c9337ed
 
 ## Html Tags
 
 HTML tags, and meta tags in particular, are used by search engines, social platforms, and bots to display page meta data on their platforms. By carefully preparing the meta tags, and evaluating their values on a regular basis, you can improve the ranking, click-through-rate, and usability of a page. For example, the `title` tag is used by browsers to display the page's title in tabs, in the browser history, and in bookmarks. All of this can affect SEO and the user experience.
 
-<<<<<<< HEAD
-The `PageMeta` model is a set of attributes that can be resolved by so-called page meta resolvers. The resolvers are extendible on a fine-grained level, and can contribute to the tags that are generated. The following is an example:
-=======
 The `PageMeta` model is a set of attributes that can be resolved by so-called page meta resolvers. The resolvers are extendible on a fine-grained level, and can contribute to the tags that are generated. The `PageMeta` model consists of the following properties:
->>>>>>> 6c9337ed
 
 ```typescript
 export interface PageMeta {
@@ -86,11 +53,7 @@
 }
 ```
 
-<<<<<<< HEAD
-HTML5 supports a variety of meta tag properties, such as `description`, `keywords`, and so on. These meta tags are used by search engines, social platforms and bots. Some social platforms have introduced their own sets of properties that are specific to their platforms. For example, Facebook uses an Open Graph protocol that enables any web page to become a rich object in a social graph. Specific meta tags can be used to articulate the experience on the social platform. The code snippet below shows a custom page description for Facebook:
-=======
 HTML5 supports a variety of meta tag properties, such as `description`. These meta tags are used by search engines, social platforms and bots. Some social platforms have introduced their own sets of properties that are specific to their platforms. For example, Facebook uses an Open Graph protocol that enables any web page to become a rich object in a social graph. Specific meta tags can be used to articulate the experience on the social platform. The code snippet below shows a custom page description for Facebook:
->>>>>>> 6c9337ed
 
 ```html
 <meta property="og:title" content="Custom title for Facebook" />
@@ -102,7 +65,6 @@
 To support the potential multitude of meta tags, Spartacus uses a small framework to customize and extend the meta tags per page.
 
 Spartacus ships with `pageMetaResolvers` that resolve the page meta data for a specific page. Some of the meta data might be driven by CMS data, but most meta tags are computed based on product content, category content, search results, and so on.
-<<<<<<< HEAD
 
 The page meta data is updated dynamically during navigation, but can be delivered statically using SSR.
 
@@ -110,15 +72,6 @@
 
 Adding an HTML `title` tag to your page has the following advantages:
 
-=======
-
-The page meta data is updated dynamically during navigation, but can be delivered statically using SSR.
-
-### Title Resolver
-
-Adding an HTML `title` tag to your page has the following advantages:
-
->>>>>>> 6c9337ed
 - the page can be uniquely addressed in the browser (that is, through the browser history, bookmarks, tabs, and so on)
 - the page title increases the ranking of the page in search engines
 - the page title identifies content in search engines
@@ -128,12 +81,12 @@
 `Product Title | Main category | Brand`
 
 However, such a title does not look good in the UI, so a different title is used for that. To support flexibility, Spartacus uses a specific `PageHeadingResolver` that can be implemented in the page resolving logic.
-<<<<<<< HEAD
 
 
 ### Description Resolver
 
 Each page on the storefront can contain a `description` tag. The description tag is used in the search engine result page to improve the click-through-rate (CTR). It is not used to improve the page ranking. It is generally considered best practice to create a description tag for each page, although there are occasions when the search engine is more capable of generating the description based on the context.
+
 
 ### Image Resolver
 
@@ -146,13 +99,6 @@
 While it is possible to provide multipe images by replicating the tag with different values (i.e. for a gallery fo images), we only provide a solution for a single image. This is best practice for commerce storefronts. 
 
 The `PageImageResolver` can be used to provide a specific image for a specific page. The `ProductPageMetaResolver` has implemented the main product image url for the PDP page. Customers can implement other page providers using the `PageImageResolver` interface. 
-=======
-
-
-### Description Resolver
-
-Each page on the storefront can contain a `description` tag. The description tag is used in the search engine result page to improve the click-through-rate (CTR). It is not used to improve the page ranking. It is generally considered best practice to create a description tag for each page, although there are occasions when the search engine is more capable of generating the description based on the context.
->>>>>>> 6c9337ed
 
 ### Robots Tag
 
@@ -164,19 +110,11 @@
 
 The following table lists the values that can be used to guide search engines:
 
-<<<<<<< HEAD
  | Value    | Description                                                                              |
  | -------- | ---------------------------------------------------------------------------------------- |
  | INDEX    | Instructs the search engine to index the page                                            |
  | NOINDEX  | Instructs the search engine to **not** index the page                                    |
  | FOLLOW   | Instructs the search engine to follow the links on the page for further indexing         |
-=======
- | Value    | Description                                                                            |
- | -------- | -------------------------------------------------------------------------------------- |
- | INDEX    | Instructs the search engine to index the page                                          |
- | NOINDEX  | Instructs the search engine to **not** index the page                                    |
- | FOLLOW   | Instructs the search engine to follow the links on the page for further indexing       |
->>>>>>> 6c9337ed
  | NOFOLLOW | Instructs the search engine to **not** follow the links on the page for further indexing |
 
 Spartacus provides a separate `PageRobotsResolver` interface that you can use to control the `robots` meta tag. The `PageMetaService` uses `FOLLOW, NOINDEX` whenever no value is provided by the `PageMeta`.
