--- conflicted
+++ resolved
@@ -29,13 +29,11 @@
 
 ## Indexable Pages
 
-<<<<<<< HEAD
+
 Server-side rendering (SSR) is a technique that renders the JavaScript logic on the server side, and then provides rich content in the response. The SSR response contains the full HTML that is required by web crawlers to index or retrieve data from the response.
 
 SSR is provided by Spartacus and is planned to be a default deployment option in Commerce Cloud.
-=======
-SSR is provided by Spartacus and is planned to be a default deployment option Commerce Cloud.
->>>>>>> 5ec3f7d9
+
 
 ## Html tags
 HTML and meta tags in partucular are used by search engines, social platform and bots to display page meta data on their platforms. It is considered best practise to prepare the meta tags with care, and evaluate the values regurarly. This will improve ranking, click-through-rate and usability when users will come across a page. Moreover, the browser is keen to leverage the page title during navigation on tabs, history and bookmarks.  
