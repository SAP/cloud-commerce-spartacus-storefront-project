---
title: Changes to Styles in 5.0
---

## Changes in Configurator Tab Bar Component

- `justify-content` set to flex-end instead of flex-start

## Changes in Configurator Add To Cart Button Component

- `.cx-display-only-btn-container` and `button.cx-display-only-btn` were added to `_configurator-add-to-cart-button.scss`.
  Both classes use the same styling as the `add-to-cart-button`
- `position` was added and set to `fixed` on `%cx-configurator-add-to-cart-button` to make the button float. `position` will be set to `sticky` once the intersection of `.cx-price-summary-container` occurs
- `bottom` was added and set to `0` on `%cx-configurator-add-to-cart-button` 
- `width` was added and set to `100%` on `%cx-configurator-add-to-cart-button` 
- `background-color` was added and set to `var(--cx-color-background)` on `%cx-configurator-add-to-cart-button` 
- `border-top` was added and set to `solid 1px var(--cx-color-light)` on `%cx-configurator-add-to-cart-button` 
- `box-shadow` was added and set to ` 0 0 5px var(--cx-color-light)` on `%cx-configurator-add-to-cart-button` 
- `margin-top` was added and set to `0px` on `@include cx-configurator-footer-container()` 


## Changes in Configurator Tab Bar Component

- Styling is now applied only if content is not empty. Therefore, the styling is wrapped with an `&:not(:empty) {` expression.

## Changes in Configurator Attribute Numeric Input Field Component

- `flex-direction` set to `column` on `%cx-configurator-attribute-numeric-input-field`.

- `configurator-validation-msg` mixin has been defined on `%cx-configurator-attribute-numeric-input-field` to achieve a consistent styling for rendering a validation message underneath the numeric input field.

## Change in Configurator Required Error Message Mixin

- `cx-configurator-error-msg` mixin has been defined on `%cx-configurator-required-error-msg` mixin to achieve a consistent styling for rendering an error and validation messages.


## Changes in styles

<<<<<<< HEAD
## Change in store-finder-list-item.scss

- obsolete style rules were removed for `.cx-store-name` class since the markup structure changed from `h2.cx-store-name > button` changed to `a.cx-store-name` for screen reader improvements. 
=======
### Mixins
- `padding-block-end` was deleted on `@mixin cx-configurator-template` to enable floating add to cart button styling. 
>>>>>>> 1daf6918

### Breadcrumb component 

- Style structure changed from `span > a` to `ol > li > a` to account for the changes in template markup. 
<<<<<<< HEAD
=======

### AddressFormComponent

- Changed `justify-content` to `center` for `.cx-address-form-btns` in `%cx-address-form`
>>>>>>> 1daf6918
<|MERGE_RESOLUTION|>--- conflicted
+++ resolved
@@ -36,22 +36,16 @@
 
 ## Changes in styles
 
-<<<<<<< HEAD
 ## Change in store-finder-list-item.scss
 
 - obsolete style rules were removed for `.cx-store-name` class since the markup structure changed from `h2.cx-store-name > button` changed to `a.cx-store-name` for screen reader improvements. 
-=======
 ### Mixins
 - `padding-block-end` was deleted on `@mixin cx-configurator-template` to enable floating add to cart button styling. 
->>>>>>> 1daf6918
 
 ### Breadcrumb component 
 
 - Style structure changed from `span > a` to `ol > li > a` to account for the changes in template markup. 
-<<<<<<< HEAD
-=======
 
 ### AddressFormComponent
 
-- Changed `justify-content` to `center` for `.cx-address-form-btns` in `%cx-address-form`
->>>>>>> 1daf6918
+- Changed `justify-content` to `center` for `.cx-address-form-btns` in `%cx-address-form`