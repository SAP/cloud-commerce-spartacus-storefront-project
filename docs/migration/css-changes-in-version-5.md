---
title: Changes to Styles in 5.0
---

## Changes in Configurator Tab Bar Component

- `justify-content` set to flex-end instead of flex-start

## Changes in Configurator Add To Cart Button Component

- `.cx-display-only-btn-container` and `button.cx-display-only-btn` were added to `_configurator-add-to-cart-button.scss`.
  Both classes use the same styling as the `add-to-cart-button`
- `position` was added and set to `fixed` on `%cx-configurator-add-to-cart-button` to make the button float. `position` will be set to `sticky` once the intersection of `.cx-price-summary-container` occurs
- `bottom` was added and set to `0` on `%cx-configurator-add-to-cart-button`
- `width` was added and set to `100%` on `%cx-configurator-add-to-cart-button`
- `background-color` was added and set to `var(--cx-color-background)` on `%cx-configurator-add-to-cart-button`
- `border-top` was added and set to `solid 1px var(--cx-color-light)` on `%cx-configurator-add-to-cart-button`
- `box-shadow` was added and set to ` 0 0 5px var(--cx-color-light)` on `%cx-configurator-add-to-cart-button`
- `margin-top` was added and set to `0px` on `@include cx-configurator-footer-container()`

## Changes in Configurator Tab Bar Component

- Styling is now applied only if content is not empty. Therefore, the styling is wrapped with an `&:not(:empty) {` expression.

## Changes in Configurator Attribute Numeric Input Field Component

- `flex-direction` set to `column` on `%cx-configurator-attribute-numeric-input-field`.

- `configurator-validation-msg` mixin has been defined on `%cx-configurator-attribute-numeric-input-field` to achieve a consistent styling for rendering a validation message underneath the numeric input field.

## Change in Configurator Required Error Message Mixin

- `cx-configurator-error-msg` mixin has been defined on `%cx-configurator-required-error-msg` mixin to achieve a consistent styling for rendering an error and validation messages.

## Changes in \_configurator-attribute-header.scss

- `padding-inline-start: 5px;` was removed from `cx-icon`section
- A new section `a.cx-conflict-msg` has been introduced to style the link that allows for navigating from conflicting attributes to their original group. Its content is `cursor: pointer;`

## Changes in styles

## Changes in \_tab-paragraph-container.scss

- wrapped everything in `%pdpTabs`inside a `> div {...}` to restore styling after template changes
- wrapped everything in `%pdpFlat`inside a `> div {...}` to restore styling after template changes
- `span.accordion-icon` has been added for screen reader improvments.
- `$useAccordionOnly` var has been added allowing to switch between tabs and accordion view.
- Class `div.cx-tab-paragraph-content` has been added to change the background color of active open tab.

## Change in \_order-summary.scss

- `h2` has been changed to `.cx-summary-heading` to restore styling for corresponding markup changes

## Change in tables.scss

- `text-align: center` has been removed from `.table > thead > th` 

## Change in store-finder-list-item.scss

- obsolete style rules were removed for `.cx-store-name` class since the markup structure changed from `h2.cx-store-name > button` changed to `a.cx-store-name` for screen reader improvements.

### Mixins

- `padding-block-end` was deleted on `@mixin cx-configurator-template` to enable floating add to cart button styling.

### BreadcrumbComponent 

- Style structure changed from `span > a` to `ol > li > a` to account for the changes in template markup.

### AddressFormComponent

- Changed `justify-content` to `center` for `.cx-address-form-btns` in `%cx-address-form`

### NavigationUIComponent, NavigationComponent, FooterNavigationComponent, CategoryNavigationComponent

- Styles has been aligned to the new structure of navigation, see more in template changes of [NavigationUIComponent](./5_0.md#NavigationUIComponent)

### CartItemComponent

- Width for `cx-label` in `cx-price` set to `100px` in mobile view
- Width for `cx-label` in `cx-total` set to `100px` in mobile view
- Width for `cx-label` in `cx-quantity` set to `100px` in mobile view
- Set `display` to `block` for `cx-actions > link` in mobile view

### FormErrorsComponent

- `display: none` has been removed from `cx-form-errors`
- Style structure `&.control-invalid > &.control-dirty, &.control-touched` has ben removed `cx-form-errors`

<<<<<<< HEAD
### CartDetails (_cart-details.scss)

- Removed styling for classes `cx-total, cx-remove-btn, cx-sfl-btn`.

### CartItemList (_cart-item-list.scss)

- Now it extends styles of `.cx-agnostic-table`
- Most of the styles responsible for table structure has been moved to `.cx-agnostic-table`.
- Previous styles have been removed and added custom styling for cells and used classes. Please see the source code for more details.

### CartItemValidationWarning (_cart-item-validation-warning.scss)

- Changed `text-align` to `var(--cx-text-align, start)` for `.alert` in `%cx-cart-item-validation-warning`.

### SaveForLater (_save-for-later.scss)

- Removed styling for classes `cx-total, cx-remove-btn, cx-sfl-btn`.

### QuickOrderForm (_quick-order-form.scss)

- Selector `cx-quick-order-form` has been replaced by placeholder selector: `%cx-quick-order-form`.

### CartQuickOrderForm (_cart-quick-order-form.scss)

- Selector `cx-cart-quick-order-form` has been replaced by placeholder selector: `%cx-cart-quick-order-form`.

### QuickOrder (_quick-order.scss)

- Selector `cx-quick-order` has been replaced by placeholder selector: `%cx-quick-order`.

### QuickOrderTable (_quick-order-table.scss)

- Selector `cx-quick-order-table` has been replaced by placeholder selector: `%cx-quick-order-table`.
- Now it extends styles of `%cx-cart-item-list`.
- All other styles has been removed.

### WishList (_wish-list.scss)

- Added styling for `td.cx-actions > cx-add-to-cart`.
- Removed styling for `.cx-item-list-price`.
- Removed `--cx-max-width: 75%` and `margin: auto` from `%cx-wish-list`.
- Changed order of `@include media-breakpoint-down(sm)` and `@include media-breakpoint-down(md)`.
- Styling for `.cx-item-list-row:last-of-type` has been moved from `@include media-breakpoint-down(sm)` to `@include media-breakpoint-down(md)`.
- `--cx-max-width` from `@include media-breakpoint-down(md)` has been changed to `75%`.

### WishListItem (_wish-list-item.scss)

- File has been removed.

### AmendOrderItems (_amend-order-items.scss)

- Now it extends styles of `%cx-cart-item-list`.
- All other styles has been removed.

### ReturnRequestItems (_return-request-items.scsss)

- Now it extends styles of `%_return-request-items.scss`.
- All other styles has been removed.

### ConfigureCartEntry (_configure-cart-entry.scss)

- Changed `font-size` to `var(--cx-font-size, 1.188rem)` for `label.disabled-link` in `%cx-configure-cart-entry`.
- Changed `font-weight` to `var(--cx-font-weight-bold)` for `label.disabled-link` in `%cx-configure-cart-entry`.
=======
## Change in _variables.scss
- `$primary-accent: #ff8b8b !default;` has been added to Sparta theme colors

## Change in santorini.scss
- `--cx-color-primary-accent: #50b0f4;` and `--cx-color-secondary-accent: #c3cbde;` were added to santorini theme.
>>>>>>> 7b42134e
<|MERGE_RESOLUTION|>--- conflicted
+++ resolved
@@ -87,7 +87,6 @@
 - `display: none` has been removed from `cx-form-errors`
 - Style structure `&.control-invalid > &.control-dirty, &.control-touched` has ben removed `cx-form-errors`
 
-<<<<<<< HEAD
 ### CartDetails (_cart-details.scss)
 
 - Removed styling for classes `cx-total, cx-remove-btn, cx-sfl-btn`.
@@ -151,10 +150,10 @@
 
 - Changed `font-size` to `var(--cx-font-size, 1.188rem)` for `label.disabled-link` in `%cx-configure-cart-entry`.
 - Changed `font-weight` to `var(--cx-font-weight-bold)` for `label.disabled-link` in `%cx-configure-cart-entry`.
-=======
+
+
 ## Change in _variables.scss
 - `$primary-accent: #ff8b8b !default;` has been added to Sparta theme colors
 
 ## Change in santorini.scss
-- `--cx-color-primary-accent: #50b0f4;` and `--cx-color-secondary-accent: #c3cbde;` were added to santorini theme.
->>>>>>> 7b42134e
+- `--cx-color-primary-accent: #50b0f4;` and `--cx-color-secondary-accent: #c3cbde;` were added to santorini theme.