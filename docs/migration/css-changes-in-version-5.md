--- conflicted
+++ resolved
@@ -25,14 +25,13 @@
 
 - `cx-configurator-error-msg` mixin has been defined on `%cx-configurator-required-error-msg` mixin to achieve a consistent styling for rendering an error and validation messages.
 
-<<<<<<< HEAD
+
+## Changes in styles
+
 ## Change in store-finder-list-item.scss
 
 - obsolete style rules were removed for `.cx-store-name` class since the markup structure changed from `h2.cx-store-name > button` changed to `a.cx-store-name` for screen reader improvements. 
-=======
-## Changes in styles
 
 ### Breadcrumb component 
 
 - Style structure changed from `span > a` to `ol > li > a` to account for the changes in template markup. 
->>>>>>> 4c09b10c
