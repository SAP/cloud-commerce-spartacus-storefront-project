--- conflicted
+++ resolved
@@ -2,7 +2,6 @@
 
 ## Breaking Changes Introduced in 4.0
 
-<<<<<<< HEAD
 ### NgbTabsetModule
 
 #### StoreFinderComponentsModule
@@ -93,12 +92,11 @@
 #### ReplenishmentOrderHistoryComponent
 - Removed `ReplenishmentOrderCancellationLaunchDialogService` from constructor.
 - Added `LaunchDialogService` to constructor.
-=======
+
 ### SmartEdit
 
 - `SmartEditModule` was removed. Use `@spartacus/smartedit` instead.
 - `SmartEditService` was moved to `@spartacus/smartedit/core`.
->>>>>>> ae546d7b
 
 ### Personalization
 
