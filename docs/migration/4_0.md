--- conflicted
+++ resolved
@@ -1441,20 +1441,13 @@
 
 ### OccEndpointsService
 
-<<<<<<< HEAD
 - The `getEndpoint` method was removed. Use `buildUrl` instead with the `endpoint` string and the `propertiesToOmit` matching your desired URL.
 - The `getOccEndpoint` method was removed. Use `buildUrl` instead with the `endpoint` string and the `propertiesToOmit` matching your desired URL.
 - The `getBaseEndpoint` method was removed. Use `buildUrl` method instead with configurable endpoint or the `getBaseUrl` method.
 - The `getUrl` method was removed. Use `buildUrl` method instead. The `buildUrl` method has the same first parameter as `getUrl`. The 2nd, 3rd and 4th parameters of `getUrl`, are merged into the second argument object of `buildUrl` with properties: `urlParams`, `queryParams` and `scope`.
 - The `getRawEndpoint` method was removed. Use `buildUrl` with configurable endpoints or `getRawEndpointValue` method instead.
-=======
-- The `getEndpoint` - method was removed. Use `buildUrl` instead.
-- The `getOccEndpoint` method was removed. Use `buildUrl` method instead.
-- The `getBaseEndpoint` method was removed. Use `buildUrl` method instead.
-- The `getUrl` method was removed. Use `buildUrl` method instead.
 
 ### Modal Service
 
 - Removed `FeatureConfigService` from constructor.
-- `ApplicationRef` is a new, required constructor dependency.
->>>>>>> 63cfca12
+- `ApplicationRef` is a new, required constructor dependency.