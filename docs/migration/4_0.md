--- conflicted
+++ resolved
@@ -25,153 +25,160 @@
 5. Move spartacus configuration to `SpartacusConfigurationModule`. That would be the configurations you pass with `provideConfig`, `provideConfigFactory` or with `withConfig` methods from some of the modules (eg. `B2cStorefrontModule`, `ConfigModule`). We recommend to use `provideConfig` or `provideConfigFactory` in module providers to configure spartacus.
 6. Configure `AppRoutingModule`. If you don't have this module, first create it under `app/app-routing.module.ts`. Don't forget to import this module in `AppModule`. In `AppRoutingModule` imports configure `RouterModule` with these 3 options:
 
-    ```ts
-    RouterModule.forRoot([], {
-      anchorScrolling: 'enabled',
-      relativeLinkResolution: 'corrected',
-      initialNavigation: 'enabled',
-    }),
-    ```
-
-    Previously this module was configured in `StorefrontModule`, which is now deprecated and removed in version 4.0.
+   ```ts
+   RouterModule.forRoot([], {
+     anchorScrolling: 'enabled',
+     relativeLinkResolution: 'corrected',
+     initialNavigation: 'enabled',
+   }),
+   ```
+
+   Previously this module was configured in `StorefrontModule`, which is now deprecated and removed in version 4.0.
 
 7. Configure ngrx modules in `AppModule`. They were part of the `StorefrontModule`, but similarly like `RouterModule` we require this configuration to be present in application. You need to add to `imports` 2 modules: `StoreModule.forRoot({})` and `EffectsModule.forRoot([])`. Import these modules from `@ngrx/store` and from `@ngrx/effects`.
 
-    ```ts
-    @NgModule({
-      imports: [
-        AppRoutingModule,
-        StoreModule.forRoot({}),
-        EffectsModule.forRoot([]),
-        SpartacusModule
-      ],
-      ...
-    ```
+   ```ts
+   @NgModule({
+     imports: [
+       AppRoutingModule,
+       StoreModule.forRoot({}),
+       EffectsModule.forRoot([]),
+       SpartacusModule
+     ],
+     ...
+   ```
 
 8. Now let's focus on replacing deprecated Spartacus grouping modules
 
-    1. Migrating `B2cStorefrontModule`.
-        - config from `B2cStorefrontModule.withConfig` should be already moved to `SpartacusConfigurationModule` and provided with `provideConfig`
-        - first add `HttpClientModule` to imports in `AppModule` if it's not present there
-        - now add in `SpartacusFeaturesModule` module imports two modules from `@spartacus/storefront`: `StorefrontModule` and `CmsLibModule`. These modules are also deprecated, but we want to migrate the modules step by step. Migration of those modules will be covered in next steps.
-        - this module provided few default configs, so add them to your `SpartacusConfigurationModule` if you rely on them
-
-            ```ts
-            provideConfig({
-              pwa: {
-                enabled: true,
-                addToHomeScreen: true,
-              },
-            }),
-            provideConfig(layoutConfig),
-            provideConfig(mediaConfig),
-            ...defaultCmsContentProviders,
-            ```
-
-        - remove usage of `B2cStorefrontModule` from your app
-
-    2. Migrating `B2bStorefrontModule`.
-        - config from `B2bStorefrontModule.withConfig` should be already moved to `SpartacusConfigurationModule` and provided with `provideConfig`
-        - add `HttpClientModule` to imports in `AppModule` if it's not present there
-        - add in `SpartacusFeaturesModule` imports few modules: `StorefrontModule`, `CmsLibModule` from `@spartacus/storefront` and `CostCenterModule.forRoot()` from `@spartacus/core`
-        - this module provided few default configs, so add them to your `SpartacusConfigurationModule` if you rely on them
-
-            ```ts
-            provideDefaultConfig(layoutConfig),
-            provideDefaultConfig(mediaConfig),
-            provideDefaultConfig(defaultB2bOccConfig),
-            provideDefaultConfig(defaultB2bCheckoutConfig),
-            ...defaultCmsContentProviders,
-            ```
-
-        - remove usage of `B2bStorefrontModule` from your app
-
-    3. Migrating `StorefrontModule`
-        - you should have configured `RouterModule` in `AppRoutingModule`
-        - in `AppModule` you should already have `StoreModule.forRoot({})` and `EffectsModule.forRoot([])` present in `imports`
-        - add `AsmModule` from `@spartacus/storefront` to imports in `SpartacusFeaturesModule`
-        - add `StorefrontFoundationModule` to `SpartacusFeaturesModule` imports. We will migrate it in next steps
-        - Add `MainModule` to `SpartacusFeaturesModule` imports
-        - Add `SmartEditModule.forRoot()`, `PersonalizationModule.forRoot()` and `OccModule.forRoot()` from `@spartacus/core` to imports in `SpartacusFeaturesModule`
-        - Add `ProductDetailsPageModule` and `ProductListingPageModule` from `@spartacus/storefront` to imports in `SpartacusFeaturesModule`
-        - Add `ExternalRoutesModule.forRoot()` from `@spartacus/core` to imports in `SpartacusFeaturesModule`
-        - remove usage of `StorefrontModule` from you app
-
-    4. Migrating `CmsLibModule`
-        - add imports listed below from `@spartacus/storefront` directly to imports in `SpartacusFeaturesModule`:
-
-            ```ts
-            AnonymousConsentManagementBannerModule,
-            AsmModule,
-            HamburgerMenuModule,
-            CmsParagraphModule,
-            LinkModule,
-            BannerModule,
-            CategoryNavigationModule,
-            NavigationModule,
-            FooterNavigationModule,
-            BreadcrumbModule,
-            SearchBoxModule,
-            SiteContextSelectorModule,
-            QualtricsModule,
-            AddressBookModule,
-            OrderHistoryModule,
-            OrderCancellationModule,
-            OrderReturnModule,
-            ReturnRequestListModule,
-            ReturnRequestDetailModule,
-            ProductListModule,
-            ProductFacetNavigationModule,
-            ProductTabsModule,
-            ProductCarouselModule,
-            ProductReferencesModule,
-            OrderDetailsModule,
-            PaymentMethodsModule,
-            ConsentManagementModule,
-            CartComponentModule,
-            TabParagraphContainerModule,
-            OrderConfirmationModule,
-            ProductImagesModule,
-            ProductSummaryModule,
-            ProductVariantsModule,
-            ProductIntroModule,
-            CheckoutComponentModule,
-            BannerCarouselModule,
-            MyCouponsModule,
-            WishListModule,
-            NotificationPreferenceModule,
-            MyInterestsModule,
-            StockNotificationModule,
-            ReplenishmentOrderHistoryModule,
-            ReplenishmentOrderConfirmationModule,
-            ReplenishmentOrderDetailsModule,
-            UserComponentModule,
-            CloseAccountModule,
-            UpdateEmailModule,
-            UpdatePasswordModule,
-            UpdateProfileModule,
-            ForgotPasswordModule,
-            ResetPasswordModule,
-            ```
-
-        - remove usage of `CmsLibModule` from your app
-
-    5. Migrating `MainModule`
-        - add `AnonymousConsentsDialogModule` from `@spartacus/storefront` into imports in `SpartacusFeaturesModule`
-        - remove usage of `MainModule` from you app
-
-    6. Migrating `StorefrontFoundationModule`
-        - add `AuthModule.forRoot()`, `AnonymousConsentsModule.forRoot()`, `CartModule.forRoot()`, `CheckoutModule.forRoot()`, `UserModule.forRoot()` and `ProductModule.forRoot()` from `@spartacus/core` into imports in `SpartacusFeaturesModule`
-        - add `CartPageEventModule`, `PageEventModule` and `ProductPageEventModule` from `@spartacus/storefront` into imports in `SpartacusFeaturesModule`
-        - remove usage of `StorefrontFoundationModule` from your app
-
-    7. Migrating `OccModule`
-        - add `AsmOccModule`, `CartOccModule`, `CheckoutOccModule`, `ProductOccModule`, `UserOccModule`, `CostCenterOccModule` from `@spartacus/core` to imports in `SpartacusFeaturesModule`
-        - remove usage of `OccModule` from your app
-
-    8. Migrating `EventsModule`
-        - add `CartPageEventModule`, `PageEventModule` and `ProductPageEventModule` from `@spartacus/storefront` to imports in `SpartacusFeaturesModule`
-        - remove usage of `EventsModule` from your app
+   1. Migrating `B2cStorefrontModule`.
+
+      - config from `B2cStorefrontModule.withConfig` should be already moved to `SpartacusConfigurationModule` and provided with `provideConfig`
+      - first add `HttpClientModule` to imports in `AppModule` if it's not present there
+      - now add in `SpartacusFeaturesModule` module imports two modules from `@spartacus/storefront`: `StorefrontModule` and `CmsLibModule`. These modules are also deprecated, but we want to migrate the modules step by step. Migration of those modules will be covered in next steps.
+      - this module provided few default configs, so add them to your `SpartacusConfigurationModule` if you rely on them
+
+        ```ts
+        provideConfig({
+          pwa: {
+            enabled: true,
+            addToHomeScreen: true,
+          },
+        }),
+        provideConfig(layoutConfig),
+        provideConfig(mediaConfig),
+        ...defaultCmsContentProviders,
+        ```
+
+      - remove usage of `B2cStorefrontModule` from your app
+
+   2. Migrating `B2bStorefrontModule`.
+
+      - config from `B2bStorefrontModule.withConfig` should be already moved to `SpartacusConfigurationModule` and provided with `provideConfig`
+      - add `HttpClientModule` to imports in `AppModule` if it's not present there
+      - add in `SpartacusFeaturesModule` imports few modules: `StorefrontModule`, `CmsLibModule` from `@spartacus/storefront` and `CostCenterModule.forRoot()` from `@spartacus/core`
+      - this module provided few default configs, so add them to your `SpartacusConfigurationModule` if you rely on them
+
+        ```ts
+        provideDefaultConfig(layoutConfig),
+        provideDefaultConfig(mediaConfig),
+        provideDefaultConfig(defaultB2bOccConfig),
+        provideDefaultConfig(defaultB2bCheckoutConfig),
+        ...defaultCmsContentProviders,
+        ```
+
+      - remove usage of `B2bStorefrontModule` from your app
+
+   3. Migrating `StorefrontModule`
+
+      - you should have configured `RouterModule` in `AppRoutingModule`
+      - in `AppModule` you should already have `StoreModule.forRoot({})` and `EffectsModule.forRoot([])` present in `imports`
+      - add `AsmModule` from `@spartacus/storefront` to imports in `SpartacusFeaturesModule`
+      - add `StorefrontFoundationModule` to `SpartacusFeaturesModule` imports. We will migrate it in next steps
+      - Add `MainModule` to `SpartacusFeaturesModule` imports
+      - Add `SmartEditModule.forRoot()`, `PersonalizationModule.forRoot()` and `OccModule.forRoot()` from `@spartacus/core` to imports in `SpartacusFeaturesModule`
+      - Add `ProductDetailsPageModule` and `ProductListingPageModule` from `@spartacus/storefront` to imports in `SpartacusFeaturesModule`
+      - Add `ExternalRoutesModule.forRoot()` from `@spartacus/core` to imports in `SpartacusFeaturesModule`
+      - remove usage of `StorefrontModule` from you app
+
+   4. Migrating `CmsLibModule`
+
+      - add imports listed below from `@spartacus/storefront` directly to imports in `SpartacusFeaturesModule`:
+
+        ```ts
+        AnonymousConsentManagementBannerModule,
+        AsmModule,
+        HamburgerMenuModule,
+        CmsParagraphModule,
+        LinkModule,
+        BannerModule,
+        CategoryNavigationModule,
+        NavigationModule,
+        FooterNavigationModule,
+        BreadcrumbModule,
+        SearchBoxModule,
+        SiteContextSelectorModule,
+        QualtricsModule,
+        AddressBookModule,
+        OrderHistoryModule,
+        OrderCancellationModule,
+        OrderReturnModule,
+        ReturnRequestListModule,
+        ReturnRequestDetailModule,
+        ProductListModule,
+        ProductFacetNavigationModule,
+        ProductTabsModule,
+        ProductCarouselModule,
+        ProductReferencesModule,
+        OrderDetailsModule,
+        PaymentMethodsModule,
+        ConsentManagementModule,
+        CartComponentModule,
+        TabParagraphContainerModule,
+        OrderConfirmationModule,
+        ProductImagesModule,
+        ProductSummaryModule,
+        ProductVariantsModule,
+        ProductIntroModule,
+        CheckoutComponentModule,
+        BannerCarouselModule,
+        MyCouponsModule,
+        WishListModule,
+        NotificationPreferenceModule,
+        MyInterestsModule,
+        StockNotificationModule,
+        ReplenishmentOrderHistoryModule,
+        ReplenishmentOrderConfirmationModule,
+        ReplenishmentOrderDetailsModule,
+        UserComponentModule,
+        CloseAccountModule,
+        UpdateEmailModule,
+        UpdatePasswordModule,
+        UpdateProfileModule,
+        ForgotPasswordModule,
+        ResetPasswordModule,
+        ```
+
+      - remove usage of `CmsLibModule` from your app
+
+   5. Migrating `MainModule`
+
+      - add `AnonymousConsentsDialogModule` from `@spartacus/storefront` into imports in `SpartacusFeaturesModule`
+      - remove usage of `MainModule` from you app
+
+   6. Migrating `StorefrontFoundationModule`
+
+      - add `AuthModule.forRoot()`, `AnonymousConsentsModule.forRoot()`, `CartModule.forRoot()`, `CheckoutModule.forRoot()`, `UserModule.forRoot()` and `ProductModule.forRoot()` from `@spartacus/core` into imports in `SpartacusFeaturesModule`
+      - add `CartPageEventModule`, `PageEventModule` and `ProductPageEventModule` from `@spartacus/storefront` into imports in `SpartacusFeaturesModule`
+      - remove usage of `StorefrontFoundationModule` from your app
+
+   7. Migrating `OccModule`
+
+      - add `AsmOccModule`, `CartOccModule`, `CheckoutOccModule`, `ProductOccModule`, `UserOccModule`, `CostCenterOccModule` from `@spartacus/core` to imports in `SpartacusFeaturesModule`
+      - remove usage of `OccModule` from your app
+
+   8. Migrating `EventsModule`
+      - add `CartPageEventModule`, `PageEventModule` and `ProductPageEventModule` from `@spartacus/storefront` to imports in `SpartacusFeaturesModule`
+      - remove usage of `EventsModule` from your app
 
 ###OccCheckoutAdapter
 Lib: @spartacus/checkout
@@ -179,6 +186,7 @@
 Change: Protected method`getCartEndpoint` has been removed. There are new methods: `getClearDeliveryModeEndpoint`, `getLoadCheckoutDetailsEndpoint`, `getPlaceOrderEndpoint`, `getRemoveDeliveryAddressEndpoint`.
 
 ### OccCheckoutCostCenterAdapter
+
 Lib: @spartacus/checkout
 Class: OccCheckoutCostCenterAdapter
 Change: Protected method`getCartEndpoint` has been removed. There is a new method: `getSetCartCostCenterEndpoint`.
@@ -241,57 +249,62 @@
 - `displayDays` variable has been removed. Use `weekDays` instead.
 - `StoreDataService` has been removed`.
 - Methods `getStoreOpeningTime()`, `getStoreClosingTime()`, `getInitialDate()` have been removed. Use `weekDayOpeningList` from `location` instead.
+
 ### PromotionService
-PromotionService is deleted.  The promotions can directly be found on the order or cart.  Use other existing services to retrieve the Order or cart.
+
+PromotionService is deleted. The promotions can directly be found on the order or cart. Use other existing services to retrieve the Order or cart.
 
 The order promotions are in the order/cart attributes `appliedOrderPromotions` and `potentialOrderPromotions`
 
 The product promootions for order/cart entries are now available via the attribute `entries[].promotions`
 
-
 ### SavedCartDetailsActionComponent
- - Removed `ClearCheckoutService` from constructor.
+
+- Removed `ClearCheckoutService` from constructor.
 
 ### SavedCartListComponent
+
 - Removed `ClearCheckoutService` from constructor.
 
 ### SavedCartFormDialogComponent
+
 - Removed `ClearCheckoutService` from constructor.
 
 ### AddressBookComponentService
+
 Lib: @spartacus/core
 Class: AddressBookComponentService
 Change: constructor parameter `checkoutDeliveryService: CheckoutDeliveryService` is removed.
 Instead, the `CheckoutEventListener` from the checkout lib listens for the new address change events and resets the checkout delivery accordingly.
 
 ### AddressBookComponent
+
 Lib: @spartacus/core
 Class: AddressBookComponent
-Change: Two constructor parameters are removed.  First the constructor parameter `checkoutDeliveryService: CheckoutDeliveryService` is removed.
-AddressBookComponent does not call `CheckoutDeliveryService.clearCheckoutDeliveryDetails()` anymore when an address is changed.  Instead, `AddressBookComponentService` fires events.  See `AddressBookComponentService` migration doc.
+Change: Two constructor parameters are removed. First the constructor parameter `checkoutDeliveryService: CheckoutDeliveryService` is removed.
+AddressBookComponent does not call `CheckoutDeliveryService.clearCheckoutDeliveryDetails()` anymore when an address is changed. Instead, `AddressBookComponentService` fires events. See `AddressBookComponentService` migration doc.
 
 The second constructor parameters removed is `userAddressService: UserAddressService`. `UserAddressService` interactions are now encapsulated in `AddressBookComponentService`.
 
-
 ### AddressFormComponent
+
 Lib: @spartacus/core
 Class: AddressFormComponent
 Change: constructor parameter `checkoutDeliveryService: CheckoutDeliveryService` is removed.
-AddressFormComponent now uses the new address verification function from  `UserAddressService` called `verifyAddress` instead of the `verifyAddress` function from `CheckoutDeliveryService`.  `UserAddressService.verifyAddress` does not use the ngrx store under the hood.
-
+AddressFormComponent now uses the new address verification function from `UserAddressService` called `verifyAddress` instead of the `verifyAddress` function from `CheckoutDeliveryService`. `UserAddressService.verifyAddress` does not use the ngrx store under the hood.
 
 ### UserAddressService
+
 Lib: @spartacus/core
 Class: UserAddressService
 Change: Two new required constructor parameters `userAddressConnector: UserAddressConnector` and `command: CommandService`
 
-
 ## New Checkout Library
 
-Spartacus 4.0 introduces the checkout library.  The checkout related code is moved out of `@spartacus/core` and `@spartacus/storefrontlib` into one of the checkout lib's entry points.  The checkout library is split into these entry points:
+Spartacus 4.0 introduces the checkout library. The checkout related code is moved out of `@spartacus/core` and `@spartacus/storefrontlib` into one of the checkout lib's entry points. The checkout library is split into these entry points:
 
 ```
-@spartacus/checkout/assets 
+@spartacus/checkout/assets
 ( checkout related i18n keys are moved here )
 
 @spartacus/checkout/components
@@ -311,24 +324,29 @@
 
 ```
 
-Most of the code is moved unchanged, but some classes required changes after they were moved.  See the section below for the list:
-
-## (start) Changes in the classes carried over to the @spartacus/checkout lib 
+Most of the code is moved unchanged, but some classes required changes after they were moved. See the section below for the list:
+
+## (start) Changes in the classes carried over to the @spartacus/checkout lib
 
 ### CheckoutEventModule
+
 Change: One new required constructor parameters `_checkoutEventListener: CheckoutEventListener`
 
 ### PaymentFormComponent
-Changes: 
+
+Changes:
+
 - PaymentFormComponent does not implement `OnDestroy` anymore
 - method `ngOnDestroy()` removed.
-- Address verification uses new `UserAddressService.verifyAddress` function instead of `CheckoutDeliveryService.verifyAddress`. 
+- Address verification uses new `UserAddressService.verifyAddress` function instead of `CheckoutDeliveryService.verifyAddress`.
 
 To split out the checkout code in the checkout lib, the address verification functionality
-was moved in `UserAddressService` in @spartacus/core.  The address verification related functions in `CheckoutDeliveryService` and ngrx supporting classes are not present in the checkout lib.
+was moved in `UserAddressService` in @spartacus/core. The address verification related functions in `CheckoutDeliveryService` and ngrx supporting classes are not present in the checkout lib.
 
 ### CheckoutDeliveryService:
+
 These functions are not present in the checkout lib:
+
 - `getAddressVerificationResults(): Observable<AddressValidation | string>`
 - `verifyAddress(address: Address): void`
 - `clearAddressVerificationResults(): void`
@@ -336,44 +354,51 @@
 These functions are also not present in the corresponding facade `CheckoutDeliveryFacade`
 
 ### CheckoutState
+
 Property `addressVerification: AddressVerificationState` is removed froom the `CheckoutState` class in the checkout lib.
 
 ### AddressVerificationState
+
 The `AddressVerificationState` class is not carried over to the checkout lib.
 
 ### CheckoutDeliveryService
+
 New property `processStateStore: Store<StateWithCheckout>` is added into the constructor.
 
 ### CheckoutPaymentService
+
 New property `processStateStore: Store<StateWithCheckout>` is added into the constructor.
 
 ### CheckoutService
+
 New property `processStateStore: Store<StateWithCheckout>` is added into the constructor.
 
 ### PaymentTypeService
+
 New property `processStateStore: Store<StateWithCheckout>` is added into the constructor.
 
 ### ReviewSubmitComponent
+
 Removed constructor parameter `PromotionService`
 Removed the attribute orderPromotions$
 The component gets promotions directly from the cart in the html template.
 
 ### OrderConfirmationItemsComponent
+
 Removed constructor parameter `PromotionService`
 Removed the attribute orderPromotions$
 The component gets promotions directly from the order in the html template.
 
-
-## (end) Changes in the classes carried over to the @spartacus/checkout lib 
-
-
+## (end) Changes in the classes carried over to the @spartacus/checkout lib
 
 ### AddedToCartDialogComponent
+
 Removed constructor parameter `PromotionService`
 Removed the attribute orderPromotions$
 The component gets promotions directly from the cart in the html template.
 
 ### CartDetailsComponent
+
 Removed constructor parameter `PromotionService`
 Removed the attribute orderPromotions$
 The component gets promotions directly from the cart in the html template.
@@ -382,12 +407,13 @@
 Removed the `ngOnInit()` method.
 Removed the now unused attribute `appliedProductPromotions$`
 
-
 ### CartItemComponent
+
 Removed constructor parameter `PromotionService`
 The component gets product promotions directly from the cart entry data.
 
 ### OrderDetailItemsComponent
+
 Removed constructor parameter `PromotionService`
 Removed the attribute orderPromotions$
 The component gets promotions directly from the order in the html template.
@@ -516,30 +542,30 @@
 Methods `getProductImageURL`, `getProductImageAlt` and `clickOnEnter` have been removed, there are no longer used
 
 #### ConfiguratorCartService
- 
-The type of constructor parameter `checkoutService: CheckoutService` is changed to `checkoutFacade: CheckoutFacade` to adapt to the new checkout lib. 
+
+The type of constructor parameter `checkoutService: CheckoutService` is changed to `checkoutFacade: CheckoutFacade` to adapt to the new checkout lib.
 A new constructor parameter `configuratorUtilsService: ConfiguratorUtilsService` has been added
 
 #### CommonConfiguratorUtilsService
- 
+
 Method `getCartId` changes its signature from `getCartId(cart: Cart): string` to `getCartId(cart?: Cart): string`
 
 #### ConfiguratorGroupsService
- 
-Method `getFirstConflictGroup` changes return parameter from `Configurator.Group` to `Configurator.Group | undefined` 
-Method `getMenuParentGroup` changes return parameter from `Configurator.Group` to `Configurator.Group | undefined` 
-Method `getParentGroup` changes return parameter from `Configurator.Group` to `Configurator.Group | undefined` 
-Method `getNextGroupId` changes return parameter from `Observable<string>` to `Observable<string | undefined>` 
-Method `getPreviousGroupId` changes return parameter from `Observable<string>` to `Observable<string | undefined>` 
-Method `getNeighboringGroupId` changes return parameter from `Observable<string>` to `Observable<string | undefined>` 
+
+Method `getFirstConflictGroup` changes return parameter from `Configurator.Group` to `Configurator.Group | undefined`
+Method `getMenuParentGroup` changes return parameter from `Configurator.Group` to `Configurator.Group | undefined`
+Method `getParentGroup` changes return parameter from `Configurator.Group` to `Configurator.Group | undefined`
+Method `getNextGroupId` changes return parameter from `Observable<string>` to `Observable<string | undefined>`
+Method `getPreviousGroupId` changes return parameter from `Observable<string>` to `Observable<string | undefined>`
+Method `getNeighboringGroupId` changes return parameter from `Observable<string>` to `Observable<string | undefined>`
 
 #### ConfiguratorUtilsService
-Method `getParentGroup` changes return parameter from `Configurator.Group` to `Configurator.Group | undefined` 
- 
+
+Method `getParentGroup` changes return parameter from `Configurator.Group` to `Configurator.Group | undefined`
 
 #### Constructor changes
 
-`ConfiguratorCartEntryInfoComponent` now also requires `CommonConfiguratorUtilsService`. 
+`ConfiguratorCartEntryInfoComponent` now also requires `CommonConfiguratorUtilsService`.
 `ConfiguratorAttributeCheckboxListComponent` now also requires `ConfiguratorAttributeQuantityService`.
 `ConfiguratorAttributeDropDownComponent` now also requires `ConfiguratorAttributeQuantityService`.
 `ConfiguratorAttributeRadiButtonComponent` now also requires `ConfiguratorAttributeQuantityService`.
@@ -674,22 +700,6 @@
 
 - `platformId` is now required constructor dependency.
 
-<<<<<<< HEAD
-=======
-### ProductListComponentService
-- `ProductListComponentService` now also requires `ViewConfig`.
-- The `defaultPageSize` property was removed. To modify default page size use `provideConfig(<ViewConfig>{ view: { defaultPageSize: <your_default_page_size_value }})` in module.
-
-### Product configurator
-
-`ConfiguratorCartEntryInfoComponent` now also requires `CommonConfiguratorUtilsService`.
-`ConfiguratorAttributeCheckboxListComponent` now also requires `ConfiguratorAttributeQuantityService`.
-`ConfiguratorAttributeDropDownComponent` now also requires `ConfiguratorAttributeQuantityService`.
-`ConfiguratorAttributeRadiButtonComponent` now also requires `ConfiguratorAttributeQuantityService`.
-`ConfiguratorStorefrontUtilsService` now also requires `WindowRef` and `KeyboardFocusService`.
-`ConfiguratorFormComponent` now also requires `ConfiguratorStorefrontUtilsService`.
-
->>>>>>> d9842afd
 ### Product variants changes
 
 #### Automated Migrations for Version 4.0
@@ -1076,7 +1086,7 @@
 
 #### Checkout Related Translations (i18n) changes
 
-The checkout related translation keys were moved to the `@spartacus/checkout/assets`.  If you use some checkout 
+The checkout related translation keys were moved to the `@spartacus/checkout/assets`. If you use some checkout
 related labels outside of checkout and the checkout lib is not used, you will need to use alternate translation labels.
 
 - Key `checkoutAddress.verifyYourAddress` is moved to `addressSuggestion.verifyYourAddress`.
@@ -1096,8 +1106,6 @@
 - Key `checkoutOrderConfirmation.nextOrderDate` is removed. You can use instead `orderDetails.nextOrderDate`.
 - Key `checkoutOrderConfirmation.orderNumber` is removed. You can use instead `orderDetails.orderNumber`.
 
-
-
 #### Changes in styles
 
 - Styles for following selectors `cx-close-account-modal`, `cx-close-account`, `cx-forgot-password`, `cx-register`, `cx-update-password-form`, `cx-user-form` were moved from `@spartacus/styles` to `@spartacus/user/profile/styles`.
@@ -1108,6 +1116,7 @@
 `AuthRedirectService` is a new, required constructor dependency.
 
 ### RoutingService
+
 `RoutingService.go` - Removed 2nd argument `query`. Use `extras.queryParams` instead.
 `RoutingService.navigate` - Removed 2nd argument `query`. Use `extras.queryParams` instead.
 
