# Technical Changes in Spartacus 4.0

## Before migrating to Spartacus 4.0

Before you migrate to version 4.0 of libraries we recommend to switch to new app structure and new feature libraries. Read the next chapter if you need more insights why we introduce this change.

### Reasons for migration to new app structure

Before the 3.0 release we started to separate libraries based on it's responsibility. With 3.0 we already released few libraries in separate packages (eg. @spartacus/organization, @spartacus/storefinder). We kept moving more libraries in the minor 3.x releases as well. We tried to do that in a no breaking-changes manner. However with each major release we want to pay off tech debt we accumulated during minor releases. Extracted libraries are huge contributor to tech debt, as we keep the same functionality in 2 places. With 4.0 release we will remove the functionality from core libraries (@spartacus/core, @spartacus/storefront, @spartacus/assets and @spartacus/styles) that was already extracted to separate libraries in minor releases.

Along the way we discovered that we had to change few of the bigger modules to accommodate these changes (eg. `B2cStoreFrontModule`, `StorefrontModule` or `CmsLibModule`).

So that's why we recommend to switch to new app structure that is not using these modules and to switch to new feature libraries if they exists for the features you are using. Below you can find generic guide on how to do it. After that migration to 4.0 should be easier.

### Migrating to new, reference app structure

Before you start to migrate to new app structure read the reasoning behind the change [here](https://sap.github.io/spartacus-docs/reference-app-structure/).

So let's migrate to the new structure step by step.

1. Create `SpartacusModule` under `app/spartacus/spartacus.module.ts` path and add it to `imports` in `AppModule`.
2. Add `BaseStorefrontModule` to imports and exports of `SpartacusModule`. This modules is exported from `@spartacus/storefront` library.
3. Create `SpartacusFeaturesModule` under `app/spartacus/spartacus-features.module.ts` path and add it to `imports` in `SpartacusModule`.
4. Create `SpartacusConfigurationModule` under `app/spartacus/spartacus-configuration.module.ts` path and add it to `imports` in `SpartacusModule`.
5. Move spartacus configuration to `SpartacusConfigurationModule`. That would be the configurations you pass with `provideConfig`, `provideConfigFactory` or with `withConfig` methods from some of the modules (eg. `B2cStorefrontModule`, `ConfigModule`). We recommend to use `provideConfig` or `provideConfigFactory` in module providers to configure spartacus.
6. Configure `AppRoutingModule`. If you don't have this module, first create it under `app/app-routing.module.ts`. Don't forget to import this module in `AppModule`. In `AppRoutingModule` imports configure `RouterModule` with these 3 options:

    ```ts
    RouterModule.forRoot([], {
      anchorScrolling: 'enabled',
      relativeLinkResolution: 'corrected',
      initialNavigation: 'enabled',
    }),
    ```

    Previously this module was configured in `StorefrontModule`, which is now deprecated and removed in version 4.0.

7. Configure ngrx modules in `AppModule`. They were part of the `StorefrontModule`, but similarly like `RouterModule` we require this configuration to be present in application. You need to add to `imports` 2 modules: `StoreModule.forRoot({})` and `EffectsModule.forRoot([])`. Import these modules from `@ngrx/store` and from `@ngrx/effects`.

    ```ts
    @NgModule({
      imports: [
        AppRoutingModule,
        StoreModule.forRoot({}),
        EffectsModule.forRoot([]),
        SpartacusModule
      ],
      ...
    ```

8. Now let's focus on replacing deprecated Spartacus grouping modules

    1. Migrating `B2cStorefrontModule`.
        - config from `B2cStorefrontModule.withConfig` should be already moved to `SpartacusConfigurationModule` and provided with `provideConfig`
        - first add `HttpClientModule` to imports in `AppModule` if it's not present there
        - now add in `SpartacusFeaturesModule` module imports two modules from `@spartacus/storefront`: `StorefrontModule` and `CmsLibModule`. These modules are also deprecated, but we want to migrate the modules step by step. Migration of those modules will be covered in next steps.
        - this module provided few default configs, so add them to your `SpartacusConfigurationModule` if you rely on them

            ```ts
            provideConfig({
              pwa: {
                enabled: true,
                addToHomeScreen: true,
              },
            }),
            provideConfig(layoutConfig),
            provideConfig(mediaConfig),
            ...defaultCmsContentProviders,
            ```

        - remove usage of `B2cStorefrontModule` from your app

    2. Migrating `B2bStorefrontModule`.
        - config from `B2bStorefrontModule.withConfig` should be already moved to `SpartacusConfigurationModule` and provided with `provideConfig`
        - add `HttpClientModule` to imports in `AppModule` if it's not present there
        - add in `SpartacusFeaturesModule` imports few modules: `StorefrontModule`, `CmsLibModule` from `@spartacus/storefront` and `CostCenterModule.forRoot()` from `@spartacus/core`
        - this module provided few default configs, so add them to your `SpartacusConfigurationModule` if you rely on them

            ```ts
            provideDefaultConfig(layoutConfig),
            provideDefaultConfig(mediaConfig),
            provideDefaultConfig(defaultB2bOccConfig),
            provideDefaultConfig(defaultB2bCheckoutConfig),
            ...defaultCmsContentProviders,
            ```

        - remove usage of `B2bStorefrontModule` from your app

    3. Migrating `StorefrontModule`
        - you should have configured `RouterModule` in `AppRoutingModule`
        - in `AppModule` you should already have `StoreModule.forRoot({})` and `EffectsModule.forRoot([])` present in `imports`
        - add `AsmModule` from `@spartacus/storefront` to imports in `SpartacusFeaturesModule`
        - add `StorefrontFoundationModule` to `SpartacusFeaturesModule` imports. We will migrate it in next steps
        - Add `MainModule` to `SpartacusFeaturesModule` imports
        - Add `SmartEditModule.forRoot()`, `PersonalizationModule.forRoot()` and `OccModule.forRoot()` from `@spartacus/core` to imports in `SpartacusFeaturesModule`
        - Add `ProductDetailsPageModule` and `ProductListingPageModule` from `@spartacus/storefront` to imports in `SpartacusFeaturesModule`
        - Add `ExternalRoutesModule.forRoot()` from `@spartacus/core` to imports in `SpartacusFeaturesModule`
        - remove usage of `StorefrontModule` from you app

    4. Migrating `CmsLibModule`
        - add imports listed below from `@spartacus/storefront` directly to imports in `SpartacusFeaturesModule`:

            ```ts
            AnonymousConsentManagementBannerModule,
            AsmModule,
            HamburgerMenuModule,
            CmsParagraphModule,
            LinkModule,
            BannerModule,
            CategoryNavigationModule,
            NavigationModule,
            FooterNavigationModule,
            BreadcrumbModule,
            SearchBoxModule,
            SiteContextSelectorModule,
            QualtricsModule,
            AddressBookModule,
            OrderHistoryModule,
            OrderCancellationModule,
            OrderReturnModule,
            ReturnRequestListModule,
            ReturnRequestDetailModule,
            ProductListModule,
            ProductFacetNavigationModule,
            ProductTabsModule,
            ProductCarouselModule,
            ProductReferencesModule,
            OrderDetailsModule,
            PaymentMethodsModule,
            ConsentManagementModule,
            CartComponentModule,
            TabParagraphContainerModule,
            OrderConfirmationModule,
            ProductImagesModule,
            ProductSummaryModule,
            ProductVariantsModule,
            ProductIntroModule,
            CheckoutComponentModule,
            BannerCarouselModule,
            MyCouponsModule,
            WishListModule,
            NotificationPreferenceModule,
            MyInterestsModule,
            StockNotificationModule,
            ReplenishmentOrderHistoryModule,
            ReplenishmentOrderConfirmationModule,
            ReplenishmentOrderDetailsModule,
            UserComponentModule,
            CloseAccountModule,
            UpdateEmailModule,
            UpdatePasswordModule,
            UpdateProfileModule,
            ForgotPasswordModule,
            ResetPasswordModule,
            ```

        - remove usage of `CmsLibModule` from your app

    5. Migrating `MainModule`
        - add `AnonymousConsentsDialogModule` from `@spartacus/storefront` into imports in `SpartacusFeaturesModule`
        - remove usage of `MainModule` from you app

    6. Migrating `StorefrontFoundationModule`
        - add `AuthModule.forRoot()`, `AnonymousConsentsModule.forRoot()`, `CartModule.forRoot()`, `CheckoutModule.forRoot()`, `UserModule.forRoot()` and `ProductModule.forRoot()` from `@spartacus/core` into imports in `SpartacusFeaturesModule`
        - add `CartPageEventModule`, `PageEventModule` and `ProductPageEventModule` from `@spartacus/storefront` into imports in `SpartacusFeaturesModule`
        - remove usage of `StorefrontFoundationModule` from your app

    7. Migrating `OccModule`
        - add `AsmOccModule`, `CartOccModule`, `CheckoutOccModule`, `ProductOccModule`, `UserOccModule`, `CostCenterOccModule` from `@spartacus/core` to imports in `SpartacusFeaturesModule`
        - remove usage of `OccModule` from your app

    8. Migrating `EventsModule`
        - add `CartPageEventModule`, `PageEventModule` and `ProductPageEventModule` from `@spartacus/storefront` to imports in `SpartacusFeaturesModule`
        - remove usage of `EventsModule` from your app

## Augmentable Config interface

In spartacus we expose quite some number of methods that accepts configuration. Up until now we didn't do a great job of typing those methods. You might notice that usually when we provide configuration we use type assertions (eg. `provideConfig(<I18nConfig>{i18n: {...}})`) to improve type safety and autocomplete functionality.

In version 4.0 we changed the way we work with `Config`. Now each feature contributes to this interface thanks to module augmentation TS feature. Thanks to that `Config` now correctly describe all configuration options you can pass to spartacus.

With that changed we are able to change the type of all the methods that accept configuration from `any` to `Config`. You no longer have to use type assertion to benefit from better type safety and DX.

We still keep the individual configs (eg. `I18nConfig`, `AsmConfig`, `AuthConfig`, etc.), but all those interfaces also contribute to `Config` interface.

When you need to access configuration object you can still in constructor use following syntax: `protected config: AsmConfig` (this will only hint for you `AsmConfig` properties), but you now have the option to do it with `protected config: Config`. Using the latter is recommended when you want to access complete configuration with type safety (eg. `FeatureConfig` and `MediaConfig` at the same time).

This change should be for painless for most of the users, but it will affect you if you have custom configuration in your application.

Let's show it on an example with special configuration for theme:

```ts
// existing code
@Injectable({
  providedIn: 'root',
  useExisting: Config,
})
export abstract class ThemeConfig {
  theme?: {
    dark?: boolean;
  };
}

// required changes

// You need to augment `Config` interface from `@spartacus/core` to be able to provide this config with `provideConfig` method
declare module '@spartacus/core' {
  interface Config extends ThemeConfig {}
}
```

You don't need to change anything in a places where you use this config, but in a place where you declare you custom config you have to instruct Typescript that `Config` interface also have `theme` property with `dark` option. Without it Typescript will complain that you try to pass properties which are not part of `Config`.

We still recommend making top-level configuration properties optional, so you can pass the configuration in multiple chunks and not in a single place.

### Detailed list of changes

#### Config providers

- first parameter of function `provideConfig` changed from type `any` to `Config`
- first parameter of function `provideDefaultConfig` changed from type `any` to `Config`

#### ConfigModule

- parameter of method `withConfig` changed type from `object` to `Config`
- parameter of method `forRoot` changed type from `any` to `Config`

#### Config injection tokens

- `Config` injection token was replaced with injectable `Config` abstract class.
- `ConfigChunk` injection token is now of type `Config[]` (from `object[]`)
- `DefaultConfigChunk` injection token is now of type `Config[]` (from `object[]`)

#### StorefrontConfig

This type was removed, as it's purpose is now covered with augmentable `Config` interface. Replace usage of `StorefrontConfig` with `Config`.

#### ConfigInitializerService

- Constructor changed from:

    ```ts
    constructor(
        @Inject(Config) protected config: any,
        @Optional()
        @Inject(CONFIG_INITIALIZER_FORROOT_GUARD)
        protected initializerGuard,
        @Inject(RootConfig) protected rootConfig: any
      ) {}
    ```

    to

    ```ts
    constructor(
        protected config: Config,
        @Optional()
        @Inject(CONFIG_INITIALIZER_FORROOT_GUARD)
        protected initializerGuard: any,
        @Inject(RootConfig) protected rootConfig: Config
      ) {}
    ```

- Method `getStable` return signature changed from `Observable<any>` to `Observable<Config>`.
- Method `getStableConfig` return signature changed from `Promise<any>` to `Promise<Config>`.

#### Config validators

- type `ConfigValidator` changed from `(config: any) => string | void` to `(config: Config) => string | void`
- first parameter of function `validateConfig` changed from `any` to `Config`

#### ConfigInitializer

- `ConfigInitializer.configFactory` signature changed from `() => Promise<any>` to `() => Promise<Config>`.

#### ConfigurationService

- `unifiedConfig$` type changed from `Observable<any>` to `Observable<Config>`
- `config` type changed from `any` to `Config`
- constructor changed from

    ```ts
    constructor(
      @Inject(RootConfig) protected rootConfig: any,
      @Inject(DefaultConfig) protected defaultConfig: any,
      protected unifiedInjector: UnifiedInjector,
      @Inject(Config) config: any
    )
    ```

    to

    ```ts
    constructor(
      @Inject(RootConfig) protected rootConfig: Config,
      @Inject(DefaultConfig) protected defaultConfig: Config,
      protected unifiedInjector: UnifiedInjector,
      config: Config
    )
    ```

#### Feature config utils

- `isFeatureLevel` first parameter type changed from `unknown` to `Config`
- `isFeatureEnabled` first parameter type changed from `unknown` to `Config`

#### MediaService

- constructor changed from

    ```ts
    constructor(
      @Inject(Config) protected config: StorefrontConfig,
      protected breakpointService: BreakpointService
    ) {}
    ```

    to

    ```ts
    constructor(
      protected config: Config
    ) {}
    ```

#### Product configurator configuration

- `productConfigurator` configuration option is now optional (properties `updateDebounceTime` and `cpq` from this options are now also optional)
- `backend.cpq` configuration option is now optional

#### SmartEditConfig

- `smartEdit` property is optional
- `smartEdit.storefrontPreviewRoute` property is optional
- `smartEdit.allowOrigin` property is optional

#### PersonalizationConfig

- `personalization` property is optional

#### CmsStructureConfig

- `cmsStructure` property is optional

## New checkout library

### OccCheckoutAdapter

Lib: @spartacus/checkout
Class: OccCheckoutPaymentAdapter
Change: Protected method`getCartEndpoint` has been removed. There are new methods: `getClearDeliveryModeEndpoint`, `getLoadCheckoutDetailsEndpoint`, `getPlaceOrderEndpoint`, `getRemoveDeliveryAddressEndpoint`.

### OccCheckoutCostCenterAdapter
Lib: @spartacus/checkout
Class: OccCheckoutCostCenterAdapter
Change: Protected method`getCartEndpoint` has been removed. There is a new method: `getSetCartCostCenterEndpoint`.

###OccCheckoutDeliveryAdapter
Lib: @spartacus/checkout
Class: OccCheckoutDeliveryAdapter
Change: Protected method`getCartEndpoint` has been removed. There are new methods: `getCreateDeliveryAddressEndpoint`, `getDeliveryModeEndpoint`, `getDeliveryModesEndpoint`, `getSetDeliveryAddressEndpoint`, `getSetDeliveryModeEndpoint`.

###OccCheckoutPaymentAdapter
Lib: @spartacus/checkout
Class: OccCheckoutPaymentAdapter
Change: Protected method`getCartEndpoint` has been removed. There are new methods: `getCardTypesEndpoint`, `getCreatePaymentDetailsEndpoint`, `getPaymentProviderSubInfoEndpoint`, `getSetPaymentDetailsEndpoint`.

###OccCheckoutPaymentTypeAdapter
Lib: @spartacus/checkout
Class: OccCheckoutPaymentTypeAdapter
Change: Protected method`getCartEndpoint` has been removed. There are new methods: `getPaymentTypesEndpoint`, `getSetCartPaymentTypeEndpoint`.

###OccCheckoutReplenishmentOrderAdapter
Lib: @spartacus/checkout
Class: OccCheckoutReplenishmentOrderAdapter
Change: There is a new method: `getScheduleReplenishmentOrderEndpoint`.

## Breaking Changes Introduced in 4.0

### StoreFinderService

- Added `platformId` injection to constructor.
- Methods `getStoreLatitude()` and `getStoreLongitude()` have been moved to this service from removed `StoreDataService`.

### StoreDataService

- Service has been removed and functions moved to `StoreFinderService`.

### AbstractStoreItemComponent

- `StoreDataService` has been replaced with `StoreFinderService`.

### StoreFinderListItemComponent

- `StoreDataService` has been replaced with `StoreFinderService`.

### StoreFinderListComponent

- `StoreDataService` has been replaced with `StoreFinderService`.

### StoreFinderDescriptionComponent

- `StoreDataService` has been replaced with `StoreFinderService`.

### GoogleMapRendererService

- `StoreDataService` has been replaced with `StoreFinderService`.
- `ExternalJsFileLoader` has been replaced with `ScriptLoader`.

### ScheduleComponent

- `ngOnChanges()` has been changed to `ngOnInit()` along with corresponding class implementations (ie. implements `OnChanges` to `OnInit`).
- `displayDays` variable has been removed. Use `weekDays` instead.
- `StoreDataService` has been removed`.
- Methods `getStoreOpeningTime()`, `getStoreClosingTime()`, `getInitialDate()` have been removed. Use `weekDayOpeningList` from `location` instead.
### PromotionService
PromotionService is deleted.  The promotions can directly be found on the order or cart.  Use other existing services to retrieve the Order or cart.

The order promotions are in the order/cart attributes `appliedOrderPromotions` and `potentialOrderPromotions`

The product promootions for order/cart entries are now available via the attribute `entries[].promotions`


### SavedCartDetailsActionComponent
 - Removed `ClearCheckoutService` from constructor.

### SavedCartListComponent
- Removed `ClearCheckoutService` from constructor.

### SavedCartFormDialogComponent
- Removed `ClearCheckoutService` from constructor.

### AddressBookComponentService
Lib: @spartacus/core
Class: AddressBookComponentService
Change: constructor parameter `checkoutDeliveryService: CheckoutDeliveryService` is removed.
Instead, the `CheckoutEventListener` from the checkout lib listens for the new address change events and resets the checkout delivery accordingly.

### AddressBookComponent
Lib: @spartacus/core
Class: AddressBookComponent
Change: Two constructor parameters are removed.  First the constructor parameter `checkoutDeliveryService: CheckoutDeliveryService` is removed.
AddressBookComponent does not call `CheckoutDeliveryService.clearCheckoutDeliveryDetails()` anymore when an address is changed.  Instead, `AddressBookComponentService` fires events.  See `AddressBookComponentService` migration doc.

The second constructor parameters removed is `userAddressService: UserAddressService`. `UserAddressService` interactions are now encapsulated in `AddressBookComponentService`.


### AddressFormComponent
Lib: @spartacus/core
Class: AddressFormComponent
Change: constructor parameter `checkoutDeliveryService: CheckoutDeliveryService` is removed.
AddressFormComponent now uses the new address verification function from  `UserAddressService` called `verifyAddress` instead of the `verifyAddress` function from `CheckoutDeliveryService`.  `UserAddressService.verifyAddress` does not use the ngrx store under the hood.


### UserAddressService
Lib: @spartacus/core
Class: UserAddressService
Change: Two new required constructor parameters `userAddressConnector: UserAddressConnector` and `command: CommandService`


## New Checkout Library

Spartacus 4.0 introduces the checkout library.  The checkout related code is moved out of `@spartacus/core` and `@spartacus/storefrontlib` into one of the checkout lib's entry points.  The checkout library is split into these entry points:

```
@spartacus/checkout/assets 
( checkout related i18n keys are moved here )

@spartacus/checkout/components
( checkout related UI codee is moved here. This includes components, guards and ui services )

@spartacus/checkout/core
The checkout facade API implementation are moved here, as well as connectors, event builder, event listener, models, other services, and state management.

@spartacus/checkout/occ
The checkout related OCC code is moved here. This includes the checkout related adapters and converters.

@spartacus/checkout/root
The root entry point is, by convention, meant to always be eager loaded.  It contains the config, events, facades, http interceptors and models.

@spartacus/checkout/styles
The checkout related scss styles are moved here.

```

Most of the code is moved unchanged, but some classes required changes after they were moved.  See the section below for the list:

## (start) Changes in the classes carried over to the @spartacus/checkout lib 


### CostCenterComponent
constructor parameter of type `CheckoutCostCenterService` is now of type `CheckoutCostCenterFacade`
constructor parameter of type `PaymentTypeService` is now of type `PaymentTypeFacade`

### DeliveryModeComponent
constructor parameter of type `CheckoutDeliveryService` is now of type `CheckoutDeliveryFacade`

### PaymentMethodComponent
constructor parameter of type `CheckoutService` is now of type `CheckoutFacade`
constructor parameter of type `CheckoutDeliveryService` is now of type `CheckoutDeliveryFacade`
constructor parameter of type `CheckoutPaymentService` is now of type `CheckoutPaymentFacade`

### PaymentFormComponent
constructor parameter of type `CheckoutPaymentService` is now of type `CheckoutPaymentFacade`
constructor parameter of type `CheckoutDeliveryService` is now of type `CheckoutDeliveryFacade`
PaymentFormComponent does not implement `OnDestroy` anymore
method `ngOnDestroy()` removed.
Address verification uses new `UserAddressService.verifyAddress` function instead of `CheckoutDeliveryService.verifyAddress`. 

### PaymentTypeComponent    
constructor parameter of type `PaymentTypeService` is now of type `PaymentTypeFacade`

### PlaceOrderComponent
constructor parameter of type `CheckoutService` is now of type `CheckoutFacade`

### ReviewSubmitComponent
constructor parameter of type `CheckoutDeliveryService` is now of type `CheckoutDeliveryFacade`
constructor parameter of type `CheckoutPaymentService` is now of type `CheckoutPaymentFacade`
constructor parameter of type `PaymentTypeService` is now of type `PaymentTypeFacade`
constructor parameter of type `CheckoutCostCenterService` is now of type `CheckoutCostCenterFacade`
Removed constructor parameter `PromotionService`

Removed the attribute orderPromotions$
The component gets promotions directly from the cart in the html template.

### ScheduleReplenishmentOrderComponent
constructor parameter of type `CheckoutService` is now of type `CheckoutFacade`

### ShippingAddressComponent
constructor parameter of type `CheckoutDeliveryService` is now of type `CheckoutDeliveryFacade`
constructor parameter of type `PaymentTypeService` is now of type `PaymentTypeFacade`
constructor parameter of type `CheckoutCostCenterService` is now of type `CheckoutCostCenterFacade`

### CheckoutEventModule
Change: One new required constructor parameters `_checkoutEventListener: CheckoutEventListener`

To split out the checkout code in the checkout lib, the address verification functionality
was moved in `UserAddressService` in @spartacus/core.  The address verification related functions in `CheckoutDeliveryService` and ngrx supporting classes are not present in the checkout lib.

### CheckoutDeliveryService:
These functions are not present in the checkout lib:
- `getAddressVerificationResults(): Observable<AddressValidation | string>`
- `verifyAddress(address: Address): void`
- `clearAddressVerificationResults(): void`

These functions are also not present in the corresponding facade `CheckoutDeliveryFacade`

### CheckoutState
Property `addressVerification: AddressVerificationState` is removed froom the `CheckoutState` class in the checkout lib.

### AddressVerificationState
The `AddressVerificationState` class is not carried over to the checkout lib.

### CheckoutDeliveryService
New property `processStateStore: Store<StateWithCheckout>` is added into the constructor.

### CheckoutPaymentService
New property `processStateStore: Store<StateWithCheckout>` is added into the constructor.

### CheckoutService
New property `processStateStore: Store<StateWithCheckout>` is added into the constructor.

### PaymentTypeService
New property `processStateStore: Store<StateWithCheckout>` is added into the constructor.

### OrderConfirmationItemsComponent
Removed constructor parameter `PromotionService`
Removed the attribute orderPromotions$
The component gets promotions directly from the order in the html template.


## (end) Changes in the classes carried over to the @spartacus/checkout lib 



### AddedToCartDialogComponent
Removed constructor parameter `PromotionService`
Removed the attribute orderPromotions$
The component gets promotions directly from the cart in the html template.

### CartDetailsComponent
Removed constructor parameter `PromotionService`
Removed the attribute orderPromotions$
The component gets promotions directly from the cart in the html template.

Does not implement `OnInit` anymore.
Removed the `ngOnInit()` method.
Removed the now unused attribute `appliedProductPromotions$`


### CartItemComponent
Removed constructor parameter `PromotionService`
The component gets product promotions directly from the cart entry data.

### OrderDetailItemsComponent
Removed constructor parameter `PromotionService`
Removed the attribute orderPromotions$
The component gets promotions directly from the order in the html template.

### SuggestedAddressDialogComponent

SuggestedAddressDialogComponent uses different translation label keys:

- Key `checkoutAddress.verifyYourAddress` is replaced by `addressSuggestion.verifyYourAddress`.
- Key `checkoutAddress.ensureAccuracySuggestChange` is replaced by `addressSuggestion.ensureAccuracySuggestChange`.
- Key `checkoutAddress.chooseAddressToUse` is replaced by `addressSuggestion.chooseAddressToUse`.
- Key `checkoutAddress.suggestedAddress` is replaced by `addressSuggestion.suggestedAddress`.
- Key `checkoutAddress.enteredAddress` is replaced by `addressSuggestion.enteredAddress`.
- Key `checkoutAddress.editAddress` is replaced by `addressSuggestion.editAddress`.
- Key `checkoutAddress.saveAddress` is replaced by `addressSuggestion.saveAddress`.

### OrderOverviewComponent

OrderOverviewComponent uses different translation label keys:

- Key `checkoutOrderConfirmation.replenishmentNumber` is replaced by `orderDetails.replenishmentId`.
- Key `checkoutOrderConfirmation.status` is replaced by `orderDetails.status`.
- Key `checkoutOrderConfirmation.active` is replaced by `orderDetails.active`.
- Key `checkoutOrderConfirmation.cancelled` is replaced by `orderDetails.cancelled`.
- Key `checkoutReview.startOn` is replaced by `orderDetails.startOn`.
- Key `checkoutOrderConfirmation.frequency` is replaced by `orderDetails.frequency`.
- Key `checkoutOrderConfirmation.nextOrderDate` is replaced by `orderDetails.nextOrderDate`.
- Key `checkoutOrderConfirmation.orderNumber` is replaced by `orderDetails.orderNumber`.
- Key `checkoutOrderConfirmation.placedOn` is replaced by `orderDetails.placedOn`.
- Key `checkoutReview.poNumber` is replaced by `orderDetails.purchaseOrderNumber`.
- Key `checkoutPO.noPoNumber` is replaced by `orderDetails.emptyPurchaseOrderId`.
- Key `checkoutProgress.methodOfPayment` is replaced by `orderDetails.methodOfPayment`.
- Key `checkoutPO.costCenter` is replaced by `orderDetails.costCenter`.
- Key `checkoutShipping.shippingMethod` is replaced by `orderDetails.shippingMethod`.
- The `getOrderCurrentDateCardContent` method requires `isoDate` parameter. It is no longer optional.

### Qualtrics changes

- `QualtricsConfig` was removed from storefrontlib. Use @spartacus/qualtrics/components instead.
- `QUALTRICS_EVENT_NAME` was removed from storefrontlib. Use @spartacus/qualtrics/components instead.
- `QualtricsLoaderService` was removed from storefrontlib. Use @spartacus/qualtrics/components instead.
- `QualtricsLoaderService` from the feature-lib no longer requires `RendererFactory2`. It has been replaced with `ScriptLoader`.
- `QualtricsComponent` was removed from storefrontlib. Use @spartacus/qualtrics/components instead.
- `QualtricsModule` was removed from storefrontlib, and renamed QualtricsComponentsModule. Use @spartacus/qualtrics/components instead.

### OccConfigLoaderModule
- `OccConfigLoaderModule` was removed. Please use `SiteContextConfigInitializer` and `I18nConfigInitializer` instead.

### OccConfigLoaderService
- `OccConfigLoaderService` was removed. Please use `SiteContextConfigInitializer` and `I18nConfigInitializer` instead.

### OccLoadedConfigConverter
- `OccLoadedConfigConverter` was removed. Please use `SiteContextConfigInitializer` and `I18nConfigInitializer` instead.

### OccLoadedConfig 
- `OccLoadedConfig` was removed. Please use `SiteContextConfigInitializer` and `I18nConfigInitializer` instead.

### OccSitesConfigLoader 
- `OccSitesConfigLoader`was removed. Please use `SiteContextConfigInitializer` and `I18nConfigInitializer` instead.

### OccEndpoints
`baseSitesForConfig` property has been deprecated and no longer exists.


### Changes to Styles in 4.0

#### Changes in storefrontstyles components

`$page-template-blacklist` scss variable name has been renamed to `$page-template-blocklist` in `_page-template.scss`.

`$cart-components-whitelist` scss variable name has been renamed to `$cart-components-allowlist` in `cart/_index.scss`.

`$cds-components-whitelist` scss variable name has been renamed to `$cds-components-allowlist` in `cds/index.scss`.

`$checkout-components-whitelist` scss variable name has been renamed to `$checkout-components-allowlist` in `checkout/_index.scss`.

`$content-components-whitelist` scss variable name has been renamed to `$content-components-allowlist` in `content/_index.scss`.

`$layout-components-whitelist` scss variable name has been renamed to `$layout-components-allowlist` in `layout/_index.scss`.

`$misc-components-whitelist` scss variable name has been renamed to `$misc-components-allowlist` in `misc/_index.scss `.

`$myaccount-components-whitelist` scss variable name has been renamed to `$myaccount-components-allowlist` in `myaccount/_index.scss`.

`$product-components-whitelist` scss variable name has been renamed to `$product-components-allowlist` in `product/index.scss`.

`$product-list-whitelist` scss variable name has been renamed to `$product-list-allowlist` in `product/list/_index.scss`.

`$pwa-components-whitelist` scss variable name has been renamed to `$pwa-components-allowlist` in `pwa/add-to-home-screen-banner/_index.scss`.

`$user-components-whitelist` scss variable name has been renamed to `$user-components-allowlist` in `user/_index.scss`.

`$wish-list-components-whitelist` scss variable name has been renamed to `$wish-list-components-allowlist` in `wish-list/index.scss`.

#### Changes in Organization feature library

`$page-template-blacklist-organization` scss variable name has been renamed to `$page-template-blocklist-organization`.

`$page-template-whitelist-organization` scss variable name has been renamed to `$page-template-allowlist-organization`.

#### Changes in Storefinder feature library

`$page-template-blacklist-store-finder` scss variable name has been renamed to `$page-template-blocklist-store-finder`.

`$page-template-whitelist-store-finder` scss variable name has been renamed to `$page-template-allowlist-store-finder`.

### Removal of grouping modules

In 4.0 release we removed few modules that were grouping feature modules and provided some default configuration.

To migrate them check this section: `Before migrating to Spartacus 4.0`

- removed `B2cStorefrontModule` from `@spartacus/storefront`
- removed `B2bStorefrontModule` from `@spartacus/setup`
- removed `StorefrontModule` from `@spartacus/storefront`
- removed `CmsLibModule` from `@spartacus/storefront`
- removed `MainModule` from `@spartacus/storefront`
- removed `StorefrontFoundationModule` from `@spartacus/storefront`
- removed `OccModule` from `@spartacus/core`
- removed `EventsModule` from `@spartacus/storefront`

### ViewConfigModule removed

This module only provided empty default configuration that is not needed. This module was pretty much useless.

### EventService

- `EventService` will now register event's parent as an event. For more, see [this docs page](https://sap.github.io/spartacus-docs/event-service/#event-type-inheritance).

### Changes in product configurator feature library

#### ConfiguratorAttributeDropDownComponent

Method `onSelect` has been removed, it is no longer used. Use `onSelect` from super class which takes the value as argument

#### ConfiguratorAttributeNumericInputFieldComponent

Method `createEventFromInput` has been removed, it is no longer used

#### ConfiguratorAttributeRadioButtonComponent

Method `onDeselect` has been removed, it is no longer used

#### ConfiguratorGroupMenuComponent

Method `preventScrollingOnSpace`, `navigateUpOnEnter` and `clickOnEnter` have been removed, they are no longer used

#### ConfiguratorProductTitleComponent

Methods `getProductImageURL`, `getProductImageAlt` and `clickOnEnter` have been removed, they are no longer used

#### ConfiguratorCartService
 
Change: The type of constructor parameter `checkoutService: CheckoutService` is changed to `checkoutFacade: CheckoutFacade` to adapt to the new checkout lib. 

#### CommonConfiguratorUtilsService

Method `getCartId` changes its signature from `getCartId(cart: Cart): string` to `getCartId(cart?: Cart): string`

#### ConfiguratorGroupsService

Method `getFirstConflictGroup` changes return parameter from `Configurator.Group` to `Configurator.Group | undefined`
Method `getMenuParentGroup` changes return parameter from `Configurator.Group` to `Configurator.Group | undefined`
Method `getParentGroup` changes return parameter from `Configurator.Group` to `Configurator.Group | undefined`
Method `getNextGroupId` changes return parameter from `Observable<string>` to `Observable<string | undefined>`
Method `getPreviousGroupId` changes return parameter from `Observable<string>` to `Observable<string | undefined>`
Method `getNeighboringGroupId` changes return parameter from `Observable<string>` to `Observable<string | undefined>`

#### ConfiguratorUtilsService

Method `getParentGroup` changes return parameter from `Configurator.Group` to `Configurator.Group | undefined`

#### New dependencies

`ConfiguratorCartEntryInfoComponent` now also requires `CommonConfiguratorUtilsService`.
`ConfiguratorAttributeCheckboxListComponent` now also requires `ConfiguratorAttributeQuantityService`.
`ConfiguratorAttributeDropDownComponent` now also requires `ConfiguratorAttributeQuantityService`.
`ConfiguratorAttributeInputFieldComponent` now also requires `ConfiguratorUISettingsConfig`.
`ConfiguratorAttributeNumericInputFieldComponent` now also requires `ConfiguratorUISettingsConfig`.
`ConfiguratorAttributeRadiButtonComponent` now also requires `ConfiguratorAttributeQuantityService`.
`ConfiguratorGroupMenuComponent` now also requires `ConfiguratorGroupMenuService` and `DirectionService`.
`ConfiguratorStorefrontUtilsService` now also requires `WindowRef` and `KeyboardFocusService`.
`ConfiguratorFormComponent` now also requires `ConfiguratorStorefrontUtilsService`. 
`ConfiguratorIssuesNotificationComponent` now also requires `CartItemContext`.

### LoginRegisterComponent

Lib: @spartacus/user
Class: LoginRegisterComponent

Change: constructor parameter `checkoutConfigService: CheckoutConfigService` is removed.
The display of the guest checkout button relies on the presence of the `forced` query param only.

### NgbTabsetModule

#### StoreFinderComponentsModule

- Deprecated import `NgbTabsetModule` from `@ng-bootstrap/ng-bootstrap` has been replaced with `NgbNavModule` to support version 8 of the library.

#### StoreFinderListComponent

- Mobile template has been updated to use nav instead of tabs. [See changes.](https://github.com/SAP/spartacus/pull/12398/files#diff-1db586698a503ea500917fe4d734f84d0729f585aa7c4b56705d9171a38e7f55L64-L120)
- Added styles for `ul.nav` to keep the same appearance.

### ASM changes

- `AsmModule` was removed from storefrontlib, and renamed AsmComponentsModule. Use @spartacus/asm/components instead.
- `AsmModule` was removed from core, and renamed AsmCoreModule. Use @spartacus/asm/core. instead.
- `AsmConfig` was removed from core. Use @spartacus/asm/core.
- `AsmAdapter` was removed. Use @spartacus/asm/core instead.
- `AsmConnector` was removed. Use @spartacus/asm/core instead.
- `CUSTOMER_SEARCH_PAGE_NORMALIZER` was removed. Use @spartacus/asm/core instead.
- `AsmService` was removed. Use @spartacus/asm/core instead.
- `CsAgentAuthService` was removed. Use @spartacus/asm/root instead.
- `CustomerSearchPage` was removed. Use @spartacus/asm/core instead.
- `CustomerSearchOptions` was removed. Use @spartacus/asm/core instead.
- `AsmUi` was removed. Use @spartacus/asm/core instead.
- `AsmAuthHttpHeaderService` was removed. Use @spartacus/asm/root instead.
- `TOKEN_TARGET` was removed. Use @spartacus/asm/root instead.
- `AsmAuthService` was removed. Use @spartacus/asm/root instead.
- `AsmAuthStorageService` was removed. Use @spartacus/asm/root instead.
- `SYNCED_ASM_STATE` was removed. Use @spartacus/asm/core instead.
- `AsmStatePersistenceService` was removed. Use @spartacus/asm/core instead.
- `ASM_UI_UPDATE` was removed. Use @spartacus/asm/core instead.
- `AsmUiUpdate` was removed. Use @spartacus/asm/core instead.
- `AsmUiAction` was removed. Use @spartacus/asm/core instead.
- `CUSTOMER_SEARCH` was removed. Use @spartacus/asm/core instead.
- `CUSTOMER_SEARCH_FAIL` was removed. Use @spartacus/asm/core instead.
- `CUSTOMER_SEARCH_SUCCESS` was removed. Use @spartacus/asm/core instead.
- `CUSTOMER_SEARCH_RESET` was removed. Use @spartacus/asm/core instead.
- `CustomerSearch` was removed. Use @spartacus/asm/core instead.
- `CustomerSearchFail` was removed. Use @spartacus/asm/core instead.
- `CustomerSearchSuccess` was removed. Use @spartacus/asm/core instead.
- `CustomerSearchReset` was removed. Use @spartacus/asm/core instead.
- `CustomerAction` was removed. Use @spartacus/asm/core instead.
- `LOGOUT_CUSTOMER_SUPPORT_AGENT` was removed. Use @spartacus/asm/core instead.
- `LogoutCustomerSupportAgent` was removed. Use @spartacus/asm/core instead.
- `ASM_FEATURE` was removed. Use @spartacus/asm/core instead.
- `CUSTOMER_SEARCH_DATA` was removed. Use @spartacus/asm/core instead.
- `StateWithAsm` was removed. Use @spartacus/asm/core instead.
- `AsmState` was removed. Use @spartacus/asm/core instead.
- `getAsmUi` was removed. Use @spartacus/asm/core instead.
- `getCustomerSearchResultsLoaderState` was removed. Use @spartacus/asm/core instead.
- `getCustomerSearchResults` was removed. Use @spartacus/asm/core instead.
- `getCustomerSearchResultsLoading` was removed. Use @spartacus/asm/core instead.
- `getAsmState` was removed. Use @spartacus/asm/core instead.

### LaunchDialogService

#### SavedCartFormLaunchDialogService

- Service has been removed. `openDialog` method is part of LaunchDialogService now.

#### AddToSavedCartComponent

- Removed `SavedCartFormLaunchDialogService` from constructor.
- Added `LaunchDialogService` to constructor.

#### SavedCartDetailsActionComponent

- Removed `SavedCartFormLaunchDialogService` from constructor.
- Added `LaunchDialogService` to constructor.

#### SavedCartDetailsOverviewComponent

- Removed `SavedCartFormLaunchDialogService` from constructor.
- Added `LaunchDialogService` to constructor.

#### AnonymousConsentLaunchDialogService

- Service has been removed. `openDialog` method is part of LaunchDialogService now.

#### AnonymousConsentManagementBannerComponent

- Removed `AnonymousConsentLaunchDialogService` from constructor.
- Added `LaunchDialogService` to constructor.

#### AnonymousConsentOpenDialogComponent

- Removed `AnonymousConsentLaunchDialogService` from constructor.
- Added `LaunchDialogService` to constructor.

#### ReplenishmentOrderCancellationLaunchDialogService

- Service has been removed. `openDialog` method is part of LaunchDialogService now.

#### ReplenishmentOrderCancellationComponent

- Removed `ReplenishmentOrderCancellationLaunchDialogService` from constructor.
- Added `LaunchDialogService` to constructor.

#### ReplenishmentOrderHistoryComponent

- Removed `ReplenishmentOrderCancellationLaunchDialogService` from constructor.
- Added `LaunchDialogService` to constructor.

### SmartEdit

- `SmartEditModule` was removed. Use `@spartacus/smartedit` instead.
- `SmartEditService` was moved to `@spartacus/smartedit/core`.

### Personalization

- `PersonalizationModule` was removed. Use `@spartacus/tracking/personalization` instead.
- `PersonalizationConfig` was moved to `@spartacus/tracking/personalization/root`.
- `PersonalizationContextService` was moved to `@spartacus/tracking/personalization/core`.
- `PersonalizationAction` was moved to `@spartacus/tracking/personalization/core`.
- `PersonalizationContext` was moved to `@spartacus/tracking/personalization/core`.

### WindowRef

- `platformId` is now required constructor dependency.

### ProductListComponentService
- `ProductListComponentService` now also requires `ViewConfig`.
- The `defaultPageSize` property was removed. To modify default page size use `provideConfig(<ViewConfig>{ view: { defaultPageSize: <your_default_page_size_value }})` in module.

### Product variants changes

#### Automated Migrations for Version 4.0

- `ProductVariantsModule` was removed from @spartacus/storefront. Use `@spartacus/product/variants` feature-library instead.
- `ProductVariantsComponent` was removed from @spartacus/storefront. Use `ProductVariantsContainerComponent` from `@spartacus/product/variants/components` as a replacement.
- `VariantColorSelectorComponent` was removed from @spartacus/storefront. Use `ProductVariantColorSelectorComponent` from `@spartacus/product/variants/components` as a replacement.
- `VariantColorSelectorModule` was removed from @spartacus/storefront. Use `ProductVariantColorSelectorModule` from `@spartacus/product/variants/components` as a replacement.
- `VariantSizeSelectorComponent` was removed from @spartacus/storefront. Use `ProductVariantSizeSelectorComponent` from `@spartacus/product/variants/components` as a replacement.
- `VariantSizeSelectorModule` was removed from @spartacus/storefront. Use `ProductVariantSizeSelectorModule` from `@spartacus/product/variants/components` as a replacement.
- `VariantStyleSelectorComponent` was removed from @spartacus/storefront. Use `ProductVariantStyleSelectorComponent` from `@spartacus/product/variants/components` as a replacement.
- `VariantStyleSelectorModule` was removed from @spartacus/storefront. Use `ProductVariantStyleSelectorModule` from `@spartacus/product/variants/components` as a replacement.
- `VariantStyleIconsComponent` was removed from @spartacus/storefront. Use `ProductVariantStyleIconsComponent` from `@spartacus/product/variants/root` as a replacement.
- `ProductVariantStyleIconsComponent` was moved from `@spartacus/product/variants/components`to `@spartacus/product/variants/root` instead.
- `VariantStyleIconsModule` was removed from @spartacus/storefront. Use `ProductVariantStyleIconsModule` from `@spartacus/product/variants/root` as a replacement.
- `ProductVariantStyleIconsModule` was moved from `@spartacus/product/variants/components`to `@spartacus/product/variants/root` instead.
- `ProductVariantGuard` was removed from @spartacus/storefront. Use `ProductVariantsGuard` from `@spartacus/product/variants/components` instead. Additionally method: `findVariant` was renamed to `findPurchasableProductCode`.
- `AuthHttpHeaderService` now requires `AuthRedirectService`.
- `AsmAuthHttpHeaderService` now requires `AuthRedirectService`.
- `AuthRedirectService` now requires `AuthFlowRoutesService`.
- `RoutingService` now requires `Location` from `@angular/common`.
- `ProtectedRoutesService` now requires `UrlParsingService`.
- `EventService` no longer uses `FeatureConfigService`.
- `PageEventModule` was removed. Instead, use `NavigationEventModule` from `@spartacus/storefront`
- `PageEventBuilder` was removed. Instead, use `NavigationEventBuilder` from `@spartacus/storefront`
- `CartPageEventBuilder` no longer uses `ActionsSubject` and `FeatureConfigService`
- `HomePageEventBuilder` no longer uses `FeatureConfigService`
- `ProductPageEventBuilder` no longer uses `FeatureConfigService`
- `PageEvent` no longer contains `context`, `semanticRoute`, `url` and `params` properties. These are now contained in the `PageEvent.navigation` object
- `EventsModule` was removed. Use individual imports instead. (e.g. CartPageEventModule, ProductPageEventModule, etc.)

#### Product variants i18n

- translation namespace `variant` was removed from `@spartacus/assets`. Use namespace `variants` that can be imported with `productVariantsTranslations` and `productVariantsTranslationChunksConfig` from `@spartacus/product/variants/assets` instead. Translation keys from this namespace did not changed.

#### Product variants endpoint scope

- scope `variants` was removed from `defaultOccProductConfig`. It's now provided by `ProductVariantsOccModule` under `@spartacus/product/variants/occ` instead. Additionally the endpoint now uses `orgProducts` API instead of `products`.

#### Product variants styles

- styles for `cx-product-variants` were removed from `@spartacus/styles`. Use `@spartacus/product/variants` import instead.

### Feature keys for product configurators

The feature keys that are used to lazily load the product configurator libraries in app.module.ts were available as `rulebased` and `productConfiguratorRulebased` from 3.1 onwards (respective `textfield` and `productConfiguratorTextfield` for the textfield template configurator).

In 4.0, only the longer versions `productConfiguratorRulebased` and `productConfiguratorTextfield` are possible.

Example: A configuration

```
      featureModules: {
        rulebased: {
          module: () => import('@spartacus/product-configurator/rulebased').then(
          (m) => m.RulebasedConfiguratorModule
        ),
        },
      }
```

needs to look like that in 4.0

```
      featureModules: {
        productConfiguratorRulebased: {
          module: () => import('@spartacus/product-configurator/rulebased').then(
          (m) => m.RulebasedConfiguratorModule
        ),
        },
      }
```

### Translations (i18n) changed

- Key `asm.standardSessionInProgress` was removed.
- Key `pageMetaResolver.checkout.title_plurar` has been removed.
- Value of `pageMetaResolver.checkout.title` has been changed to `Checkout`.

### Storage Sync mechanism

I version 4.0 we removed deprecated in version 3.0 storage sync mechanism. In previous major release we provided more powerful mechanism based on `StatePersistenceService` which can cover all use cases for synchronizing data to and from browser storage (eg. `localStorage`, `sessionStorage`) better than the removed storage sync.

What was removed:

- core of the mechanism (reducer)
- configuration (`storageSync` from `StateConfig`)
- default config and default keys (`defaultStateConfig`, `DEFAULT_LOCAL_STORAGE_KEY` and `DEFAULT_SESSION_STORAGE_KEY`)

### DefaultScrollConfig

- `defaultScrollConfig` was renamed to `defaultViewConfig`

### LanguageService

- `LanguageService` no longer uses `WindowRef`. The language initialization from the state was moved to `LanguageInitializer`.
- `LanguageService` now validate the value passed to the method `setActive()` against the iso codes listed in the Spartacus `context` config, before setting the actual value in the ngrx store.
- The initialization of the site context is scheduled a bit earlier than in before (now it's run in an observable stream instead of a Promise's callback). It's a very slight change, but might have side-effects in some custom implementations.
- The active language is now persisted in the Local Storage instead of the Session Storage

### CurrencyService

- `CurrencyService` no longer uses `WindowRef`. The currency initialization from the state was moved to `CurrencyInitializer`.
- `CurrencyService` now validate the value passed to the method `setActive()` against the iso codes listed in the Spartacus `context` config, before setting the actual value in the ngrx store.
- The initialization of the site context is scheduled a bit earlier than in before (now it's run in an observable stream instead of a Promise's callback). It's a very slight change, but might have side-effects in some custom implementations.
- The active currency is now persisted in the LocalStorage instead of the Session Storage.

### Page resolvers

In 3.1 and 3.2 we've introduced a few changes on how the page meta data is collected. The resolvers are now configurable and whether they render on the client or server (SSR) is also configurable. A few resolvers are changed or added, since most data is now configurable in the backend (description, robots). The robot information that was previously hardcoded in some resolvers, are now driven by backend data.

A new feature has landed in the product and category resolvers for the canonical URL.

The `BasePageMetaResolver` is leveraged to compose most of the generic page meta data. Most page resolvers now use the page data to create the description and robot tags. The changes have affected the following resolver classes:

- The `PageMetaService` has a dependency on `UnifiedInjector`, `PageMetaConfig` and the `platformId`.
- The `ContentPageMetaResolver` depends only on the `BasePageMetaResolver`.
- The `BasePageMetaResolver` requires the `Router` and `PageLinkService` to add canonical links to the page meta.
- The `ProductPageMetaResolver` requires the `BasePageMetaResolver` and `PageLinkService`.
- The `CategoryPageMetaResolver` requires the `BasePageMetaResolver`.
- The `SearchPageMetaResolver` requires the `BasePageMetaResolver`.
- The `CheckoutPageMetaResolver` uses the `BasePageMetaResolver`.
- The `OrganizationPageMetaResolver` no longer uses the `BasePageMetaResolver`.
- The `RoutingService` uses the `Router` to resolve the full URL (used to resolve the canonical URL in the page meta resolvers)

The `CmsPageTitleModule` is renamed to `PageMetaModule`.
The `CartPageMetaResolver` is removed since all content is resolved by the generic `ContentPageMetaResolver`.

The following properties where removed in 4.0:

- The `ContentPageMetaResolver` no longer supports the `homeBreadcrumb$`,`breadcrumb$`,`title$` and `cms$` as the content is resolved by the `BasePageMetaResolver`.
- The `resolverMethods` property on the `PageMetaService` has changed to `resolvers$` since the resolvers are read from the configuration stream.

### SelectiveCartService

- The `getLoaded` method was removed. Use `isStable` method instead.

### SearchBoxComponentService

- `SearchBoxComponentService` now also requires `EventService`.

### AddedToCartDialogComponent

- The `increment` property was removed. Use property `numberOfEntriesBeforeAdd` instead.

### CartListItemComponent

- Removed `FeatureConfigService` from constructor and added `UserIdService` and `MultiCartService` to constructor.
- Property `form: FormGroup` is now initialized on component creation instead of in the `createForm()` method.
- `ngOnInit()` method has been modified to fix an issue with rendering items.
- `[class.is-changed]` template attribute on `<div>` tag now depends on method `control.get('quantity').disabled`.

### Models

- The `Item` interface was removed.
- `sortCode` was removed from interface `TableHeader`.
- `promotionLocation$` was removed from `CartItemContext` and `CartItemContextSource`.

### SearchBoxComponent

`RoutingService` is a new, required constructor dependency.

### Organization Administration breaking changes

#### UserGroupUserListComponent

- Removed `MessageService` from constructor.

#### ToggleStatusComponent

- Removed `FeatureConfigService` from constructor.
- Added `DisableInfoService` to constructor.

#### DeleteItemComponent

- Removed `FeatureConfigService` from constructor.

#### UnitChildrenComponent

- `CurrentUnitService` is now required parameter in component constructor.

#### UnitCostCenterListComponent

- `CurrentUnitService` is now required parameter in component constructor.

#### UnitUserListComponent

- `CurrentUnitService` is now required parameter in component constructor.

#### UnitFormComponent

- Renamed property `formGroup` to `form`.
- Removed property `form$`.

#### OrganizationTableType

- Removed unused `UNIT_ASSIGNED_ROLES` property from enum.

#### HttpErrorModel

- Removed `error` property from interface.

#### Translations

- Change contents of:
  `orgBudget.messages.deactivate`,
  `orgCostCenter.messages.deactivate`,
  `orgPurchaseLimit.messages.deactivate`,
  `orgUnit.messages.deactivate`,
  `orgUnitAddress.messages.delete`,
  `orgUserGroup.messages.delete`,
  `orgUser.messages.deactivate`
- Removed unused keys:
  `orgBudget.messages.deactivateBody`,
  `orgCostCenter.messages.deactivateBody`,
  `orgPurchaseLimit.messages.deactivateBody`,
  `orgUnit.messages.deactivateBody`,
  `orgUnitAddress.messages.deleteBody`,
  `orgUserGroup.messages.deleteBody`,
  `orgUser.messages.deactivateBody`

### Dependencies changes

- The peer dependency package `i18next-xhr-backend` was replaced with `i18next-http-backend`.
- The peer dependency package `i18next` was upgraded to the version `20.2.2`

### CmsFeaturesService

- `CmsComponentsService` constructor is now using `CmsFeaturesService` (replacing `FeatureModulesService`) and `ConfigInitializerService`.
- `FeatureModulesService` was removed. Was replaced by `CmsFeaturesService`.

### ItemContext

- `CartItemComponent` now also requires `cartItemContextSource`.
- `ProductGridItemComponent` now requires `ProductListItemContextSource`.
- `ProductListItemComponent` now requires `ProductListItemContextSource`.

### User lib changes

#### CMS Components

- Following modules `CloseAccountModule`, `ForgotPasswordModule`, `RegisterComponentModule`, `ResetPasswordModule`, `UpdateEmailModule`, `UpdatePasswordModule`, `UpdateProfileModule` were moved to `@spartacus/user/profile/components`.
- Following modules `LoginModule`, `LoginFormModule`, `LoginRegisterModule` were moved to `@spartacus/user/account/components`.
- Component `ResetPasswordFormComponent` was renamed to `ResetPasswordComponent` and now can be used from `@spartacus/user/profile/components`. Also logic for this component was changed. For details look on sections below.
- Component `UpdateEmailFormComponent` was removed. For replacement `UpdateEmailComponent` from `@spartacus/user/profile/components` can be used.
- Component `UpdatePasswordFormComponent` was removed. For replacement `UpdatePasswordComponent` from `@spartacus/user/profile/components` can be used.
- Component `UpdateProfileFormComponent` was removed. For replacement `UpdateProfileComponent` from `@spartacus/user/profile/components` can be used.
- Components `CloseAccountComponent`, `CloseAccountModalComponent`, `ForgotPasswordComponent`, `RegisterComponent`, `UpdateEmailComponent`, `UpdatePasswordComponent`, `UpdateProfileComponent` were moved to `@spartacus/user/profile/components`. Logic for those components was changed. For details look on sections below.
- Components `LoginComponent`, `LoginFormComponent` were moved to `@spartacus/user/account/components`. Logic for those components was changed. For details look on sections below.
- Component `LoginRegisterComponent` were moved to `@spartacus/user/account/components`.

#### CloseAccountModalComponent

- All services used in constructor have been changed to be `protected`.
- Component is not using `UserService` anymore, `UserProfileFacade` was introduced.
- Component is no longer using `Subscription` property, also `ngOnDestroy` method was removed.

#### ForgotPasswordComponent

- Property `forgotPasswordForm` was renamed to `form`.
- New observable property `isUpdating$` was added.
- Methods `ngOnInit`, `requestForgotPasswordEmail` were removed. New method `onSubmit` was added.
- Services `FormBuilder`, `UserService`, `RoutingService`, `AuthConfigService` are no longer used directly in component file. New service `ForgotPasswordComponentService` was introduced and used in constructor.
- Change detection strategy for this component was set to `OnPush`.
- There were slight changes in component template. Spinner component was added which relys on `isUpdating$` property, also form now is using `onSubmit` method on form submit event.

#### RegisterComponent

- Component is not using `UserService` anymore, `UserRegisterFacade` was introduced.
- Property `loading$` was changed to `isLoading$` and type was change to `BehaviorSubject<boolean>` instead of `Observable<boolean>`.
- Method `registerUserProcessInit` was removed.

#### ResetPasswordComponent (previously ResetPasswordFormComponent)

- Property `subscription` was removed.
- Type of `token` property was changed from `string` to `Observable<string>`.
- Property `resetPasswordForm` was renamed to `form`.
- New observable property `isUpdating$` was added.
- Methods `ngOnInit`, `resetPassword`, `ngOnDestroy` were removed. New method `onSubmit` was added.
- Services `FormBuilder`, `UserService`, `RoutingService`, are no longer used directly in component file. New service `ResetPasswordComponentService` was introduced and used in constructor.
- Change detection strategy for this component was set to `OnPush`.
- Component template was adapted to the new logic.
- Spinner component was added which relys on `isUpdating$` property.

#### LoginComponent

- Component is not using `UserService` anymore, `UserAccountFacade` was introduced.
- Type of `user` property was changed to `Observable<User | undefined>` instead of `Observable<User>`.

#### LoginFormComponent

- Services `AuthService`, `GlobalMessageService`, `FormBuilder`, `WindowRef` are no longer used directly in component file. New service `LoginFormComponentService` was introduced and used in constructor.
- Methods `ngOnInit`, `submitForm`, `loginUser` were removed from component file.
- New properties `form`, `isUpdating$` were added.
- New method `onSubmit` was added.
- Change detection strategy for this component was set to `OnPush`.
- Spinner component was added to the template which relys on `isUpdating$` property.

#### UpdateEmailComponent

- Properties `subscription`, `newUid`, `isLoading$` were removed.
- Methods `ngOnInit`, `onCancel`, `onSuccess`, `ngOnDestroy` were removed from component file.
- Services `GlobalMessageService`, `UserService`, `RoutingService`, `AuthService` are no longer used directly in component file. New service `UpdateEmailComponentService` was introduced and used in constructor.
- Logic for `onSubmit` method was changed. Now this method has no parameters.
- New properties `form`, `isUpdating$` were added.
- There were important change in component template. Since `UpdateEmailFormComponent` was removed `UpdateEmailComponent` contains now the template for update email form itself.
- Change detection strategy for this component was set to `OnPush`.
- Spinner component was added to the template which relys on `isUpdating$` property.

#### UpdateEmailComponentService

- `UpdateEmailComponentService` now also requires `AuthRedirectService`

#### UpdatePasswordComponent

- Properties `subscription`, `loading$` were removed.
- Methods `ngOnInit`, `onCancel`, `onSuccess`, `ngOnDestroy` were removed from component file.
- Services `RoutingService`, `UserService`, `GlobalMessageService`, are no longer used directly in component file. New service `UpdatePasswordComponentService` was introduced and used in constructor.
- Logic for `onSubmit` method was changed. Now this method has no parameters.
- New properties `form`, `isUpdating$` were added.
- There were important change in component template. Since `UpdatePasswordFormComponent` was removed `UpdatePasswordComponent` contains now the template for update password form itself.
- Change detection strategy for this component was set to `OnPush`.
- Spinner component was added to the template which relys on `isUpdating$` property.

#### UpdateProfileComponent

- Properties `user$`, `loading$` were removed.
- Methods `ngOnInit`, `onCancel`, `onSuccess`, `ngOnDestroy` were removed from component file.
- Services `RoutingService`, `UserService`, `GlobalMessageService`, are no longer used directly in component file. New service `UpdateProfileComponentService` was introduced and used in constructor.
- Logic for `onSubmit` method was changed. Now this method has no parameters.
- New properties `form`, `isUpdating$` were added.
- There were important change in component template. Since `UpdateProfileFormComponent` was removed `UpdateProfileComponent` contains now the template for update profile form itself.
- Change detection strategy for this component was set to `OnPush`.
- Spinner component was added to the template which relys on `isUpdating$` property.

#### StoreFinderListItemComponent

- `div[class.cx-store-name]` element has been changed to `h2[class.cx-store-name]`.

#### StoreFinderStoresCountComponent

- `div[class.cx-title]` element has been changed to `h2[class.cx-title]`

#### StoreFinderListItemComponent

- `div[class.cx-total]` element has been changed to `h4[class.cx-total]`

#### CartItemComponent

- `{{item.product.name}}` element has been changed to `<h2>{{item.product.name}}</h2>`

#### OrderSummaryComponent

- `<h4>{{ 'orderCost.orderSummary' | cxTranslate }}</h4>` element has changed to `<h3>{{ 'orderCost.orderSummary' | cxTranslate }}</h3>`

#### DeliveryModeComponent

- `h3[class.cx-checkout-title]` element has changed to `h2[class.cx-checkout-title]`

#### PaymentMethodComponent

- `h3[class.cx-checkout-title]` element has changed to `h2[class.cx-checkout-title]`

#### ReviewSubmitComponent

- `h3[class.cx-review-title]` element changed to `h2[class.cx-review-title]`
- `div[class.cx-review-cart-total]` element changed to `h4[class.cx-review-cart-total]`

#### ShippingAddressComponent

- `h3[class.cx-checkout-title]` element changed to `h2[class.cx-checkout-title]`

#### CmsPageTitleComponent

- New interface has been created 

#### CmsBreadcrumbsComponent
- `CmsBreadcrumbsComponent` extends `CmsPageTitleComponent` now
- `container` property has been moved to `CmsPageTitleComponent`

#### BreadcrumbComponent

- `BreadcrumbComponent` extends `PageTitleComponent` now
- `setTitle()` function has been moved to `PageTitleComponent`

#### PageTitleComponent

- New component that sets page title if there is not one set by default 

#### NavigationUiComponent

- `<h5><cx-icon ...></h5>` element was changed to `<span><cx-icon ...></span>`
- `h5[attr.aria-label]="node.title"` element was was changed to `span[attr.aria-label]="node.title"`

#### ProductCarouselComponent

- `<h4>{{item.name}}</h4>` element changed to `<h3>{{item.name}}</h3>`

#### WishListItemComponent

- `<a>{{ cartEntry.product.name }}</a>` element changed to `<a><h2>{{ cartEntry.product.name }}</h2></a>`

#### CardComponent

- `h4[class.cx-card-title]` element changed to `h3[class.cx-card-title]`

#### CarouselComponent

- `<h3 *ngIf="title">{{ title }}</h3>` element changed to `<h2 *ngIf="title">{{ title }}</h2>`

#### Translations (i18n) changes

- Key `miniLogin.userGreeting` was moved to separated lib. Now is a part of `userAccountTranslations`, `userAccountTranslationChunksConfig` from `@spartacus/user/account/assets`.
- Key `miniLogin.signInRegister` was moved to separated `@spartacus/user` lib. Now is a part of `userAccountTranslations`, `userAccountTranslationChunksConfig` from `@spartacus/user/account/assets`.
- Key `loginForm.signIn` was moved to separated lib. Now is a part of `userAccountTranslations`, `userAccountTranslationChunksConfig` from `@spartacus/user/account/assets`.
- Key `loginForm.register` was moved to separated lib. Now is a part of `userAccountTranslations`, `userAccountTranslationChunksConfig` from `@spartacus/user/account/assets`.
- Key `loginForm.dontHaveAccount` was moved to separated lib. Now is a part of `userAccountTranslations`, `userAccountTranslationChunksConfig` from `@spartacus/user/account/assets`.
- Key `loginForm.guestCheckout` was moved to separated lib. Now is a part of `userAccountTranslations`, `userAccountTranslationChunksConfig` from `@spartacus/user/account/assets`.
- Key `loginForm.emailAddress.label` was moved to separated lib. Now is a part of `userAccountTranslations`, `userAccountTranslationChunksConfig` from `@spartacus/user/account/assets`.
- Key `loginForm.emailAddress.placeholder` was moved to separated lib. Now is a part of `userAccountTranslations`, `userAccountTranslationChunksConfig` from `@spartacus/user/account/assets`.
- Key `loginForm.password.label` was moved to separated lib. Now is a part of `userAccountTranslations`, `userAccountTranslationChunksConfig` from `@spartacus/user/account/assets`.
- Key `loginForm.password.placeholder` was moved to separated lib. Now is a part of `userAccountTranslations`, `userAccountTranslationChunksConfig` from `@spartacus/user/account/assets`.
- Key `loginForm.wrongEmailFormat` was moved to separated lib. Now is a part of `userAccountTranslations`, `userAccountTranslationChunksConfig` from `@spartacus/user/account/assets`.
- Key `loginForm.forgotPassword` was moved to separated lib. Now is a part of `userAccountTranslations`, `userAccountTranslationChunksConfig` from `@spartacus/user/account/assets`.
- Key `updateEmailForm.newEmailAddress.label` was moved to separated lib. Now is a part of `userProfileTranslations`, `userProfileTranslationChunksConfig` from `@spartacus/user/profile/assets`.
- Key `updateEmailForm.newEmailAddress.placeholder` was moved to separated lib. Now is a part of `userProfileTranslations`, `userProfileTranslationChunksConfig` from `@spartacus/user/profile/assets`.
- Key `updateEmailForm.confirmNewEmailAddress.label` was moved to separated lib. Now is a part of `userProfileTranslations`, `userProfileTranslationChunksConfig` from `@spartacus/user/profile/assets`.
- Key `updateEmailForm.confirmNewEmailAddress.placeholder` was moved to separated lib. Now is a part of `userProfileTranslations`, `userProfileTranslationChunksConfig` from `@spartacus/user/profile/assets`.
- Key `updateEmailForm.enterValidEmail` was moved to separated lib. Now is a part of `userProfileTranslations`, `userProfileTranslationChunksConfig` from `@spartacus/user/profile/assets`.
- Key `updateEmailForm.bothEmailMustMatch` was moved to separated lib. Now is a part of `userProfileTranslations`, `userProfileTranslationChunksConfig` from `@spartacus/user/profile/assets`.
- Key `updateEmailForm.password.label` was moved to separated lib. Now is a part of `userProfileTranslations`, `userProfileTranslationChunksConfig` from `@spartacus/user/profile/assets`.
- Key `updateEmailForm.password.placeholder` was moved to separated lib. Now is a part of `userProfileTranslations`, `userProfileTranslationChunksConfig` from `@spartacus/user/profile/assets`.
- Key `updateEmailForm.pleaseInputPassword` was moved to separated lib. Now is a part of `userProfileTranslations`, `userProfileTranslationChunksConfig` from `@spartacus/user/profile/assets`.
- Key `updateEmailForm.emailUpdateSuccess` was moved to separated lib. Now is a part of `userProfileTranslations`, `userProfileTranslationChunksConfig` from `@spartacus/user/profile/assets`.
- Key `forgottenPassword.resetPassword` was moved to separated lib. Now is a part of `userProfileTranslations`, `userProfileTranslationChunksConfig` from `@spartacus/user/profile/assets`.
- Key `forgottenPassword.enterEmailAddressAssociatedWithYourAccount` was moved to separated lib. Now is a part of `userProfileTranslations`, `userProfileTranslationChunksConfig` from `@spartacus/user/profile/assets`.
- Key `forgottenPassword.emailAddress.label` was moved to separated lib. Now is a part of `userProfileTranslations`, `userProfileTranslationChunksConfig` from `@spartacus/user/profile/assets`.
- Key `forgottenPassword.emailAddress.placeholder` was moved to separated lib. Now is a part of `userProfileTranslations`, `userProfileTranslationChunksConfig` from `@spartacus/user/profile/assets`.
- Key `forgottenPassword.enterValidEmail` was moved to separated lib. Now is a part of `userProfileTranslations`, `userProfileTranslationChunksConfig` from `@spartacus/user/profile/assets`.
- Key `forgottenPassword.passwordResetEmailSent` was moved to separated lib. Now is a part of `userProfileTranslations`, `userProfileTranslationChunksConfig` from `@spartacus/user/profile/assets`.
- Key `forgottenPassword.passwordResetSuccess` was moved to separated lib. Now is a part of `userProfileTranslations`, `userProfileTranslationChunksConfig` from `@spartacus/user/profile/assets`.
- Key `register.confirmPassword.action` was moved to separated lib. Now is a part of `userProfileTranslations`, `userProfileTranslationChunksConfig` from `@spartacus/user/profile/assets`.
- Key `register.confirmPassword.label` was moved to separated lib. Now is a part of `userProfileTranslations`, `userProfileTranslationChunksConfig` from `@spartacus/user/profile/assets`.
- Key `register.confirmPassword.placeholder` was moved to separated lib. Now is a part of `userProfileTranslations`, `userProfileTranslationChunksConfig` from `@spartacus/user/profile/assets`.
- Key `register.managementInMyAccount` was moved to separated lib. Now is a part of `userProfileTranslations`, `userProfileTranslationChunksConfig` from `@spartacus/user/profile/assets`.
- Key `register.termsAndConditions` was moved to separated lib. Now is a part of `userProfileTranslations`, `userProfileTranslationChunksConfig` from `@spartacus/user/profile/assets`.
- Key `register.signIn` was moved to separated lib. Now is a part of `userProfileTranslations`, `userProfileTranslationChunksConfig` from `@spartacus/user/profile/assets`.
- Key `register.register` was moved to separated lib. Now is a part of `userProfileTranslations`, `userProfileTranslationChunksConfig` from `@spartacus/user/profile/assets`.
- Key `register.confirmNewPassword` was moved to separated lib. Now is a part of `userProfileTranslations`, `userProfileTranslationChunksConfig` from `@spartacus/user/profile/assets`.
- Key `register.resetPassword` was moved to separated lib. Now is a part of `userProfileTranslations`, `userProfileTranslationChunksConfig` from `@spartacus/user/profile/assets`.
- Key `register.createAccount` was moved to separated lib. Now is a part of `userProfileTranslations`, `userProfileTranslationChunksConfig` from `@spartacus/user/profile/assets`.
- Key `register.title` was moved to separated lib. Now is a part of `userProfileTranslations`, `userProfileTranslationChunksConfig` from `@spartacus/user/profile/assets`.
- Key `register.firstName.label` was moved to separated lib. Now is a part of `userProfileTranslations`, `userProfileTranslationChunksConfig` from `@spartacus/user/profile/assets`.
- Key `register.firstName.placeholder` was moved to separated lib. Now is a part of `userProfileTranslations`, `userProfileTranslationChunksConfig` from `@spartacus/user/profile/assets`.
- Key `register.lastName.label` was moved to separated lib. Now is a part of `userProfileTranslations`, `userProfileTranslationChunksConfig` from `@spartacus/user/profile/assets`.
- Key `register.lastName.placeholder` was moved to separated lib. Now is a part of `userProfileTranslations`, `userProfileTranslationChunksConfig` from `@spartacus/user/profile/assets`.
- Key `register.emailAddress.label` was moved to separated lib. Now is a part of `userProfileTranslations`, `userProfileTranslationChunksConfig` from `@spartacus/user/profile/assets`.
- Key `register.emailAddress.placeholder` was moved to separated lib. Now is a part of `userProfileTranslations`, `userProfileTranslationChunksConfig` from `@spartacus/user/profile/assets`.
- Key `register.password.label` was moved to separated lib. Now is a part of `userProfileTranslations`, `userProfileTranslationChunksConfig` from `@spartacus/user/profile/assets`.
- Key `register.password.placeholder` was moved to separated lib. Now is a part of `userProfileTranslations`, `userProfileTranslationChunksConfig` from `@spartacus/user/profile/assets`.
- Key `register.newPassword` was moved to separated lib. Now is a part of `userProfileTranslations`, `userProfileTranslationChunksConfig` from `@spartacus/user/profile/assets`.
- Key `register.emailMarketing` was moved to separated lib. Now is a part of `userProfileTranslations`, `userProfileTranslationChunksConfig` from `@spartacus/user/profile/assets`.
- Key `register.confirmThatRead` was moved to separated lib. Now is a part of `userProfileTranslations`, `userProfileTranslationChunksConfig` from `@spartacus/user/profile/assets`.
- Key `register.selectTitle` was moved to separated lib. Now is a part of `userProfileTranslations`, `userProfileTranslationChunksConfig` from `@spartacus/user/profile/assets`.
- Key `register.passwordMinRequirements` was moved to separated lib. Now is a part of `userProfileTranslations`, `userProfileTranslationChunksConfig` from `@spartacus/user/profile/assets`.
- Key `register.bothPasswordMustMatch` was moved to separated lib. Now is a part of `userProfileTranslations`, `userProfileTranslationChunksConfig` from `@spartacus/user/profile/assets`.
- Key `register.titleRequired` was moved to separated lib. Now is a part of `userProfileTranslations`, `userProfileTranslationChunksConfig` from `@spartacus/user/profile/assets`.
- Key `register.postRegisterMessage` was moved to separated lib. Now is a part of `userProfileTranslations`, `userProfileTranslationChunksConfig` from `@spartacus/user/profile/assets`.

### Default routing config for the My Company feature
The default routing config for the My Company pages was moved from various modules in `@spartacus/organization/administration/components` to `OrganizationAdministrationRootModule` in `@spartacus/organization/administration/root`. Therefore the default config is now provided eagerly, so it's available early on app start (but not only after the feature is lazy loaded). Also, the following objects were renamed and moved to `@spartacus/organization/administration/root`:
- `budgetRoutingConfig` -> `defaultBudgetRoutingConfig`
- `costCenterRoutingConfig` -> `defaultCostCenterRoutingConfig`
- `permissionRoutingConfig` -> `defaultPermissionRoutingConfig`
- `unitsRoutingConfig` -> `defaultUnitsRoutingConfig`
- `userGroupRoutingConfig` -> `defaultUserGroupRoutingConfig`
- `userRoutingConfig` -> `defaultUserRoutingConfig`

#### Checkout Related Translations (i18n) changes

The checkout related translation keys were moved to the `@spartacus/checkout/assets`.  If you use some checkout 
related labels outside of checkout and the checkout lib is not used, you will need to use alternate translation labels.

- Key `checkoutAddress.verifyYourAddress` is moved to `addressSuggestion.verifyYourAddress`.
- Key `checkoutAddress.ensureAccuracySuggestChange` is moved to `addressSuggestion.ensureAccuracySuggestChange`.
- Key `checkoutAddress.chooseAddressToUse` is moved to `addressSuggestion.chooseAddressToUse`.
- Key `checkoutAddress.suggestedAddress` is moved to `addressSuggestion.suggestedAddress`.
- Key `checkoutAddress.enteredAddress` is moved to `addressSuggestion.enteredAddress`.
- Key `checkoutAddress.editAddress` is moved to `addressSuggestion.editAddress`.
- Key `checkoutAddress.saveAddress` is moved to `addressSuggestion.saveAddress`.

- Key `checkoutOrderConfirmation.replenishmentNumber` is removed. You can use instead ``.
- Key `checkoutOrderConfirmation.placedOn` is removed. You can use instead `orderDetails.placedOn`.
- Key `checkoutOrderConfirmation.status` is removed. You can use instead `orderDetails.status`.
- Key `checkoutOrderConfirmation.active` is removed. You can use instead `orderDetails.active`.
- Key `checkoutOrderConfirmation.cancelled` is removed. You can use instead `orderDetails.cancelled`.
- Key `checkoutOrderConfirmation.frequency` is removed. You can use instead `orderDetails.frequency`.
- Key `checkoutOrderConfirmation.nextOrderDate` is removed. You can use instead `orderDetails.nextOrderDate`.
- Key `checkoutOrderConfirmation.orderNumber` is removed. You can use instead `orderDetails.orderNumber`.



#### Changes in styles

- Styles for following selectors `cx-close-account-modal`, `cx-close-account`, `cx-forgot-password`, `cx-register`, `cx-update-password-form`, `cx-user-form` were moved from `@spartacus/styles` to `@spartacus/user/profile/styles`.
- Styles for following selectors `cx-login`, `cx-login-form` were moved from `@spartacus/styles` to `@spartacus/user/account/styles`.

### LogoutGuard

`AuthRedirectService` is a new, required constructor dependency.

### RoutingService
`RoutingService.go` - Removed 2nd argument `query`. Use `extras.queryParams` instead.
`RoutingService.navigate` - Removed 2nd argument `query`. Use `extras.queryParams` instead.

### RoutingActions ngrx
The following ngrx actions have been removed:
- `RoutingActions.RouteGo` (and `RoutingActions.ROUTER_GO`)
- `RoutingActions.RouteGoByUrlAction` (and `RoutingActions.ROUTER_GO_BY_URL`)
- `RoutingActions.RouteBackAction` (and `RoutingActions.ROUTER_BACK`)
- `RoutingActions.RouteForwardAction` (and `RoutingActions.ROUTER_FORWARD`).

Please use instead the methods of the `RoutingService`, respectively: `go()`, `goByUrl()`, `back()`, `forward()`.

### AuthRedirectService

- `#reportNotAuthGuard` - method not needed anymore. Every visited URL is now remembered automatically as redirect URL on `NavigationEnd` event.
- `#reportAuthGuard` - method deprecated; use the new equivalent method instead: `#saveCurrentNavigationUrl`. It remembers the anticipated page, when being invoked during the navigation.

### OccEndpointsService

- The `getEndpoint` - method was removed. Use `buildUrl` instead.
- The `getOccEndpoint` method was removed. Use `buildUrl` method instead.
- The `getBaseEndpoint` method was removed. Use `buildUrl` method instead.
- The `getUrl` method was removed. Use `buildUrl` method instead.

<<<<<<< HEAD
### TabParagraphContainerComponent

- `WindowRef` and `BreakpointService` are now required parameters in the constructor.
- All services used in constructor have been changed to be `protected`.
=======
### Modal Service

- Removed `FeatureConfigService` from constructor.
- `ApplicationRef` is a new, required constructor dependency.
>>>>>>> 63cfca12
<|MERGE_RESOLUTION|>--- conflicted
+++ resolved
@@ -1446,14 +1446,12 @@
 - The `getBaseEndpoint` method was removed. Use `buildUrl` method instead.
 - The `getUrl` method was removed. Use `buildUrl` method instead.
 
-<<<<<<< HEAD
-### TabParagraphContainerComponent
-
-- `WindowRef` and `BreakpointService` are now required parameters in the constructor.
-- All services used in constructor have been changed to be `protected`.
-=======
 ### Modal Service
 
 - Removed `FeatureConfigService` from constructor.
 - `ApplicationRef` is a new, required constructor dependency.
->>>>>>> 63cfca12
+
+### TabParagraphContainerComponent
+
+- `WindowRef` and `BreakpointService` are now required parameters in the constructor.
+- All services used in constructor have been changed to be `protected`.