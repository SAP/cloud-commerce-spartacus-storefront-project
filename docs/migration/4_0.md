--- conflicted
+++ resolved
@@ -1230,11 +1230,8 @@
 
 - `#reportNotAuthGuard` - method not needed anymore. Every visited URL is now remembered automatically as redirect URL on `NavigationEnd` event.
 - `#reportAuthGuard` - method deprecated; use the new equivalent method instead: `#saveCurrentNavigationUrl`. It remembers the anticipated page, when being invoked during the navigation.
-<<<<<<< HEAD
-
-#### TabParagraphContainerComponent
+
+### TabParagraphContainerComponent
 
 - Added `BreakpointService` to constructor.
-- All services used in constructor have been changed to be `protected`.
-=======
->>>>>>> 051d1954
+- All services used in constructor have been changed to be `protected`.