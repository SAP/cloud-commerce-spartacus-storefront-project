--- conflicted
+++ resolved
@@ -205,7 +205,6 @@
 
 ## Breaking Changes Introduced in 4.0
 
-<<<<<<< HEAD
 ### StoreFinderService
 
 - Added `platformId` injection to constructor.
@@ -242,7 +241,6 @@
 - `displayDays` variable has been removed. Use `weekDays` instead.
 - `StoreDataService` has been removed`.
 - Methods `getStoreOpeningTime()`, `getStoreClosingTime()`, `getInitialDate()` have been removed. Use `weekDayOpeningList` from `location` instead.
-=======
 ### PromotionService
 PromotionService is deleted.  The promotions can directly be found on the order or cart.  Use other existing services to retrieve the Order or cart.
 
@@ -402,7 +400,6 @@
 - Key `checkoutProgress.methodOfPayment` is replaced by `orderDetails.methodOfPayment`.
 - Key `checkoutPO.costCenter` is replaced by `orderDetails.costCenter`.
 - Key `checkoutShipping.shippingMethod` is replaced by `orderDetails.shippingMethod`.
->>>>>>> 623e098c
 
 ### Qualtrics changes
 
