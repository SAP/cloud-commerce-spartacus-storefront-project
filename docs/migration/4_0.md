# Technical Changes in Spartacus 4.0

<<<<<<< HEAD
- `EventService` will now register event's parent as an event. For more, see [this docs page](https://sap.github.io/spartacus-docs/event-service/#event-type-inheritance).

## Breaking Changes Introduced in 4.0

## Automated Migrations for Version 4.0

- `EventService` no longer uses `FeatureConfigService`.
- `PageEventModule` was removed. Instead, use `NavigationEventModule` from `@spartacus/storefront`
- `PageEventBuilder` was removed. Instead, use `NavigationEventBuilder` from `@spartacus/storefront`
- `CartPageEventBuilder` no longer uses `ActionsSubject` and `FeatureConfigService`
- `HomePageEventBuilder` no longer uses `FeatureConfigService`
- `ProductPageEventBuilder` no longer uses `FeatureConfigService`
- `PageEvent` no longer contains `context`, `semanticRoute`, `url` and `params` properties. These are now contained in the `PageEvent.navigation` object
- `EventsModule` was removed. Use individual imports instead. (e.g. CartPageEventModule, ProductPageEventModule, etc.)
=======
## Breaking Changes Introduced in 4.0

### ASM changes

- `AsmModule` was removed from storefrontlib, and renamed AsmComponentsModule. Use @spartacus/asm/components instead.
- `AsmModule` was removed from core, and renamed AsmCoreModule. Use @spartacus/asm/core. instead.
- `AsmConfig` was removed from core. Use @spartacus/asm/core.
- `AsmAdapter` was removed. Use @spartacus/asm/core instead.
- `AsmConnector` was removed. Use @spartacus/asm/core instead.
- `CUSTOMER_SEARCH_PAGE_NORMALIZER` was removed. Use @spartacus/asm/core instead.
- `AsmService` was removed. Use @spartacus/asm/core instead.
- `CsAgentAuthService` was removed. Use @spartacus/asm/root instead.
- `CustomerSearchPage` was removed. Use @spartacus/asm/core instead.
- `CustomerSearchOptions` was removed. Use @spartacus/asm/core instead.
- `AsmUi` was removed. Use @spartacus/asm/core instead.
- `AsmAuthHttpHeaderService` was removed. Use @spartacus/asm/root instead.
- `TOKEN_TARGET` was removed. Use @spartacus/asm/root instead.
- `AsmAuthService` was removed. Use @spartacus/asm/root instead.
- `AsmAuthStorageService` was removed. Use @spartacus/asm/root instead.
- `SYNCED_ASM_STATE` was removed. Use @spartacus/asm/core instead.
- `AsmStatePersistenceService` was removed. Use @spartacus/asm/core instead.
- `ASM_UI_UPDATE` was removed. Use @spartacus/asm/core instead.
- `AsmUiUpdate` was removed. Use @spartacus/asm/core instead.
- `AsmUiAction` was removed. Use @spartacus/asm/core instead.
- `CUSTOMER_SEARCH` was removed. Use @spartacus/asm/core instead.
- `CUSTOMER_SEARCH_FAIL` was removed. Use @spartacus/asm/core instead.
- `CUSTOMER_SEARCH_SUCCESS` was removed. Use @spartacus/asm/core instead.
- `CUSTOMER_SEARCH_RESET` was removed. Use @spartacus/asm/core instead.
- `CustomerSearch` was removed. Use @spartacus/asm/core instead.
- `CustomerSearchFail` was removed. Use @spartacus/asm/core instead.
- `CustomerSearchSuccess` was removed. Use @spartacus/asm/core instead.
- `CustomerSearchReset` was removed. Use @spartacus/asm/core instead.
- `CustomerAction` was removed. Use @spartacus/asm/core instead.
- `LOGOUT_CUSTOMER_SUPPORT_AGENT` was removed. Use @spartacus/asm/core instead.
- `LogoutCustomerSupportAgent` was removed. Use @spartacus/asm/core instead.
- `ASM_FEATURE` was removed. Use @spartacus/asm/core instead.
- `CUSTOMER_SEARCH_DATA` was removed. Use @spartacus/asm/core instead.
- `StateWithAsm` was removed. Use @spartacus/asm/core instead.
- `AsmState` was removed. Use @spartacus/asm/core instead.
- `getAsmUi` was removed. Use @spartacus/asm/core instead.
- `getCustomerSearchResultsLoaderState` was removed. Use @spartacus/asm/core instead.
- `getCustomerSearchResults` was removed. Use @spartacus/asm/core instead.
- `getCustomerSearchResultsLoading` was removed. Use @spartacus/asm/core instead.
- `getAsmState` was removed. Use @spartacus/asm/core instead.

### LaunchDialogService

#### SavedCartFormLaunchDialogService
- Service has been removed. `openDialog` method is part of LaunchDialogService now.

#### AddToSavedCartComponent 
- Removed `SavedCartFormLaunchDialogService` from constructor.
- Added `LaunchDialogService` to constructor.

#### SavedCartDetailsActionComponent
- Removed `SavedCartFormLaunchDialogService` from constructor.
- Added `LaunchDialogService` to constructor.

#### SavedCartDetailsOverviewComponent
- Removed `SavedCartFormLaunchDialogService` from constructor.
- Added `LaunchDialogService` to constructor.

#### AnonymousConsentLaunchDialogService
- Service has been removed. `openDialog` method is part of LaunchDialogService now.

#### AnonymousConsentManagementBannerComponent
- Removed `AnonymousConsentLaunchDialogService` from constructor.
- Added `LaunchDialogService` to constructor.

#### AnonymousConsentOpenDialogComponent
- Removed `AnonymousConsentLaunchDialogService` from constructor.
- Added `LaunchDialogService` to constructor.

#### ReplenishmentOrderCancellationLaunchDialogService
- Service has been removed. `openDialog` method is part of LaunchDialogService now.

#### ReplenishmentOrderCancellationComponent
- Removed `ReplenishmentOrderCancellationLaunchDialogService` from constructor.
- Added `LaunchDialogService` to constructor.

#### ReplenishmentOrderHistoryComponent
- Removed `ReplenishmentOrderCancellationLaunchDialogService` from constructor.
- Added `LaunchDialogService` to constructor.

### Personalization

- `PersonalizationModule` was removed. Use `@spartacus/tracking/personalization` instead.
- `PersonalizationConfig` was moved to `@spartacus/tracking/personalization/root`.
- `PersonalizationContextService` was moved to `@spartacus/tracking/personalization/core`.
- `PersonalizationAction` was moved to `@spartacus/tracking/personalization/core`.
- `PersonalizationContext` was moved to `@spartacus/tracking/personalization/core`.

### WindowRef

- `platformId` is now required constructor dependency.

### Product configurator

`ConfiguratorCartEntryInfoComponent` now also requires `CommonConfiguratorUtilsService`.
`ConfiguratorAttributeCheckboxListComponent` now also requires `ConfiguratorAttributeQuantityService`.
`ConfiguratorAttributeDropDownComponent` now also requires `ConfiguratorAttributeQuantityService`.
`ConfiguratorAttributeRadiButtonComponent` now also requires `ConfiguratorAttributeQuantityService`.
`ConfiguratorStorefrontUtilsService` now also requires `KeyboardFocusService`.

### Product variants changes

#### Automated Migrations for Version 4.0

- `ProductVariantsModule` was removed from @spartacus/storefront. Use `@spartacus/product/variants` feature-library instead.
- `ProductVariantsComponent` was removed from @spartacus/storefront. Use `ProductVariantsContainerComponent` from `@spartacus/product/variants/components` as a replacement.
- `VariantColorSelectorComponent` was removed from @spartacus/storefront. Use `ProductVariantColorSelectorComponent` from `@spartacus/product/variants/components` as a replacement.
- `VariantColorSelectorModule` was removed from @spartacus/storefront. Use `ProductVariantColorSelectorModule` from `@spartacus/product/variants/components` as a replacement.
- `VariantSizeSelectorComponent` was removed from @spartacus/storefront. Use `ProductVariantSizeSelectorComponent` from `@spartacus/product/variants/components` as a replacement.
- `VariantSizeSelectorModule` was removed from @spartacus/storefront. Use `ProductVariantSizeSelectorModule` from `@spartacus/product/variants/components` as a replacement.
- `VariantStyleSelectorComponent` was removed from @spartacus/storefront. Use `ProductVariantStyleSelectorComponent` from `@spartacus/product/variants/components` as a replacement.
- `VariantStyleSelectorModule` was removed from @spartacus/storefront. Use `ProductVariantStyleSelectorModule` from `@spartacus/product/variants/components` as a replacement.
- `VariantStyleIconsComponent` was removed from @spartacus/storefront. Use `ProductVariantStyleIconsComponent` from `@spartacus/product/variants/root` as a replacement.
- `ProductVariantStyleIconsComponent` was moved from `@spartacus/product/variants/components`to `@spartacus/product/variants/root` instead.
- `VariantStyleIconsModule` was removed from @spartacus/storefront. Use `ProductVariantStyleIconsModule` from `@spartacus/product/variants/root` as a replacement.
- `ProductVariantStyleIconsModule` was moved from `@spartacus/product/variants/components`to `@spartacus/product/variants/root` instead.
- `ProductVariantGuard` was removed from @spartacus/storefront. Use `ProductVariantsGuard` from `@spartacus/product/variants/components` instead. Additionally method: `findVariant` was renamed to `findPurchasableProductCode`.

#### Product variants i18n

- translation namespace `variant` was removed from `@spartacus/assets`. Use namespace `variants` that can be imported with `productVariantsTranslations` and `productVariantsTranslationChunksConfig` from `@spartacus/product/variants/assets` instead. Translation keys from this namespace did not changed.

#### Product variants endpoint scope

- scope `variants` was removed from `defaultOccProductConfig`. It's now provided by `ProductVariantsOccModule` under `@spartacus/product/variants/occ` instead. Additionally the endpoint now uses `orgProducts` API instead of `products`.

#### Product variants styles

- styles for `cx-product-variants` were removed from `@spartacus/styles`. Use `@spartacus/product/variants` import instead.

### Feature keys for product configurators

The feature keys that are used to lazily load the product configurator libraries in app.module.ts were available as `rulebased` and `productConfiguratorRulebased` from 3.1 onwards (respective `textfield` and `productConfiguratorTextfield` for the textfield template configurator).

In 4.0, only the longer versions `productConfiguratorRulebased` and `productConfiguratorTextfield` are possible.

Example: A configuration

```
      featureModules: {
        rulebased: {
          module: () => import('@spartacus/product-configurator/rulebased').then(
          (m) => m.RulebasedConfiguratorModule
        ),
        },
      }
```

needs to look like that in 4.0

```
      featureModules: {
        productConfiguratorRulebased: {
          module: () => import('@spartacus/product-configurator/rulebased').then(
          (m) => m.RulebasedConfiguratorModule
        ),
        },
      }
```

### Translations (i18n) changed

- Key `asm.standardSessionInProgress` was removed.

### Storage Sync mechanism

I version 4.0 we removed deprecated in version 3.0 storage sync mechanism. In previous major release we provided more powerful mechanism based on `StatePersistenceService` which can cover all use cases for synchronizing data to and from browser storage (eg. `localStorage`, `sessionStorage`) better than the removed storage sync.

What was removed:

- core of the mechanism (reducer)
- configuration (`storageSync` from `StateConfig`)
- default config and default keys (`defaultStateConfig`, `DEFAULT_LOCAL_STORAGE_KEY` and `DEFAULT_SESSION_STORAGE_KEY`)

### LanguageService

- `LanguageService` no longer uses `WindowRef`. The language initialization from the state was moved to `LanguageInitializer`.
- `LanguageService` now validate the value passed to the method `setActive()` against the iso codes listed in the Spartacus `context` config, before setting the actual value in the ngrx store.
- The initialization of the site context is scheduled a bit earlier than in before (now it's run in an observable stream instead of a Promise's callback). It's a very slight change, but might have side-effects in some custom implementations.
- The active language is now persisted in the Local Storage instead of the Session Storage

### CurrencyService

- `CurrencyService` no longer uses `WindowRef`. The currency initialization from the state was moved to `CurrencyInitializer`.
- `CurrencyService` now validate the value passed to the method `setActive()` against the iso codes listed in the Spartacus `context` config, before setting the actual value in the ngrx store.
- The initialization of the site context is scheduled a bit earlier than in before (now it's run in an observable stream instead of a Promise's callback). It's a very slight change, but might have side-effects in some custom implementations.
- The active currency is now persisted in the LocalStorage instead of the Session Storage.
>>>>>>> a41a5099
<|MERGE_RESOLUTION|>--- conflicted
+++ resolved
@@ -1,21 +1,7 @@
 # Technical Changes in Spartacus 4.0
 
-<<<<<<< HEAD
 - `EventService` will now register event's parent as an event. For more, see [this docs page](https://sap.github.io/spartacus-docs/event-service/#event-type-inheritance).
 
-## Breaking Changes Introduced in 4.0
-
-## Automated Migrations for Version 4.0
-
-- `EventService` no longer uses `FeatureConfigService`.
-- `PageEventModule` was removed. Instead, use `NavigationEventModule` from `@spartacus/storefront`
-- `PageEventBuilder` was removed. Instead, use `NavigationEventBuilder` from `@spartacus/storefront`
-- `CartPageEventBuilder` no longer uses `ActionsSubject` and `FeatureConfigService`
-- `HomePageEventBuilder` no longer uses `FeatureConfigService`
-- `ProductPageEventBuilder` no longer uses `FeatureConfigService`
-- `PageEvent` no longer contains `context`, `semanticRoute`, `url` and `params` properties. These are now contained in the `PageEvent.navigation` object
-- `EventsModule` was removed. Use individual imports instead. (e.g. CartPageEventModule, ProductPageEventModule, etc.)
-=======
 ## Breaking Changes Introduced in 4.0
 
 ### ASM changes
@@ -137,6 +123,15 @@
 - `VariantStyleIconsModule` was removed from @spartacus/storefront. Use `ProductVariantStyleIconsModule` from `@spartacus/product/variants/root` as a replacement.
 - `ProductVariantStyleIconsModule` was moved from `@spartacus/product/variants/components`to `@spartacus/product/variants/root` instead.
 - `ProductVariantGuard` was removed from @spartacus/storefront. Use `ProductVariantsGuard` from `@spartacus/product/variants/components` instead. Additionally method: `findVariant` was renamed to `findPurchasableProductCode`.
+- `EventService` no longer uses `FeatureConfigService`.
+- `PageEventModule` was removed. Instead, use `NavigationEventModule` from `@spartacus/storefront`
+- `PageEventBuilder` was removed. Instead, use `NavigationEventBuilder` from `@spartacus/storefront`
+- `CartPageEventBuilder` no longer uses `ActionsSubject` and `FeatureConfigService`
+- `HomePageEventBuilder` no longer uses `FeatureConfigService`
+- `ProductPageEventBuilder` no longer uses `FeatureConfigService`
+- `PageEvent` no longer contains `context`, `semanticRoute`, `url` and `params` properties. These are now contained in the `PageEvent.navigation` object
+- `EventsModule` was removed. Use individual imports instead. (e.g. CartPageEventModule, ProductPageEventModule, etc.)
+
 
 #### Product variants i18n
 
@@ -206,5 +201,4 @@
 - `CurrencyService` no longer uses `WindowRef`. The currency initialization from the state was moved to `CurrencyInitializer`.
 - `CurrencyService` now validate the value passed to the method `setActive()` against the iso codes listed in the Spartacus `context` config, before setting the actual value in the ngrx store.
 - The initialization of the site context is scheduled a bit earlier than in before (now it's run in an observable stream instead of a Promise's callback). It's a very slight change, but might have side-effects in some custom implementations.
-- The active currency is now persisted in the LocalStorage instead of the Session Storage.
->>>>>>> a41a5099
+- The active currency is now persisted in the LocalStorage instead of the Session Storage.