--- conflicted
+++ resolved
@@ -1,7 +1,6 @@
 # Technical Changes in Spartacus 4.0
 
 ## Breaking Changes Introduced in 4.0
-<<<<<<< HEAD
 
 ### NgbTabsetModule
 
@@ -201,6 +200,7 @@
 - `CurrencyService` now validate the value passed to the method `setActive()` against the iso codes listed in the Spartacus `context` config, before setting the actual value in the ngrx store.
 - The initialization of the site context is scheduled a bit earlier than in before (now it's run in an observable stream instead of a Promise's callback). It's a very slight change, but might have side-effects in some custom implementations.
 - The active currency is now persisted in the LocalStorage instead of the Session Storage.
+
 ### Page resolvers
 
 In 3.1 and 3.2 we've introduced a few changes on how the page meta data is collected. The resolvers are now configurable and whether they render on the client or server (SSR) is also configurable. A few resolvers are changed or added, since most data is now configurable in the backend (description, robots). The robot information that was previously hardcoded in some resolvers, are now driven by backend data. 
@@ -208,6 +208,7 @@
 A new feature has landed in the product and category resolvers for the canonical URL.
 
 The `BasePageMetaResolver` is leveraged to compose most of the generic page meta data. Most page resolvers now use the page data to create the description and robot tags. The changes have affected the following resolver classes:
+
 - The `PageMetaService` has a dependency on `UnifiedInjector`, `PageMetaConfig` and the `platformId`.
 - The `ContentPageMetaResolver` depends only on the `BasePageMetaResolver`.
 - The `BasePageMetaResolver` requires the `Router` and `PageLinkService` to add canonical links to the page meta.
@@ -222,14 +223,18 @@
 The `CartPageMetaResolver` is removed since all content is resolved by the generic `ContentPageMetaResolver`.
 
 The following properties where removed in 4.0:
+
 - The `ContentPageMetaResolver` no longer supports the `homeBreadcrumb$`,`breadcrumb$`,`title$` and `cms$` as the content is resolved by the `BasePageMetaResolver`.
 - The `resolverMethods` property on the `PageMetaService` has changed to `resolvers$` since the resolvers are read from the configuration stream.
+
 ### SelectiveCartService
+
 - The `getLoaded` method was removed. Use `isStable` method instead.
+
 ### SearchBoxComponentService
 
 - `SearchBoxComponentService` now also requires `EventService`.
-=======
+
 ### AddedToCartDialogComponent
-- The `increment` property was removed. Use property `numberOfEntriesBeforeAdd` instead.
->>>>>>> 3aa5489a
+
+- The `increment` property was removed. Use property `numberOfEntriesBeforeAdd` instead.