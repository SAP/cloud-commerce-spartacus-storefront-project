# Technical Changes in Spartacus 4.0

- `EventService` will now register event's parent as an event. For more, see [this docs page](https://sap.github.io/spartacus-docs/event-service/#event-type-inheritance).

## Breaking Changes Introduced in 4.0

<<<<<<< HEAD
Lib: @spartacus/user
Class: LoginRegisterComponent

Change: constructor parameter `checkoutConfigService: CheckoutConfigService` is removed.
The display of the guest checkout button relies on the presence of the `forced` query param only.
=======
### NgbTabsetModule

#### StoreFinderComponentsModule
-  Deprecated import `NgbTabsetModule` from `@ng-bootstrap/ng-bootstrap` has been replaced with `NgbNavModule` to support version 8 of the library.

#### StoreFinderListComponent
- Mobile template has been updated to use nav instead of tabs. [See changes.](https://github.com/SAP/spartacus/pull/12398/files#diff-1db586698a503ea500917fe4d734f84d0729f585aa7c4b56705d9171a38e7f55L64-L120)  
- Added styles for `ul.nav` to keep the same appearance.
  
>>>>>>> 4bb963c0
### ASM changes

- `AsmModule` was removed from storefrontlib, and renamed AsmComponentsModule. Use @spartacus/asm/components instead.
- `AsmModule` was removed from core, and renamed AsmCoreModule. Use @spartacus/asm/core. instead.
- `AsmConfig` was removed from core. Use @spartacus/asm/core.
- `AsmAdapter` was removed. Use @spartacus/asm/core instead.
- `AsmConnector` was removed. Use @spartacus/asm/core instead.
- `CUSTOMER_SEARCH_PAGE_NORMALIZER` was removed. Use @spartacus/asm/core instead.
- `AsmService` was removed. Use @spartacus/asm/core instead.
- `CsAgentAuthService` was removed. Use @spartacus/asm/root instead.
- `CustomerSearchPage` was removed. Use @spartacus/asm/core instead.
- `CustomerSearchOptions` was removed. Use @spartacus/asm/core instead.
- `AsmUi` was removed. Use @spartacus/asm/core instead.
- `AsmAuthHttpHeaderService` was removed. Use @spartacus/asm/root instead.
- `TOKEN_TARGET` was removed. Use @spartacus/asm/root instead.
- `AsmAuthService` was removed. Use @spartacus/asm/root instead.
- `AsmAuthStorageService` was removed. Use @spartacus/asm/root instead.
- `SYNCED_ASM_STATE` was removed. Use @spartacus/asm/core instead.
- `AsmStatePersistenceService` was removed. Use @spartacus/asm/core instead.
- `ASM_UI_UPDATE` was removed. Use @spartacus/asm/core instead.
- `AsmUiUpdate` was removed. Use @spartacus/asm/core instead.
- `AsmUiAction` was removed. Use @spartacus/asm/core instead.
- `CUSTOMER_SEARCH` was removed. Use @spartacus/asm/core instead.
- `CUSTOMER_SEARCH_FAIL` was removed. Use @spartacus/asm/core instead.
- `CUSTOMER_SEARCH_SUCCESS` was removed. Use @spartacus/asm/core instead.
- `CUSTOMER_SEARCH_RESET` was removed. Use @spartacus/asm/core instead.
- `CustomerSearch` was removed. Use @spartacus/asm/core instead.
- `CustomerSearchFail` was removed. Use @spartacus/asm/core instead.
- `CustomerSearchSuccess` was removed. Use @spartacus/asm/core instead.
- `CustomerSearchReset` was removed. Use @spartacus/asm/core instead.
- `CustomerAction` was removed. Use @spartacus/asm/core instead.
- `LOGOUT_CUSTOMER_SUPPORT_AGENT` was removed. Use @spartacus/asm/core instead.
- `LogoutCustomerSupportAgent` was removed. Use @spartacus/asm/core instead.
- `ASM_FEATURE` was removed. Use @spartacus/asm/core instead.
- `CUSTOMER_SEARCH_DATA` was removed. Use @spartacus/asm/core instead.
- `StateWithAsm` was removed. Use @spartacus/asm/core instead.
- `AsmState` was removed. Use @spartacus/asm/core instead.
- `getAsmUi` was removed. Use @spartacus/asm/core instead.
- `getCustomerSearchResultsLoaderState` was removed. Use @spartacus/asm/core instead.
- `getCustomerSearchResults` was removed. Use @spartacus/asm/core instead.
- `getCustomerSearchResultsLoading` was removed. Use @spartacus/asm/core instead.
- `getAsmState` was removed. Use @spartacus/asm/core instead.

### LaunchDialogService

#### SavedCartFormLaunchDialogService
- Service has been removed. `openDialog` method is part of LaunchDialogService now.

#### AddToSavedCartComponent 
- Removed `SavedCartFormLaunchDialogService` from constructor.
- Added `LaunchDialogService` to constructor.

#### SavedCartDetailsActionComponent
- Removed `SavedCartFormLaunchDialogService` from constructor.
- Added `LaunchDialogService` to constructor.

#### SavedCartDetailsOverviewComponent
- Removed `SavedCartFormLaunchDialogService` from constructor.
- Added `LaunchDialogService` to constructor.

#### AnonymousConsentLaunchDialogService
- Service has been removed. `openDialog` method is part of LaunchDialogService now.

#### AnonymousConsentManagementBannerComponent
- Removed `AnonymousConsentLaunchDialogService` from constructor.
- Added `LaunchDialogService` to constructor.

#### AnonymousConsentOpenDialogComponent
- Removed `AnonymousConsentLaunchDialogService` from constructor.
- Added `LaunchDialogService` to constructor.

#### ReplenishmentOrderCancellationLaunchDialogService
- Service has been removed. `openDialog` method is part of LaunchDialogService now.

#### ReplenishmentOrderCancellationComponent
- Removed `ReplenishmentOrderCancellationLaunchDialogService` from constructor.
- Added `LaunchDialogService` to constructor.

#### ReplenishmentOrderHistoryComponent
- Removed `ReplenishmentOrderCancellationLaunchDialogService` from constructor.
- Added `LaunchDialogService` to constructor.

### SmartEdit

- `SmartEditModule` was removed. Use `@spartacus/smartedit` instead.
- `SmartEditService` was moved to `@spartacus/smartedit/core`.

### Personalization

- `PersonalizationModule` was removed. Use `@spartacus/tracking/personalization` instead.
- `PersonalizationConfig` was moved to `@spartacus/tracking/personalization/root`.
- `PersonalizationContextService` was moved to `@spartacus/tracking/personalization/core`.
- `PersonalizationAction` was moved to `@spartacus/tracking/personalization/core`.
- `PersonalizationContext` was moved to `@spartacus/tracking/personalization/core`.

### WindowRef

- `platformId` is now required constructor dependency.

### Product configurator

`ConfiguratorCartEntryInfoComponent` now also requires `CommonConfiguratorUtilsService`.
`ConfiguratorAttributeCheckboxListComponent` now also requires `ConfiguratorAttributeQuantityService`.
`ConfiguratorAttributeDropDownComponent` now also requires `ConfiguratorAttributeQuantityService`.
`ConfiguratorAttributeRadiButtonComponent` now also requires `ConfiguratorAttributeQuantityService`.
`ConfiguratorStorefrontUtilsService` now also requires `KeyboardFocusService`.

### Product variants changes

#### Automated Migrations for Version 4.0

- `ProductVariantsModule` was removed from @spartacus/storefront. Use `@spartacus/product/variants` feature-library instead.
- `ProductVariantsComponent` was removed from @spartacus/storefront. Use `ProductVariantsContainerComponent` from `@spartacus/product/variants/components` as a replacement.
- `VariantColorSelectorComponent` was removed from @spartacus/storefront. Use `ProductVariantColorSelectorComponent` from `@spartacus/product/variants/components` as a replacement.
- `VariantColorSelectorModule` was removed from @spartacus/storefront. Use `ProductVariantColorSelectorModule` from `@spartacus/product/variants/components` as a replacement.
- `VariantSizeSelectorComponent` was removed from @spartacus/storefront. Use `ProductVariantSizeSelectorComponent` from `@spartacus/product/variants/components` as a replacement.
- `VariantSizeSelectorModule` was removed from @spartacus/storefront. Use `ProductVariantSizeSelectorModule` from `@spartacus/product/variants/components` as a replacement.
- `VariantStyleSelectorComponent` was removed from @spartacus/storefront. Use `ProductVariantStyleSelectorComponent` from `@spartacus/product/variants/components` as a replacement.
- `VariantStyleSelectorModule` was removed from @spartacus/storefront. Use `ProductVariantStyleSelectorModule` from `@spartacus/product/variants/components` as a replacement.
- `VariantStyleIconsComponent` was removed from @spartacus/storefront. Use `ProductVariantStyleIconsComponent` from `@spartacus/product/variants/root` as a replacement.
- `ProductVariantStyleIconsComponent` was moved from `@spartacus/product/variants/components`to `@spartacus/product/variants/root` instead.
- `VariantStyleIconsModule` was removed from @spartacus/storefront. Use `ProductVariantStyleIconsModule` from `@spartacus/product/variants/root` as a replacement.
- `ProductVariantStyleIconsModule` was moved from `@spartacus/product/variants/components`to `@spartacus/product/variants/root` instead.
- `ProductVariantGuard` was removed from @spartacus/storefront. Use `ProductVariantsGuard` from `@spartacus/product/variants/components` instead. Additionally method: `findVariant` was renamed to `findPurchasableProductCode`.
- `EventService` no longer uses `FeatureConfigService`.
- `PageEventModule` was removed. Instead, use `NavigationEventModule` from `@spartacus/storefront`
- `PageEventBuilder` was removed. Instead, use `NavigationEventBuilder` from `@spartacus/storefront`
- `CartPageEventBuilder` no longer uses `ActionsSubject` and `FeatureConfigService`
- `HomePageEventBuilder` no longer uses `FeatureConfigService`
- `ProductPageEventBuilder` no longer uses `FeatureConfigService`
- `PageEvent` no longer contains `context`, `semanticRoute`, `url` and `params` properties. These are now contained in the `PageEvent.navigation` object
- `EventsModule` was removed. Use individual imports instead. (e.g. CartPageEventModule, ProductPageEventModule, etc.)


#### Product variants i18n

- translation namespace `variant` was removed from `@spartacus/assets`. Use namespace `variants` that can be imported with `productVariantsTranslations` and `productVariantsTranslationChunksConfig` from `@spartacus/product/variants/assets` instead. Translation keys from this namespace did not changed.

#### Product variants endpoint scope

- scope `variants` was removed from `defaultOccProductConfig`. It's now provided by `ProductVariantsOccModule` under `@spartacus/product/variants/occ` instead. Additionally the endpoint now uses `orgProducts` API instead of `products`.

#### Product variants styles

- styles for `cx-product-variants` were removed from `@spartacus/styles`. Use `@spartacus/product/variants` import instead.

### Feature keys for product configurators

The feature keys that are used to lazily load the product configurator libraries in app.module.ts were available as `rulebased` and `productConfiguratorRulebased` from 3.1 onwards (respective `textfield` and `productConfiguratorTextfield` for the textfield template configurator).

In 4.0, only the longer versions `productConfiguratorRulebased` and `productConfiguratorTextfield` are possible.

Example: A configuration

```
      featureModules: {
        rulebased: {
          module: () => import('@spartacus/product-configurator/rulebased').then(
          (m) => m.RulebasedConfiguratorModule
        ),
        },
      }
```

needs to look like that in 4.0

```
      featureModules: {
        productConfiguratorRulebased: {
          module: () => import('@spartacus/product-configurator/rulebased').then(
          (m) => m.RulebasedConfiguratorModule
        ),
        },
      }
```

### Translations (i18n) changed

- Key `asm.standardSessionInProgress` was removed.

### Storage Sync mechanism

I version 4.0 we removed deprecated in version 3.0 storage sync mechanism. In previous major release we provided more powerful mechanism based on `StatePersistenceService` which can cover all use cases for synchronizing data to and from browser storage (eg. `localStorage`, `sessionStorage`) better than the removed storage sync.

What was removed:

- core of the mechanism (reducer)
- configuration (`storageSync` from `StateConfig`)
- default config and default keys (`defaultStateConfig`, `DEFAULT_LOCAL_STORAGE_KEY` and `DEFAULT_SESSION_STORAGE_KEY`)

### LanguageService

- `LanguageService` no longer uses `WindowRef`. The language initialization from the state was moved to `LanguageInitializer`.
- `LanguageService` now validate the value passed to the method `setActive()` against the iso codes listed in the Spartacus `context` config, before setting the actual value in the ngrx store.
- The initialization of the site context is scheduled a bit earlier than in before (now it's run in an observable stream instead of a Promise's callback). It's a very slight change, but might have side-effects in some custom implementations.
- The active language is now persisted in the Local Storage instead of the Session Storage

### CurrencyService

- `CurrencyService` no longer uses `WindowRef`. The currency initialization from the state was moved to `CurrencyInitializer`.
- `CurrencyService` now validate the value passed to the method `setActive()` against the iso codes listed in the Spartacus `context` config, before setting the actual value in the ngrx store.
- The initialization of the site context is scheduled a bit earlier than in before (now it's run in an observable stream instead of a Promise's callback). It's a very slight change, but might have side-effects in some custom implementations.
- The active currency is now persisted in the LocalStorage instead of the Session Storage.

### Page resolvers

In 3.1 and 3.2 we've introduced a few changes on how the page meta data is collected. The resolvers are now configurable and whether they render on the client or server (SSR) is also configurable. A few resolvers are changed or added, since most data is now configurable in the backend (description, robots). The robot information that was previously hardcoded in some resolvers, are now driven by backend data. 

A new feature has landed in the product and category resolvers for the canonical URL.

The `BasePageMetaResolver` is leveraged to compose most of the generic page meta data. Most page resolvers now use the page data to create the description and robot tags. The changes have affected the following resolver classes:

- The `PageMetaService` has a dependency on `UnifiedInjector`, `PageMetaConfig` and the `platformId`.
- The `ContentPageMetaResolver` depends only on the `BasePageMetaResolver`.
- The `BasePageMetaResolver` requires the `Router` and `PageLinkService` to add canonical links to the page meta.
- The `ProductPageMetaResolver` requires the `BasePageMetaResolver` and `PageLinkService`.
- The `CategoryPageMetaResolver` requires the `BasePageMetaResolver`.
- The `SearchPageMetaResolver` requires the `BasePageMetaResolver`.
- The `CheckoutPageMetaResolver` uses the  `BasePageMetaResolver`.
- The `OrganizationPageMetaResolver` no longer uses the `BasePageMetaResolver`.
- The `RoutingService` uses the `Router` to resolve the full URL (used to resolve the canonical URL in the page meta resolvers)

The `CmsPageTitleModule` is renamed to  `PageMetaModule`.
The `CartPageMetaResolver` is removed since all content is resolved by the generic `ContentPageMetaResolver`.

The following properties where removed in 4.0:

- The `ContentPageMetaResolver` no longer supports the `homeBreadcrumb$`,`breadcrumb$`,`title$` and `cms$` as the content is resolved by the `BasePageMetaResolver`.
- The `resolverMethods` property on the `PageMetaService` has changed to `resolvers$` since the resolvers are read from the configuration stream.

### SelectiveCartService

- The `getLoaded` method was removed. Use `isStable` method instead.

### SearchBoxComponentService

- `SearchBoxComponentService` now also requires `EventService`.

### AddedToCartDialogComponent

- The `increment` property was removed. Use property `numberOfEntriesBeforeAdd` instead.

### CartListItemComponent

- Removed `FeatureConfigService` from constructor and added `UserIdService` and `MultiCartService` to constructor.
- Property `form: FormGroup` is now initialized on component creation instead of in the `createForm()` method.
- `ngOnInit()` method has been modified to fix an issue with rendering items.
- `[class.is-changed]` template attribute on `<div>` tag now depends on method `control.get('quantity').disabled`.

### Models

- The `Item` interface was removed.

### SearchBoxComponent

`RoutingService` is a new, required constructor dependency.

### Organization Administration  breaking changes

#### UserGroupUserListComponent

- Removed `MessageService` from constructor.

#### ToggleStatusComponent

- Removed `FeatureConfigService` from constructor.
- Added `DisableInfoService` to constructor.

#### DeleteItemComponent

- Removed `FeatureConfigService` from constructor.

#### UnitChildrenComponent

- `CurrentUnitService` is now required parameter in component constructor.

#### UnitCostCenterListComponent

- `CurrentUnitService` is now required parameter in component constructor.

#### UnitUserListComponent

- `CurrentUnitService` is now required parameter in component constructor.

#### UnitFormComponent

- Renamed property `formGroup` to `form`.
- Removed property `form$`.

#### OrganizationTableType

- Removed unused `UNIT_ASSIGNED_ROLES` property from enum.

#### Translations

- Change contents of:
  `orgBudget.messages.deactivate`, 
  `orgCostCenter.messages.deactivate`, 
  `orgPurchaseLimit.messages.deactivate`, 
  `orgUnit.messages.deactivate`,
  `orgUnitAddress.messages.delete`,
  `orgUserGroup.messages.delete`,
  `orgUser.messages.deactivate`
- Removed unused keys:
  `orgBudget.messages.deactivateBody`,
  `orgCostCenter.messages.deactivateBody`,
  `orgPurchaseLimit.messages.deactivateBody`,
  `orgUnit.messages.deactivateBody`,
  `orgUnitAddress.messages.deleteBody`,
  `orgUserGroup.messages.deleteBody`,
  `orgUser.messages.deactivateBody`

### Dependencies changes
  
- The peer dependency package `i18next-xhr-backend` was replaced with `i18next-http-backend`.
- The peer dependency package `i18next` was upgraded to the version `20.2.2`

### CmsFeaturesService

- `CmsComponentsService` constructor is now using `CmsFeaturesService` (replacing `FeatureModulesService`) and `ConfigInitializerService`.
- `FeatureModulesService` was removed. Was replaced by `CmsFeaturesService`.

### ItemContext

- `CartItemComponent` now also requires `cartItemContextSource`.
- `ConfiguratorCartEntryInfoComponent` now also requires `commonConfigUtilsService`.
- `ConfiguratorIssuesNotificationComponent` now also requires `CartItemContext`.
- `ProductGridItemComponent` now requires `ProductListItemContextSource`.
- `ProductListItemComponent` now requires `ProductListItemContextSource`.

### User lib changes

#### CMS Components

- Following modules `CloseAccountModule`, `ForgotPasswordModule`, `RegisterComponentModule`, `ResetPasswordModule`, `UpdateEmailModule`, `UpdatePasswordModule`, `UpdateProfileModule` were moved to `@spartacus/user/profile/components`.
- Following modules `LoginModule`, `LoginFormModule`, `LoginRegisterModule` were moved to `@spartacus/user/account/components`.
- Component `ResetPasswordFormComponent` was renamed to `ResetPasswordComponent` and now can be used from `@spartacus/user/profile/components`. Also logic for this component was changed. For details look on sections below.
- Component `UpdateEmailFormComponent` was removed. For replacement `UpdateEmailComponent` from `@spartacus/user/profile/components` can be used.
- Component `UpdatePasswordFormComponent` was removed. For replacement `UpdatePasswordComponent` from `@spartacus/user/profile/components` can be used.
- Component `UpdateProfileFormComponent` was removed. For replacement `UpdateProfileComponent` from `@spartacus/user/profile/components` can be used.
- Components `CloseAccountComponent`, `CloseAccountModalComponent`, `ForgotPasswordComponent`, `RegisterComponent`, `UpdateEmailComponent`, `UpdatePasswordComponent`, `UpdateProfileComponent` were moved to `@spartacus/user/profile/components`. Logic for those components was changed. For details look on sections below.
- Components `LoginComponent`, `LoginFormComponent` were moved to `@spartacus/user/account/components`. Logic for those components was changed. For details look on sections below.
- Component `LoginRegisterComponent` were moved to `@spartacus/user/account/components`.

#### CloseAccountModalComponent

- All services used in constructor have been changed to be `protected`.
- Component is not using `UserService` anymore, `UserProfileFacade` was introduced.
- Component is no longer using `Subscription` property, also `ngOnDestroy` method was removed.

#### ForgotPasswordComponent 

- Property `forgotPasswordForm` was renamed to `form`.
- New observable property `isUpdating$` was added.
- Methods `ngOnInit`, `requestForgotPasswordEmail` were removed. New method `onSubmit` was added.
- Services `FormBuilder`, `UserService`, `RoutingService`, `AuthConfigService` are no longer used directly in component file. New service `ForgotPasswordComponentService` was introduced and used in constructor.
- Change detection strategy for this component was set to `OnPush`.
- There were slight changes in component template. Spinner component was added which relys on `isUpdating$` property, also form now is using `onSubmit` method on form submit event.

#### RegisterComponent

- Component is not using `UserService` anymore, `UserRegisterFacade` was introduced.
- Property `loading$` was changed to `isLoading$` and type was change to `BehaviorSubject<boolean>` instead of `Observable<boolean>`.
- Method `registerUserProcessInit` was removed.

#### ResetPasswordComponent (previously ResetPasswordFormComponent)

- Property `subscription` was removed.
- Type of `token` property was changed from `string` to `Observable<string>`.
- Property `resetPasswordForm` was renamed to `form`.
- New observable property `isUpdating$` was added.
- Methods `ngOnInit`, `resetPassword`, `ngOnDestroy` were removed. New method `onSubmit` was added.
- Services `FormBuilder`, `UserService`, `RoutingService`, are no longer used directly in component file. New service `ResetPasswordComponentService` was introduced and used in constructor.
- Change detection strategy for this component was set to `OnPush`.
- Component template was adapted to the new logic. 
- Spinner component was added which relys on `isUpdating$` property.

#### LoginComponent

- Component is not using `UserService` anymore, `UserAccountFacade` was introduced.
- Type of `user` property was changed to `Observable<User | undefined>` instead of `Observable<User>`.

#### LoginFormComponent

- Services `AuthService`, `GlobalMessageService`, `FormBuilder`, `WindowRef` are no longer used directly in component file. New service `LoginFormComponentService` was introduced and used in constructor.
- Methods `ngOnInit`, `submitForm`, `loginUser` were removed from component file.
- New properties `form`, `isUpdating$` were added.
- New method `onSubmit` was added.
- Change detection strategy for this component was set to `OnPush`.
- Spinner component was added to the template which relys on `isUpdating$` property.

#### UpdateEmailComponent

- Properties `subscription`, `newUid`, `isLoading$` were removed.
- Methods `ngOnInit`, `onCancel`, `onSuccess`, `ngOnDestroy` were removed from component file.
- Services `GlobalMessageService`, `UserService`, `RoutingService`, `AuthService` are no longer used directly in component file. New service `UpdateEmailComponentService` was introduced and used in constructor.
- Logic for `onSubmit` method was changed. Now this method has no parameters.
- New properties `form`, `isUpdating$` were added.
- There were important change in component template. Since `UpdateEmailFormComponent` was removed `UpdateEmailComponent` contains now the template for update email form itself.
- Change detection strategy for this component was set to `OnPush`.
- Spinner component was added to the template which relys on `isUpdating$` property.

#### UpdatePasswordComponent

- Properties `subscription`, `loading$` were removed.
- Methods `ngOnInit`, `onCancel`, `onSuccess`, `ngOnDestroy` were removed from component file.
- Services `RoutingService`, `UserService`, `GlobalMessageService`, are no longer used directly in component file. New service `UpdatePasswordComponentService` was introduced and used in constructor.
- Logic for `onSubmit` method was changed. Now this method has no parameters.
- New properties `form`, `isUpdating$` were added.
- There were important change in component template. Since `UpdatePasswordFormComponent` was removed `UpdatePasswordComponent` contains now the template for update password form itself.
- Change detection strategy for this component was set to `OnPush`.
- Spinner component was added to the template which relys on `isUpdating$` property.

#### UpdateProfileComponent

- Properties `user$`, `loading$` were removed.
- Methods `ngOnInit`, `onCancel`, `onSuccess`, `ngOnDestroy` were removed from component file.
- Services `RoutingService`, `UserService`, `GlobalMessageService`, are no longer used directly in component file. New service `UpdateProfileComponentService` was introduced and used in constructor.
- Logic for `onSubmit` method was changed. Now this method has no parameters.
- New properties `form`, `isUpdating$` were added.
- There were important change in component template. Since `UpdateProfileFormComponent` was removed `UpdateProfileComponent` contains now the template for update profile form itself.
- Change detection strategy for this component was set to `OnPush`.
- Spinner component was added to the template which relys on `isUpdating$` property.

#### Translations (i18n) changes

- Key `miniLogin.userGreeting` was moved to separated lib. Now is a part of `userAccountTranslations`, `userAccountTranslationChunksConfig` from `@spartacus/user/account/assets`.
- Key `miniLogin.signInRegister` was moved to separated `@spartacus/user` lib. Now is a part of `userAccountTranslations`, `userAccountTranslationChunksConfig` from `@spartacus/user/account/assets`.
- Key `loginForm.signIn` was moved to separated lib. Now is a part of `userAccountTranslations`, `userAccountTranslationChunksConfig` from `@spartacus/user/account/assets`.
- Key `loginForm.register` was moved to separated lib. Now is a part of `userAccountTranslations`, `userAccountTranslationChunksConfig` from `@spartacus/user/account/assets`.
- Key `loginForm.dontHaveAccount` was moved to separated lib. Now is a part of `userAccountTranslations`, `userAccountTranslationChunksConfig` from `@spartacus/user/account/assets`.
- Key `loginForm.guestCheckout` was moved to separated lib. Now is a part of `userAccountTranslations`, `userAccountTranslationChunksConfig` from `@spartacus/user/account/assets`.
- Key `loginForm.emailAddress.label` was moved to separated lib. Now is a part of `userAccountTranslations`, `userAccountTranslationChunksConfig` from `@spartacus/user/account/assets`.
- Key `loginForm.emailAddress.placeholder` was moved to separated lib. Now is a part of `userAccountTranslations`, `userAccountTranslationChunksConfig` from `@spartacus/user/account/assets`.
- Key `loginForm.password.label` was moved to separated lib. Now is a part of `userAccountTranslations`, `userAccountTranslationChunksConfig` from `@spartacus/user/account/assets`.
- Key `loginForm.password.placeholder` was moved to separated lib. Now is a part of `userAccountTranslations`, `userAccountTranslationChunksConfig` from `@spartacus/user/account/assets`.
- Key `loginForm.wrongEmailFormat` was moved to separated lib. Now is a part of `userAccountTranslations`, `userAccountTranslationChunksConfig` from `@spartacus/user/account/assets`.
- Key `loginForm.forgotPassword` was moved to separated lib. Now is a part of `userAccountTranslations`, `userAccountTranslationChunksConfig` from `@spartacus/user/account/assets`.
- Key `updateEmailForm.newEmailAddress.label` was moved to separated lib. Now is a part of `userProfileTranslations`, `userProfileTranslationChunksConfig` from `@spartacus/user/profile/assets`.
- Key `updateEmailForm.newEmailAddress.placeholder` was moved to separated lib. Now is a part of `userProfileTranslations`, `userProfileTranslationChunksConfig` from `@spartacus/user/profile/assets`.
- Key `updateEmailForm.confirmNewEmailAddress.label` was moved to separated lib. Now is a part of `userProfileTranslations`, `userProfileTranslationChunksConfig` from `@spartacus/user/profile/assets`.
- Key `updateEmailForm.confirmNewEmailAddress.placeholder` was moved to separated lib. Now is a part of `userProfileTranslations`, `userProfileTranslationChunksConfig` from `@spartacus/user/profile/assets`.
- Key `updateEmailForm.enterValidEmail` was moved to separated lib. Now is a part of `userProfileTranslations`, `userProfileTranslationChunksConfig` from `@spartacus/user/profile/assets`.
- Key `updateEmailForm.bothEmailMustMatch` was moved to separated lib. Now is a part of `userProfileTranslations`, `userProfileTranslationChunksConfig` from `@spartacus/user/profile/assets`.
- Key `updateEmailForm.password.label` was moved to separated lib. Now is a part of `userProfileTranslations`, `userProfileTranslationChunksConfig` from `@spartacus/user/profile/assets`.
- Key `updateEmailForm.password.placeholder` was moved to separated lib. Now is a part of `userProfileTranslations`, `userProfileTranslationChunksConfig` from `@spartacus/user/profile/assets`.
- Key `updateEmailForm.pleaseInputPassword` was moved to separated lib. Now is a part of `userProfileTranslations`, `userProfileTranslationChunksConfig` from `@spartacus/user/profile/assets`.
- Key `updateEmailForm.emailUpdateSuccess` was moved to separated lib. Now is a part of `userProfileTranslations`, `userProfileTranslationChunksConfig` from `@spartacus/user/profile/assets`.
- Key `forgottenPassword.resetPassword` was moved to separated lib. Now is a part of `userProfileTranslations`, `userProfileTranslationChunksConfig` from `@spartacus/user/profile/assets`.
- Key `forgottenPassword.enterEmailAddressAssociatedWithYourAccount` was moved to separated lib. Now is a part of `userProfileTranslations`, `userProfileTranslationChunksConfig` from `@spartacus/user/profile/assets`.
- Key `forgottenPassword.emailAddress.label` was moved to separated lib. Now is a part of `userProfileTranslations`, `userProfileTranslationChunksConfig` from `@spartacus/user/profile/assets`.
- Key `forgottenPassword.emailAddress.placeholder` was moved to separated lib. Now is a part of `userProfileTranslations`, `userProfileTranslationChunksConfig` from `@spartacus/user/profile/assets`.
- Key `forgottenPassword.enterValidEmail` was moved to separated lib. Now is a part of `userProfileTranslations`, `userProfileTranslationChunksConfig` from `@spartacus/user/profile/assets`.
- Key `forgottenPassword.passwordResetEmailSent` was moved to separated lib. Now is a part of `userProfileTranslations`, `userProfileTranslationChunksConfig` from `@spartacus/user/profile/assets`.
- Key `forgottenPassword.passwordResetSuccess` was moved to separated lib. Now is a part of `userProfileTranslations`, `userProfileTranslationChunksConfig` from `@spartacus/user/profile/assets`.
- Key `register.confirmPassword.action` was moved to separated lib. Now is a part of `userProfileTranslations`, `userProfileTranslationChunksConfig` from `@spartacus/user/profile/assets`.
- Key `register.confirmPassword.label` was moved to separated lib. Now is a part of `userProfileTranslations`, `userProfileTranslationChunksConfig` from `@spartacus/user/profile/assets`.
- Key `register.confirmPassword.placeholder` was moved to separated lib. Now is a part of `userProfileTranslations`, `userProfileTranslationChunksConfig` from `@spartacus/user/profile/assets`.
- Key `register.managementInMyAccount` was moved to separated lib. Now is a part of `userProfileTranslations`, `userProfileTranslationChunksConfig` from `@spartacus/user/profile/assets`.
- Key `register.termsAndConditions` was moved to separated lib. Now is a part of `userProfileTranslations`, `userProfileTranslationChunksConfig` from `@spartacus/user/profile/assets`.
- Key `register.signIn` was moved to separated lib. Now is a part of `userProfileTranslations`, `userProfileTranslationChunksConfig` from `@spartacus/user/profile/assets`.
- Key `register.register` was moved to separated lib. Now is a part of `userProfileTranslations`, `userProfileTranslationChunksConfig` from `@spartacus/user/profile/assets`.
- Key `register.confirmNewPassword` was moved to separated lib. Now is a part of `userProfileTranslations`, `userProfileTranslationChunksConfig` from `@spartacus/user/profile/assets`.
- Key `register.resetPassword` was moved to separated lib. Now is a part of `userProfileTranslations`, `userProfileTranslationChunksConfig` from `@spartacus/user/profile/assets`.
- Key `register.createAccount` was moved to separated lib. Now is a part of `userProfileTranslations`, `userProfileTranslationChunksConfig` from `@spartacus/user/profile/assets`.
- Key `register.title` was moved to separated lib. Now is a part of `userProfileTranslations`, `userProfileTranslationChunksConfig` from `@spartacus/user/profile/assets`.
- Key `register.firstName.label` was moved to separated lib. Now is a part of `userProfileTranslations`, `userProfileTranslationChunksConfig` from `@spartacus/user/profile/assets`.
- Key `register.firstName.placeholder` was moved to separated lib. Now is a part of `userProfileTranslations`, `userProfileTranslationChunksConfig` from `@spartacus/user/profile/assets`.
- Key `register.lastName.label` was moved to separated lib. Now is a part of `userProfileTranslations`, `userProfileTranslationChunksConfig` from `@spartacus/user/profile/assets`.
- Key `register.lastName.placeholder` was moved to separated lib. Now is a part of `userProfileTranslations`, `userProfileTranslationChunksConfig` from `@spartacus/user/profile/assets`.
- Key `register.emailAddress.label` was moved to separated lib. Now is a part of `userProfileTranslations`, `userProfileTranslationChunksConfig` from `@spartacus/user/profile/assets`.
- Key `register.emailAddress.placeholder` was moved to separated lib. Now is a part of `userProfileTranslations`, `userProfileTranslationChunksConfig` from `@spartacus/user/profile/assets`.
- Key `register.password.label` was moved to separated lib. Now is a part of `userProfileTranslations`, `userProfileTranslationChunksConfig` from `@spartacus/user/profile/assets`.
- Key `register.password.placeholder` was moved to separated lib. Now is a part of `userProfileTranslations`, `userProfileTranslationChunksConfig` from `@spartacus/user/profile/assets`.
- Key `register.newPassword` was moved to separated lib. Now is a part of `userProfileTranslations`, `userProfileTranslationChunksConfig` from `@spartacus/user/profile/assets`.
- Key `register.emailMarketing` was moved to separated lib. Now is a part of `userProfileTranslations`, `userProfileTranslationChunksConfig` from `@spartacus/user/profile/assets`.
- Key `register.confirmThatRead` was moved to separated lib. Now is a part of `userProfileTranslations`, `userProfileTranslationChunksConfig` from `@spartacus/user/profile/assets`.
- Key `register.selectTitle` was moved to separated lib. Now is a part of `userProfileTranslations`, `userProfileTranslationChunksConfig` from `@spartacus/user/profile/assets`.
- Key `register.passwordMinRequirements` was moved to separated lib. Now is a part of `userProfileTranslations`, `userProfileTranslationChunksConfig` from `@spartacus/user/profile/assets`.
- Key `register.bothPasswordMustMatch` was moved to separated lib. Now is a part of `userProfileTranslations`, `userProfileTranslationChunksConfig` from `@spartacus/user/profile/assets`.
- Key `register.titleRequired` was moved to separated lib. Now is a part of `userProfileTranslations`, `userProfileTranslationChunksConfig` from `@spartacus/user/profile/assets`.
- Key `register.postRegisterMessage` was moved to separated lib. Now is a part of `userProfileTranslations`, `userProfileTranslationChunksConfig` from `@spartacus/user/profile/assets`.

#### Changes in styles

- Styles for following selectors `cx-close-account-modal`, `cx-close-account`, `cx-forgot-password`, `cx-register`, `cx-update-password-form`, `cx-user-form` were moved from `@spartacus/styles` to `@spartacus/user/profile/styles`.
- Styles for following selectors `cx-login`, `cx-login-form` were moved from `@spartacus/styles` to `@spartacus/user/account/styles`.

### LogoutGuard

`AuthRedirectService` is a new, required constructor dependency.<|MERGE_RESOLUTION|>--- conflicted
+++ resolved
@@ -4,13 +4,14 @@
 
 ## Breaking Changes Introduced in 4.0
 
-<<<<<<< HEAD
+### LoginRegisterComponent
+
 Lib: @spartacus/user
 Class: LoginRegisterComponent
 
 Change: constructor parameter `checkoutConfigService: CheckoutConfigService` is removed.
 The display of the guest checkout button relies on the presence of the `forced` query param only.
-=======
+
 ### NgbTabsetModule
 
 #### StoreFinderComponentsModule
@@ -20,7 +21,6 @@
 - Mobile template has been updated to use nav instead of tabs. [See changes.](https://github.com/SAP/spartacus/pull/12398/files#diff-1db586698a503ea500917fe4d734f84d0729f585aa7c4b56705d9171a38e7f55L64-L120)  
 - Added styles for `ul.nav` to keep the same appearance.
   
->>>>>>> 4bb963c0
 ### ASM changes
 
 - `AsmModule` was removed from storefrontlib, and renamed AsmComponentsModule. Use @spartacus/asm/components instead.
