# Technical Changes in Spartacus 4.0

## Breaking Changes Introduced in 4.0

<<<<<<< HEAD
### SavedCartDetailsActionComponent
 - Removed `ClearCheckoutService` from constructor.

### SavedCartListComponent
- Removed `ClearCheckoutService` from constructor.

### SavedCartFormDialogComponent
- Removed `ClearCheckoutService` from constructor.

## ConfiguratorCartService
Lib: @spartacus/product-configurator
Class: ConfiguratorCartService
Change: The type of constructor parameter `checkoutService: CheckoutService` is changed to `checkoutFacade: CheckoutFacade` to adapt to the new checkout lib. 
### AddressBookComponentService
Lib: @spartacus/core
Class: AddressBookComponentService
Change: constructor parameter `checkoutDeliveryService: CheckoutDeliveryService` is removed.
It is replaced with new constructor parameter `eventService: EventService`.

Since the reference to `CheckoutDeliveryService` is removed, the `AddressBookComponentService` fires events when an address is changed.

Address data update fires event: `UserAddressUpdateEvent`.
Setting an address as default fires: `UserAddressSetToDefaultEvent`.
Deleting an address fires event: `UserAddressDeleteEvent`.

All these events have the same parent class `UserAddressChangeEvent`.

### AddressBookComponent
Lib: @spartacus/core
Class: AddressBookComponent
Change: Two constructor parameters are removed.  First the constructor parameter `checkoutDeliveryService: CheckoutDeliveryService` is removed.
AddressBookComponent does not call `CheckoutDeliveryService.clearCheckoutDeliveryDetails()` anymore when an address is changed.  Instead, `AddressBookComponentService` fires events.  See `AddressBookComponentService` migration doc.

The second constructor parameters removed is `userAddressService: UserAddressService`. `UserAddressService` interactions are now encapsulated in `AddressBookComponentService`.


### AddressFormComponent
Lib: @spartacus/core
Class: AddressFormComponent
Change: constructor parameter `checkoutDeliveryService: CheckoutDeliveryService` is removed.
AddressFormComponent now uses the new address verification function from  `UserAddressService` called `verifyAddress` instead of the `verifyAddress` function from `CheckoutDeliveryService`.  `UserAddressService.verifyAddress` does not use the ngrx store under the hood.


### UserAddressService
Lib: @spartacus/core
Class: UserAddressService
Change: Two new required constructor parameters `userAddressConnector: UserAddressConnector` and `command: CommandService`

## CheckoutEventModule
Lib: @spartacus/core and  @spartacus/checkout
Class: CheckoutEventModule
Change: One new required constructor parameters `_checkoutEventListener: CheckoutEventListener`

## PaymentFormComponent
Lib: @spartacus/checkout
Class: PaymentFormComponent
Changes: 
- PaymentFormComponent does not implement `OnDestroy` anymore
- method `ngOnDestroy()` removed.
- Address verification uses new `UserAddressService.verifyAddress` function instead of `CheckoutDeliveryService.verifyAddress`. 


## Changes in the classes carried over to checkout lib

To split out the checkout code in the checkout lib, the address verification functionality
was moved in `UserAddressService` in @spartacus/core.  The address verification related functions in `CheckoutDeliveryService` and ngrx supporting classes are not present in the checkout lib.

These functions are not present in the checkout lib:
### CheckoutDeliveryService functions:
- `getAddressVerificationResults(): Observable<AddressValidation | string>`
- `verifyAddress(address: Address): void`
- `clearAddressVerificationResults(): void`

These functions are also not present in the corresponding facade `CheckoutDeliveryFacade`

### CheckoutState
Property `addressVerification: AddressVerificationState` is removed froom the `CheckoutState` class in the checkout lib.

### AddressVerificationState
The `AddressVerificationState` class is not carried over to the checkout lib.

### CheckoutDeliveryService
New property `processStateStore: Store<StateWithCheckout>` is added into the constructor.

### CheckoutPaymentService
New property `processStateStore: Store<StateWithCheckout>` is added into the constructor.

### CheckoutService
New property `processStateStore: Store<StateWithCheckout>` is added into the constructor.

### PaymentTypeService
New property `processStateStore: Store<StateWithCheckout>` is added into the constructor.




=======
### WindowRef

- `platformId` is now required constructor dependency.

### Product configurator

`ConfiguratorCartEntryInfoComponent` now also requires `CommonConfiguratorUtilsService`.
`ConfiguratorAttributeCheckboxListComponent` now also requires `ConfiguratorAttributeQuantityService`.
`ConfiguratorAttributeDropDownComponent` now also requires `ConfiguratorAttributeQuantityService`.
`ConfiguratorAttributeRadiButtonComponent` now also requires `ConfiguratorAttributeQuantityService`.
`ConfiguratorStorefrontUtilsService` now also requires `KeyboardFocusService`.

### Product variants changes

#### Automated Migrations for Version 4.0

- `ProductVariantsModule` was removed from @spartacus/storefront. Use `@spartacus/product/variants` feature-library instead.
- `ProductVariantsComponent` was removed from @spartacus/storefront. Use `ProductVariantsContainerComponent` from `@spartacus/product/variants/components` as a replacement.
- `VariantColorSelectorComponent` was removed from @spartacus/storefront. Use `ProductVariantColorSelectorComponent` from `@spartacus/product/variants/components` as a replacement.
- `VariantColorSelectorModule` was removed from @spartacus/storefront. Use `ProductVariantColorSelectorModule` from `@spartacus/product/variants/components` as a replacement.
- `VariantSizeSelectorComponent` was removed from @spartacus/storefront. Use `ProductVariantSizeSelectorComponent` from `@spartacus/product/variants/components` as a replacement.
- `VariantSizeSelectorModule` was removed from @spartacus/storefront. Use `ProductVariantSizeSelectorModule` from `@spartacus/product/variants/components` as a replacement.
- `VariantStyleSelectorComponent` was removed from @spartacus/storefront. Use `ProductVariantStyleSelectorComponent` from `@spartacus/product/variants/components` as a replacement.
- `VariantStyleSelectorModule` was removed from @spartacus/storefront. Use `ProductVariantStyleSelectorModule` from `@spartacus/product/variants/components` as a replacement.
- `VariantStyleIconsComponent` was removed from @spartacus/storefront. Use `ProductVariantStyleIconsComponent` from `@spartacus/product/variants/root` as a replacement.
- `ProductVariantStyleIconsComponent` was moved from `@spartacus/product/variants/components`to `@spartacus/product/variants/root` instead.
- `VariantStyleIconsModule` was removed from @spartacus/storefront. Use `ProductVariantStyleIconsModule` from `@spartacus/product/variants/root` as a replacement.
- `ProductVariantStyleIconsModule` was moved from `@spartacus/product/variants/components`to `@spartacus/product/variants/root` instead.
- `ProductVariantGuard` was removed from @spartacus/storefront. Use `ProductVariantsGuard` from `@spartacus/product/variants/components` instead. Additionally method: `findVariant` was renamed to `findPurchasableProductCode`.

#### Product variants i18n

- translation namespace `variant` was removed from `@spartacus/assets`. Use namespace `variants` that can be imported with `productVariantsTranslations` and `productVariantsTranslationChunksConfig` from `@spartacus/product/variants/assets` instead. Translation keys from this namespace did not changed.

#### Product variants endpoint scope

- scope `variants` was removed from `defaultOccProductConfig`. It's now provided by `ProductVariantsOccModule` under `@spartacus/product/variants/occ` instead. Additionally the endpoint now uses `orgProducts` API instead of `products`.

#### Product variants styles

- styles for `cx-product-variants` were removed from `@spartacus/styles`. Use `@spartacus/product/variants` import instead.

### Feature keys for product configurators

The feature keys that are used to lazily load the product configurator libraries in app.module.ts were available as `rulebased` and `productConfiguratorRulebased` from 3.1 onwards (respective `textfield` and `productConfiguratorTextfield` for the textfield template configurator).

In 4.0, only the longer versions `productConfiguratorRulebased` and `productConfiguratorTextfield` are possible.

Example: A configuration

```
      featureModules: {
        rulebased: {
          module: () => import('@spartacus/product-configurator/rulebased').then(
          (m) => m.RulebasedConfiguratorModule
        ),
        },
      }
```

needs to look like that in 4.0

```
      featureModules: {
        productConfiguratorRulebased: {
          module: () => import('@spartacus/product-configurator/rulebased').then(
          (m) => m.RulebasedConfiguratorModule
        ),
        },
      }
```

### Translations (i18n) changed

- Key `asm.standardSessionInProgress` was removed.

### Storage Sync mechanism

I version 4.0 we removed deprecated in version 3.0 storage sync mechanism. In previous major release we provided more powerful mechanism based on `StatePersistenceService` which can cover all use cases for synchronizing data to and from browser storage (eg. `localStorage`, `sessionStorage`) better than the removed storage sync.

What was removed:

- core of the mechanism (reducer)
- configuration (`storageSync` from `StateConfig`)
- default config and default keys (`defaultStateConfig`, `DEFAULT_LOCAL_STORAGE_KEY` and `DEFAULT_SESSION_STORAGE_KEY`)
>>>>>>> 2bcc1981
<|MERGE_RESOLUTION|>--- conflicted
+++ resolved
@@ -2,7 +2,6 @@
 
 ## Breaking Changes Introduced in 4.0
 
-<<<<<<< HEAD
 ### SavedCartDetailsActionComponent
  - Removed `ClearCheckoutService` from constructor.
 
@@ -99,7 +98,7 @@
 
 
 
-=======
+
 ### WindowRef
 
 - `platformId` is now required constructor dependency.
@@ -184,5 +183,4 @@
 
 - core of the mechanism (reducer)
 - configuration (`storageSync` from `StateConfig`)
-- default config and default keys (`defaultStateConfig`, `DEFAULT_LOCAL_STORAGE_KEY` and `DEFAULT_SESSION_STORAGE_KEY`)
->>>>>>> 2bcc1981
+- default config and default keys (`defaultStateConfig`, `DEFAULT_LOCAL_STORAGE_KEY` and `DEFAULT_SESSION_STORAGE_KEY`)