--- conflicted
+++ resolved
@@ -175,7 +175,6 @@
 
 ## Breaking Changes Introduced in 4.0
 
-<<<<<<< HEAD
 ### Removal of grouping modules
 
 In 4.0 release we removed few modules that were grouping feature modules and provided some default configuration.
@@ -198,7 +197,7 @@
 ### EventService
 
 - `EventService` will now register event's parent as an event. For more, see [this docs page](https://sap.github.io/spartacus-docs/event-service/#event-type-inheritance).
-=======
+
 ### ConfiguratorAttributeDropDownComponent
 
 Method `onSelect` has been removed, it is no longer used. Use `onSelect` from super class which takes the value as argument
@@ -214,7 +213,6 @@
 ### ConfiguratorProductTitleComponent
 
 Methods `getProductImageURL`, `getProductImageAlt` and `clickOnEnter` have been removed, there are no longer used
->>>>>>> bd009fb9
 
 ### LoginRegisterComponent
 
