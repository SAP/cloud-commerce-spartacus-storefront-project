--- conflicted
+++ resolved
@@ -2,7 +2,6 @@
 
 ## Breaking Changes Introduced in 4.0
 
-<<<<<<< HEAD
 ### Feature keys for product configurators
 
 The feature keys that are used to lazily load the product configurator libraries in app.module.ts were available as `rulebased` and `productConfiguratorRulebased` from 3.1 onwards (respective `textfield` and `productConfiguratorTextfield` for the textfield template configurator).
@@ -11,6 +10,7 @@
 
 Example: A configuration
 
+```
       featureModules: {
         rulebased: {
           module: () => import('@spartacus/product-configurator/rulebased').then(
@@ -18,9 +18,11 @@
         ),
         },
       }
+```
 
 needs to look like that in 4.0
 
+```
       featureModules: {
         productConfiguratorRulebased: {
           module: () => import('@spartacus/product-configurator/rulebased').then(
@@ -28,8 +30,10 @@
         ),
         },
       }
-=======
+```
+
 ### Translations (i18n) changed
+
 - Key `asm.standardSessionInProgress` was removed.
 
 ## Storage Sync mechanism
@@ -40,5 +44,4 @@
 
 - core of the mechanism (reducer)
 - configuration (`storageSync` from `StateConfig`)
-- default config and default keys (`defaultStateConfig`, `DEFAULT_LOCAL_STORAGE_KEY` and `DEFAULT_SESSION_STORAGE_KEY`)
->>>>>>> fda0bb5b
+- default config and default keys (`defaultStateConfig`, `DEFAULT_LOCAL_STORAGE_KEY` and `DEFAULT_SESSION_STORAGE_KEY`)