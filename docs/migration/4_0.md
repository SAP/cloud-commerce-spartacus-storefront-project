# Technical Changes in Spartacus 4.0

## Before migrating to Spartacus 4.0

Before you migrate to version 4.0 of libraries we recommend to switch to new app structure and new feature libraries. Read the next chapter if you need more insights why we introduce this change.

### Reasons for migration to new app structure

Before the 3.0 release we started to separate libraries based on it's responsibility. With 3.0 we already released few libraries in separate packages (eg. @spartacus/organization, @spartacus/storefinder). We kept moving more libraries in the minor 3.x releases as well. We tried to do that in a no breaking-changes manner. However with each major release we want to pay off tech debt we accumulated during minor releases. Extracted libraries are huge contributor to tech debt, as we keep the same functionality in 2 places. With 4.0 release we will remove the functionality from core libraries (@spartacus/core, @spartacus/storefront, @spartacus/assets and @spartacus/styles) that was already extracted to separate libraries in minor releases.

Along the way we discovered that we had to change few of the bigger modules to accommodate these changes (eg. `B2cStoreFrontModule`, `StorefrontModule` or `CmsLibModule`).

So that's why we recommend to switch to new app structure that is not using these modules and to switch to new feature libraries if they exists for the features you are using. Below you can find generic guide on how to do it. After that migration to 4.0 should be easier.

### Migrating to new, reference app structure

Before you start to migrate to new app structure read the reasoning behind the change [here](https://sap.github.io/spartacus-docs/reference-app-structure/).

So let's migrate to the new structure step by step.

1. Create `SpartacusModule` under `app/spartacus/spartacus.module.ts` path and add it to `imports` in `AppModule`.
2. Add `BaseStorefrontModule` to imports and exports of `SpartacusModule`. This modules is exported from `@spartacus/storefront` library.
3. Create `SpartacusFeaturesModule` under `app/spartacus/spartacus-features.module.ts` path and add it to `imports` in `SpartacusModule`.
4. Create `SpartacusConfigurationModule` under `app/spartacus/spartacus-configuration.module.ts` path and add it to `imports` in `SpartacusModule`.
5. Move spartacus configuration to `SpartacusConfigurationModule`. That would be the configurations you pass with `provideConfig`, `provideConfigFactory` or with `withConfig` methods from some of the modules (eg. `B2cStorefrontModule`, `ConfigModule`). We recommend to use `provideConfig` or `provideConfigFactory` in module providers to configure spartacus.
6. Configure `AppRoutingModule`. If you don't have this module, first create it under `app/app-routing.module.ts`. Don't forget to import this module in `AppModule`. In `AppRoutingModule` imports configure `RouterModule` with these 3 options:

    ```ts
    RouterModule.forRoot([], {
      anchorScrolling: 'enabled',
      relativeLinkResolution: 'corrected',
      initialNavigation: 'enabled',
    }),
    ```

    Previously this module was configured in `StorefrontModule`, which is now deprecated and removed in version 4.0.

7. Configure ngrx modules in `AppModule`. They were part of the `StorefrontModule`, but similarly like `RouterModule` we require this configuration to be present in application. You need to add to `imports` 2 modules: `StoreModule.forRoot({})` and `EffectsModule.forRoot([])`. Import these modules from `@ngrx/store` and from `@ngrx/effects`.

    ```ts
    @NgModule({
      imports: [
        AppRoutingModule,
        StoreModule.forRoot({}),
        EffectsModule.forRoot([]),
        SpartacusModule
      ],
      ...
    ```

8. Now let's focus on replacing deprecated Spartacus grouping modules

    1. Migrating `B2cStorefrontModule`.
        - config from `B2cStorefrontModule.withConfig` should be already moved to `SpartacusConfigurationModule` and provided with `provideConfig`
        - first add `HttpClientModule` to imports in `AppModule` if it's not present there
        - now add in `SpartacusFeaturesModule` module imports two modules from `@spartacus/storefront`: `StorefrontModule` and `CmsLibModule`. These modules are also deprecated, but we want to migrate the modules step by step. Migration of those modules will be covered in next steps.
        - this module provided few default configs, so add them to your `SpartacusConfigurationModule` if you rely on them

            ```ts
            provideConfig({
              pwa: {
                enabled: true,
                addToHomeScreen: true,
              },
            }),
            provideConfig(layoutConfig),
            provideConfig(mediaConfig),
            ...defaultCmsContentProviders,
            ```

        - remove usage of `B2cStorefrontModule` from your app

    2. Migrating `B2bStorefrontModule`.
        - config from `B2bStorefrontModule.withConfig` should be already moved to `SpartacusConfigurationModule` and provided with `provideConfig`
        - add `HttpClientModule` to imports in `AppModule` if it's not present there
        - add in `SpartacusFeaturesModule` imports few modules: `StorefrontModule`, `CmsLibModule` from `@spartacus/storefront` and `CostCenterModule.forRoot()` from `@spartacus/core`
        - this module provided few default configs, so add them to your `SpartacusConfigurationModule` if you rely on them

            ```ts
            provideDefaultConfig(layoutConfig),
            provideDefaultConfig(mediaConfig),
            provideDefaultConfig(defaultB2bOccConfig),
            provideDefaultConfig(defaultB2bCheckoutConfig),
            ...defaultCmsContentProviders,
            ```

        - remove usage of `B2bStorefrontModule` from your app

    3. Migrating `StorefrontModule`
        - you should have configured `RouterModule` in `AppRoutingModule`
        - in `AppModule` you should already have `StoreModule.forRoot({})` and `EffectsModule.forRoot([])` present in `imports`
        - add `AsmModule` from `@spartacus/storefront` to imports in `SpartacusFeaturesModule`
        - add `StorefrontFoundationModule` to `SpartacusFeaturesModule` imports. We will migrate it in next steps
        - Add `MainModule` to `SpartacusFeaturesModule` imports
        - Add `SmartEditModule.forRoot()`, `PersonalizationModule.forRoot()` and `OccModule.forRoot()` from `@spartacus/core` to imports in `SpartacusFeaturesModule`
        - Add `ProductDetailsPageModule` and `ProductListingPageModule` from `@spartacus/storefront` to imports in `SpartacusFeaturesModule`
        - Add `ExternalRoutesModule.forRoot()` from `@spartacus/core` to imports in `SpartacusFeaturesModule`
        - remove usage of `StorefrontModule` from you app

    4. Migrating `CmsLibModule`
        - add imports listed below from `@spartacus/storefront` directly to imports in `SpartacusFeaturesModule`:

            ```ts
            AnonymousConsentManagementBannerModule,
            AsmModule,
            HamburgerMenuModule,
            CmsParagraphModule,
            LinkModule,
            BannerModule,
            CategoryNavigationModule,
            NavigationModule,
            FooterNavigationModule,
            BreadcrumbModule,
            SearchBoxModule,
            SiteContextSelectorModule,
            QualtricsModule,
            AddressBookModule,
            OrderHistoryModule,
            OrderCancellationModule,
            OrderReturnModule,
            ReturnRequestListModule,
            ReturnRequestDetailModule,
            ProductListModule,
            ProductFacetNavigationModule,
            ProductTabsModule,
            ProductCarouselModule,
            ProductReferencesModule,
            OrderDetailsModule,
            PaymentMethodsModule,
            ConsentManagementModule,
            CartComponentModule,
            TabParagraphContainerModule,
            OrderConfirmationModule,
            ProductImagesModule,
            ProductSummaryModule,
            ProductVariantsModule,
            ProductIntroModule,
            CheckoutComponentModule,
            BannerCarouselModule,
            MyCouponsModule,
            WishListModule,
            NotificationPreferenceModule,
            MyInterestsModule,
            StockNotificationModule,
            ReplenishmentOrderHistoryModule,
            ReplenishmentOrderConfirmationModule,
            ReplenishmentOrderDetailsModule,
            UserComponentModule,
            CloseAccountModule,
            UpdateEmailModule,
            UpdatePasswordModule,
            UpdateProfileModule,
            ForgotPasswordModule,
            ResetPasswordModule,
            ```

        - remove usage of `CmsLibModule` from your app

    5. Migrating `MainModule`
        - add `AnonymousConsentsDialogModule` from `@spartacus/storefront` into imports in `SpartacusFeaturesModule`
        - remove usage of `MainModule` from you app

    6. Migrating `StorefrontFoundationModule`
        - add `AuthModule.forRoot()`, `AnonymousConsentsModule.forRoot()`, `CartModule.forRoot()`, `CheckoutModule.forRoot()`, `UserModule.forRoot()` and `ProductModule.forRoot()` from `@spartacus/core` into imports in `SpartacusFeaturesModule`
        - add `CartPageEventModule`, `PageEventModule` and `ProductPageEventModule` from `@spartacus/storefront` into imports in `SpartacusFeaturesModule`
        - remove usage of `StorefrontFoundationModule` from your app

    7. Migrating `OccModule`
        - add `AsmOccModule`, `CartOccModule`, `CheckoutOccModule`, `ProductOccModule`, `UserOccModule`, `CostCenterOccModule` from `@spartacus/core` to imports in `SpartacusFeaturesModule`
        - remove usage of `OccModule` from your app

    8. Migrating `EventsModule`
        - add `CartPageEventModule`, `PageEventModule` and `ProductPageEventModule` from `@spartacus/storefront` to imports in `SpartacusFeaturesModule`
        - remove usage of `EventsModule` from your app

###OccCheckoutAdapter
Lib: @spartacus/checkout
Class: OccCheckoutPaymentAdapter
Change: Protected method`getCartEndpoint` has been removed. There are new methods: `getClearDeliveryModeEndpoint`, `getLoadCheckoutDetailsEndpoint`, `getPlaceOrderEndpoint`, `getRemoveDeliveryAddressEndpoint`.

### OccCheckoutCostCenterAdapter
Lib: @spartacus/checkout
Class: OccCheckoutCostCenterAdapter
Change: Protected method`getCartEndpoint` has been removed. There is a new method: `getSetCartCostCenterEndpoint`.

###OccCheckoutDeliveryAdapter
Lib: @spartacus/checkout
Class: OccCheckoutDeliveryAdapter
Change: Protected method`getCartEndpoint` has been removed. There are new methods: `getCreateDeliveryAddressEndpoint`, `getDeliveryModeEndpoint`, `getDeliveryModesEndpoint`, `getSetDeliveryAddressEndpoint`, `getSetDeliveryModeEndpoint`.

###OccCheckoutPaymentAdapter
Lib: @spartacus/checkout
Class: OccCheckoutPaymentAdapter
Change: Protected method`getCartEndpoint` has been removed. There are new methods: `getCardTypesEndpoint`, `getCreatePaymentDetailsEndpoint`, `getPaymentProviderSubInfoEndpoint`, `getSetPaymentDetailsEndpoint`.

###OccCheckoutPaymentTypeAdapter
Lib: @spartacus/checkout
Class: OccCheckoutPaymentTypeAdapter
Change: Protected method`getCartEndpoint` has been removed. There are new methods: `getPaymentTypesEndpoint`, `getSetCartPaymentTypeEndpoint`.

###OccCheckoutReplenishmentOrderAdapter
Lib: @spartacus/checkout
Class: OccCheckoutReplenishmentOrderAdapter
Change: There is a new method: `getScheduleReplenishmentOrderEndpoint`.

## Breaking Changes Introduced in 4.0

### StoreFinderService

- Added `platformId` injection to constructor.
- Methods `getStoreLatitude()` and `getStoreLongitude()` have been moved to this service from removed `StoreDataService`.

### StoreDataService

- Service has been removed and functions moved to `StoreFinderService`.

### AbstractStoreItemComponent

- `StoreDataService` has been replaced with `StoreFinderService`.

### StoreFinderListItemComponent

- `StoreDataService` has been replaced with `StoreFinderService`.

### StoreFinderListComponent

- `StoreDataService` has been replaced with `StoreFinderService`.

### StoreFinderDescriptionComponent

- `StoreDataService` has been replaced with `StoreFinderService`.

### GoogleMapRendererService

- `StoreDataService` has been replaced with `StoreFinderService`.
- `ExternalJsFileLoader` has been replaced with `ScriptLoader`.

### ScheduleComponent

- `ngOnChanges()` has been changed to `ngOnInit()` along with corresponding class implementations (ie. implements `OnChanges` to `OnInit`).
- `displayDays` variable has been removed. Use `weekDays` instead.
- `StoreDataService` has been removed`.
- Methods `getStoreOpeningTime()`, `getStoreClosingTime()`, `getInitialDate()` have been removed. Use `weekDayOpeningList` from `location` instead.
### PromotionService
PromotionService is deleted.  The promotions can directly be found on the order or cart.  Use other existing services to retrieve the Order or cart.

The order promotions are in the order/cart attributes `appliedOrderPromotions` and `potentialOrderPromotions`

The product promootions for order/cart entries are now available via the attribute `entries[].promotions`


### SavedCartDetailsActionComponent
 - Removed `ClearCheckoutService` from constructor.

### SavedCartListComponent
- Removed `ClearCheckoutService` from constructor.

### SavedCartFormDialogComponent
- Removed `ClearCheckoutService` from constructor.

### AddressBookComponentService
Lib: @spartacus/core
Class: AddressBookComponentService
Change: constructor parameter `checkoutDeliveryService: CheckoutDeliveryService` is removed.
Instead, the `CheckoutEventListener` from the checkout lib listens for the new address change events and resets the checkout delivery accordingly.

### AddressBookComponent
Lib: @spartacus/core
Class: AddressBookComponent
Change: Two constructor parameters are removed.  First the constructor parameter `checkoutDeliveryService: CheckoutDeliveryService` is removed.
AddressBookComponent does not call `CheckoutDeliveryService.clearCheckoutDeliveryDetails()` anymore when an address is changed.  Instead, `AddressBookComponentService` fires events.  See `AddressBookComponentService` migration doc.

The second constructor parameters removed is `userAddressService: UserAddressService`. `UserAddressService` interactions are now encapsulated in `AddressBookComponentService`.


### AddressFormComponent
Lib: @spartacus/core
Class: AddressFormComponent
Change: constructor parameter `checkoutDeliveryService: CheckoutDeliveryService` is removed.
AddressFormComponent now uses the new address verification function from  `UserAddressService` called `verifyAddress` instead of the `verifyAddress` function from `CheckoutDeliveryService`.  `UserAddressService.verifyAddress` does not use the ngrx store under the hood.


### UserAddressService
Lib: @spartacus/core
Class: UserAddressService
Change: Two new required constructor parameters `userAddressConnector: UserAddressConnector` and `command: CommandService`


## New Checkout Library

Spartacus 4.0 introduces the checkout library.  The checkout related code is moved out of `@spartacus/core` and `@spartacus/storefrontlib` into one of the checkout lib's entry points.  The checkout library is split into these entry points:

```
@spartacus/checkout/assets 
( checkout related i18n keys are moved here )

@spartacus/checkout/components
( checkout related UI codee is moved here. This includes components, guards and ui services )

@spartacus/checkout/core
The checkout facade API implementation are moved here, as well as connectors, event builder, event listener, models, other services, and state management.

@spartacus/checkout/occ
The checkout related OCC code is moved here. This includes the checkout related adapters and converters.

@spartacus/checkout/root
The root entry point is, by convention, meant to always be eager loaded.  It contains the config, events, facades, http interceptors and models.

@spartacus/checkout/styles
The checkout related scss styles are moved here.

```

Most of the code is moved unchanged, but some classes required changes after they were moved.  See the section below for the list:

## (start) Changes in the classes carried over to the @spartacus/checkout lib 


### CostCenterComponent
constructor parameter of type `CheckoutCostCenterService` is now of type `CheckoutCostCenterFacade`
constructor parameter of type `PaymentTypeService` is now of type `PaymentTypeFacade`

### DeliveryModeComponent
constructor parameter of type `CheckoutDeliveryService` is now of type `CheckoutDeliveryFacade`

### PaymentMethodComponent
constructor parameter of type `CheckoutService` is now of type `CheckoutFacade`
constructor parameter of type `CheckoutDeliveryService` is now of type `CheckoutDeliveryFacade`
constructor parameter of type `CheckoutPaymentService` is now of type `CheckoutPaymentFacade`

### PaymentFormComponent
constructor parameter of type `CheckoutPaymentService` is now of type `CheckoutPaymentFacade`
constructor parameter of type `CheckoutDeliveryService` is now of type `CheckoutDeliveryFacade`
PaymentFormComponent does not implement `OnDestroy` anymore
method `ngOnDestroy()` removed.
Address verification uses new `UserAddressService.verifyAddress` function instead of `CheckoutDeliveryService.verifyAddress`. 

### PaymentTypeComponent    
constructor parameter of type `PaymentTypeService` is now of type `PaymentTypeFacade`

### PlaceOrderComponent
constructor parameter of type `CheckoutService` is now of type `CheckoutFacade`

### ReviewSubmitComponent
constructor parameter of type `CheckoutDeliveryService` is now of type `CheckoutDeliveryFacade`
constructor parameter of type `CheckoutPaymentService` is now of type `CheckoutPaymentFacade`
constructor parameter of type `PaymentTypeService` is now of type `PaymentTypeFacade`
constructor parameter of type `CheckoutCostCenterService` is now of type `CheckoutCostCenterFacade`
Removed constructor parameter `PromotionService`

Removed the attribute orderPromotions$
The component gets promotions directly from the cart in the html template.

### ScheduleReplenishmentOrderComponent
constructor parameter of type `CheckoutService` is now of type `CheckoutFacade`

### ShippingAddressComponent
constructor parameter of type `CheckoutDeliveryService` is now of type `CheckoutDeliveryFacade`
constructor parameter of type `PaymentTypeService` is now of type `PaymentTypeFacade`
constructor parameter of type `CheckoutCostCenterService` is now of type `CheckoutCostCenterFacade`

### CheckoutEventModule
Change: One new required constructor parameters `_checkoutEventListener: CheckoutEventListener`

To split out the checkout code in the checkout lib, the address verification functionality
was moved in `UserAddressService` in @spartacus/core.  The address verification related functions in `CheckoutDeliveryService` and ngrx supporting classes are not present in the checkout lib.

### CheckoutDeliveryService:
These functions are not present in the checkout lib:
- `getAddressVerificationResults(): Observable<AddressValidation | string>`
- `verifyAddress(address: Address): void`
- `clearAddressVerificationResults(): void`

These functions are also not present in the corresponding facade `CheckoutDeliveryFacade`

### CheckoutState
Property `addressVerification: AddressVerificationState` is removed froom the `CheckoutState` class in the checkout lib.

### AddressVerificationState
The `AddressVerificationState` class is not carried over to the checkout lib.

### CheckoutDeliveryService
New property `processStateStore: Store<StateWithCheckout>` is added into the constructor.

### CheckoutPaymentService
New property `processStateStore: Store<StateWithCheckout>` is added into the constructor.

### CheckoutService
New property `processStateStore: Store<StateWithCheckout>` is added into the constructor.

### PaymentTypeService
New property `processStateStore: Store<StateWithCheckout>` is added into the constructor.

### OrderConfirmationItemsComponent
Removed constructor parameter `PromotionService`
Removed the attribute orderPromotions$
The component gets promotions directly from the order in the html template.


## (end) Changes in the classes carried over to the @spartacus/checkout lib 



### AddedToCartDialogComponent
Removed constructor parameter `PromotionService`
Removed the attribute orderPromotions$
The component gets promotions directly from the cart in the html template.

### CartDetailsComponent
Removed constructor parameter `PromotionService`
Removed the attribute orderPromotions$
The component gets promotions directly from the cart in the html template.

Does not implement `OnInit` anymore.
Removed the `ngOnInit()` method.
Removed the now unused attribute `appliedProductPromotions$`


### CartItemComponent
Removed constructor parameter `PromotionService`
The component gets product promotions directly from the cart entry data.

### OrderDetailItemsComponent
Removed constructor parameter `PromotionService`
Removed the attribute orderPromotions$
The component gets promotions directly from the order in the html template.

### SuggestedAddressDialogComponent

SuggestedAddressDialogComponent uses different translation label keys:

- Key `checkoutAddress.verifyYourAddress` is replaced by `addressSuggestion.verifyYourAddress`.
- Key `checkoutAddress.ensureAccuracySuggestChange` is replaced by `addressSuggestion.ensureAccuracySuggestChange`.
- Key `checkoutAddress.chooseAddressToUse` is replaced by `addressSuggestion.chooseAddressToUse`.
- Key `checkoutAddress.suggestedAddress` is replaced by `addressSuggestion.suggestedAddress`.
- Key `checkoutAddress.enteredAddress` is replaced by `addressSuggestion.enteredAddress`.
- Key `checkoutAddress.editAddress` is replaced by `addressSuggestion.editAddress`.
- Key `checkoutAddress.saveAddress` is replaced by `addressSuggestion.saveAddress`.

### OrderOverviewComponent

OrderOverviewComponent uses different translation label keys:

- Key `checkoutOrderConfirmation.replenishmentNumber` is replaced by `orderDetails.replenishmentId`.
- Key `checkoutOrderConfirmation.status` is replaced by `orderDetails.status`.
- Key `checkoutOrderConfirmation.active` is replaced by `orderDetails.active`.
- Key `checkoutOrderConfirmation.cancelled` is replaced by `orderDetails.cancelled`.
- Key `checkoutReview.startOn` is replaced by `orderDetails.startOn`.
- Key `checkoutOrderConfirmation.frequency` is replaced by `orderDetails.frequency`.
- Key `checkoutOrderConfirmation.nextOrderDate` is replaced by `orderDetails.nextOrderDate`.
- Key `checkoutOrderConfirmation.orderNumber` is replaced by `orderDetails.orderNumber`.
- Key `checkoutOrderConfirmation.placedOn` is replaced by `orderDetails.placedOn`.
- Key `checkoutReview.poNumber` is replaced by `orderDetails.purchaseOrderNumber`.
- Key `checkoutPO.noPoNumber` is replaced by `orderDetails.emptyPurchaseOrderId`.
- Key `checkoutProgress.methodOfPayment` is replaced by `orderDetails.methodOfPayment`.
- Key `checkoutPO.costCenter` is replaced by `orderDetails.costCenter`.
- Key `checkoutShipping.shippingMethod` is replaced by `orderDetails.shippingMethod`.
- The `getOrderCurrentDateCardContent` method requires `isoDate` parameter. It is no longer optional.

### Qualtrics changes

- `QualtricsConfig` was removed from storefrontlib. Use @spartacus/qualtrics/components instead.
- `QUALTRICS_EVENT_NAME` was removed from storefrontlib. Use @spartacus/qualtrics/components instead.
- `QualtricsLoaderService` was removed from storefrontlib. Use @spartacus/qualtrics/components instead.
- `QualtricsLoaderService` from the feature-lib no longer requires `RendererFactory2`. It has been replaced with `ScriptLoader`.
- `QualtricsComponent` was removed from storefrontlib. Use @spartacus/qualtrics/components instead.
- `QualtricsModule` was removed from storefrontlib, and renamed QualtricsComponentsModule. Use @spartacus/qualtrics/components instead.

### Changes to Styles in 4.0

#### Changes in storefrontstyles components

`$page-template-blacklist` scss variable name has been renamed to `$page-template-blocklist` in `_page-template.scss`.

`$cart-components-whitelist` scss variable name has been renamed to `$cart-components-allowlist` in `cart/_index.scss`.

`$cds-components-whitelist` scss variable name has been renamed to `$cds-components-allowlist` in `cds/index.scss`.

`$checkout-components-whitelist` scss variable name has been renamed to `$checkout-components-allowlist` in `checkout/_index.scss`.

`$content-components-whitelist` scss variable name has been renamed to `$content-components-allowlist` in `content/_index.scss`.

`$layout-components-whitelist` scss variable name has been renamed to `$layout-components-allowlist` in `layout/_index.scss`.

`$misc-components-whitelist` scss variable name has been renamed to `$misc-components-allowlist` in `misc/_index.scss `.

`$myaccount-components-whitelist` scss variable name has been renamed to `$myaccount-components-allowlist` in `myaccount/_index.scss`.

`$product-components-whitelist` scss variable name has been renamed to `$product-components-allowlist` in `product/index.scss`.

`$product-list-whitelist` scss variable name has been renamed to `$product-list-allowlist` in `product/list/_index.scss`.

`$pwa-components-whitelist` scss variable name has been renamed to `$pwa-components-allowlist` in `pwa/add-to-home-screen-banner/_index.scss`.

`$user-components-whitelist` scss variable name has been renamed to `$user-components-allowlist` in `user/_index.scss`.

`$wish-list-components-whitelist` scss variable name has been renamed to `$wish-list-components-allowlist` in `wish-list/index.scss`.

#### Changes in Organization feature library

`$page-template-blacklist-organization` scss variable name has been renamed to `$page-template-blocklist-organization`.

`$page-template-whitelist-organization` scss variable name has been renamed to `$page-template-allowlist-organization`.

#### Changes in Storefinder feature library

`$page-template-blacklist-store-finder` scss variable name has been renamed to `$page-template-blocklist-store-finder`.

`$page-template-whitelist-store-finder` scss variable name has been renamed to `$page-template-allowlist-store-finder`.

### Removal of grouping modules

In 4.0 release we removed few modules that were grouping feature modules and provided some default configuration.

To migrate them check this section: `Before migrating to Spartacus 4.0`

- removed `B2cStorefrontModule` from `@spartacus/storefront`
- removed `B2bStorefrontModule` from `@spartacus/setup`
- removed `StorefrontModule` from `@spartacus/storefront`
- removed `CmsLibModule` from `@spartacus/storefront`
- removed `MainModule` from `@spartacus/storefront`
- removed `StorefrontFoundationModule` from `@spartacus/storefront`
- removed `OccModule` from `@spartacus/core`
- removed `EventsModule` from `@spartacus/storefront`

### ViewConfigModule removed

This module only provided empty default configuration that is not needed. This module was pretty much useless.

### EventService

- `EventService` will now register event's parent as an event. For more, see [this docs page](https://sap.github.io/spartacus-docs/event-service/#event-type-inheritance).

### Changes in product configurator feature library

#### ConfiguratorAttributeDropDownComponent

Method `onSelect` has been removed, it is no longer used. Use `onSelect` from super class which takes the value as argument

#### ConfiguratorAttributeNumericInputFieldComponent

Method `createEventFromInput` has been removed, it is no longer used

#### ConfiguratorAttributeRadioButtonComponent

Method `onDeselect` has been removed, it is no longer used

#### ConfiguratorProductTitleComponent

Methods `getProductImageURL`, `getProductImageAlt` and `clickOnEnter` have been removed, there are no longer used

#### ConfiguratorCartService
 
Change: The type of constructor parameter `checkoutService: CheckoutService` is changed to `checkoutFacade: CheckoutFacade` to adapt to the new checkout lib. 

#### CommonConfiguratorUtilsService

Method `getCartId` changes its signature from `getCartId(cart: Cart): string` to `getCartId(cart?: Cart): string`

#### ConfiguratorGroupsService

Method `getFirstConflictGroup` changes return parameter from `Configurator.Group` to `Configurator.Group | undefined`
Method `getMenuParentGroup` changes return parameter from `Configurator.Group` to `Configurator.Group | undefined`
Method `getParentGroup` changes return parameter from `Configurator.Group` to `Configurator.Group | undefined`
Method `getNextGroupId` changes return parameter from `Observable<string>` to `Observable<string | undefined>`
Method `getPreviousGroupId` changes return parameter from `Observable<string>` to `Observable<string | undefined>`
Method `getNeighboringGroupId` changes return parameter from `Observable<string>` to `Observable<string | undefined>`

#### ConfiguratorUtilsService

Method `getParentGroup` changes return parameter from `Configurator.Group` to `Configurator.Group | undefined`

#### New dependencies

`ConfiguratorCartEntryInfoComponent` now also requires `CommonConfiguratorUtilsService`.
`ConfiguratorAttributeCheckboxListComponent` now also requires `ConfiguratorAttributeQuantityService`.
`ConfiguratorAttributeDropDownComponent` now also requires `ConfiguratorAttributeQuantityService`.
`ConfiguratorAttributeRadiButtonComponent` now also requires `ConfiguratorAttributeQuantityService`.
`ConfiguratorStorefrontUtilsService` now also requires `WindowRef` and `KeyboardFocusService`.
`ConfiguratorFormComponent` now also requires `ConfiguratorStorefrontUtilsService`. 
`ConfiguratorIssuesNotificationComponent` now also requires `CartItemContext`.

### LoginRegisterComponent

Lib: @spartacus/user
Class: LoginRegisterComponent

Change: constructor parameter `checkoutConfigService: CheckoutConfigService` is removed.
The display of the guest checkout button relies on the presence of the `forced` query param only.

### NgbTabsetModule

#### StoreFinderComponentsModule

- Deprecated import `NgbTabsetModule` from `@ng-bootstrap/ng-bootstrap` has been replaced with `NgbNavModule` to support version 8 of the library.

#### StoreFinderListComponent

- Mobile template has been updated to use nav instead of tabs. [See changes.](https://github.com/SAP/spartacus/pull/12398/files#diff-1db586698a503ea500917fe4d734f84d0729f585aa7c4b56705d9171a38e7f55L64-L120)
- Added styles for `ul.nav` to keep the same appearance.

### ASM changes

- `AsmModule` was removed from storefrontlib, and renamed AsmComponentsModule. Use @spartacus/asm/components instead.
- `AsmModule` was removed from core, and renamed AsmCoreModule. Use @spartacus/asm/core. instead.
- `AsmConfig` was removed from core. Use @spartacus/asm/core.
- `AsmAdapter` was removed. Use @spartacus/asm/core instead.
- `AsmConnector` was removed. Use @spartacus/asm/core instead.
- `CUSTOMER_SEARCH_PAGE_NORMALIZER` was removed. Use @spartacus/asm/core instead.
- `AsmService` was removed. Use @spartacus/asm/core instead.
- `CsAgentAuthService` was removed. Use @spartacus/asm/root instead.
- `CustomerSearchPage` was removed. Use @spartacus/asm/core instead.
- `CustomerSearchOptions` was removed. Use @spartacus/asm/core instead.
- `AsmUi` was removed. Use @spartacus/asm/core instead.
- `AsmAuthHttpHeaderService` was removed. Use @spartacus/asm/root instead.
- `TOKEN_TARGET` was removed. Use @spartacus/asm/root instead.
- `AsmAuthService` was removed. Use @spartacus/asm/root instead.
- `AsmAuthStorageService` was removed. Use @spartacus/asm/root instead.
- `SYNCED_ASM_STATE` was removed. Use @spartacus/asm/core instead.
- `AsmStatePersistenceService` was removed. Use @spartacus/asm/core instead.
- `ASM_UI_UPDATE` was removed. Use @spartacus/asm/core instead.
- `AsmUiUpdate` was removed. Use @spartacus/asm/core instead.
- `AsmUiAction` was removed. Use @spartacus/asm/core instead.
- `CUSTOMER_SEARCH` was removed. Use @spartacus/asm/core instead.
- `CUSTOMER_SEARCH_FAIL` was removed. Use @spartacus/asm/core instead.
- `CUSTOMER_SEARCH_SUCCESS` was removed. Use @spartacus/asm/core instead.
- `CUSTOMER_SEARCH_RESET` was removed. Use @spartacus/asm/core instead.
- `CustomerSearch` was removed. Use @spartacus/asm/core instead.
- `CustomerSearchFail` was removed. Use @spartacus/asm/core instead.
- `CustomerSearchSuccess` was removed. Use @spartacus/asm/core instead.
- `CustomerSearchReset` was removed. Use @spartacus/asm/core instead.
- `CustomerAction` was removed. Use @spartacus/asm/core instead.
- `LOGOUT_CUSTOMER_SUPPORT_AGENT` was removed. Use @spartacus/asm/core instead.
- `LogoutCustomerSupportAgent` was removed. Use @spartacus/asm/core instead.
- `ASM_FEATURE` was removed. Use @spartacus/asm/core instead.
- `CUSTOMER_SEARCH_DATA` was removed. Use @spartacus/asm/core instead.
- `StateWithAsm` was removed. Use @spartacus/asm/core instead.
- `AsmState` was removed. Use @spartacus/asm/core instead.
- `getAsmUi` was removed. Use @spartacus/asm/core instead.
- `getCustomerSearchResultsLoaderState` was removed. Use @spartacus/asm/core instead.
- `getCustomerSearchResults` was removed. Use @spartacus/asm/core instead.
- `getCustomerSearchResultsLoading` was removed. Use @spartacus/asm/core instead.
- `getAsmState` was removed. Use @spartacus/asm/core instead.

### LaunchDialogService

#### SavedCartFormLaunchDialogService

- Service has been removed. `openDialog` method is part of LaunchDialogService now.

#### AddToSavedCartComponent

- Removed `SavedCartFormLaunchDialogService` from constructor.
- Added `LaunchDialogService` to constructor.

#### SavedCartDetailsActionComponent

- Removed `SavedCartFormLaunchDialogService` from constructor.
- Added `LaunchDialogService` to constructor.

#### SavedCartDetailsOverviewComponent

- Removed `SavedCartFormLaunchDialogService` from constructor.
- Added `LaunchDialogService` to constructor.

#### AnonymousConsentLaunchDialogService

- Service has been removed. `openDialog` method is part of LaunchDialogService now.

#### AnonymousConsentManagementBannerComponent

- Removed `AnonymousConsentLaunchDialogService` from constructor.
- Added `LaunchDialogService` to constructor.

#### AnonymousConsentOpenDialogComponent

- Removed `AnonymousConsentLaunchDialogService` from constructor.
- Added `LaunchDialogService` to constructor.

#### ReplenishmentOrderCancellationLaunchDialogService

- Service has been removed. `openDialog` method is part of LaunchDialogService now.

#### ReplenishmentOrderCancellationComponent

- Removed `ReplenishmentOrderCancellationLaunchDialogService` from constructor.
- Added `LaunchDialogService` to constructor.

#### ReplenishmentOrderHistoryComponent

- Removed `ReplenishmentOrderCancellationLaunchDialogService` from constructor.
- Added `LaunchDialogService` to constructor.

### SmartEdit

- `SmartEditModule` was removed. Use `@spartacus/smartedit` instead.
- `SmartEditService` was moved to `@spartacus/smartedit/core`.

### Personalization

- `PersonalizationModule` was removed. Use `@spartacus/tracking/personalization` instead.
- `PersonalizationConfig` was moved to `@spartacus/tracking/personalization/root`.
- `PersonalizationContextService` was moved to `@spartacus/tracking/personalization/core`.
- `PersonalizationAction` was moved to `@spartacus/tracking/personalization/core`.
- `PersonalizationContext` was moved to `@spartacus/tracking/personalization/core`.

### WindowRef

- `platformId` is now required constructor dependency.

### ProductListComponentService
- `ProductListComponentService` now also requires `ViewConfig`.
- The `defaultPageSize` property was removed. To modify default page size use `provideConfig(<ViewConfig>{ view: { defaultPageSize: <your_default_page_size_value }})` in module.

### Product variants changes

#### Automated Migrations for Version 4.0

- `ProductVariantsModule` was removed from @spartacus/storefront. Use `@spartacus/product/variants` feature-library instead.
- `ProductVariantsComponent` was removed from @spartacus/storefront. Use `ProductVariantsContainerComponent` from `@spartacus/product/variants/components` as a replacement.
- `VariantColorSelectorComponent` was removed from @spartacus/storefront. Use `ProductVariantColorSelectorComponent` from `@spartacus/product/variants/components` as a replacement.
- `VariantColorSelectorModule` was removed from @spartacus/storefront. Use `ProductVariantColorSelectorModule` from `@spartacus/product/variants/components` as a replacement.
- `VariantSizeSelectorComponent` was removed from @spartacus/storefront. Use `ProductVariantSizeSelectorComponent` from `@spartacus/product/variants/components` as a replacement.
- `VariantSizeSelectorModule` was removed from @spartacus/storefront. Use `ProductVariantSizeSelectorModule` from `@spartacus/product/variants/components` as a replacement.
- `VariantStyleSelectorComponent` was removed from @spartacus/storefront. Use `ProductVariantStyleSelectorComponent` from `@spartacus/product/variants/components` as a replacement.
- `VariantStyleSelectorModule` was removed from @spartacus/storefront. Use `ProductVariantStyleSelectorModule` from `@spartacus/product/variants/components` as a replacement.
- `VariantStyleIconsComponent` was removed from @spartacus/storefront. Use `ProductVariantStyleIconsComponent` from `@spartacus/product/variants/root` as a replacement.
- `ProductVariantStyleIconsComponent` was moved from `@spartacus/product/variants/components`to `@spartacus/product/variants/root` instead.
- `VariantStyleIconsModule` was removed from @spartacus/storefront. Use `ProductVariantStyleIconsModule` from `@spartacus/product/variants/root` as a replacement.
- `ProductVariantStyleIconsModule` was moved from `@spartacus/product/variants/components`to `@spartacus/product/variants/root` instead.
- `ProductVariantGuard` was removed from @spartacus/storefront. Use `ProductVariantsGuard` from `@spartacus/product/variants/components` instead. Additionally method: `findVariant` was renamed to `findPurchasableProductCode`.
- `AuthHttpHeaderService` now requires `AuthRedirectService`.
- `AsmAuthHttpHeaderService` now requires `AuthRedirectService`.
- `AuthRedirectService` now requires `AuthFlowRoutesService`.
- `RoutingService` now requires `Location` from `@angular/common`.
- `ProtectedRoutesService` now requires `UrlParsingService`.
- `EventService` no longer uses `FeatureConfigService`.
- `PageEventModule` was removed. Instead, use `NavigationEventModule` from `@spartacus/storefront`
- `PageEventBuilder` was removed. Instead, use `NavigationEventBuilder` from `@spartacus/storefront`
- `CartPageEventBuilder` no longer uses `ActionsSubject` and `FeatureConfigService`
- `HomePageEventBuilder` no longer uses `FeatureConfigService`
- `ProductPageEventBuilder` no longer uses `FeatureConfigService`
- `PageEvent` no longer contains `context`, `semanticRoute`, `url` and `params` properties. These are now contained in the `PageEvent.navigation` object
- `EventsModule` was removed. Use individual imports instead. (e.g. CartPageEventModule, ProductPageEventModule, etc.)

#### Product variants i18n

- translation namespace `variant` was removed from `@spartacus/assets`. Use namespace `variants` that can be imported with `productVariantsTranslations` and `productVariantsTranslationChunksConfig` from `@spartacus/product/variants/assets` instead. Translation keys from this namespace did not changed.

#### Product variants endpoint scope

- scope `variants` was removed from `defaultOccProductConfig`. It's now provided by `ProductVariantsOccModule` under `@spartacus/product/variants/occ` instead. Additionally the endpoint now uses `orgProducts` API instead of `products`.

#### Product variants styles

- styles for `cx-product-variants` were removed from `@spartacus/styles`. Use `@spartacus/product/variants` import instead.

### Feature keys for product configurators

The feature keys that are used to lazily load the product configurator libraries in app.module.ts were available as `rulebased` and `productConfiguratorRulebased` from 3.1 onwards (respective `textfield` and `productConfiguratorTextfield` for the textfield template configurator).

In 4.0, only the longer versions `productConfiguratorRulebased` and `productConfiguratorTextfield` are possible.

Example: A configuration

```
      featureModules: {
        rulebased: {
          module: () => import('@spartacus/product-configurator/rulebased').then(
          (m) => m.RulebasedConfiguratorModule
        ),
        },
      }
```

needs to look like that in 4.0

```
      featureModules: {
        productConfiguratorRulebased: {
          module: () => import('@spartacus/product-configurator/rulebased').then(
          (m) => m.RulebasedConfiguratorModule
        ),
        },
      }
```

### Translations (i18n) changed

- Key `asm.standardSessionInProgress` was removed.
- Key `pageMetaResolver.checkout.title_plurar` has been removed.
- Value of `pageMetaResolver.checkout.title` has been changed to `Checkout`.

### Storage Sync mechanism

I version 4.0 we removed deprecated in version 3.0 storage sync mechanism. In previous major release we provided more powerful mechanism based on `StatePersistenceService` which can cover all use cases for synchronizing data to and from browser storage (eg. `localStorage`, `sessionStorage`) better than the removed storage sync.

What was removed:

- core of the mechanism (reducer)
- configuration (`storageSync` from `StateConfig`)
- default config and default keys (`defaultStateConfig`, `DEFAULT_LOCAL_STORAGE_KEY` and `DEFAULT_SESSION_STORAGE_KEY`)

### DefaultScrollConfig

- `defaultScrollConfig` was renamed to `defaultViewConfig`

### LanguageService

- `LanguageService` no longer uses `WindowRef`. The language initialization from the state was moved to `LanguageInitializer`.
- `LanguageService` now validate the value passed to the method `setActive()` against the iso codes listed in the Spartacus `context` config, before setting the actual value in the ngrx store.
- The initialization of the site context is scheduled a bit earlier than in before (now it's run in an observable stream instead of a Promise's callback). It's a very slight change, but might have side-effects in some custom implementations.
- The active language is now persisted in the Local Storage instead of the Session Storage

### CurrencyService

- `CurrencyService` no longer uses `WindowRef`. The currency initialization from the state was moved to `CurrencyInitializer`.
- `CurrencyService` now validate the value passed to the method `setActive()` against the iso codes listed in the Spartacus `context` config, before setting the actual value in the ngrx store.
- The initialization of the site context is scheduled a bit earlier than in before (now it's run in an observable stream instead of a Promise's callback). It's a very slight change, but might have side-effects in some custom implementations.
- The active currency is now persisted in the LocalStorage instead of the Session Storage.

### Page resolvers

In 3.1 and 3.2 we've introduced a few changes on how the page meta data is collected. The resolvers are now configurable and whether they render on the client or server (SSR) is also configurable. A few resolvers are changed or added, since most data is now configurable in the backend (description, robots). The robot information that was previously hardcoded in some resolvers, are now driven by backend data.

A new feature has landed in the product and category resolvers for the canonical URL.

The `BasePageMetaResolver` is leveraged to compose most of the generic page meta data. Most page resolvers now use the page data to create the description and robot tags. The changes have affected the following resolver classes:

- The `PageMetaService` has a dependency on `UnifiedInjector`, `PageMetaConfig` and the `platformId`.
- The `ContentPageMetaResolver` depends only on the `BasePageMetaResolver`.
- The `BasePageMetaResolver` requires the `Router` and `PageLinkService` to add canonical links to the page meta.
- The `ProductPageMetaResolver` requires the `BasePageMetaResolver` and `PageLinkService`.
- The `CategoryPageMetaResolver` requires the `BasePageMetaResolver`.
- The `SearchPageMetaResolver` requires the `BasePageMetaResolver`.
- The `CheckoutPageMetaResolver` uses the `BasePageMetaResolver`.
- The `OrganizationPageMetaResolver` no longer uses the `BasePageMetaResolver`.
- The `RoutingService` uses the `Router` to resolve the full URL (used to resolve the canonical URL in the page meta resolvers)

The `CmsPageTitleModule` is renamed to `PageMetaModule`.
The `CartPageMetaResolver` is removed since all content is resolved by the generic `ContentPageMetaResolver`.

The following properties where removed in 4.0:

- The `ContentPageMetaResolver` no longer supports the `homeBreadcrumb$`,`breadcrumb$`,`title$` and `cms$` as the content is resolved by the `BasePageMetaResolver`.
- The `resolverMethods` property on the `PageMetaService` has changed to `resolvers$` since the resolvers are read from the configuration stream.

### SelectiveCartService

- The `getLoaded` method was removed. Use `isStable` method instead.

### SearchBoxComponentService

- `SearchBoxComponentService` now also requires `EventService`.

### AddedToCartDialogComponent

- The `increment` property was removed. Use property `numberOfEntriesBeforeAdd` instead.

### CartListItemComponent

- Removed `FeatureConfigService` from constructor and added `UserIdService` and `MultiCartService` to constructor.
- Property `form: FormGroup` is now initialized on component creation instead of in the `createForm()` method.
- `ngOnInit()` method has been modified to fix an issue with rendering items.
- `[class.is-changed]` template attribute on `<div>` tag now depends on method `control.get('quantity').disabled`.

### Models

- The `Item` interface was removed.

### SearchBoxComponent

`RoutingService` is a new, required constructor dependency.

### Organization Administration breaking changes

#### UserGroupUserListComponent

- Removed `MessageService` from constructor.

#### ToggleStatusComponent

- Removed `FeatureConfigService` from constructor.
- Added `DisableInfoService` to constructor.

#### DeleteItemComponent

- Removed `FeatureConfigService` from constructor.

#### UnitChildrenComponent

- `CurrentUnitService` is now required parameter in component constructor.

#### UnitCostCenterListComponent

- `CurrentUnitService` is now required parameter in component constructor.

#### UnitUserListComponent

- `CurrentUnitService` is now required parameter in component constructor.

#### UnitFormComponent

- Renamed property `formGroup` to `form`.
- Removed property `form$`.

#### OrganizationTableType

- Removed unused `UNIT_ASSIGNED_ROLES` property from enum.

#### Translations

- Change contents of:
  `orgBudget.messages.deactivate`,
  `orgCostCenter.messages.deactivate`,
  `orgPurchaseLimit.messages.deactivate`,
  `orgUnit.messages.deactivate`,
  `orgUnitAddress.messages.delete`,
  `orgUserGroup.messages.delete`,
  `orgUser.messages.deactivate`
- Removed unused keys:
  `orgBudget.messages.deactivateBody`,
  `orgCostCenter.messages.deactivateBody`,
  `orgPurchaseLimit.messages.deactivateBody`,
  `orgUnit.messages.deactivateBody`,
  `orgUnitAddress.messages.deleteBody`,
  `orgUserGroup.messages.deleteBody`,
  `orgUser.messages.deactivateBody`

### Dependencies changes

- The peer dependency package `i18next-xhr-backend` was replaced with `i18next-http-backend`.
- The peer dependency package `i18next` was upgraded to the version `20.2.2`

### CmsFeaturesService

- `CmsComponentsService` constructor is now using `CmsFeaturesService` (replacing `FeatureModulesService`) and `ConfigInitializerService`.
- `FeatureModulesService` was removed. Was replaced by `CmsFeaturesService`.

### ItemContext

- `CartItemComponent` now also requires `cartItemContextSource`.
- `ProductGridItemComponent` now requires `ProductListItemContextSource`.
- `ProductListItemComponent` now requires `ProductListItemContextSource`.

### User lib changes

#### CMS Components

- Following modules `CloseAccountModule`, `ForgotPasswordModule`, `RegisterComponentModule`, `ResetPasswordModule`, `UpdateEmailModule`, `UpdatePasswordModule`, `UpdateProfileModule` were moved to `@spartacus/user/profile/components`.
- Following modules `LoginModule`, `LoginFormModule`, `LoginRegisterModule` were moved to `@spartacus/user/account/components`.
- Component `ResetPasswordFormComponent` was renamed to `ResetPasswordComponent` and now can be used from `@spartacus/user/profile/components`. Also logic for this component was changed. For details look on sections below.
- Component `UpdateEmailFormComponent` was removed. For replacement `UpdateEmailComponent` from `@spartacus/user/profile/components` can be used.
- Component `UpdatePasswordFormComponent` was removed. For replacement `UpdatePasswordComponent` from `@spartacus/user/profile/components` can be used.
- Component `UpdateProfileFormComponent` was removed. For replacement `UpdateProfileComponent` from `@spartacus/user/profile/components` can be used.
- Components `CloseAccountComponent`, `CloseAccountModalComponent`, `ForgotPasswordComponent`, `RegisterComponent`, `UpdateEmailComponent`, `UpdatePasswordComponent`, `UpdateProfileComponent` were moved to `@spartacus/user/profile/components`. Logic for those components was changed. For details look on sections below.
- Components `LoginComponent`, `LoginFormComponent` were moved to `@spartacus/user/account/components`. Logic for those components was changed. For details look on sections below.
- Component `LoginRegisterComponent` were moved to `@spartacus/user/account/components`.

#### CloseAccountModalComponent

- All services used in constructor have been changed to be `protected`.
- Component is not using `UserService` anymore, `UserProfileFacade` was introduced.
- Component is no longer using `Subscription` property, also `ngOnDestroy` method was removed.

#### ForgotPasswordComponent

- Property `forgotPasswordForm` was renamed to `form`.
- New observable property `isUpdating$` was added.
- Methods `ngOnInit`, `requestForgotPasswordEmail` were removed. New method `onSubmit` was added.
- Services `FormBuilder`, `UserService`, `RoutingService`, `AuthConfigService` are no longer used directly in component file. New service `ForgotPasswordComponentService` was introduced and used in constructor.
- Change detection strategy for this component was set to `OnPush`.
- There were slight changes in component template. Spinner component was added which relys on `isUpdating$` property, also form now is using `onSubmit` method on form submit event.

#### RegisterComponent

- Component is not using `UserService` anymore, `UserRegisterFacade` was introduced.
- Property `loading$` was changed to `isLoading$` and type was change to `BehaviorSubject<boolean>` instead of `Observable<boolean>`.
- Method `registerUserProcessInit` was removed.

#### ResetPasswordComponent (previously ResetPasswordFormComponent)

- Property `subscription` was removed.
- Type of `token` property was changed from `string` to `Observable<string>`.
- Property `resetPasswordForm` was renamed to `form`.
- New observable property `isUpdating$` was added.
- Methods `ngOnInit`, `resetPassword`, `ngOnDestroy` were removed. New method `onSubmit` was added.
- Services `FormBuilder`, `UserService`, `RoutingService`, are no longer used directly in component file. New service `ResetPasswordComponentService` was introduced and used in constructor.
- Change detection strategy for this component was set to `OnPush`.
- Component template was adapted to the new logic.
- Spinner component was added which relys on `isUpdating$` property.

#### LoginComponent

- Component is not using `UserService` anymore, `UserAccountFacade` was introduced.
- Type of `user` property was changed to `Observable<User | undefined>` instead of `Observable<User>`.

#### LoginFormComponent

- Services `AuthService`, `GlobalMessageService`, `FormBuilder`, `WindowRef` are no longer used directly in component file. New service `LoginFormComponentService` was introduced and used in constructor.
- Methods `ngOnInit`, `submitForm`, `loginUser` were removed from component file.
- New properties `form`, `isUpdating$` were added.
- New method `onSubmit` was added.
- Change detection strategy for this component was set to `OnPush`.
- Spinner component was added to the template which relys on `isUpdating$` property.

#### UpdateEmailComponent

- Properties `subscription`, `newUid`, `isLoading$` were removed.
- Methods `ngOnInit`, `onCancel`, `onSuccess`, `ngOnDestroy` were removed from component file.
- Services `GlobalMessageService`, `UserService`, `RoutingService`, `AuthService` are no longer used directly in component file. New service `UpdateEmailComponentService` was introduced and used in constructor.
- Logic for `onSubmit` method was changed. Now this method has no parameters.
- New properties `form`, `isUpdating$` were added.
- There were important change in component template. Since `UpdateEmailFormComponent` was removed `UpdateEmailComponent` contains now the template for update email form itself.
- Change detection strategy for this component was set to `OnPush`.
- Spinner component was added to the template which relys on `isUpdating$` property.

#### UpdateEmailComponentService

- `UpdateEmailComponentService` now also requires `AuthRedirectService`

#### UpdatePasswordComponent

- Properties `subscription`, `loading$` were removed.
- Methods `ngOnInit`, `onCancel`, `onSuccess`, `ngOnDestroy` were removed from component file.
- Services `RoutingService`, `UserService`, `GlobalMessageService`, are no longer used directly in component file. New service `UpdatePasswordComponentService` was introduced and used in constructor.
- Logic for `onSubmit` method was changed. Now this method has no parameters.
- New properties `form`, `isUpdating$` were added.
- There were important change in component template. Since `UpdatePasswordFormComponent` was removed `UpdatePasswordComponent` contains now the template for update password form itself.
- Change detection strategy for this component was set to `OnPush`.
- Spinner component was added to the template which relys on `isUpdating$` property.

#### UpdateProfileComponent

- Properties `user$`, `loading$` were removed.
- Methods `ngOnInit`, `onCancel`, `onSuccess`, `ngOnDestroy` were removed from component file.
- Services `RoutingService`, `UserService`, `GlobalMessageService`, are no longer used directly in component file. New service `UpdateProfileComponentService` was introduced and used in constructor.
- Logic for `onSubmit` method was changed. Now this method has no parameters.
- New properties `form`, `isUpdating$` were added.
- There were important change in component template. Since `UpdateProfileFormComponent` was removed `UpdateProfileComponent` contains now the template for update profile form itself.
- Change detection strategy for this component was set to `OnPush`.
- Spinner component was added to the template which relys on `isUpdating$` property.

#### StoreFinderListItemComponent

- `div[class.cx-store-name]` element has been changed to `h2[class.cx-store-name]`.

#### StoreFinderStoresCountComponent

- `div[class.cx-title]` element has been changed to `h2[class.cx-title]`

#### StoreFinderListItemComponent

- `div[class.cx-total]` element has been changed to `h4[class.cx-total]`

#### CartItemComponent

- `{{item.product.name}}` element has been changed to `<h2>{{item.product.name}}</h2>`

#### OrderSummaryComponent

- `<h4>{{ 'orderCost.orderSummary' | cxTranslate }}</h4>` element has changed to `<h3>{{ 'orderCost.orderSummary' | cxTranslate }}</h3>`

#### DeliveryModeComponent

- `h3[class.cx-checkout-title]` element has changed to `h2[class.cx-checkout-title]`

#### PaymentMethodComponent

- `h3[class.cx-checkout-title]` element has changed to `h2[class.cx-checkout-title]`

#### ReviewSubmitComponent

- `h3[class.cx-review-title]` element changed to `h2[class.cx-review-title]`
- `div[class.cx-review-cart-total]` element changed to `h4[class.cx-review-cart-total]`

#### ShippingAddressComponent

- `h3[class.cx-checkout-title]` element changed to `h2[class.cx-checkout-title]`

#### CmsPageTitleComponent

- New interface has been created 

#### CmsBreadcrumbsComponent
- `CmsBreadcrumbsComponent` extends `CmsPageTitleComponent` now
- `container` property has been moved to `CmsPageTitleComponent`

#### BreadcrumbComponent

- `BreadcrumbComponent` extends `PageTitleComponent` now
- `setTitle()` function has been moved to `PageTitleComponent`

#### PageTitleComponent

- New component that sets page title if there is not one set by default 

#### NavigationUiComponent

- `<h5><cx-icon ...></h5>` element was changed to `<span><cx-icon ...></span>`
- `h5[attr.aria-label]="node.title"` element was was changed to `span[attr.aria-label]="node.title"`

#### ProductCarouselComponent

- `<h4>{{item.name}}</h4>` element changed to `<h3>{{item.name}}</h3>`

#### WishListItemComponent

- `<a>{{ cartEntry.product.name }}</a>` element changed to `<a><h2>{{ cartEntry.product.name }}</h2></a>`

#### CardComponent

- `h4[class.cx-card-title]` element changed to `h3[class.cx-card-title]`

#### CarouselComponent

- `<h3 *ngIf="title">{{ title }}</h3>` element changed to `<h2 *ngIf="title">{{ title }}</h2>`

#### Translations (i18n) changes

- Key `miniLogin.userGreeting` was moved to separated lib. Now is a part of `userAccountTranslations`, `userAccountTranslationChunksConfig` from `@spartacus/user/account/assets`.
- Key `miniLogin.signInRegister` was moved to separated `@spartacus/user` lib. Now is a part of `userAccountTranslations`, `userAccountTranslationChunksConfig` from `@spartacus/user/account/assets`.
- Key `loginForm.signIn` was moved to separated lib. Now is a part of `userAccountTranslations`, `userAccountTranslationChunksConfig` from `@spartacus/user/account/assets`.
- Key `loginForm.register` was moved to separated lib. Now is a part of `userAccountTranslations`, `userAccountTranslationChunksConfig` from `@spartacus/user/account/assets`.
- Key `loginForm.dontHaveAccount` was moved to separated lib. Now is a part of `userAccountTranslations`, `userAccountTranslationChunksConfig` from `@spartacus/user/account/assets`.
- Key `loginForm.guestCheckout` was moved to separated lib. Now is a part of `userAccountTranslations`, `userAccountTranslationChunksConfig` from `@spartacus/user/account/assets`.
- Key `loginForm.emailAddress.label` was moved to separated lib. Now is a part of `userAccountTranslations`, `userAccountTranslationChunksConfig` from `@spartacus/user/account/assets`.
- Key `loginForm.emailAddress.placeholder` was moved to separated lib. Now is a part of `userAccountTranslations`, `userAccountTranslationChunksConfig` from `@spartacus/user/account/assets`.
- Key `loginForm.password.label` was moved to separated lib. Now is a part of `userAccountTranslations`, `userAccountTranslationChunksConfig` from `@spartacus/user/account/assets`.
- Key `loginForm.password.placeholder` was moved to separated lib. Now is a part of `userAccountTranslations`, `userAccountTranslationChunksConfig` from `@spartacus/user/account/assets`.
- Key `loginForm.wrongEmailFormat` was moved to separated lib. Now is a part of `userAccountTranslations`, `userAccountTranslationChunksConfig` from `@spartacus/user/account/assets`.
- Key `loginForm.forgotPassword` was moved to separated lib. Now is a part of `userAccountTranslations`, `userAccountTranslationChunksConfig` from `@spartacus/user/account/assets`.
- Key `updateEmailForm.newEmailAddress.label` was moved to separated lib. Now is a part of `userProfileTranslations`, `userProfileTranslationChunksConfig` from `@spartacus/user/profile/assets`.
- Key `updateEmailForm.newEmailAddress.placeholder` was moved to separated lib. Now is a part of `userProfileTranslations`, `userProfileTranslationChunksConfig` from `@spartacus/user/profile/assets`.
- Key `updateEmailForm.confirmNewEmailAddress.label` was moved to separated lib. Now is a part of `userProfileTranslations`, `userProfileTranslationChunksConfig` from `@spartacus/user/profile/assets`.
- Key `updateEmailForm.confirmNewEmailAddress.placeholder` was moved to separated lib. Now is a part of `userProfileTranslations`, `userProfileTranslationChunksConfig` from `@spartacus/user/profile/assets`.
- Key `updateEmailForm.enterValidEmail` was moved to separated lib. Now is a part of `userProfileTranslations`, `userProfileTranslationChunksConfig` from `@spartacus/user/profile/assets`.
- Key `updateEmailForm.bothEmailMustMatch` was moved to separated lib. Now is a part of `userProfileTranslations`, `userProfileTranslationChunksConfig` from `@spartacus/user/profile/assets`.
- Key `updateEmailForm.password.label` was moved to separated lib. Now is a part of `userProfileTranslations`, `userProfileTranslationChunksConfig` from `@spartacus/user/profile/assets`.
- Key `updateEmailForm.password.placeholder` was moved to separated lib. Now is a part of `userProfileTranslations`, `userProfileTranslationChunksConfig` from `@spartacus/user/profile/assets`.
- Key `updateEmailForm.pleaseInputPassword` was moved to separated lib. Now is a part of `userProfileTranslations`, `userProfileTranslationChunksConfig` from `@spartacus/user/profile/assets`.
- Key `updateEmailForm.emailUpdateSuccess` was moved to separated lib. Now is a part of `userProfileTranslations`, `userProfileTranslationChunksConfig` from `@spartacus/user/profile/assets`.
- Key `forgottenPassword.resetPassword` was moved to separated lib. Now is a part of `userProfileTranslations`, `userProfileTranslationChunksConfig` from `@spartacus/user/profile/assets`.
- Key `forgottenPassword.enterEmailAddressAssociatedWithYourAccount` was moved to separated lib. Now is a part of `userProfileTranslations`, `userProfileTranslationChunksConfig` from `@spartacus/user/profile/assets`.
- Key `forgottenPassword.emailAddress.label` was moved to separated lib. Now is a part of `userProfileTranslations`, `userProfileTranslationChunksConfig` from `@spartacus/user/profile/assets`.
- Key `forgottenPassword.emailAddress.placeholder` was moved to separated lib. Now is a part of `userProfileTranslations`, `userProfileTranslationChunksConfig` from `@spartacus/user/profile/assets`.
- Key `forgottenPassword.enterValidEmail` was moved to separated lib. Now is a part of `userProfileTranslations`, `userProfileTranslationChunksConfig` from `@spartacus/user/profile/assets`.
- Key `forgottenPassword.passwordResetEmailSent` was moved to separated lib. Now is a part of `userProfileTranslations`, `userProfileTranslationChunksConfig` from `@spartacus/user/profile/assets`.
- Key `forgottenPassword.passwordResetSuccess` was moved to separated lib. Now is a part of `userProfileTranslations`, `userProfileTranslationChunksConfig` from `@spartacus/user/profile/assets`.
- Key `register.confirmPassword.action` was moved to separated lib. Now is a part of `userProfileTranslations`, `userProfileTranslationChunksConfig` from `@spartacus/user/profile/assets`.
- Key `register.confirmPassword.label` was moved to separated lib. Now is a part of `userProfileTranslations`, `userProfileTranslationChunksConfig` from `@spartacus/user/profile/assets`.
- Key `register.confirmPassword.placeholder` was moved to separated lib. Now is a part of `userProfileTranslations`, `userProfileTranslationChunksConfig` from `@spartacus/user/profile/assets`.
- Key `register.managementInMyAccount` was moved to separated lib. Now is a part of `userProfileTranslations`, `userProfileTranslationChunksConfig` from `@spartacus/user/profile/assets`.
- Key `register.termsAndConditions` was moved to separated lib. Now is a part of `userProfileTranslations`, `userProfileTranslationChunksConfig` from `@spartacus/user/profile/assets`.
- Key `register.signIn` was moved to separated lib. Now is a part of `userProfileTranslations`, `userProfileTranslationChunksConfig` from `@spartacus/user/profile/assets`.
- Key `register.register` was moved to separated lib. Now is a part of `userProfileTranslations`, `userProfileTranslationChunksConfig` from `@spartacus/user/profile/assets`.
- Key `register.confirmNewPassword` was moved to separated lib. Now is a part of `userProfileTranslations`, `userProfileTranslationChunksConfig` from `@spartacus/user/profile/assets`.
- Key `register.resetPassword` was moved to separated lib. Now is a part of `userProfileTranslations`, `userProfileTranslationChunksConfig` from `@spartacus/user/profile/assets`.
- Key `register.createAccount` was moved to separated lib. Now is a part of `userProfileTranslations`, `userProfileTranslationChunksConfig` from `@spartacus/user/profile/assets`.
- Key `register.title` was moved to separated lib. Now is a part of `userProfileTranslations`, `userProfileTranslationChunksConfig` from `@spartacus/user/profile/assets`.
- Key `register.firstName.label` was moved to separated lib. Now is a part of `userProfileTranslations`, `userProfileTranslationChunksConfig` from `@spartacus/user/profile/assets`.
- Key `register.firstName.placeholder` was moved to separated lib. Now is a part of `userProfileTranslations`, `userProfileTranslationChunksConfig` from `@spartacus/user/profile/assets`.
- Key `register.lastName.label` was moved to separated lib. Now is a part of `userProfileTranslations`, `userProfileTranslationChunksConfig` from `@spartacus/user/profile/assets`.
- Key `register.lastName.placeholder` was moved to separated lib. Now is a part of `userProfileTranslations`, `userProfileTranslationChunksConfig` from `@spartacus/user/profile/assets`.
- Key `register.emailAddress.label` was moved to separated lib. Now is a part of `userProfileTranslations`, `userProfileTranslationChunksConfig` from `@spartacus/user/profile/assets`.
- Key `register.emailAddress.placeholder` was moved to separated lib. Now is a part of `userProfileTranslations`, `userProfileTranslationChunksConfig` from `@spartacus/user/profile/assets`.
- Key `register.password.label` was moved to separated lib. Now is a part of `userProfileTranslations`, `userProfileTranslationChunksConfig` from `@spartacus/user/profile/assets`.
- Key `register.password.placeholder` was moved to separated lib. Now is a part of `userProfileTranslations`, `userProfileTranslationChunksConfig` from `@spartacus/user/profile/assets`.
- Key `register.newPassword` was moved to separated lib. Now is a part of `userProfileTranslations`, `userProfileTranslationChunksConfig` from `@spartacus/user/profile/assets`.
- Key `register.emailMarketing` was moved to separated lib. Now is a part of `userProfileTranslations`, `userProfileTranslationChunksConfig` from `@spartacus/user/profile/assets`.
- Key `register.confirmThatRead` was moved to separated lib. Now is a part of `userProfileTranslations`, `userProfileTranslationChunksConfig` from `@spartacus/user/profile/assets`.
- Key `register.selectTitle` was moved to separated lib. Now is a part of `userProfileTranslations`, `userProfileTranslationChunksConfig` from `@spartacus/user/profile/assets`.
- Key `register.passwordMinRequirements` was moved to separated lib. Now is a part of `userProfileTranslations`, `userProfileTranslationChunksConfig` from `@spartacus/user/profile/assets`.
- Key `register.bothPasswordMustMatch` was moved to separated lib. Now is a part of `userProfileTranslations`, `userProfileTranslationChunksConfig` from `@spartacus/user/profile/assets`.
- Key `register.titleRequired` was moved to separated lib. Now is a part of `userProfileTranslations`, `userProfileTranslationChunksConfig` from `@spartacus/user/profile/assets`.
- Key `register.postRegisterMessage` was moved to separated lib. Now is a part of `userProfileTranslations`, `userProfileTranslationChunksConfig` from `@spartacus/user/profile/assets`.

### Default routing config for the My Company feature
The default routing config for the My Company pages was moved from various modules in `@spartacus/organization/administration/components` to `OrganizationAdministrationRootModule` in `@spartacus/organization/administration/root`. Therefore the default config is now provided eagerly, so it's available early on app start (but not only after the feature is lazy loaded). Also, the following objects were renamed and moved to `@spartacus/organization/administration/root`:
- `budgetRoutingConfig` -> `defaultBudgetRoutingConfig`
- `costCenterRoutingConfig` -> `defaultCostCenterRoutingConfig`
- `permissionRoutingConfig` -> `defaultPermissionRoutingConfig`
- `unitsRoutingConfig` -> `defaultUnitsRoutingConfig`
- `userGroupRoutingConfig` -> `defaultUserGroupRoutingConfig`
- `userRoutingConfig` -> `defaultUserRoutingConfig`

#### Checkout Related Translations (i18n) changes

The checkout related translation keys were moved to the `@spartacus/checkout/assets`.  If you use some checkout 
related labels outside of checkout and the checkout lib is not used, you will need to use alternate translation labels.

- Key `checkoutAddress.verifyYourAddress` is moved to `addressSuggestion.verifyYourAddress`.
- Key `checkoutAddress.ensureAccuracySuggestChange` is moved to `addressSuggestion.ensureAccuracySuggestChange`.
- Key `checkoutAddress.chooseAddressToUse` is moved to `addressSuggestion.chooseAddressToUse`.
- Key `checkoutAddress.suggestedAddress` is moved to `addressSuggestion.suggestedAddress`.
- Key `checkoutAddress.enteredAddress` is moved to `addressSuggestion.enteredAddress`.
- Key `checkoutAddress.editAddress` is moved to `addressSuggestion.editAddress`.
- Key `checkoutAddress.saveAddress` is moved to `addressSuggestion.saveAddress`.

- Key `checkoutOrderConfirmation.replenishmentNumber` is removed. You can use instead ``.
- Key `checkoutOrderConfirmation.placedOn` is removed. You can use instead `orderDetails.placedOn`.
- Key `checkoutOrderConfirmation.status` is removed. You can use instead `orderDetails.status`.
- Key `checkoutOrderConfirmation.active` is removed. You can use instead `orderDetails.active`.
- Key `checkoutOrderConfirmation.cancelled` is removed. You can use instead `orderDetails.cancelled`.
- Key `checkoutOrderConfirmation.frequency` is removed. You can use instead `orderDetails.frequency`.
- Key `checkoutOrderConfirmation.nextOrderDate` is removed. You can use instead `orderDetails.nextOrderDate`.
- Key `checkoutOrderConfirmation.orderNumber` is removed. You can use instead `orderDetails.orderNumber`.



#### Changes in styles

- Styles for following selectors `cx-close-account-modal`, `cx-close-account`, `cx-forgot-password`, `cx-register`, `cx-update-password-form`, `cx-user-form` were moved from `@spartacus/styles` to `@spartacus/user/profile/styles`.
- Styles for following selectors `cx-login`, `cx-login-form` were moved from `@spartacus/styles` to `@spartacus/user/account/styles`.

### LogoutGuard

`AuthRedirectService` is a new, required constructor dependency.

### RoutingService
`RoutingService.go` - Removed 2nd argument `query`. Use `extras.queryParams` instead.
`RoutingService.navigate` - Removed 2nd argument `query`. Use `extras.queryParams` instead.

### RoutingActions ngrx
The following ngrx actions have been removed:
- `RoutingActions.RouteGo` (and `RoutingActions.ROUTER_GO`)
- `RoutingActions.RouteGoByUrlAction` (and `RoutingActions.ROUTER_GO_BY_URL`)
- `RoutingActions.RouteBackAction` (and `RoutingActions.ROUTER_BACK`)
- `RoutingActions.RouteForwardAction` (and `RoutingActions.ROUTER_FORWARD`).

Please use instead the methods of the `RoutingService`, respectively: `go()`, `goByUrl()`, `back()`, `forward()`.

### AuthRedirectService

- `#reportNotAuthGuard` - method not needed anymore. Every visited URL is now remembered automatically as redirect URL on `NavigationEnd` event.
- `#reportAuthGuard` - method deprecated; use the new equivalent method instead: `#saveCurrentNavigationUrl`. It remembers the anticipated page, when being invoked during the navigation.

### OccEndpointsService

<<<<<<< HEAD
- `getEndpoint` - method was removed. Use method `buildUrl` instead.
=======
- The `getOccEndpoint` method was removed. Use `buildUrl` method instead.
- The `getBaseEndpoint` method was removed. Use `buildUrl` method instead.
- The `getUrl` method was removed. Use `buildUrl` method instead.
>>>>>>> 0ae9393b
<|MERGE_RESOLUTION|>--- conflicted
+++ resolved
@@ -1237,10 +1237,7 @@
 
 ### OccEndpointsService
 
-<<<<<<< HEAD
-- `getEndpoint` - method was removed. Use method `buildUrl` instead.
-=======
+- The `getEndpoint` - method was removed. Use `buildUrl` instead.
 - The `getOccEndpoint` method was removed. Use `buildUrl` method instead.
 - The `getBaseEndpoint` method was removed. Use `buildUrl` method instead.
-- The `getUrl` method was removed. Use `buildUrl` method instead.
->>>>>>> 0ae9393b
+- The `getUrl` method was removed. Use `buildUrl` method instead.