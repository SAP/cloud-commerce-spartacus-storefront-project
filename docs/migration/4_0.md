--- conflicted
+++ resolved
@@ -1,7 +1,6 @@
 # Technical Changes in Spartacus 4.0
 
 ## Breaking Changes Introduced in 4.0
-<<<<<<< HEAD
 
 ### NgbTabsetModule
 
@@ -246,8 +245,7 @@
 - Property `form: FormGroup` is now initialized on component creation instead of in the `createForm()` method.
 - `ngOnInit()` method has been modified to fix an issue with rendering items.
 - `[class.is-changed]` template attribute on `<div>` tag now depends on method `control.get('quantity').disabled`.
-=======
-#### Models
-
-- The `Item` interface was removed.
->>>>>>> f23378c9
+
+### Models
+
+- The `Item` interface was removed.