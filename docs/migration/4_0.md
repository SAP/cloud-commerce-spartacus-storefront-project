--- conflicted
+++ resolved
@@ -1240,14 +1240,10 @@
 ### AuthRedirectService
 
 - `#reportNotAuthGuard` - method not needed anymore. Every visited URL is now remembered automatically as redirect URL on `NavigationEnd` event.
-<<<<<<< HEAD
-- `#reportAuthGuard` - method deprecated; use the new equivalent method instead: `#saveCurrentNavigationUrl`. It remembers the anticipated page, when being invoked during the navigation.
-=======
 - `#reportAuthGuard` - method deprecated; use the new equivalent method instead: `#saveCurrentNavigationUrl`. It remembers the anticipated page, when being invoked during the navigation.
 
 ### OccEndpointsService
 
 - The `getOccEndpoint` method was removed. Use `buildUrl` method instead.
 - The `getBaseEndpoint` method was removed. Use `buildUrl` method instead.
-- The `getUrl` method was removed. Use `buildUrl` method instead.
->>>>>>> 0ae9393b
+- The `getUrl` method was removed. Use `buildUrl` method instead.