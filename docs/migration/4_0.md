--- conflicted
+++ resolved
@@ -2,7 +2,6 @@
 
 ## Breaking Changes Introduced in 4.0
 
-<<<<<<< HEAD
 ### NgbTabsetModule
 
 #### StoreFinderComponentsModule
@@ -254,34 +253,45 @@
 ### SearchBoxComponent
 
 `RoutingService` is a new, required constructor dependency.
-=======
-### UserGroupUserListComponent
+
+### Organization Administration  breaking changes
+
+#### UserGroupUserListComponent
+
 - Removed `MessageService` from constructor.
 
-### ToggleStatusComponent
+#### ToggleStatusComponent
+
 - Removed `FeatureConfigService` from constructor.
 - Added `DisableInfoService` to constructor.
 
-### DeleteItemComponent
+#### DeleteItemComponent
+
 - Removed `FeatureConfigService` from constructor.
 
-### UnitChildrenComponent
+#### UnitChildrenComponent
+
 - `CurrentUnitService` is now required parameter in component constructor.
 
-### UnitCostCenterListComponent
+#### UnitCostCenterListComponent
+
 - `CurrentUnitService` is now required parameter in component constructor.
 
-### UnitUserListComponent
+#### UnitUserListComponent
+
 - `CurrentUnitService` is now required parameter in component constructor.
 
-### UnitFormComponent
+#### UnitFormComponent
+
 - Renamed property `formGroup` to `form`.
 - Removed property `form$`.
 
-### OrganizationTableType
+#### OrganizationTableType
+
 - Removed unused `UNIT_ASSIGNED_ROLES` property from enum.
 
-### Translations
+#### Translations
+
 - Change contents of:
   `orgBudget.messages.deactivate`, 
   `orgCostCenter.messages.deactivate`, 
@@ -298,5 +308,4 @@
   `orgUnitAddress.messages.deleteBody`,
   `orgUserGroup.messages.deleteBody`,
   `orgUser.messages.deactivateBody`
-  
->>>>>>> 95499561
+  