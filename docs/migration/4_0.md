# Technical Changes in Spartacus 4.0

## Breaking Changes Introduced in 4.0

<<<<<<< HEAD
## Automated Migrations for Version 4.0

- `SmartEditModule` was removed. Use `@spartacus/smartedit` instead.
- `SmartEditService` was moved to `@spartacus/smartedit/core`.
=======
### Personalization

- `PersonalizationModule` was removed. Use `@spartacus/tracking/personalization` instead.
- `PersonalizationConfig` was moved to `@spartacus/tracking/personalization/root`.
- `PersonalizationContextService` was moved to `@spartacus/tracking/personalization/core`.
- `PersonalizationAction` was moved to `@spartacus/tracking/personalization/core`.
- `PersonalizationContext` was moved to `@spartacus/tracking/personalization/core`.

### WindowRef

- `platformId` is now required constructor dependency.

### Product configurator

`ConfiguratorCartEntryInfoComponent` now also requires `CommonConfiguratorUtilsService`.
`ConfiguratorAttributeCheckboxListComponent` now also requires `ConfiguratorAttributeQuantityService`.
`ConfiguratorAttributeDropDownComponent` now also requires `ConfiguratorAttributeQuantityService`.
`ConfiguratorAttributeRadiButtonComponent` now also requires `ConfiguratorAttributeQuantityService`.
`ConfiguratorStorefrontUtilsService` now also requires `KeyboardFocusService`.

### Product variants changes

#### Automated Migrations for Version 4.0

- `ProductVariantsModule` was removed from @spartacus/storefront. Use `@spartacus/product/variants` feature-library instead.
- `ProductVariantsComponent` was removed from @spartacus/storefront. Use `ProductVariantsContainerComponent` from `@spartacus/product/variants/components` as a replacement.
- `VariantColorSelectorComponent` was removed from @spartacus/storefront. Use `ProductVariantColorSelectorComponent` from `@spartacus/product/variants/components` as a replacement.
- `VariantColorSelectorModule` was removed from @spartacus/storefront. Use `ProductVariantColorSelectorModule` from `@spartacus/product/variants/components` as a replacement.
- `VariantSizeSelectorComponent` was removed from @spartacus/storefront. Use `ProductVariantSizeSelectorComponent` from `@spartacus/product/variants/components` as a replacement.
- `VariantSizeSelectorModule` was removed from @spartacus/storefront. Use `ProductVariantSizeSelectorModule` from `@spartacus/product/variants/components` as a replacement.
- `VariantStyleSelectorComponent` was removed from @spartacus/storefront. Use `ProductVariantStyleSelectorComponent` from `@spartacus/product/variants/components` as a replacement.
- `VariantStyleSelectorModule` was removed from @spartacus/storefront. Use `ProductVariantStyleSelectorModule` from `@spartacus/product/variants/components` as a replacement.
- `VariantStyleIconsComponent` was removed from @spartacus/storefront. Use `ProductVariantStyleIconsComponent` from `@spartacus/product/variants/root` as a replacement.
- `ProductVariantStyleIconsComponent` was moved from `@spartacus/product/variants/components`to `@spartacus/product/variants/root` instead.
- `VariantStyleIconsModule` was removed from @spartacus/storefront. Use `ProductVariantStyleIconsModule` from `@spartacus/product/variants/root` as a replacement.
- `ProductVariantStyleIconsModule` was moved from `@spartacus/product/variants/components`to `@spartacus/product/variants/root` instead.
- `ProductVariantGuard` was removed from @spartacus/storefront. Use `ProductVariantsGuard` from `@spartacus/product/variants/components` instead. Additionally method: `findVariant` was renamed to `findPurchasableProductCode`.

#### Product variants i18n

- translation namespace `variant` was removed from `@spartacus/assets`. Use namespace `variants` that can be imported with `productVariantsTranslations` and `productVariantsTranslationChunksConfig` from `@spartacus/product/variants/assets` instead. Translation keys from this namespace did not changed.

#### Product variants endpoint scope

- scope `variants` was removed from `defaultOccProductConfig`. It's now provided by `ProductVariantsOccModule` under `@spartacus/product/variants/occ` instead. Additionally the endpoint now uses `orgProducts` API instead of `products`.

#### Product variants styles

- styles for `cx-product-variants` were removed from `@spartacus/styles`. Use `@spartacus/product/variants` import instead.

### Feature keys for product configurators

The feature keys that are used to lazily load the product configurator libraries in app.module.ts were available as `rulebased` and `productConfiguratorRulebased` from 3.1 onwards (respective `textfield` and `productConfiguratorTextfield` for the textfield template configurator).

In 4.0, only the longer versions `productConfiguratorRulebased` and `productConfiguratorTextfield` are possible.

Example: A configuration

```
      featureModules: {
        rulebased: {
          module: () => import('@spartacus/product-configurator/rulebased').then(
          (m) => m.RulebasedConfiguratorModule
        ),
        },
      }
```

needs to look like that in 4.0

```
      featureModules: {
        productConfiguratorRulebased: {
          module: () => import('@spartacus/product-configurator/rulebased').then(
          (m) => m.RulebasedConfiguratorModule
        ),
        },
      }
```

### Translations (i18n) changed

- Key `asm.standardSessionInProgress` was removed.

### Storage Sync mechanism

I version 4.0 we removed deprecated in version 3.0 storage sync mechanism. In previous major release we provided more powerful mechanism based on `StatePersistenceService` which can cover all use cases for synchronizing data to and from browser storage (eg. `localStorage`, `sessionStorage`) better than the removed storage sync.

What was removed:

- core of the mechanism (reducer)
- configuration (`storageSync` from `StateConfig`)
- default config and default keys (`defaultStateConfig`, `DEFAULT_LOCAL_STORAGE_KEY` and `DEFAULT_SESSION_STORAGE_KEY`)
>>>>>>> cb68728a
<|MERGE_RESOLUTION|>--- conflicted
+++ resolved
@@ -2,12 +2,11 @@
 
 ## Breaking Changes Introduced in 4.0
 
-<<<<<<< HEAD
-## Automated Migrations for Version 4.0
+### SmartEdit
 
 - `SmartEditModule` was removed. Use `@spartacus/smartedit` instead.
 - `SmartEditService` was moved to `@spartacus/smartedit/core`.
-=======
+
 ### Personalization
 
 - `PersonalizationModule` was removed. Use `@spartacus/tracking/personalization` instead.
@@ -100,5 +99,4 @@
 
 - core of the mechanism (reducer)
 - configuration (`storageSync` from `StateConfig`)
-- default config and default keys (`defaultStateConfig`, `DEFAULT_LOCAL_STORAGE_KEY` and `DEFAULT_SESSION_STORAGE_KEY`)
->>>>>>> cb68728a
+- default config and default keys (`defaultStateConfig`, `DEFAULT_LOCAL_STORAGE_KEY` and `DEFAULT_SESSION_STORAGE_KEY`)