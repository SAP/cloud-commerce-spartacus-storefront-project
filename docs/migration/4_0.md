--- conflicted
+++ resolved
@@ -328,13 +328,6 @@
 
 ### CartItemComponent
 To allow `CartItemComponent` to display the list of product promotions, these have to be fetched beforehand and they need to be provided to CartItemComponent via the new input parameter `promotions`.  Typically, the list of promotions foor all entries is passed to `CartItemListComponent`, which then passes down to `CartItemComponent` the promotions that apply to the order entry being diisplayed.
-<<<<<<< HEAD
-
-Even if it is not used directly to fetch promotions, the `promotionLocation` should still be used because the location is used for other things than just promotions.
-
-### OrderConsignedEntriesComponent
- To allow `OrderConsignedEntriesComponent` to display the list of product promotions, these have to be fetched beforehand and they need to be provided to CartItemListComponent via the new input parameter `promotions`. `OrderConsignedEntriesComponent` passes the promotino list down to `CartItemListComponent`.  See `CartItemListComponent` above for more info.
-=======
 
 Even if it is not used directly to fetch promotions, the `promotionLocation` should still be used because the location is used for other things than just promotions.
 
@@ -429,7 +422,6 @@
 ### ConfiguratorProductTitleComponent
 
 Methods `getProductImageURL`, `getProductImageAlt` and `clickOnEnter` have been removed, there are no longer used
->>>>>>> e2466972
 
 ### LoginRegisterComponent
 
