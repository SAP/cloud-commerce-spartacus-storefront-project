--- conflicted
+++ resolved
@@ -1892,12 +1892,6 @@
 ### PopoverComponent
 
 - Removed property`insideClicked`.
-<<<<<<< HEAD
-
-### ParagraphComponent
-
-- Replaced the HTML `p` tag with a `div`.
-=======
 - `button.close` has been moved into a `div.cx-close-row`
 
 ### OnNavigateFocusService
@@ -1907,5 +1901,4 @@
 
 ### Facade factories are now inlined
 
-Facade factories are now inlined into `@Injectable` decorator, the following symbols are not needed anymore and were removed: `userAccountFacadeFactory`, `UserEmailFacadeFactory`, `UserPasswordFacadeFactory`, `UserProfileFacadeFactory`, `UserRegisterFacadeFactory`, `savedCartFacadeFactory`, `cdcAuthFacadeFactory`. 
->>>>>>> 618a9afe
+Facade factories are now inlined into `@Injectable` decorator, the following symbols are not needed anymore and were removed: `userAccountFacadeFactory`, `UserEmailFacadeFactory`, `UserPasswordFacadeFactory`, `UserProfileFacadeFactory`, `UserRegisterFacadeFactory`, `savedCartFacadeFactory`, `cdcAuthFacadeFactory`. 