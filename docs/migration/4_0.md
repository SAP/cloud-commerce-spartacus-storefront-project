--- conflicted
+++ resolved
@@ -3,6 +3,22 @@
 - `EventService` will now register event's parent as an event. For more, see [this docs page](https://sap.github.io/spartacus-docs/event-service/#event-type-inheritance).
 
 ## Breaking Changes Introduced in 4.0
+
+### ConfiguratorAttributeDropDownComponent
+
+Method `onSelect` has been removed, it is no longer used. Use `onSelect` from super class which takes the value as argument
+
+### ConfiguratorAttributeNumericInputFieldComponent
+
+Method `createEventFromInput` has been removed, it is no longer used
+
+### ConfiguratorAttributeRadioButtonComponent
+
+Method `onDeselect` has been removed, it is no longer used
+
+### ConfiguratorProductTitleComponent
+
+Methods `getProductImageURL`, `getProductImageAlt` and `clickOnEnter` have been removed, there are no longer used
 
 ### LoginRegisterComponent
 
@@ -15,12 +31,14 @@
 ### NgbTabsetModule
 
 #### StoreFinderComponentsModule
--  Deprecated import `NgbTabsetModule` from `@ng-bootstrap/ng-bootstrap` has been replaced with `NgbNavModule` to support version 8 of the library.
+
+- Deprecated import `NgbTabsetModule` from `@ng-bootstrap/ng-bootstrap` has been replaced with `NgbNavModule` to support version 8 of the library.
 
 #### StoreFinderListComponent
-- Mobile template has been updated to use nav instead of tabs. [See changes.](https://github.com/SAP/spartacus/pull/12398/files#diff-1db586698a503ea500917fe4d734f84d0729f585aa7c4b56705d9171a38e7f55L64-L120)  
+
+- Mobile template has been updated to use nav instead of tabs. [See changes.](https://github.com/SAP/spartacus/pull/12398/files#diff-1db586698a503ea500917fe4d734f84d0729f585aa7c4b56705d9171a38e7f55L64-L120)
 - Added styles for `ul.nav` to keep the same appearance.
-  
+
 ### ASM changes
 
 - `AsmModule` was removed from storefrontlib, and renamed AsmComponentsModule. Use @spartacus/asm/components instead.
@@ -67,39 +85,49 @@
 ### LaunchDialogService
 
 #### SavedCartFormLaunchDialogService
+
 - Service has been removed. `openDialog` method is part of LaunchDialogService now.
 
-#### AddToSavedCartComponent 
+#### AddToSavedCartComponent
+
 - Removed `SavedCartFormLaunchDialogService` from constructor.
 - Added `LaunchDialogService` to constructor.
 
 #### SavedCartDetailsActionComponent
+
 - Removed `SavedCartFormLaunchDialogService` from constructor.
 - Added `LaunchDialogService` to constructor.
 
 #### SavedCartDetailsOverviewComponent
+
 - Removed `SavedCartFormLaunchDialogService` from constructor.
 - Added `LaunchDialogService` to constructor.
 
 #### AnonymousConsentLaunchDialogService
+
 - Service has been removed. `openDialog` method is part of LaunchDialogService now.
 
 #### AnonymousConsentManagementBannerComponent
+
 - Removed `AnonymousConsentLaunchDialogService` from constructor.
 - Added `LaunchDialogService` to constructor.
 
 #### AnonymousConsentOpenDialogComponent
+
 - Removed `AnonymousConsentLaunchDialogService` from constructor.
 - Added `LaunchDialogService` to constructor.
 
 #### ReplenishmentOrderCancellationLaunchDialogService
+
 - Service has been removed. `openDialog` method is part of LaunchDialogService now.
 
 #### ReplenishmentOrderCancellationComponent
+
 - Removed `ReplenishmentOrderCancellationLaunchDialogService` from constructor.
 - Added `LaunchDialogService` to constructor.
 
 #### ReplenishmentOrderHistoryComponent
+
 - Removed `ReplenishmentOrderCancellationLaunchDialogService` from constructor.
 - Added `LaunchDialogService` to constructor.
 
@@ -125,8 +153,8 @@
 `ConfiguratorCartEntryInfoComponent` now also requires `CommonConfiguratorUtilsService`.
 `ConfiguratorAttributeCheckboxListComponent` now also requires `ConfiguratorAttributeQuantityService`.
 `ConfiguratorAttributeDropDownComponent` now also requires `ConfiguratorAttributeQuantityService`.
-`ConfiguratorAttributeRadiButtonComponent` now also requires `ConfiguratorAttributeQuantityService`.
-`ConfiguratorStorefrontUtilsService` now also requires `KeyboardFocusService`.
+`ConfiguratorStorefrontUtilsService` now also requires `WindowRef` and `KeyboardFocusService`.
+`ConfiguratorFormComponent` now also requires `ConfiguratorStorefrontUtilsService`.
 
 ### Product variants changes
 
@@ -154,7 +182,6 @@
 - `PageEvent` no longer contains `context`, `semanticRoute`, `url` and `params` properties. These are now contained in the `PageEvent.navigation` object
 - `EventsModule` was removed. Use individual imports instead. (e.g. CartPageEventModule, ProductPageEventModule, etc.)
 
-
 #### Product variants i18n
 
 - translation namespace `variant` was removed from `@spartacus/assets`. Use namespace `variants` that can be imported with `productVariantsTranslations` and `productVariantsTranslationChunksConfig` from `@spartacus/product/variants/assets` instead. Translation keys from this namespace did not changed.
@@ -211,34 +238,6 @@
 - configuration (`storageSync` from `StateConfig`)
 - default config and default keys (`defaultStateConfig`, `DEFAULT_LOCAL_STORAGE_KEY` and `DEFAULT_SESSION_STORAGE_KEY`)
 
-<<<<<<< HEAD
-`ConfiguratorAttributeCheckboxListComponent` now also requires `ConfiguratorAttributeQuantityService`.
-`ConfiguratorAttributeDropDownComponent` now also requires `ConfiguratorAttributeQuantityService`.
-`ConfiguratorAttributeRadiButtonComponent` now also requires `ConfiguratorAttributeQuantityService`.
-`ConfiguratorCartEntryInfoComponent` now also requires `CommonConfiguratorUtilsService`.
-`ConfiguratorStorefrontUtilsService` now also requires `WindowRef` and `KeyboardFocusService`.
-`ConfiguratorFormComponent` now also requires `ConfiguratorStorefrontUtilsService`. 
-
-### ConfiguratorAttributeDropDownComponent
-
-Method `onSelect` has been removed, it is no longer used. Use `onSelect` from super class which takes the value as argument
-
-### ConfiguratorAttributeNumericInputFieldComponent
-
-Method `createEventFromInput` has been removed, it is no longer used
-
-### ConfiguratorAttributeRadioButtonComponent
-
-Method `onDeselect` has been removed, it is no longer used
-
-### ConfiguratorProductTitleComponent
-
-Methods `getProductImageURL`, `getProductImageAlt` and `clickOnEnter` have been removed, there are no longer used
-
-### ConfiguratorGroupMenuComponent
-
-Methods `clickOnEnter` and `navigateUpOnEnter` have been removed, there are no longer used
-=======
 ### LanguageService
 
 - `LanguageService` no longer uses `WindowRef`. The language initialization from the state was moved to `LanguageInitializer`.
@@ -255,7 +254,7 @@
 
 ### Page resolvers
 
-In 3.1 and 3.2 we've introduced a few changes on how the page meta data is collected. The resolvers are now configurable and whether they render on the client or server (SSR) is also configurable. A few resolvers are changed or added, since most data is now configurable in the backend (description, robots). The robot information that was previously hardcoded in some resolvers, are now driven by backend data. 
+In 3.1 and 3.2 we've introduced a few changes on how the page meta data is collected. The resolvers are now configurable and whether they render on the client or server (SSR) is also configurable. A few resolvers are changed or added, since most data is now configurable in the backend (description, robots). The robot information that was previously hardcoded in some resolvers, are now driven by backend data.
 
 A new feature has landed in the product and category resolvers for the canonical URL.
 
@@ -267,11 +266,11 @@
 - The `ProductPageMetaResolver` requires the `BasePageMetaResolver` and `PageLinkService`.
 - The `CategoryPageMetaResolver` requires the `BasePageMetaResolver`.
 - The `SearchPageMetaResolver` requires the `BasePageMetaResolver`.
-- The `CheckoutPageMetaResolver` uses the  `BasePageMetaResolver`.
+- The `CheckoutPageMetaResolver` uses the `BasePageMetaResolver`.
 - The `OrganizationPageMetaResolver` no longer uses the `BasePageMetaResolver`.
 - The `RoutingService` uses the `Router` to resolve the full URL (used to resolve the canonical URL in the page meta resolvers)
 
-The `CmsPageTitleModule` is renamed to  `PageMetaModule`.
+The `CmsPageTitleModule` is renamed to `PageMetaModule`.
 The `CartPageMetaResolver` is removed since all content is resolved by the generic `ContentPageMetaResolver`.
 
 The following properties where removed in 4.0:
@@ -306,7 +305,7 @@
 
 `RoutingService` is a new, required constructor dependency.
 
-### Organization Administration  breaking changes
+### Organization Administration breaking changes
 
 #### UserGroupUserListComponent
 
@@ -345,9 +344,9 @@
 #### Translations
 
 - Change contents of:
-  `orgBudget.messages.deactivate`, 
-  `orgCostCenter.messages.deactivate`, 
-  `orgPurchaseLimit.messages.deactivate`, 
+  `orgBudget.messages.deactivate`,
+  `orgCostCenter.messages.deactivate`,
+  `orgPurchaseLimit.messages.deactivate`,
   `orgUnit.messages.deactivate`,
   `orgUnitAddress.messages.delete`,
   `orgUserGroup.messages.delete`,
@@ -362,7 +361,7 @@
   `orgUser.messages.deactivateBody`
 
 ### Dependencies changes
-  
+
 - The peer dependency package `i18next-xhr-backend` was replaced with `i18next-http-backend`.
 - The peer dependency package `i18next` was upgraded to the version `20.2.2`
 
@@ -399,7 +398,7 @@
 - Component is not using `UserService` anymore, `UserProfileFacade` was introduced.
 - Component is no longer using `Subscription` property, also `ngOnDestroy` method was removed.
 
-#### ForgotPasswordComponent 
+#### ForgotPasswordComponent
 
 - Property `forgotPasswordForm` was renamed to `form`.
 - New observable property `isUpdating$` was added.
@@ -423,7 +422,7 @@
 - Methods `ngOnInit`, `resetPassword`, `ngOnDestroy` were removed. New method `onSubmit` was added.
 - Services `FormBuilder`, `UserService`, `RoutingService`, are no longer used directly in component file. New service `ResetPasswordComponentService` was introduced and used in constructor.
 - Change detection strategy for this component was set to `OnPush`.
-- Component template was adapted to the new logic. 
+- Component template was adapted to the new logic.
 - Spinner component was added which relys on `isUpdating$` property.
 
 #### LoginComponent
@@ -539,5 +538,4 @@
 
 ### LogoutGuard
 
-`AuthRedirectService` is a new, required constructor dependency.
->>>>>>> 7a2dc4de
+`AuthRedirectService` is a new, required constructor dependency.