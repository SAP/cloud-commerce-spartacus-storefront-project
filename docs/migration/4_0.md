--- conflicted
+++ resolved
@@ -1446,12 +1446,11 @@
 - The `getBaseEndpoint` method was removed. Use `buildUrl` method instead.
 - The `getUrl` method was removed. Use `buildUrl` method instead.
 
-<<<<<<< HEAD
-### ExternalJsFileLoader
-- The service was removed from core. Please use `ScriptLoader` instead.
-=======
 ### Modal Service
 
 - Removed `FeatureConfigService` from constructor.
 - `ApplicationRef` is a new, required constructor dependency.
->>>>>>> 63cfca12
+
+### ExternalJsFileLoader
+
+- The service was removed from core. Please use `ScriptLoader` instead.