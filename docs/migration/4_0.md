# Technical Changes in Spartacus 4.0

## Before migrating to Spartacus 4.0

Before you migrate to version 4.0 of libraries we recommend to switch to new app structure and new feature libraries. Read the next chapter if you need more insights why we introduce this change.

### Reasons for migration to new app structure

Before the 3.0 release we started to separate libraries based on it's responsibility. With 3.0 we already released few libraries in separate packages (eg. @spartacus/organization, @spartacus/storefinder). We kept moving more libraries in the minor 3.x releases as well. We tried to do that in a no breaking-changes manner. However with each major release we want to pay off tech debt we accumulated during minor releases. Extracted libraries are huge contributor to tech debt, as we keep the same functionality in 2 places. With 4.0 release we will remove the functionality from core libraries (@spartacus/core, @spartacus/storefront, @spartacus/assets and @spartacus/styles) that was already extracted to separate libraries in minor releases.

Along the way we discovered that we had to change few of the bigger modules to accommodate these changes (eg. `B2cStoreFrontModule`, `StorefrontModule` or `CmsLibModule`).

So that's why we recommend to switch to new app structure that is not using these modules and to switch to new feature libraries if they exists for the features you are using. Below you can find generic guide on how to do it. After that migration to 4.0 should be easier.

### Migrating to new, reference app structure

Before you start to migrate to new app structure read the reasoning behind the change [here](https://sap.github.io/spartacus-docs/reference-app-structure/).

So let's migrate to the new structure step by step.

1. Create `SpartacusModule` under `app/spartacus/spartacus.module.ts` path and add it to `imports` in `AppModule`.
2. Add `BaseStorefrontModule` to imports and exports of `SpartacusModule`. This modules is exported from `@spartacus/storefront` library.
3. Create `SpartacusFeaturesModule` under `app/spartacus/spartacus-features.module.ts` path and add it to `imports` in `SpartacusModule`.
4. Create `SpartacusConfigurationModule` under `app/spartacus/spartacus-configuration.module.ts` path and add it to `imports` in `SpartacusModule`.
5. Move spartacus configuration to `SpartacusConfigurationModule`. That would be the configurations you pass with `provideConfig`, `provideConfigFactory` or with `withConfig` methods from some of the modules (eg. `B2cStorefrontModule`, `ConfigModule`). We recommend to use `provideConfig` or `provideConfigFactory` in module providers to configure spartacus.
6. Configure `AppRoutingModule`. If you don't have this module, first create it under `app/app-routing.module.ts`. Don't forget to import this module in `AppModule`. In `AppRoutingModule` imports configure `RouterModule` with these 3 options:

    ```ts
    RouterModule.forRoot([], {
      anchorScrolling: 'enabled',
      relativeLinkResolution: 'corrected',
      initialNavigation: 'enabled',
    }),
    ```

    Previously this module was configured in `StorefrontModule`, which is now deprecated and removed in version 4.0.

7. Configure ngrx modules in `AppModule`. They were part of the `StorefrontModule`, but similarly like `RouterModule` we require this configuration to be present in application. You need to add to `imports` 2 modules: `StoreModule.forRoot({})` and `EffectsModule.forRoot([])`. Import these modules from `@ngrx/store` and from `@ngrx/effects`.

    ```ts
    @NgModule({
      imports: [
        AppRoutingModule,
        StoreModule.forRoot({}),
        EffectsModule.forRoot([]),
        SpartacusModule
      ],
      ...
    ```

8. Now let's focus on replacing deprecated Spartacus grouping modules

    1. Migrating `B2cStorefrontModule`.
        - config from `B2cStorefrontModule.withConfig` should be already moved to `SpartacusConfigurationModule` and provided with `provideConfig`
        - first add `HttpClientModule` to imports in `AppModule` if it's not present there
        - now add in `SpartacusFeaturesModule` module imports two modules from `@spartacus/storefront`: `StorefrontModule` and `CmsLibModule`. These modules are also deprecated, but we want to migrate the modules step by step. Migration of those modules will be covered in next steps.
        - this module provided few default configs, so add them to your `SpartacusConfigurationModule` if you rely on them

            ```ts
            provideConfig({
              pwa: {
                enabled: true,
                addToHomeScreen: true,
              },
            }),
            provideConfig(layoutConfig),
            provideConfig(mediaConfig),
            ...defaultCmsContentProviders,
            ```

        - remove usage of `B2cStorefrontModule` from your app

    2. Migrating `B2bStorefrontModule`.
        - config from `B2bStorefrontModule.withConfig` should be already moved to `SpartacusConfigurationModule` and provided with `provideConfig`
        - add `HttpClientModule` to imports in `AppModule` if it's not present there
        - add in `SpartacusFeaturesModule` imports few modules: `StorefrontModule`, `CmsLibModule` from `@spartacus/storefront` and `CostCenterModule.forRoot()` from `@spartacus/core`
        - this module provided few default configs, so add them to your `SpartacusConfigurationModule` if you rely on them

            ```ts
            provideDefaultConfig(layoutConfig),
            provideDefaultConfig(mediaConfig),
            provideDefaultConfig(defaultB2bOccConfig),
            provideDefaultConfig(defaultB2bCheckoutConfig),
            ...defaultCmsContentProviders,
            ```

        - remove usage of `B2bStorefrontModule` from your app

    3. Migrating `StorefrontModule`
        - you should have configured `RouterModule` in `AppRoutingModule`
        - in `AppModule` you should already have `StoreModule.forRoot({})` and `EffectsModule.forRoot([])` present in `imports`
        - add `AsmModule` from `@spartacus/storefront` to imports in `SpartacusFeaturesModule`
        - add `StorefrontFoundationModule` to `SpartacusFeaturesModule` imports. We will migrate it in next steps
        - Add `MainModule` to `SpartacusFeaturesModule` imports
        - Add `SmartEditModule.forRoot()`, `PersonalizationModule.forRoot()` and `OccModule.forRoot()` from `@spartacus/core` to imports in `SpartacusFeaturesModule`
        - Add `ProductDetailsPageModule` and `ProductListingPageModule` from `@spartacus/storefront` to imports in `SpartacusFeaturesModule`
        - Add `ExternalRoutesModule.forRoot()` from `@spartacus/core` to imports in `SpartacusFeaturesModule`
        - remove usage of `StorefrontModule` from you app

    4. Migrating `CmsLibModule`
        - add imports listed below from `@spartacus/storefront` directly to imports in `SpartacusFeaturesModule`:

            ```ts
            AnonymousConsentManagementBannerModule,
            AsmModule,
            HamburgerMenuModule,
            CmsParagraphModule,
            LinkModule,
            BannerModule,
            CategoryNavigationModule,
            NavigationModule,
            FooterNavigationModule,
            BreadcrumbModule,
            SearchBoxModule,
            SiteContextSelectorModule,
            QualtricsModule,
            AddressBookModule,
            OrderHistoryModule,
            OrderCancellationModule,
            OrderReturnModule,
            ReturnRequestListModule,
            ReturnRequestDetailModule,
            ProductListModule,
            ProductFacetNavigationModule,
            ProductTabsModule,
            ProductCarouselModule,
            ProductReferencesModule,
            OrderDetailsModule,
            PaymentMethodsModule,
            ConsentManagementModule,
            CartComponentModule,
            TabParagraphContainerModule,
            OrderConfirmationModule,
            ProductImagesModule,
            ProductSummaryModule,
            ProductVariantsModule,
            ProductIntroModule,
            CheckoutComponentModule,
            BannerCarouselModule,
            MyCouponsModule,
            WishListModule,
            NotificationPreferenceModule,
            MyInterestsModule,
            StockNotificationModule,
            ReplenishmentOrderHistoryModule,
            ReplenishmentOrderConfirmationModule,
            ReplenishmentOrderDetailsModule,
            UserComponentModule,
            CloseAccountModule,
            UpdateEmailModule,
            UpdatePasswordModule,
            UpdateProfileModule,
            ForgotPasswordModule,
            ResetPasswordModule,
            ```

        - remove usage of `CmsLibModule` from your app

    5. Migrating `MainModule`
        - add `AnonymousConsentsDialogModule` from `@spartacus/storefront` into imports in `SpartacusFeaturesModule`
        - remove usage of `MainModule` from you app

    6. Migrating `StorefrontFoundationModule`
        - add `AuthModule.forRoot()`, `AnonymousConsentsModule.forRoot()`, `CartModule.forRoot()`, `CheckoutModule.forRoot()`, `UserModule.forRoot()` and `ProductModule.forRoot()` from `@spartacus/core` into imports in `SpartacusFeaturesModule`
        - add `CartPageEventModule`, `PageEventModule` and `ProductPageEventModule` from `@spartacus/storefront` into imports in `SpartacusFeaturesModule`
        - remove usage of `StorefrontFoundationModule` from your app

    7. Migrating `OccModule`
        - add `AsmOccModule`, `CartOccModule`, `CheckoutOccModule`, `ProductOccModule`, `UserOccModule`, `CostCenterOccModule` from `@spartacus/core` to imports in `SpartacusFeaturesModule`
        - remove usage of `OccModule` from your app

    8. Migrating `EventsModule`
        - add `CartPageEventModule`, `PageEventModule` and `ProductPageEventModule` from `@spartacus/storefront` to imports in `SpartacusFeaturesModule`
        - remove usage of `EventsModule` from your app

## Augmentable Config interface

In spartacus we expose quite some number of methods that accepts configuration. Up until now we didn't do a great job of typing those methods. You might notice that usually when we provide configuration we use type assertions (eg. `provideConfig(<I18nConfig>{i18n: {...}})`) to improve type safety and autocomplete functionality.

In version 4.0 we changed the way we work with `Config`. Now each feature contributes to this interface thanks to module augmentation TS feature. Thanks to that `Config` now correctly describe all configuration options you can pass to spartacus.

With that changed we are able to change the type of all the methods that accept configuration from `any` to `Config`. You no longer have to use type assertion to benefit from better type safety and DX.

We still keep the individual configs (eg. `I18nConfig`, `AsmConfig`, `AuthConfig`, etc.), but all those interfaces also contribute to `Config` interface.

When you need to access configuration object you can still in constructor use following syntax: `protected config: AsmConfig` (this will only hint for you `AsmConfig` properties), but you now have the option to do it with `protected config: Config`. Using the latter is recommended when you want to access complete configuration with type safety (eg. `FeatureConfig` and `MediaConfig` at the same time).

This change should be for painless for most of the users, but it will affect you if you have custom configuration in your application.

Let's show it on an example with special configuration for theme:

```ts
// existing code
@Injectable({
  providedIn: 'root',
  useExisting: Config,
})
export abstract class ThemeConfig {
  theme?: {
    dark?: boolean;
  };
}

// required changes

// You need to augment `Config` interface from `@spartacus/core` to be able to provide this config with `provideConfig` method
declare module '@spartacus/core' {
  interface Config extends ThemeConfig {}
}
```

You don't need to change anything in a places where you use this config, but in a place where you declare you custom config you have to instruct Typescript that `Config` interface also have `theme` property with `dark` option. Without it Typescript will complain that you try to pass properties which are not part of `Config`.

We still recommend making top-level configuration properties optional, so you can pass the configuration in multiple chunks and not in a single place.

### Detailed list of changes

#### Config providers

- first parameter of function `provideConfig` changed from type `any` to `Config`
- first parameter of function `provideDefaultConfig` changed from type `any` to `Config`

#### ConfigModule

- parameter of method `withConfig` changed type from `object` to `Config`
- parameter of method `forRoot` changed type from `any` to `Config`

#### Config injection tokens

- `Config` injection token was replaced with injectable `Config` abstract class.
- `ConfigChunk` injection token is now of type `Config[]` (from `object[]`)
- `DefaultConfigChunk` injection token is now of type `Config[]` (from `object[]`)

#### StorefrontConfig

This type was removed, as it's purpose is now covered with augmentable `Config` interface. Replace usage of `StorefrontConfig` with `Config`.

#### ConfigInitializerService

- Constructor changed from:

    ```ts
    constructor(
        @Inject(Config) protected config: any,
        @Optional()
        @Inject(CONFIG_INITIALIZER_FORROOT_GUARD)
        protected initializerGuard,
        @Inject(RootConfig) protected rootConfig: any
      ) {}
    ```

    to

    ```ts
    constructor(
        protected config: Config,
        @Optional()
        @Inject(CONFIG_INITIALIZER_FORROOT_GUARD)
        protected initializerGuard: any,
        @Inject(RootConfig) protected rootConfig: Config
      ) {}
    ```

- Method `getStable` return signature changed from `Observable<any>` to `Observable<Config>`.
- Method `getStableConfig` return signature changed from `Promise<any>` to `Promise<Config>`.

#### Config validators

- type `ConfigValidator` changed from `(config: any) => string | void` to `(config: Config) => string | void`
- first parameter of function `validateConfig` changed from `any` to `Config`

#### ConfigInitializer

- `ConfigInitializer.configFactory` signature changed from `() => Promise<any>` to `() => Promise<Config>`.

#### ConfigurationService

- `unifiedConfig$` type changed from `Observable<any>` to `Observable<Config>`
- `config` type changed from `any` to `Config`
- constructor changed from

    ```ts
    constructor(
      @Inject(RootConfig) protected rootConfig: any,
      @Inject(DefaultConfig) protected defaultConfig: any,
      protected unifiedInjector: UnifiedInjector,
      @Inject(Config) config: any
    )
    ```

    to

    ```ts
    constructor(
      @Inject(RootConfig) protected rootConfig: Config,
      @Inject(DefaultConfig) protected defaultConfig: Config,
      protected unifiedInjector: UnifiedInjector,
      config: Config
    )
    ```

#### Feature config utils

- `isFeatureLevel` first parameter type changed from `unknown` to `Config`
- `isFeatureEnabled` first parameter type changed from `unknown` to `Config`

#### MediaService

- constructor changed from

    ```ts
    constructor(
      @Inject(Config) protected config: StorefrontConfig,
      protected breakpointService: BreakpointService
    ) {}
    ```

    to

    ```ts
    constructor(
      protected config: Config
    ) {}
    ```

#### Product configurator configuration

- `productConfigurator` configuration option is now optional (properties `updateDebounceTime` and `cpq` from this options are now also optional)
- `backend.cpq` configuration option is now optional

#### SmartEditConfig

- `smartEdit` property is optional
- `smartEdit.storefrontPreviewRoute` property is optional
- `smartEdit.allowOrigin` property is optional

#### PersonalizationConfig

- `personalization` property is optional

#### CmsStructureConfig

- `cmsStructure` property is optional

## New checkout library

### OccCheckoutAdapter

Lib: @spartacus/checkout
Class: OccCheckoutPaymentAdapter
Change: Protected method`getCartEndpoint` has been removed. There are new methods: `getClearDeliveryModeEndpoint`, `getLoadCheckoutDetailsEndpoint`, `getPlaceOrderEndpoint`, `getRemoveDeliveryAddressEndpoint`.

### OccCheckoutCostCenterAdapter
Lib: @spartacus/checkout
Class: OccCheckoutCostCenterAdapter
Change: Protected method`getCartEndpoint` has been removed. There is a new method: `getSetCartCostCenterEndpoint`.

###OccCheckoutDeliveryAdapter
Lib: @spartacus/checkout
Class: OccCheckoutDeliveryAdapter
Change: Protected method`getCartEndpoint` has been removed. There are new methods: `getCreateDeliveryAddressEndpoint`, `getDeliveryModeEndpoint`, `getDeliveryModesEndpoint`, `getSetDeliveryAddressEndpoint`, `getSetDeliveryModeEndpoint`.

###OccCheckoutPaymentAdapter
Lib: @spartacus/checkout
Class: OccCheckoutPaymentAdapter
Change: Protected method`getCartEndpoint` has been removed. There are new methods: `getCardTypesEndpoint`, `getCreatePaymentDetailsEndpoint`, `getPaymentProviderSubInfoEndpoint`, `getSetPaymentDetailsEndpoint`.

###OccCheckoutPaymentTypeAdapter
Lib: @spartacus/checkout
Class: OccCheckoutPaymentTypeAdapter
Change: Protected method`getCartEndpoint` has been removed. There are new methods: `getPaymentTypesEndpoint`, `getSetCartPaymentTypeEndpoint`.

###OccCheckoutReplenishmentOrderAdapter
Lib: @spartacus/checkout
Class: OccCheckoutReplenishmentOrderAdapter
Change: There is a new method: `getScheduleReplenishmentOrderEndpoint`.

## Breaking Changes Introduced in 4.0

### StoreFinderService

- Added `platformId` injection to constructor.
- Methods `getStoreLatitude()` and `getStoreLongitude()` have been moved to this service from removed `StoreDataService`.

### StoreDataService

- Service has been removed and functions moved to `StoreFinderService`.

### AbstractStoreItemComponent

- `StoreDataService` has been replaced with `StoreFinderService`.

### StoreFinderListItemComponent

- `StoreDataService` has been replaced with `StoreFinderService`.

### StoreFinderListComponent

- `StoreDataService` has been replaced with `StoreFinderService`.

### StoreFinderDescriptionComponent

- `StoreDataService` has been replaced with `StoreFinderService`.

### GoogleMapRendererService

- `StoreDataService` has been replaced with `StoreFinderService`.
- `ExternalJsFileLoader` has been replaced with `ScriptLoader`.

### ScheduleComponent

- `ngOnChanges()` has been changed to `ngOnInit()` along with corresponding class implementations (ie. implements `OnChanges` to `OnInit`).
- `displayDays` variable has been removed. Use `weekDays` instead.
- `StoreDataService` has been removed`.
- Methods `getStoreOpeningTime()`, `getStoreClosingTime()`, `getInitialDate()` have been removed. Use `weekDayOpeningList` from `location` instead.
### PromotionService
PromotionService is deleted.  The promotions can directly be found on the order or cart.  Use other existing services to retrieve the Order or cart.

The order promotions are in the order/cart attributes `appliedOrderPromotions` and `potentialOrderPromotions`

The product promootions for order/cart entries are now available via the attribute `entries[].promotions`


### SavedCartDetailsActionComponent
 - Removed `ClearCheckoutService` from constructor.

### SavedCartListComponent
- Removed `ClearCheckoutService` from constructor.

### SavedCartFormDialogComponent
- Removed `ClearCheckoutService` from constructor.

### AddressBookComponentService
Lib: @spartacus/core
Class: AddressBookComponentService
Change: constructor parameter `checkoutDeliveryService: CheckoutDeliveryService` is removed.
Instead, the `CheckoutEventListener` from the checkout lib listens for the new address change events and resets the checkout delivery accordingly.

### AddressBookComponent
Lib: @spartacus/core
Class: AddressBookComponent
Change: Two constructor parameters are removed.  First the constructor parameter `checkoutDeliveryService: CheckoutDeliveryService` is removed.
AddressBookComponent does not call `CheckoutDeliveryService.clearCheckoutDeliveryDetails()` anymore when an address is changed.  Instead, `AddressBookComponentService` fires events.  See `AddressBookComponentService` migration doc.

The second constructor parameters removed is `userAddressService: UserAddressService`. `UserAddressService` interactions are now encapsulated in `AddressBookComponentService`.


### AddressFormComponent
Lib: @spartacus/core
Class: AddressFormComponent
Change: constructor parameter `checkoutDeliveryService: CheckoutDeliveryService` is removed.
AddressFormComponent now uses the new address verification function from  `UserAddressService` called `verifyAddress` instead of the `verifyAddress` function from `CheckoutDeliveryService`.  `UserAddressService.verifyAddress` does not use the ngrx store under the hood.


### UserAddressService
Lib: @spartacus/core
Class: UserAddressService
Change: Two new required constructor parameters `userAddressConnector: UserAddressConnector` and `command: CommandService`


## New Checkout Library

Spartacus 4.0 introduces the checkout library.  The checkout related code is moved out of `@spartacus/core` and `@spartacus/storefrontlib` into one of the checkout lib's entry points.  The checkout library is split into these entry points:

```
@spartacus/checkout/assets 
( checkout related i18n keys are moved here )

@spartacus/checkout/components
( checkout related UI codee is moved here. This includes components, guards and ui services )

@spartacus/checkout/core
The checkout facade API implementation are moved here, as well as connectors, event builder, event listener, models, other services, and state management.

@spartacus/checkout/occ
The checkout related OCC code is moved here. This includes the checkout related adapters and converters.

@spartacus/checkout/root
The root entry point is, by convention, meant to always be eager loaded.  It contains the config, events, facades, http interceptors and models.

@spartacus/checkout/styles
The checkout related scss styles are moved here.

```

Most of the code is moved unchanged, but some classes required changes after they were moved.  See the section below for the list:

## (start) Changes in the classes carried over to the @spartacus/checkout lib 

#### ExpressCheckoutService

- Service moved from `@spartacus/storefront` entry point to `@spartacus/checkout/components`.
- `CheckoutDeliveryService` constructor parameter replaced with `CheckoutDeliveryFacade` from `@spartacus/checkout/root`.
- `CheckoutPaymentService` constructor parameter replaced with `CheckoutPaymentFacade` from `@spartacus/checkout/root`.
- `CheckoutDetailsService` constructor parameter is now imported from `@spartacus/checkout/components`.
- `CheckoutConfigService` constructor parameter is now imported from `@spartacus/checkout/components`.
- `ClearCheckoutService` constructor parameter replaced with required `ClearCheckoutFacade` from `@spartacus/checkout/root`.
- Method `resetCheckoutProcesses` was removed, use method `resetCheckoutProcesses` from `ClearCheckoutFacade` instead.

### CostCenterComponent
constructor parameter of type `CheckoutCostCenterService` is now of type `CheckoutCostCenterFacade`
constructor parameter of type `PaymentTypeService` is now of type `PaymentTypeFacade`

### DeliveryModeComponent
constructor parameter of type `CheckoutDeliveryService` is now of type `CheckoutDeliveryFacade`

### PaymentMethodComponent
constructor parameter of type `CheckoutService` is now of type `CheckoutFacade`
constructor parameter of type `CheckoutDeliveryService` is now of type `CheckoutDeliveryFacade`
constructor parameter of type `CheckoutPaymentService` is now of type `CheckoutPaymentFacade`

### PaymentFormComponent
constructor parameter of type `CheckoutPaymentService` is now of type `CheckoutPaymentFacade`
constructor parameter of type `CheckoutDeliveryService` is now of type `CheckoutDeliveryFacade`
PaymentFormComponent does not implement `OnDestroy` anymore
method `ngOnDestroy()` removed.
Address verification uses new `UserAddressService.verifyAddress` function instead of `CheckoutDeliveryService.verifyAddress`. 

### PaymentTypeComponent    
constructor parameter of type `PaymentTypeService` is now of type `PaymentTypeFacade`

### PlaceOrderComponent
constructor parameter of type `CheckoutService` is now of type `CheckoutFacade`

### ReviewSubmitComponent
constructor parameter of type `CheckoutDeliveryService` is now of type `CheckoutDeliveryFacade`
constructor parameter of type `CheckoutPaymentService` is now of type `CheckoutPaymentFacade`
constructor parameter of type `PaymentTypeService` is now of type `PaymentTypeFacade`
constructor parameter of type `CheckoutCostCenterService` is now of type `CheckoutCostCenterFacade`
Removed constructor parameter `PromotionService`

Removed the attribute orderPromotions$
The component gets promotions directly from the cart in the html template.

### ScheduleReplenishmentOrderComponent
constructor parameter of type `CheckoutService` is now of type `CheckoutFacade`

### ShippingAddressComponent
constructor parameter of type `CheckoutDeliveryService` is now of type `CheckoutDeliveryFacade`
constructor parameter of type `PaymentTypeService` is now of type `PaymentTypeFacade`
constructor parameter of type `CheckoutCostCenterService` is now of type `CheckoutCostCenterFacade`

### CheckoutEventModule
Change: One new required constructor parameters `_checkoutEventListener: CheckoutEventListener`

To split out the checkout code in the checkout lib, the address verification functionality
was moved in `UserAddressService` in @spartacus/core.  The address verification related functions in `CheckoutDeliveryService` and ngrx supporting classes are not present in the checkout lib.

### CheckoutDeliveryService:
These functions are not present in the checkout lib:
- `getAddressVerificationResults(): Observable<AddressValidation | string>`
- `verifyAddress(address: Address): void`
- `clearAddressVerificationResults(): void`

These functions are also not present in the corresponding facade `CheckoutDeliveryFacade`

### CheckoutState
Property `addressVerification: AddressVerificationState` is removed froom the `CheckoutState` class in the checkout lib.

### AddressVerificationState
The `AddressVerificationState` class is not carried over to the checkout lib.

### CheckoutDeliveryService
New property `processStateStore: Store<StateWithCheckout>` is added into the constructor.

### CheckoutPaymentService
New property `processStateStore: Store<StateWithCheckout>` is added into the constructor.

### CheckoutService
New property `processStateStore: Store<StateWithCheckout>` is added into the constructor.

### PaymentTypeService
New property `processStateStore: Store<StateWithCheckout>` is added into the constructor.

### OrderConfirmationItemsComponent
Removed constructor parameter `PromotionService`
Removed the attribute orderPromotions$
The component gets promotions directly from the order in the html template.


## (end) Changes in the classes carried over to the @spartacus/checkout lib 



### AddedToCartDialogComponent
Removed constructor parameter `PromotionService`
Removed the attribute orderPromotions$
The component gets promotions directly from the cart in the html template.

### CartDetailsComponent
Removed constructor parameter `PromotionService`
Removed the attribute orderPromotions$
The component gets promotions directly from the cart in the html template.

Does not implement `OnInit` anymore.
Removed the `ngOnInit()` method.
Removed the now unused attribute `appliedProductPromotions$`


### CartItemComponent
Removed constructor parameter `PromotionService`
The component gets product promotions directly from the cart entry data.

### OrderDetailItemsComponent
Removed constructor parameter `PromotionService`
Removed the attribute orderPromotions$
The component gets promotions directly from the order in the html template.

### SuggestedAddressDialogComponent

SuggestedAddressDialogComponent uses different translation label keys:

- Key `checkoutAddress.verifyYourAddress` is replaced by `addressSuggestion.verifyYourAddress`.
- Key `checkoutAddress.ensureAccuracySuggestChange` is replaced by `addressSuggestion.ensureAccuracySuggestChange`.
- Key `checkoutAddress.chooseAddressToUse` is replaced by `addressSuggestion.chooseAddressToUse`.
- Key `checkoutAddress.suggestedAddress` is replaced by `addressSuggestion.suggestedAddress`.
- Key `checkoutAddress.enteredAddress` is replaced by `addressSuggestion.enteredAddress`.
- Key `checkoutAddress.editAddress` is replaced by `addressSuggestion.editAddress`.
- Key `checkoutAddress.saveAddress` is replaced by `addressSuggestion.saveAddress`.

### OrderOverviewComponent

OrderOverviewComponent uses different translation label keys:

- Key `checkoutOrderConfirmation.replenishmentNumber` is replaced by `orderDetails.replenishmentId`.
- Key `checkoutOrderConfirmation.status` is replaced by `orderDetails.status`.
- Key `checkoutOrderConfirmation.active` is replaced by `orderDetails.active`.
- Key `checkoutOrderConfirmation.cancelled` is replaced by `orderDetails.cancelled`.
- Key `checkoutReview.startOn` is replaced by `orderDetails.startOn`.
- Key `checkoutOrderConfirmation.frequency` is replaced by `orderDetails.frequency`.
- Key `checkoutOrderConfirmation.nextOrderDate` is replaced by `orderDetails.nextOrderDate`.
- Key `checkoutOrderConfirmation.orderNumber` is replaced by `orderDetails.orderNumber`.
- Key `checkoutOrderConfirmation.placedOn` is replaced by `orderDetails.placedOn`.
- Key `checkoutReview.poNumber` is replaced by `orderDetails.purchaseOrderNumber`.
- Key `checkoutPO.noPoNumber` is replaced by `orderDetails.emptyPurchaseOrderId`.
- Key `checkoutProgress.methodOfPayment` is replaced by `orderDetails.methodOfPayment`.
- Key `checkoutPO.costCenter` is replaced by `orderDetails.costCenter`.
- Key `checkoutShipping.shippingMethod` is replaced by `orderDetails.shippingMethod`.
- The `getOrderCurrentDateCardContent` method requires `isoDate` parameter. It is no longer optional.

### Qualtrics changes

- `QualtricsConfig` was removed from storefrontlib. Use @spartacus/qualtrics/components instead.
- `QUALTRICS_EVENT_NAME` was removed from storefrontlib. Use @spartacus/qualtrics/components instead.
- `QualtricsLoaderService` was removed from storefrontlib. Use @spartacus/qualtrics/components instead.
- `QualtricsLoaderService` from the feature-lib no longer requires `RendererFactory2`. It has been replaced with `ScriptLoader`.
- `QualtricsComponent` was removed from storefrontlib. Use @spartacus/qualtrics/components instead.
- `QualtricsModule` was removed from storefrontlib, and renamed QualtricsComponentsModule. Use @spartacus/qualtrics/components instead.

### OccConfigLoaderModule
- `OccConfigLoaderModule` was removed. Please use `SiteContextConfigInitializer` and `I18nConfigInitializer` instead.

### OccConfigLoaderService
- `OccConfigLoaderService` was removed. Please use `SiteContextConfigInitializer` and `I18nConfigInitializer` instead.

### OccLoadedConfigConverter
- `OccLoadedConfigConverter` was removed. Please use `SiteContextConfigInitializer` and `I18nConfigInitializer` instead.

### OccLoadedConfig 
- `OccLoadedConfig` was removed. Please use `SiteContextConfigInitializer` and `I18nConfigInitializer` instead.

### OccSitesConfigLoader 
- `OccSitesConfigLoader`was removed. Please use `SiteContextConfigInitializer` and `I18nConfigInitializer` instead.

### OccEndpoints
`baseSitesForConfig` property has been deprecated and no longer exists.


### Changes to Styles in 4.0

#### Changes in storefrontstyles components

`$page-template-blacklist` scss variable name has been renamed to `$page-template-blocklist` in `_page-template.scss`.

`$cart-components-whitelist` scss variable name has been renamed to `$cart-components-allowlist` in `cart/_index.scss`.

`$cds-components-whitelist` scss variable name has been renamed to `$cds-components-allowlist` in `cds/index.scss`.

`$checkout-components-whitelist` scss variable name has been renamed to `$checkout-components-allowlist` in `checkout/_index.scss`.

`$content-components-whitelist` scss variable name has been renamed to `$content-components-allowlist` in `content/_index.scss`.

`$layout-components-whitelist` scss variable name has been renamed to `$layout-components-allowlist` in `layout/_index.scss`.

`$misc-components-whitelist` scss variable name has been renamed to `$misc-components-allowlist` in `misc/_index.scss `.

`$myaccount-components-whitelist` scss variable name has been renamed to `$myaccount-components-allowlist` in `myaccount/_index.scss`.

`$product-components-whitelist` scss variable name has been renamed to `$product-components-allowlist` in `product/index.scss`.

`$product-list-whitelist` scss variable name has been renamed to `$product-list-allowlist` in `product/list/_index.scss`.

`$pwa-components-whitelist` scss variable name has been renamed to `$pwa-components-allowlist` in `pwa/add-to-home-screen-banner/_index.scss`.

`$user-components-whitelist` scss variable name has been renamed to `$user-components-allowlist` in `user/_index.scss`.

`$wish-list-components-whitelist` scss variable name has been renamed to `$wish-list-components-allowlist` in `wish-list/index.scss`.

#### Changes in Organization feature library

`$page-template-blacklist-organization` scss variable name has been renamed to `$page-template-blocklist-organization`.

`$page-template-whitelist-organization` scss variable name has been renamed to `$page-template-allowlist-organization`.

#### Changes in Storefinder feature library

`$page-template-blacklist-store-finder` scss variable name has been renamed to `$page-template-blocklist-store-finder`.

`$page-template-whitelist-store-finder` scss variable name has been renamed to `$page-template-allowlist-store-finder`.

### Removal of grouping modules

In 4.0 release we removed few modules that were grouping feature modules and provided some default configuration.

To migrate them check this section: `Before migrating to Spartacus 4.0`

- removed `B2cStorefrontModule` from `@spartacus/storefront`
- removed `B2bStorefrontModule` from `@spartacus/setup`
- removed `StorefrontModule` from `@spartacus/storefront`
- removed `CmsLibModule` from `@spartacus/storefront`
- removed `MainModule` from `@spartacus/storefront`
- removed `StorefrontFoundationModule` from `@spartacus/storefront`
- removed `OccModule` from `@spartacus/core`
- removed `EventsModule` from `@spartacus/storefront`

### ViewConfigModule removed

This module only provided empty default configuration that is not needed. This module was pretty much useless.

### EventService

- `EventService` will now register event's parent as an event. For more, see [this docs page](https://sap.github.io/spartacus-docs/event-service/#event-type-inheritance).

### Changes in product configurator feature library

#### MessageConfig

Has been renamed to `ConfiguratorMessageConfig`

#### ConfiguratorAttributeDropDownComponent

Method `onSelect` has been removed, it is no longer used. Use `onSelect` from super class which takes the value as argument

#### ConfiguratorAttributeNumericInputFieldComponent

Method `createEventFromInput` has been removed, it is no longer used

#### ConfiguratorAttributeRadioButtonComponent

Method `onDeselect` has been removed, it is no longer used

#### ConfiguratorGroupMenuComponent

Method `preventScrollingOnSpace`, `navigateUpOnEnter` and `clickOnEnter` have been removed, they are no longer used

#### ConfiguratorProductTitleComponent

Methods `getProductImageURL`, `getProductImageAlt` and `clickOnEnter` have been removed, they are no longer used

#### ConfiguratorCartService
 
Change: The type of constructor parameter `checkoutService: CheckoutService` is changed to `checkoutFacade: CheckoutFacade` to adapt to the new checkout lib. 

#### CommonConfiguratorUtilsService

Method `getCartId` changes its signature from `getCartId(cart: Cart): string` to `getCartId(cart?: Cart): string`

#### ConfiguratorGroupsService

Method `getFirstConflictGroup` changes return parameter from `Configurator.Group` to `Configurator.Group | undefined`
Method `getMenuParentGroup` changes return parameter from `Configurator.Group` to `Configurator.Group | undefined`
Method `getParentGroup` changes return parameter from `Configurator.Group` to `Configurator.Group | undefined`
Method `getNextGroupId` changes return parameter from `Observable<string>` to `Observable<string | undefined>`
Method `getPreviousGroupId` changes return parameter from `Observable<string>` to `Observable<string | undefined>`
Method `getNeighboringGroupId` changes return parameter from `Observable<string>` to `Observable<string | undefined>`

#### ConfiguratorUtilsService

Method `getParentGroup` changes return parameter from `Configurator.Group` to `Configurator.Group | undefined`

#### New and renamed dependencies

`ConfiguratorCartEntryInfoComponent` now also requires `CommonConfiguratorUtilsService`.
`ConfiguratorAttributeCheckboxListComponent` now also requires `ConfiguratorAttributeQuantityService`.
`ConfiguratorAttributeDropDownComponent` now also requires `ConfiguratorAttributeQuantityService`.
`ConfiguratorAttributeInputFieldComponent` now also requires `ConfiguratorUISettingsConfig`.
`ConfiguratorAttributeNumericInputFieldComponent` now also requires `ConfiguratorUISettingsConfig`.
`ConfiguratorAttributeRadiButtonComponent` now also requires `ConfiguratorAttributeQuantityService`.
`ConfiguratorGroupMenuComponent` now also requires `ConfiguratorGroupMenuService` and `DirectionService`.
`ConfiguratorStorefrontUtilsService` now also requires `WindowRef` and `KeyboardFocusService`.
`ConfiguratorFormComponent` now also requires `ConfiguratorStorefrontUtilsService`. 
`ConfiguratorIssuesNotificationComponent` now also requires `CartItemContext`.

`ConfiguratorUpdateMessageComponent` now requires `ConfiguratorMessageConfig` instead of `MessageConfig`.

### LoginRegisterComponent

Lib: @spartacus/user
Class: LoginRegisterComponent

Change: constructor parameter `checkoutConfigService: CheckoutConfigService` is removed.
The display of the guest checkout button relies on the presence of the `forced` query param only.

### NgbTabsetModule

#### StoreFinderComponentsModule

- Deprecated import `NgbTabsetModule` from `@ng-bootstrap/ng-bootstrap` has been replaced with `NgbNavModule` to support version 8 of the library.

#### StoreFinderListComponent

- Mobile template has been updated to use nav instead of tabs. [See changes.](https://github.com/SAP/spartacus/pull/12398/files#diff-1db586698a503ea500917fe4d734f84d0729f585aa7c4b56705d9171a38e7f55L64-L120)
- Added styles for `ul.nav` to keep the same appearance.

### ASM changes

- `AsmModule` was removed from storefrontlib, and renamed AsmComponentsModule. Use @spartacus/asm/components instead.
- `AsmModule` was removed from core, and renamed AsmCoreModule. Use @spartacus/asm/core. instead.
- `AsmConfig` was removed from core. Use @spartacus/asm/core.
- `AsmAdapter` was removed. Use @spartacus/asm/core instead.
- `AsmConnector` was removed. Use @spartacus/asm/core instead.
- `CUSTOMER_SEARCH_PAGE_NORMALIZER` was removed. Use @spartacus/asm/core instead.
- `AsmService` was removed. Use @spartacus/asm/core instead.
- `CsAgentAuthService` was removed. Use @spartacus/asm/root instead.
- `CustomerSearchPage` was removed. Use @spartacus/asm/core instead.
- `CustomerSearchOptions` was removed. Use @spartacus/asm/core instead.
- `AsmUi` was removed. Use @spartacus/asm/core instead.
- `AsmAuthHttpHeaderService` was removed. Use @spartacus/asm/root instead.
- `TOKEN_TARGET` was removed. Use @spartacus/asm/root instead.
- `AsmAuthService` was removed. Use @spartacus/asm/root instead.
- `AsmAuthStorageService` was removed. Use @spartacus/asm/root instead.
- `SYNCED_ASM_STATE` was removed. Use @spartacus/asm/core instead.
- `AsmStatePersistenceService` was removed. Use @spartacus/asm/core instead.
- `ASM_UI_UPDATE` was removed. Use @spartacus/asm/core instead.
- `AsmUiUpdate` was removed. Use @spartacus/asm/core instead.
- `AsmUiAction` was removed. Use @spartacus/asm/core instead.
- `CUSTOMER_SEARCH` was removed. Use @spartacus/asm/core instead.
- `CUSTOMER_SEARCH_FAIL` was removed. Use @spartacus/asm/core instead.
- `CUSTOMER_SEARCH_SUCCESS` was removed. Use @spartacus/asm/core instead.
- `CUSTOMER_SEARCH_RESET` was removed. Use @spartacus/asm/core instead.
- `CustomerSearch` was removed. Use @spartacus/asm/core instead.
- `CustomerSearchFail` was removed. Use @spartacus/asm/core instead.
- `CustomerSearchSuccess` was removed. Use @spartacus/asm/core instead.
- `CustomerSearchReset` was removed. Use @spartacus/asm/core instead.
- `CustomerAction` was removed. Use @spartacus/asm/core instead.
- `LOGOUT_CUSTOMER_SUPPORT_AGENT` was removed. Use @spartacus/asm/core instead.
- `LogoutCustomerSupportAgent` was removed. Use @spartacus/asm/core instead.
- `ASM_FEATURE` was removed. Use @spartacus/asm/core instead.
- `CUSTOMER_SEARCH_DATA` was removed. Use @spartacus/asm/core instead.
- `StateWithAsm` was removed. Use @spartacus/asm/core instead.
- `AsmState` was removed. Use @spartacus/asm/core instead.
- `getAsmUi` was removed. Use @spartacus/asm/core instead.
- `getCustomerSearchResultsLoaderState` was removed. Use @spartacus/asm/core instead.
- `getCustomerSearchResults` was removed. Use @spartacus/asm/core instead.
- `getCustomerSearchResultsLoading` was removed. Use @spartacus/asm/core instead.
- `getAsmState` was removed. Use @spartacus/asm/core instead.

### LaunchDialogService

#### SavedCartFormLaunchDialogService

- Service has been removed. `openDialog` method is part of LaunchDialogService now.

#### AddToSavedCartComponent

- Removed `SavedCartFormLaunchDialogService` from constructor.
- Added `LaunchDialogService` to constructor.

#### SavedCartDetailsActionComponent

- Removed `SavedCartFormLaunchDialogService` from constructor.
- Added `LaunchDialogService` to constructor.

#### SavedCartDetailsOverviewComponent

- Removed `SavedCartFormLaunchDialogService` from constructor.
- Added `LaunchDialogService` to constructor.

#### AnonymousConsentLaunchDialogService

- Service has been removed. `openDialog` method is part of LaunchDialogService now.

#### AnonymousConsentManagementBannerComponent

- Removed `AnonymousConsentLaunchDialogService` from constructor.
- Added `LaunchDialogService` to constructor.

#### AnonymousConsentOpenDialogComponent

- Removed `AnonymousConsentLaunchDialogService` from constructor.
- Added `LaunchDialogService` to constructor.

#### ReplenishmentOrderCancellationLaunchDialogService

- Service has been removed. `openDialog` method is part of LaunchDialogService now.

#### ReplenishmentOrderCancellationComponent

- Removed `ReplenishmentOrderCancellationLaunchDialogService` from constructor.
- Added `LaunchDialogService` to constructor.

#### ReplenishmentOrderHistoryComponent

- Removed `ReplenishmentOrderCancellationLaunchDialogService` from constructor.
- Added `LaunchDialogService` to constructor.

### SmartEdit

- `SmartEditModule` was removed. Use `@spartacus/smartedit` instead.
- `SmartEditService` was moved to `@spartacus/smartedit/core`.

### Personalization

- `PersonalizationModule` was removed. Use `@spartacus/tracking/personalization` instead.
- `PersonalizationConfig` was moved to `@spartacus/tracking/personalization/root`.
- `PersonalizationContextService` was moved to `@spartacus/tracking/personalization/core`.
- `PersonalizationAction` was moved to `@spartacus/tracking/personalization/core`.
- `PersonalizationContext` was moved to `@spartacus/tracking/personalization/core`.

### WindowRef

- `platformId` is now required constructor dependency.

### ProductListComponentService
- `ProductListComponentService` now also requires `ViewConfig`.
- The `defaultPageSize` property was removed. To modify default page size use `provideConfig(<ViewConfig>{ view: { defaultPageSize: <your_default_page_size_value }})` in module.

### Product variants changes

#### Automated Migrations for Version 4.0

- `ProductVariantsModule` was removed from @spartacus/storefront. Use `@spartacus/product/variants` feature-library instead.
- `ProductVariantsComponent` was removed from @spartacus/storefront. Use `ProductVariantsContainerComponent` from `@spartacus/product/variants/components` as a replacement.
- `VariantColorSelectorComponent` was removed from @spartacus/storefront. Use `ProductVariantColorSelectorComponent` from `@spartacus/product/variants/components` as a replacement.
- `VariantColorSelectorModule` was removed from @spartacus/storefront. Use `ProductVariantColorSelectorModule` from `@spartacus/product/variants/components` as a replacement.
- `VariantSizeSelectorComponent` was removed from @spartacus/storefront. Use `ProductVariantSizeSelectorComponent` from `@spartacus/product/variants/components` as a replacement.
- `VariantSizeSelectorModule` was removed from @spartacus/storefront. Use `ProductVariantSizeSelectorModule` from `@spartacus/product/variants/components` as a replacement.
- `VariantStyleSelectorComponent` was removed from @spartacus/storefront. Use `ProductVariantStyleSelectorComponent` from `@spartacus/product/variants/components` as a replacement.
- `VariantStyleSelectorModule` was removed from @spartacus/storefront. Use `ProductVariantStyleSelectorModule` from `@spartacus/product/variants/components` as a replacement.
- `VariantStyleIconsComponent` was removed from @spartacus/storefront. Use `ProductVariantStyleIconsComponent` from `@spartacus/product/variants/root` as a replacement.
- `ProductVariantStyleIconsComponent` was moved from `@spartacus/product/variants/components`to `@spartacus/product/variants/root` instead.
- `VariantStyleIconsModule` was removed from @spartacus/storefront. Use `ProductVariantStyleIconsModule` from `@spartacus/product/variants/root` as a replacement.
- `ProductVariantStyleIconsModule` was moved from `@spartacus/product/variants/components`to `@spartacus/product/variants/root` instead.
- `ProductVariantGuard` was removed from @spartacus/storefront. Use `ProductVariantsGuard` from `@spartacus/product/variants/components` instead. Additionally method: `findVariant` was renamed to `findPurchasableProductCode`.
- `AuthHttpHeaderService` now requires `AuthRedirectService`.
- `AsmAuthHttpHeaderService` now requires `AuthRedirectService`.
- `AuthRedirectService` now requires `AuthFlowRoutesService`.
- `RoutingService` now requires `Location` from `@angular/common`.
- `ProtectedRoutesService` now requires `UrlParsingService`.
- `EventService` no longer uses `FeatureConfigService`.
- `PageEventModule` was removed. Instead, use `NavigationEventModule` from `@spartacus/storefront`
- `PageEventBuilder` was removed. Instead, use `NavigationEventBuilder` from `@spartacus/storefront`
- `CartPageEventBuilder` no longer uses `ActionsSubject` and `FeatureConfigService`
- `HomePageEventBuilder` no longer uses `FeatureConfigService`
- `ProductPageEventBuilder` no longer uses `FeatureConfigService`
- `PageEvent` no longer contains `context`, `semanticRoute`, `url` and `params` properties. These are now contained in the `PageEvent.navigation` object
- `EventsModule` was removed. Use individual imports instead. (e.g. CartPageEventModule, ProductPageEventModule, etc.)

#### Product variants i18n

- translation namespace `variant` was removed from `@spartacus/assets`. Use namespace `variants` that can be imported with `productVariantsTranslations` and `productVariantsTranslationChunksConfig` from `@spartacus/product/variants/assets` instead. Translation keys from this namespace did not changed.

#### Product variants endpoint scope

- scope `variants` was removed from `defaultOccProductConfig`. It's now provided by `ProductVariantsOccModule` under `@spartacus/product/variants/occ` instead. Additionally the endpoint now uses `orgProducts` API instead of `products`.

#### Product variants styles

- styles for `cx-product-variants` were removed from `@spartacus/styles`. Use `@spartacus/product/variants` import instead.

### Feature keys for product configurators

The feature keys that are used to lazily load the product configurator libraries in app.module.ts were available as `rulebased` and `productConfiguratorRulebased` from 3.1 onwards (respective `textfield` and `productConfiguratorTextfield` for the textfield template configurator).

In 4.0, only the longer versions `productConfiguratorRulebased` and `productConfiguratorTextfield` are possible.

Example: A configuration

```
      featureModules: {
        rulebased: {
          module: () => import('@spartacus/product-configurator/rulebased').then(
          (m) => m.RulebasedConfiguratorModule
        ),
        },
      }
```

needs to look like that in 4.0

```
      featureModules: {
        productConfiguratorRulebased: {
          module: () => import('@spartacus/product-configurator/rulebased').then(
          (m) => m.RulebasedConfiguratorModule
        ),
        },
      }
```

### Translations (i18n) changed

- Key `asm.standardSessionInProgress` was removed.
- Key `pageMetaResolver.checkout.title_plurar` has been removed.
- Value of `pageMetaResolver.checkout.title` has been changed to `Checkout`.

### Storage Sync mechanism

I version 4.0 we removed deprecated in version 3.0 storage sync mechanism. In previous major release we provided more powerful mechanism based on `StatePersistenceService` which can cover all use cases for synchronizing data to and from browser storage (eg. `localStorage`, `sessionStorage`) better than the removed storage sync.

What was removed:

- core of the mechanism (reducer)
- configuration (`storageSync` from `StateConfig`)
- default config and default keys (`defaultStateConfig`, `DEFAULT_LOCAL_STORAGE_KEY` and `DEFAULT_SESSION_STORAGE_KEY`)

### DefaultScrollConfig

- `defaultScrollConfig` was renamed to `defaultViewConfig`

### LanguageService

- `LanguageService` no longer uses `WindowRef`. The language initialization from the state was moved to `LanguageInitializer`.
- `LanguageService` now validate the value passed to the method `setActive()` against the iso codes listed in the Spartacus `context` config, before setting the actual value in the ngrx store.
- The initialization of the site context is scheduled a bit earlier than in before (now it's run in an observable stream instead of a Promise's callback). It's a very slight change, but might have side-effects in some custom implementations.
- The active language is now persisted in the Local Storage instead of the Session Storage

### CurrencyService

- `CurrencyService` no longer uses `WindowRef`. The currency initialization from the state was moved to `CurrencyInitializer`.
- `CurrencyService` now validate the value passed to the method `setActive()` against the iso codes listed in the Spartacus `context` config, before setting the actual value in the ngrx store.
- The initialization of the site context is scheduled a bit earlier than in before (now it's run in an observable stream instead of a Promise's callback). It's a very slight change, but might have side-effects in some custom implementations.
- The active currency is now persisted in the LocalStorage instead of the Session Storage.

### Page resolvers

In 3.1 and 3.2 we've introduced a few changes on how the page meta data is collected. The resolvers are now configurable and whether they render on the client or server (SSR) is also configurable. A few resolvers are changed or added, since most data is now configurable in the backend (description, robots). The robot information that was previously hardcoded in some resolvers, are now driven by backend data.

A new feature has landed in the product and category resolvers for the canonical URL.

The `BasePageMetaResolver` is leveraged to compose most of the generic page meta data. Most page resolvers now use the page data to create the description and robot tags. The changes have affected the following resolver classes:

- The `PageMetaService` has a dependency on `UnifiedInjector`, `PageMetaConfig` and the `platformId`.
- The `ContentPageMetaResolver` depends only on the `BasePageMetaResolver`.
- The `BasePageMetaResolver` requires the `Router` and `PageLinkService` to add canonical links to the page meta.
- The `ProductPageMetaResolver` requires the `BasePageMetaResolver` and `PageLinkService`.
- The `CategoryPageMetaResolver` requires the `BasePageMetaResolver`.
- The `SearchPageMetaResolver` requires the `BasePageMetaResolver`.
- The `CheckoutPageMetaResolver` uses the `BasePageMetaResolver`.
- The `OrganizationPageMetaResolver` no longer uses the `BasePageMetaResolver`.
- The `RoutingService` uses the `Router` to resolve the full URL (used to resolve the canonical URL in the page meta resolvers)

The `CmsPageTitleModule` is renamed to `PageMetaModule`.
The `CartPageMetaResolver` is removed since all content is resolved by the generic `ContentPageMetaResolver`.

The following properties where removed in 4.0:

- The `ContentPageMetaResolver` no longer supports the `homeBreadcrumb$`,`breadcrumb$`,`title$` and `cms$` as the content is resolved by the `BasePageMetaResolver`.
- The `resolverMethods` property on the `PageMetaService` has changed to `resolvers$` since the resolvers are read from the configuration stream.

### SelectiveCartService

- The `getLoaded` method was removed. Use `isStable` method instead.

### SearchBoxComponentService

- `SearchBoxComponentService` now also requires `EventService`.

### AddedToCartDialogComponent

- The `increment` property was removed. Use property `numberOfEntriesBeforeAdd` instead.

### CartListItemComponent

- Removed `FeatureConfigService` from constructor and added `UserIdService` and `MultiCartService` to constructor.
- Property `form: FormGroup` is now initialized on component creation instead of in the `createForm()` method.
- `ngOnInit()` method has been modified to fix an issue with rendering items.
- `[class.is-changed]` template attribute on `<div>` tag now depends on method `control.get('quantity').disabled`.

### Models

- The `Item` interface was removed.
- `sortCode` was removed from interface `TableHeader`.
- `promotionLocation$` was removed from `CartItemContext` and `CartItemContextSource`.

### SearchBoxComponent

`RoutingService` is a new, required constructor dependency.

### Organization Administration breaking changes

#### UserGroupUserListComponent

- Removed `MessageService` from constructor.

#### ToggleStatusComponent

- Removed `FeatureConfigService` from constructor.
- Added `DisableInfoService` to constructor.

#### DeleteItemComponent

- Removed `FeatureConfigService` from constructor.

#### UnitChildrenComponent

- `CurrentUnitService` is now required parameter in component constructor.

#### UnitCostCenterListComponent

- `CurrentUnitService` is now required parameter in component constructor.

#### UnitUserListComponent

- `CurrentUnitService` is now required parameter in component constructor.

#### UnitFormComponent

- Renamed property `formGroup` to `form`.
- Removed property `form$`.

#### OrganizationTableType

- Removed unused `UNIT_ASSIGNED_ROLES` property from enum.

#### HttpErrorModel

- Removed `error` property from interface.

#### Translations

- Change contents of:
  `orgBudget.messages.deactivate`,
  `orgCostCenter.messages.deactivate`,
  `orgPurchaseLimit.messages.deactivate`,
  `orgUnit.messages.deactivate`,
  `orgUnitAddress.messages.delete`,
  `orgUserGroup.messages.delete`,
  `orgUser.messages.deactivate`
- Removed unused keys:
  `orgBudget.messages.deactivateBody`,
  `orgCostCenter.messages.deactivateBody`,
  `orgPurchaseLimit.messages.deactivateBody`,
  `orgUnit.messages.deactivateBody`,
  `orgUnitAddress.messages.deleteBody`,
  `orgUserGroup.messages.deleteBody`,
  `orgUser.messages.deactivateBody`

### Dependencies changes

- The peer dependency package `i18next-xhr-backend` was replaced with `i18next-http-backend`.
- The peer dependency package `i18next` was upgraded to the version `20.2.2`

### CmsFeaturesService

- `CmsComponentsService` constructor is now using `CmsFeaturesService` (replacing `FeatureModulesService`) and `ConfigInitializerService`.
- `FeatureModulesService` was removed. Was replaced by `CmsFeaturesService`.

### ItemContext

- `CartItemComponent` now also requires `cartItemContextSource`.
- `ProductGridItemComponent` now requires `ProductListItemContextSource`.
- `ProductListItemComponent` now requires `ProductListItemContextSource`.

### User lib changes

#### CMS Components

- Following modules `CloseAccountModule`, `ForgotPasswordModule`, `RegisterComponentModule`, `ResetPasswordModule`, `UpdateEmailModule`, `UpdatePasswordModule`, `UpdateProfileModule` were moved to `@spartacus/user/profile/components`.
- Following modules `LoginModule`, `LoginFormModule`, `LoginRegisterModule` were moved to `@spartacus/user/account/components`.
- Component `ResetPasswordFormComponent` was renamed to `ResetPasswordComponent` and now can be used from `@spartacus/user/profile/components`. Also logic for this component was changed. For details look on sections below.
- Component `UpdateEmailFormComponent` was removed. For replacement `UpdateEmailComponent` from `@spartacus/user/profile/components` can be used.
- Component `UpdatePasswordFormComponent` was removed. For replacement `UpdatePasswordComponent` from `@spartacus/user/profile/components` can be used.
- Component `UpdateProfileFormComponent` was removed. For replacement `UpdateProfileComponent` from `@spartacus/user/profile/components` can be used.
- Components `CloseAccountComponent`, `CloseAccountModalComponent`, `ForgotPasswordComponent`, `RegisterComponent`, `UpdateEmailComponent`, `UpdatePasswordComponent`, `UpdateProfileComponent` were moved to `@spartacus/user/profile/components`. Logic for those components was changed. For details look on sections below.
- Components `LoginComponent`, `LoginFormComponent` were moved to `@spartacus/user/account/components`. Logic for those components was changed. For details look on sections below.
- Component `LoginRegisterComponent` were moved to `@spartacus/user/account/components`.

#### CloseAccountModalComponent

- All services used in constructor have been changed to be `protected`.
- Component is not using `UserService` anymore, `UserProfileFacade` was introduced.
- Component is no longer using `Subscription` property, also `ngOnDestroy` method was removed.

#### ForgotPasswordComponent

- Property `forgotPasswordForm` was renamed to `form`.
- New observable property `isUpdating$` was added.
- Methods `ngOnInit`, `requestForgotPasswordEmail` were removed. New method `onSubmit` was added.
- Services `FormBuilder`, `UserService`, `RoutingService`, `AuthConfigService` are no longer used directly in component file. New service `ForgotPasswordComponentService` was introduced and used in constructor.
- Change detection strategy for this component was set to `OnPush`.
- There were slight changes in component template. Spinner component was added which relys on `isUpdating$` property, also form now is using `onSubmit` method on form submit event.

#### RegisterComponent

- Component is not using `UserService` anymore, `UserRegisterFacade` was introduced.
- Property `loading$` was changed to `isLoading$` and type was change to `BehaviorSubject<boolean>` instead of `Observable<boolean>`.
- Method `registerUserProcessInit` was removed.

#### ResetPasswordComponent (previously ResetPasswordFormComponent)

- Property `subscription` was removed.
- Type of `token` property was changed from `string` to `Observable<string>`.
- Property `resetPasswordForm` was renamed to `form`.
- New observable property `isUpdating$` was added.
- Methods `ngOnInit`, `resetPassword`, `ngOnDestroy` were removed. New method `onSubmit` was added.
- Services `FormBuilder`, `UserService`, `RoutingService`, are no longer used directly in component file. New service `ResetPasswordComponentService` was introduced and used in constructor.
- Change detection strategy for this component was set to `OnPush`.
- Component template was adapted to the new logic.
- Spinner component was added which relys on `isUpdating$` property.

#### LoginComponent

- Component is not using `UserService` anymore, `UserAccountFacade` was introduced.
- Type of `user` property was changed to `Observable<User | undefined>` instead of `Observable<User>`.

#### LoginFormComponent

- Services `AuthService`, `GlobalMessageService`, `FormBuilder`, `WindowRef` are no longer used directly in component file. New service `LoginFormComponentService` was introduced and used in constructor.
- Methods `ngOnInit`, `submitForm`, `loginUser` were removed from component file.
- New properties `form`, `isUpdating$` were added.
- New method `onSubmit` was added.
- Change detection strategy for this component was set to `OnPush`.
- Spinner component was added to the template which relys on `isUpdating$` property.

#### UpdateEmailComponent

- Properties `subscription`, `newUid`, `isLoading$` were removed.
- Methods `ngOnInit`, `onCancel`, `onSuccess`, `ngOnDestroy` were removed from component file.
- Services `GlobalMessageService`, `UserService`, `RoutingService`, `AuthService` are no longer used directly in component file. New service `UpdateEmailComponentService` was introduced and used in constructor.
- Logic for `onSubmit` method was changed. Now this method has no parameters.
- New properties `form`, `isUpdating$` were added.
- There were important change in component template. Since `UpdateEmailFormComponent` was removed `UpdateEmailComponent` contains now the template for update email form itself.
- Change detection strategy for this component was set to `OnPush`.
- Spinner component was added to the template which relys on `isUpdating$` property.

#### UpdateEmailComponentService

- `UpdateEmailComponentService` now also requires `AuthRedirectService`

#### UpdatePasswordComponent

- Properties `subscription`, `loading$` were removed.
- Methods `ngOnInit`, `onCancel`, `onSuccess`, `ngOnDestroy` were removed from component file.
- Services `RoutingService`, `UserService`, `GlobalMessageService`, are no longer used directly in component file. New service `UpdatePasswordComponentService` was introduced and used in constructor.
- Logic for `onSubmit` method was changed. Now this method has no parameters.
- New properties `form`, `isUpdating$` were added.
- There were important change in component template. Since `UpdatePasswordFormComponent` was removed `UpdatePasswordComponent` contains now the template for update password form itself.
- Change detection strategy for this component was set to `OnPush`.
- Spinner component was added to the template which relys on `isUpdating$` property.

#### UpdateProfileComponent

- Properties `user$`, `loading$` were removed.
- Methods `ngOnInit`, `onCancel`, `onSuccess`, `ngOnDestroy` were removed from component file.
- Services `RoutingService`, `UserService`, `GlobalMessageService`, are no longer used directly in component file. New service `UpdateProfileComponentService` was introduced and used in constructor.
- Logic for `onSubmit` method was changed. Now this method has no parameters.
- New properties `form`, `isUpdating$` were added.
- There were important change in component template. Since `UpdateProfileFormComponent` was removed `UpdateProfileComponent` contains now the template for update profile form itself.
- Change detection strategy for this component was set to `OnPush`.
- Spinner component was added to the template which relys on `isUpdating$` property.

#### StoreFinderListItemComponent

- `div[class.cx-store-name]` element has been changed to `h2[class.cx-store-name]`.

#### StoreFinderStoresCountComponent

- `div[class.cx-title]` element has been changed to `h2[class.cx-title]`

#### StoreFinderListItemComponent

- `div[class.cx-total]` element has been changed to `h4[class.cx-total]`

#### CartItemComponent

- `{{item.product.name}}` element has been changed to `<h2>{{item.product.name}}</h2>`

#### OrderSummaryComponent

- `<h4>{{ 'orderCost.orderSummary' | cxTranslate }}</h4>` element has changed to `<h3>{{ 'orderCost.orderSummary' | cxTranslate }}</h3>`

#### DeliveryModeComponent

- `h3[class.cx-checkout-title]` element has changed to `h2[class.cx-checkout-title]`

#### PaymentMethodComponent

- `h3[class.cx-checkout-title]` element has changed to `h2[class.cx-checkout-title]`

#### ReviewSubmitComponent

- `h3[class.cx-review-title]` element changed to `h2[class.cx-review-title]`
- `div[class.cx-review-cart-total]` element changed to `h4[class.cx-review-cart-total]`

#### ShippingAddressComponent

- `h3[class.cx-checkout-title]` element changed to `h2[class.cx-checkout-title]`

#### CmsPageTitleComponent

- New interface has been created 

#### CmsBreadcrumbsComponent
- `CmsBreadcrumbsComponent` extends `CmsPageTitleComponent` now
- `container` property has been moved to `CmsPageTitleComponent`

#### BreadcrumbComponent

- `BreadcrumbComponent` extends `PageTitleComponent` now
- `setTitle()` function has been moved to `PageTitleComponent`

#### PageTitleComponent

- New component that sets page title if there is not one set by default 

#### NavigationUiComponent

- `<h5><cx-icon ...></h5>` element was changed to `<span><cx-icon ...></span>`
- `h5[attr.aria-label]="node.title"` element was was changed to `span[attr.aria-label]="node.title"`

#### ProductCarouselComponent

- `<h4>{{item.name}}</h4>` element changed to `<h3>{{item.name}}</h3>`

#### WishListItemComponent

- `<a>{{ cartEntry.product.name }}</a>` element changed to `<a><h2>{{ cartEntry.product.name }}</h2></a>`

#### CardComponent

- `h4[class.cx-card-title]` element changed to `h3[class.cx-card-title]`

#### CarouselComponent

- `<h3 *ngIf="title">{{ title }}</h3>` element changed to `<h2 *ngIf="title">{{ title }}</h2>`

#### Translations (i18n) changes

- Key `miniLogin.userGreeting` was moved to separated lib. Now is a part of `userAccountTranslations`, `userAccountTranslationChunksConfig` from `@spartacus/user/account/assets`.
- Key `miniLogin.signInRegister` was moved to separated `@spartacus/user` lib. Now is a part of `userAccountTranslations`, `userAccountTranslationChunksConfig` from `@spartacus/user/account/assets`.
- Key `loginForm.signIn` was moved to separated lib. Now is a part of `userAccountTranslations`, `userAccountTranslationChunksConfig` from `@spartacus/user/account/assets`.
- Key `loginForm.register` was moved to separated lib. Now is a part of `userAccountTranslations`, `userAccountTranslationChunksConfig` from `@spartacus/user/account/assets`.
- Key `loginForm.dontHaveAccount` was moved to separated lib. Now is a part of `userAccountTranslations`, `userAccountTranslationChunksConfig` from `@spartacus/user/account/assets`.
- Key `loginForm.guestCheckout` was moved to separated lib. Now is a part of `userAccountTranslations`, `userAccountTranslationChunksConfig` from `@spartacus/user/account/assets`.
- Key `loginForm.emailAddress.label` was moved to separated lib. Now is a part of `userAccountTranslations`, `userAccountTranslationChunksConfig` from `@spartacus/user/account/assets`.
- Key `loginForm.emailAddress.placeholder` was moved to separated lib. Now is a part of `userAccountTranslations`, `userAccountTranslationChunksConfig` from `@spartacus/user/account/assets`.
- Key `loginForm.password.label` was moved to separated lib. Now is a part of `userAccountTranslations`, `userAccountTranslationChunksConfig` from `@spartacus/user/account/assets`.
- Key `loginForm.password.placeholder` was moved to separated lib. Now is a part of `userAccountTranslations`, `userAccountTranslationChunksConfig` from `@spartacus/user/account/assets`.
- Key `loginForm.wrongEmailFormat` was moved to separated lib. Now is a part of `userAccountTranslations`, `userAccountTranslationChunksConfig` from `@spartacus/user/account/assets`.
- Key `loginForm.forgotPassword` was moved to separated lib. Now is a part of `userAccountTranslations`, `userAccountTranslationChunksConfig` from `@spartacus/user/account/assets`.
- Key `updateEmailForm.newEmailAddress.label` was moved to separated lib. Now is a part of `userProfileTranslations`, `userProfileTranslationChunksConfig` from `@spartacus/user/profile/assets`.
- Key `updateEmailForm.newEmailAddress.placeholder` was moved to separated lib. Now is a part of `userProfileTranslations`, `userProfileTranslationChunksConfig` from `@spartacus/user/profile/assets`.
- Key `updateEmailForm.confirmNewEmailAddress.label` was moved to separated lib. Now is a part of `userProfileTranslations`, `userProfileTranslationChunksConfig` from `@spartacus/user/profile/assets`.
- Key `updateEmailForm.confirmNewEmailAddress.placeholder` was moved to separated lib. Now is a part of `userProfileTranslations`, `userProfileTranslationChunksConfig` from `@spartacus/user/profile/assets`.
- Key `updateEmailForm.enterValidEmail` was moved to separated lib. Now is a part of `userProfileTranslations`, `userProfileTranslationChunksConfig` from `@spartacus/user/profile/assets`.
- Key `updateEmailForm.bothEmailMustMatch` was moved to separated lib. Now is a part of `userProfileTranslations`, `userProfileTranslationChunksConfig` from `@spartacus/user/profile/assets`.
- Key `updateEmailForm.password.label` was moved to separated lib. Now is a part of `userProfileTranslations`, `userProfileTranslationChunksConfig` from `@spartacus/user/profile/assets`.
- Key `updateEmailForm.password.placeholder` was moved to separated lib. Now is a part of `userProfileTranslations`, `userProfileTranslationChunksConfig` from `@spartacus/user/profile/assets`.
- Key `updateEmailForm.pleaseInputPassword` was moved to separated lib. Now is a part of `userProfileTranslations`, `userProfileTranslationChunksConfig` from `@spartacus/user/profile/assets`.
- Key `updateEmailForm.emailUpdateSuccess` was moved to separated lib. Now is a part of `userProfileTranslations`, `userProfileTranslationChunksConfig` from `@spartacus/user/profile/assets`.
- Key `forgottenPassword.resetPassword` was moved to separated lib. Now is a part of `userProfileTranslations`, `userProfileTranslationChunksConfig` from `@spartacus/user/profile/assets`.
- Key `forgottenPassword.enterEmailAddressAssociatedWithYourAccount` was moved to separated lib. Now is a part of `userProfileTranslations`, `userProfileTranslationChunksConfig` from `@spartacus/user/profile/assets`.
- Key `forgottenPassword.emailAddress.label` was moved to separated lib. Now is a part of `userProfileTranslations`, `userProfileTranslationChunksConfig` from `@spartacus/user/profile/assets`.
- Key `forgottenPassword.emailAddress.placeholder` was moved to separated lib. Now is a part of `userProfileTranslations`, `userProfileTranslationChunksConfig` from `@spartacus/user/profile/assets`.
- Key `forgottenPassword.enterValidEmail` was moved to separated lib. Now is a part of `userProfileTranslations`, `userProfileTranslationChunksConfig` from `@spartacus/user/profile/assets`.
- Key `forgottenPassword.passwordResetEmailSent` was moved to separated lib. Now is a part of `userProfileTranslations`, `userProfileTranslationChunksConfig` from `@spartacus/user/profile/assets`.
- Key `forgottenPassword.passwordResetSuccess` was moved to separated lib. Now is a part of `userProfileTranslations`, `userProfileTranslationChunksConfig` from `@spartacus/user/profile/assets`.
- Key `register.confirmPassword.action` was moved to separated lib. Now is a part of `userProfileTranslations`, `userProfileTranslationChunksConfig` from `@spartacus/user/profile/assets`.
- Key `register.confirmPassword.label` was moved to separated lib. Now is a part of `userProfileTranslations`, `userProfileTranslationChunksConfig` from `@spartacus/user/profile/assets`.
- Key `register.confirmPassword.placeholder` was moved to separated lib. Now is a part of `userProfileTranslations`, `userProfileTranslationChunksConfig` from `@spartacus/user/profile/assets`.
- Key `register.managementInMyAccount` was moved to separated lib. Now is a part of `userProfileTranslations`, `userProfileTranslationChunksConfig` from `@spartacus/user/profile/assets`.
- Key `register.termsAndConditions` was moved to separated lib. Now is a part of `userProfileTranslations`, `userProfileTranslationChunksConfig` from `@spartacus/user/profile/assets`.
- Key `register.signIn` was moved to separated lib. Now is a part of `userProfileTranslations`, `userProfileTranslationChunksConfig` from `@spartacus/user/profile/assets`.
- Key `register.register` was moved to separated lib. Now is a part of `userProfileTranslations`, `userProfileTranslationChunksConfig` from `@spartacus/user/profile/assets`.
- Key `register.confirmNewPassword` was moved to separated lib. Now is a part of `userProfileTranslations`, `userProfileTranslationChunksConfig` from `@spartacus/user/profile/assets`.
- Key `register.resetPassword` was moved to separated lib. Now is a part of `userProfileTranslations`, `userProfileTranslationChunksConfig` from `@spartacus/user/profile/assets`.
- Key `register.createAccount` was moved to separated lib. Now is a part of `userProfileTranslations`, `userProfileTranslationChunksConfig` from `@spartacus/user/profile/assets`.
- Key `register.title` was moved to separated lib. Now is a part of `userProfileTranslations`, `userProfileTranslationChunksConfig` from `@spartacus/user/profile/assets`.
- Key `register.firstName.label` was moved to separated lib. Now is a part of `userProfileTranslations`, `userProfileTranslationChunksConfig` from `@spartacus/user/profile/assets`.
- Key `register.firstName.placeholder` was moved to separated lib. Now is a part of `userProfileTranslations`, `userProfileTranslationChunksConfig` from `@spartacus/user/profile/assets`.
- Key `register.lastName.label` was moved to separated lib. Now is a part of `userProfileTranslations`, `userProfileTranslationChunksConfig` from `@spartacus/user/profile/assets`.
- Key `register.lastName.placeholder` was moved to separated lib. Now is a part of `userProfileTranslations`, `userProfileTranslationChunksConfig` from `@spartacus/user/profile/assets`.
- Key `register.emailAddress.label` was moved to separated lib. Now is a part of `userProfileTranslations`, `userProfileTranslationChunksConfig` from `@spartacus/user/profile/assets`.
- Key `register.emailAddress.placeholder` was moved to separated lib. Now is a part of `userProfileTranslations`, `userProfileTranslationChunksConfig` from `@spartacus/user/profile/assets`.
- Key `register.password.label` was moved to separated lib. Now is a part of `userProfileTranslations`, `userProfileTranslationChunksConfig` from `@spartacus/user/profile/assets`.
- Key `register.password.placeholder` was moved to separated lib. Now is a part of `userProfileTranslations`, `userProfileTranslationChunksConfig` from `@spartacus/user/profile/assets`.
- Key `register.newPassword` was moved to separated lib. Now is a part of `userProfileTranslations`, `userProfileTranslationChunksConfig` from `@spartacus/user/profile/assets`.
- Key `register.emailMarketing` was moved to separated lib. Now is a part of `userProfileTranslations`, `userProfileTranslationChunksConfig` from `@spartacus/user/profile/assets`.
- Key `register.confirmThatRead` was moved to separated lib. Now is a part of `userProfileTranslations`, `userProfileTranslationChunksConfig` from `@spartacus/user/profile/assets`.
- Key `register.selectTitle` was moved to separated lib. Now is a part of `userProfileTranslations`, `userProfileTranslationChunksConfig` from `@spartacus/user/profile/assets`.
- Key `register.passwordMinRequirements` was moved to separated lib. Now is a part of `userProfileTranslations`, `userProfileTranslationChunksConfig` from `@spartacus/user/profile/assets`.
- Key `register.bothPasswordMustMatch` was moved to separated lib. Now is a part of `userProfileTranslations`, `userProfileTranslationChunksConfig` from `@spartacus/user/profile/assets`.
- Key `register.titleRequired` was moved to separated lib. Now is a part of `userProfileTranslations`, `userProfileTranslationChunksConfig` from `@spartacus/user/profile/assets`.
- Key `register.postRegisterMessage` was moved to separated lib. Now is a part of `userProfileTranslations`, `userProfileTranslationChunksConfig` from `@spartacus/user/profile/assets`.

### Default routing config for the My Company feature
The default routing config for the My Company pages was moved from various modules in `@spartacus/organization/administration/components` to `OrganizationAdministrationRootModule` in `@spartacus/organization/administration/root`. Therefore the default config is now provided eagerly, so it's available early on app start (but not only after the feature is lazy loaded). Also, the following objects were renamed and moved to `@spartacus/organization/administration/root`:
- `budgetRoutingConfig` -> `defaultBudgetRoutingConfig`
- `costCenterRoutingConfig` -> `defaultCostCenterRoutingConfig`
- `permissionRoutingConfig` -> `defaultPermissionRoutingConfig`
- `unitsRoutingConfig` -> `defaultUnitsRoutingConfig`
- `userGroupRoutingConfig` -> `defaultUserGroupRoutingConfig`
- `userRoutingConfig` -> `defaultUserRoutingConfig`

#### Checkout Related Translations (i18n) changes

The checkout related translation keys were moved to the `@spartacus/checkout/assets`.  If you use some checkout 
related labels outside of checkout and the checkout lib is not used, you will need to use alternate translation labels.

- Key `checkoutAddress.verifyYourAddress` is moved to `addressSuggestion.verifyYourAddress`.
- Key `checkoutAddress.ensureAccuracySuggestChange` is moved to `addressSuggestion.ensureAccuracySuggestChange`.
- Key `checkoutAddress.chooseAddressToUse` is moved to `addressSuggestion.chooseAddressToUse`.
- Key `checkoutAddress.suggestedAddress` is moved to `addressSuggestion.suggestedAddress`.
- Key `checkoutAddress.enteredAddress` is moved to `addressSuggestion.enteredAddress`.
- Key `checkoutAddress.editAddress` is moved to `addressSuggestion.editAddress`.
- Key `checkoutAddress.saveAddress` is moved to `addressSuggestion.saveAddress`.

- Key `checkoutOrderConfirmation.replenishmentNumber` is removed. You can use instead ``.
- Key `checkoutOrderConfirmation.placedOn` is removed. You can use instead `orderDetails.placedOn`.
- Key `checkoutOrderConfirmation.status` is removed. You can use instead `orderDetails.status`.
- Key `checkoutOrderConfirmation.active` is removed. You can use instead `orderDetails.active`.
- Key `checkoutOrderConfirmation.cancelled` is removed. You can use instead `orderDetails.cancelled`.
- Key `checkoutOrderConfirmation.frequency` is removed. You can use instead `orderDetails.frequency`.
- Key `checkoutOrderConfirmation.nextOrderDate` is removed. You can use instead `orderDetails.nextOrderDate`.
- Key `checkoutOrderConfirmation.orderNumber` is removed. You can use instead `orderDetails.orderNumber`.



#### Changes in styles

- Styles for following selectors `cx-close-account-modal`, `cx-close-account`, `cx-forgot-password`, `cx-register`, `cx-update-password-form`, `cx-user-form` were moved from `@spartacus/styles` to `@spartacus/user/profile/styles`.
- Styles for following selectors `cx-login`, `cx-login-form` were moved from `@spartacus/styles` to `@spartacus/user/account/styles`.

### LogoutGuard

`AuthRedirectService` is a new, required constructor dependency.

### RoutingService
`RoutingService.go` - Removed 2nd argument `query`. Use `extras.queryParams` instead.
`RoutingService.navigate` - Removed 2nd argument `query`. Use `extras.queryParams` instead.

### RoutingActions ngrx
The following ngrx actions have been removed:
- `RoutingActions.RouteGo` (and `RoutingActions.ROUTER_GO`)
- `RoutingActions.RouteGoByUrlAction` (and `RoutingActions.ROUTER_GO_BY_URL`)
- `RoutingActions.RouteBackAction` (and `RoutingActions.ROUTER_BACK`)
- `RoutingActions.RouteForwardAction` (and `RoutingActions.ROUTER_FORWARD`).

Please use instead the methods of the `RoutingService`, respectively: `go()`, `goByUrl()`, `back()`, `forward()`.

### AuthRedirectService

- `#reportNotAuthGuard` - method not needed anymore. Every visited URL is now remembered automatically as redirect URL on `NavigationEnd` event.
- `#reportAuthGuard` - method deprecated; use the new equivalent method instead: `#saveCurrentNavigationUrl`. It remembers the anticipated page, when being invoked during the navigation.

### OccEndpointsService

<<<<<<< HEAD
- The `getEndpoint` - method was removed. Use `buildUrl` instead.
- The `getOccEndpoint` method was removed. Use `buildUrl` method instead.
- The `getBaseEndpoint` method was removed. Use `buildUrl` method instead.
- The `getUrl` method was removed. Use `buildUrl` method instead.

### ComponentWrapperDirective
- `EventService` is now required parameter in the constructor.
- The `cmpRef` property was removed.
=======
- The `getEndpoint` method was removed. Use `buildUrl` instead with the `endpoint` string and the `propertiesToOmit` matching your desired URL.
- The `getOccEndpoint` method was removed. Use `buildUrl` instead with the `endpoint` string and the `propertiesToOmit` matching your desired URL.
- The `getBaseEndpoint` method was removed. Use `buildUrl` method instead with configurable endpoint or the `getBaseUrl` method.
- The `getUrl` method was removed. Use `buildUrl` method instead. The `buildUrl` method has the same first parameter as `getUrl`. The 2nd, 3rd and 4th parameters of `getUrl`, are merged into the second argument object of `buildUrl` with properties: `urlParams`, `queryParams` and `scope`.
- The `getRawEndpoint` method was removed. Use `buildUrl` with configurable endpoints or `getRawEndpointValue` method instead.

### Modal Service

- Removed `FeatureConfigService` from constructor.
- `ApplicationRef` is a new, required constructor dependency.

### ExternalJsFileLoader

- The service was removed from core. Please use `ScriptLoader` instead.

### TabParagraphContainerComponent

- `WindowRef` and `BreakpointService` are now required parameters in the constructor.
- All services used in constructor have been changed to be `protected`.
>>>>>>> 062bc062
<|MERGE_RESOLUTION|>--- conflicted
+++ resolved
@@ -1456,16 +1456,6 @@
 
 ### OccEndpointsService
 
-<<<<<<< HEAD
-- The `getEndpoint` - method was removed. Use `buildUrl` instead.
-- The `getOccEndpoint` method was removed. Use `buildUrl` method instead.
-- The `getBaseEndpoint` method was removed. Use `buildUrl` method instead.
-- The `getUrl` method was removed. Use `buildUrl` method instead.
-
-### ComponentWrapperDirective
-- `EventService` is now required parameter in the constructor.
-- The `cmpRef` property was removed.
-=======
 - The `getEndpoint` method was removed. Use `buildUrl` instead with the `endpoint` string and the `propertiesToOmit` matching your desired URL.
 - The `getOccEndpoint` method was removed. Use `buildUrl` instead with the `endpoint` string and the `propertiesToOmit` matching your desired URL.
 - The `getBaseEndpoint` method was removed. Use `buildUrl` method instead with configurable endpoint or the `getBaseUrl` method.
@@ -1485,4 +1475,7 @@
 
 - `WindowRef` and `BreakpointService` are now required parameters in the constructor.
 - All services used in constructor have been changed to be `protected`.
->>>>>>> 062bc062
+
+### ComponentWrapperDirective
+- `EventService` is now required parameter in the constructor.
+- The `cmpRef` property was removed.