--- conflicted
+++ resolved
@@ -4,7 +4,6 @@
 
 ## Breaking Changes Introduced in 4.0
 
-<<<<<<< HEAD
 ### SavedCartDetailsActionComponent
  - Removed `ClearCheckoutService` from constructor.
 
@@ -101,7 +100,6 @@
 
 
 
-=======
 ### LoginRegisterComponent
 
 Lib: @spartacus/user
@@ -213,7 +211,6 @@
 - `PersonalizationContextService` was moved to `@spartacus/tracking/personalization/core`.
 - `PersonalizationAction` was moved to `@spartacus/tracking/personalization/core`.
 - `PersonalizationContext` was moved to `@spartacus/tracking/personalization/core`.
->>>>>>> 9978f947
 
 ### WindowRef
 
