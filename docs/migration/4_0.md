# Technical Changes in Spartacus 4.0

## Before migrating to Spartacus 4.0

Before you migrate to version 4.0 of libraries we highly recommend to switch to new app structure and new feature libraries. It's easier to do migration in multiple small steps (migrating to new app structure, switching to extracted feature libs and then migrating to 4.0), where you can make sure that everything still works as before after every step. Read the next chapter if you need more insights why we introduce this change.

### Reasons for migration to new app structure

Before the 3.0 release we started to separate libraries based on it's responsibility. With 3.0 we already released few libraries in separate packages (eg. @spartacus/organization, @spartacus/storefinder). We kept moving more libraries in the minor 3.x releases as well. We tried to do that in a no breaking-changes manner. However with each major release we want to pay off tech debt we accumulated during minor releases. Extracted libraries are huge contributor to tech debt, as we keep the same functionality in 2 places. With 4.0 release we will remove the functionality from core libraries (@spartacus/core, @spartacus/storefront, @spartacus/assets and @spartacus/styles) that was already extracted to separate libraries in minor releases.

Along the way we discovered that we had to change few of the bigger modules to accommodate these changes (eg. `B2cStoreFrontModule`, `StorefrontModule` or `CmsLibModule`).

So that's why we recommend to switch to new app structure that is not using these modules and to switch to new feature libraries if they exists for the features you are using. Below you can find generic guide on how to do it. After that migration to 4.0 should be easier.

### Migrating to new, reference app structure

Before you start to migrate to new app structure read the reasoning behind the change [here](https://sap.github.io/spartacus-docs/reference-app-structure/).

So let's migrate to the new structure step by step.

1. Create `SpartacusModule` under `app/spartacus/spartacus.module.ts` path and add it to `imports` in `AppModule`.
2. Add `BaseStorefrontModule` to imports and exports of `SpartacusModule`. This modules is exported from `@spartacus/storefront` library.
3. Create `SpartacusFeaturesModule` under `app/spartacus/spartacus-features.module.ts` path and add it to `imports` in `SpartacusModule`.
4. Create `SpartacusConfigurationModule` under `app/spartacus/spartacus-configuration.module.ts` path and add it to `imports` in `SpartacusModule`.
5. Move spartacus configuration to `SpartacusConfigurationModule`. That would be the configurations you pass with `provideConfig`, `provideConfigFactory` or with `withConfig` methods from some of the modules (eg. `B2cStorefrontModule`, `ConfigModule`). We recommend to use `provideConfig` or `provideConfigFactory` in module providers to configure spartacus.
6. Configure `AppRoutingModule`. If you don't have this module, first create it under `app/app-routing.module.ts`. Don't forget to import this module in `AppModule`. In `AppRoutingModule` imports configure `RouterModule` with these 3 options:

    ```ts
    RouterModule.forRoot([], {
      anchorScrolling: 'enabled',
      relativeLinkResolution: 'corrected',
      initialNavigation: 'enabled',
    }),
    ```

    Previously this module was configured in `StorefrontModule`, which is now deprecated and removed in version 4.0.

7. Configure ngrx modules in `AppModule`. They were part of the `StorefrontModule`, but similarly like `RouterModule` we require this configuration to be present in application. You need to add to `imports` 2 modules: `StoreModule.forRoot({})` and `EffectsModule.forRoot([])`. Import these modules from `@ngrx/store` and from `@ngrx/effects`.

    ```ts
    @NgModule({
      imports: [
        AppRoutingModule,
        StoreModule.forRoot({}),
        EffectsModule.forRoot([]),
        SpartacusModule,

        // then the rest of your custom modules...
      ],
      ...
    ```

8. Now let's focus on replacing deprecated Spartacus grouping modules

    1. Migrating `B2cStorefrontModule`.
        - config from `B2cStorefrontModule.withConfig` should be already moved to `SpartacusConfigurationModule` and provided with `provideConfig`
        - first add `HttpClientModule` to imports in `AppModule` if it's not present there
        - now add in `SpartacusFeaturesModule` module imports two modules from `@spartacus/storefront`: `StorefrontModule` and `CmsLibModule` (those modules are removed in 4.0, but we want to migrate the modules step by step. Migration of those modules will be covered in next steps).
        - this module provided few default configs, so add them to your `SpartacusConfigurationModule` if you rely on them

            ```ts
            provideConfig({
              pwa: {
                enabled: true,
                addToHomeScreen: true,
              },
            }),
            provideConfig(layoutConfig),
            provideConfig(mediaConfig),
            ...defaultCmsContentProviders,
            ```

        - remove usage of `B2cStorefrontModule` from your app

    2. Migrating `B2bStorefrontModule`.
        - config from `B2bStorefrontModule.withConfig` should be already moved to `SpartacusConfigurationModule` and provided with `provideConfig`
        - add `HttpClientModule` to imports in `AppModule` if it's not present there
        - add in `SpartacusFeaturesModule` imports few modules: `StorefrontModule`, `CmsLibModule` from `@spartacus/storefront` (those modules are removed in 4.0, but we want to migrate the modules step by step. Migration of those modules will be covered in next steps) and `CostCenterModule.forRoot()` from `@spartacus/core`
        - this module provided few default configs, so add them to your `SpartacusConfigurationModule` if you rely on them

            ```ts
            provideConfig(layoutConfig),
            provideConfig(mediaConfig),
            provideConfig(defaultB2bOccConfig),
            provideConfig(defaultB2bCheckoutConfig),
            ...defaultCmsContentProviders,
            ```

        - remove usage of `B2bStorefrontModule` from your app

    3. Migrating `StorefrontModule`
        - you should have configured `RouterModule` in `AppRoutingModule`
        - in `AppModule` you should already have `StoreModule.forRoot({})` and `EffectsModule.forRoot([])` present in `imports`
        - add `AsmModule` from `@spartacus/storefront` to imports in `SpartacusFeaturesModule`
        - add `StorefrontFoundationModule` to `SpartacusFeaturesModule` imports.
        - Add `MainModule` to `SpartacusFeaturesModule` imports
        - Add `SmartEditModule.forRoot()`, `PersonalizationModule.forRoot()` and `OccModule.forRoot()` from `@spartacus/core` to imports in `SpartacusFeaturesModule`
        - Add `ProductDetailsPageModule` and `ProductListingPageModule` from `@spartacus/storefront` to imports in `SpartacusFeaturesModule`
        - Add `ExternalRoutesModule.forRoot()` from `@spartacus/core` to imports in `SpartacusFeaturesModule`
        - remove usage of `StorefrontModule` from you app

    4. Migrating `CmsLibModule`
        - add imports listed below from `@spartacus/storefront` directly to imports in `SpartacusFeaturesModule`:

            ```ts
            AnonymousConsentManagementBannerModule,
            AsmModule, // remove if it's already present
            HamburgerMenuModule,
            CmsParagraphModule,
            LinkModule,
            BannerModule,
            CategoryNavigationModule,
            NavigationModule,
            FooterNavigationModule,
            BreadcrumbModule,
            SearchBoxModule,
            SiteContextSelectorModule,
            QualtricsModule,
            AddressBookModule,
            OrderHistoryModule,
            OrderCancellationModule,
            OrderReturnModule,
            ReturnRequestListModule,
            ReturnRequestDetailModule,
            ProductListModule,
            ProductFacetNavigationModule,
            ProductTabsModule,
            ProductCarouselModule,
            ProductReferencesModule,
            OrderDetailsModule,
            PaymentMethodsModule,
            ConsentManagementModule,
            CartComponentModule,
            TabParagraphContainerModule,
            OrderConfirmationModule,
            ProductImagesModule,
            ProductSummaryModule,
            ProductVariantsModule,
            ProductIntroModule,
            BannerCarouselModule,
            MyCouponsModule,
            WishListModule,
            NotificationPreferenceModule,
            MyInterestsModule,
            StockNotificationModule,
            ReplenishmentOrderHistoryModule,
            ReplenishmentOrderConfirmationModule,
            ReplenishmentOrderDetailsModule,
            UserComponentModule,
            CloseAccountModule,
            UpdateEmailModule,
            UpdatePasswordModule,
            UpdateProfileModule,
            ForgotPasswordModule,
            ResetPasswordModule,
            ```

        - remove usage of `CmsLibModule` from your app

    5. Migrating `MainModule`
        - add `AnonymousConsentsDialogModule` from `@spartacus/storefront` into imports in `SpartacusFeaturesModule`
        - remove usage of `MainModule` from you app

    6. Migrating `StorefrontFoundationModule`
        - add `AuthModule.forRoot()`, `AnonymousConsentsModule.forRoot()`, `CartModule.forRoot()`, `CheckoutModule.forRoot()`, `UserModule.forRoot()` and `ProductModule.forRoot()` from `@spartacus/core` into imports in `SpartacusFeaturesModule`
        - add `CartPageEventModule`, `PageEventModule` and `ProductPageEventModule` from `@spartacus/storefront` into imports in `SpartacusFeaturesModule`
        - remove usage of `StorefrontFoundationModule` from your app

    7. Migrating `OccModule`
        - add `AsmOccModule`, `CartOccModule`, `CheckoutOccModule`, `ProductOccModule`, `UserOccModule`, `CostCenterOccModule` from `@spartacus/core` to imports in `SpartacusFeaturesModule`
        - remove usage of `OccModule` from your app

    8. Migrating `EventsModule`
        - add `CartPageEventModule`, `PageEventModule` and `ProductPageEventModule` from `@spartacus/storefront` to imports in `SpartacusFeaturesModule`
        - remove usage of `EventsModule` from your app

    9. That's it. You migrated to new app structure. However there is one more thing that we recommend to do. All these huge modules that we just migrated were created to make it easy to create complete spartacus application. What we mean by "complete" is the spartacus with a lot of features enabled out of the box. You might've not even used those features and yet they landed in your application files making your app bigger and by that increasing your application initial load time. As we just replaced these bootstrap modules with granular modules it gives you a great opportunity to remove feature modules that you don't need.

        Here is a list of common features that you might not use:
          - if you don't use ASM feature you can remove from `SpartacusFeaturesModule` imports of `AsmModule` and `AsmOccModule`
          - if you don't use Smartedit you can remove from `SpartacusFeaturesModule` import of `SmartEditModule`
          - if you don't use Qualtrics you can remove from `SpartacusFeaturesModule` import of `QualtricsModule`
          - if you don't use product variants you can remove from `SpartacusFeaturesModule` imports of `ProductVariantsModule`
          - if you don't support replenishments order you can remove from `SpartacusFeaturesModule` imports of `ReplenishmentOrderHistoryModule`, `ReplenishmentOrderConfirmationModule` and `ReplenishmentOrderDetailsModule`

        There are many more modules that you might not need, so we recommend just going through all the imports in `SpartacusFeaturesModule` and verifying if you use it or not. If not just remove it and make your application smaller.

### Upgrade Angular libraries first
Before upgrading Spartacus to 4.0, you need first to upgrade Angular to the version 12 and upgrade Angular 3rd party dependencies like `@ng-bootstrap/ng-bootstrap` or `@ng-select/ng-select` to the versions compatible with Angular 12.

```bash
ng update @ng-bootstrap/ng-bootstrap@10 @ng-select/ng-select@7 @angular/core@12 @angular/cli@12
```

For more, see [the official Angular upgrade guide](https://update.angular.io/).

### Upgrade Spartacus to 3.4.x first
You must first upgrade all of your `@spartacus` libraries to the latest 3.4.x release before you begin upgrading to Spartacus 4.0. For more information, see [Upgrading Spartacus Libraries to a New Minor Version](https://sap.github.io/spartacus-docs/release-information/#upgrading-spartacus-libraries-to-a-new-minor-version).

### Finally, upgrade Spartacus to 4.0
Spartacus 4.0 includes many new features and fixes. Since this update is a major release, some of the updates may also be breaking changes for your application. In this case, additional work on your side may be required to fix issues that result from upgrading from 3.4.x to 4.0.

To update to version 4.0 of Spartacus, run the following command in the workspace of your Angular application:

```bash
ng update @spartacus/schematics@4
```

When the update has finished running, inspect your code for comments that begin with `// TODO:Spartacus`. For detailed information about each added comment, see [Detailed List of Changes](#detailed-list-of-changes) below.

## Augmentable Config interface

In spartacus we expose quite some number of methods that accepts configuration. Up until now we didn't do a great job of typing those methods. You might notice that usually when we provide configuration we use type assertions (eg. `provideConfig(<I18nConfig>{i18n: {...}})`) to improve type safety and autocomplete functionality.

In version 4.0 we changed the way we work with `Config`. Now each feature contributes to this interface thanks to module augmentation TS feature. Thanks to that `Config` now correctly describe all configuration options you can pass to spartacus.

With that changed we are able to change the type of all the methods that accept configuration from `any` to `Config`. You no longer have to use type assertion to benefit from better type safety and DX.

We still keep the individual configs (eg. `I18nConfig`, `AsmConfig`, `AuthConfig`, etc.), but all those interfaces also contribute to `Config` interface.

When you need to access configuration object you can still in constructor use following syntax: `protected config: AsmConfig` (this will only hint for you `AsmConfig` properties), but you now have the option to do it with `protected config: Config`. Using the latter is recommended when you want to access complete configuration with type safety (eg. `FeatureConfig` and `MediaConfig` at the same time).

This change should be for painless for most of the users, but it will affect you if you have custom configuration in your application.

Let's show it on an example with special configuration for theme:

```ts
// existing code
@Injectable({
  providedIn: 'root',
  useExisting: Config,
})
export abstract class ThemeConfig {
  theme?: {
    dark?: boolean;
  };
}

// required changes

// You need to augment `Config` interface from `@spartacus/core` to be able to provide this config with `provideConfig` method
declare module '@spartacus/core' {
  interface Config extends ThemeConfig {}
}
```

You don't need to change anything in a places where you use this config, but in a place where you declare you custom config you have to instruct Typescript that `Config` interface also have `theme` property with `dark` option. Without it Typescript will complain that you try to pass properties which are not part of `Config`.

We still recommend making top-level configuration properties optional, so you can pass the configuration in multiple chunks and not in a single place.

## Detailed List of Changes

#### Config providers

- first parameter of function `provideConfig` changed from type `any` to `Config`
- first parameter of function `provideDefaultConfig` changed from type `any` to `Config`

#### ConfigModule

- parameter of method `withConfig` changed type from `object` to `Config`
- parameter of method `forRoot` changed type from `any` to `Config`

#### Config injection tokens

- `Config` injection token was replaced with injectable `Config` abstract class.
- `ConfigChunk` injection token is now of type `Config[]` (from `object[]`)
- `DefaultConfigChunk` injection token is now of type `Config[]` (from `object[]`)

#### StorefrontConfig

This type was removed, as it's purpose is now covered with augmentable `Config` interface. Replace usage of `StorefrontConfig` with `Config`.

#### ConfigInitializerService

- Constructor changed from:

    ```ts
    constructor(
        @Inject(Config) protected config: any,
        @Optional()
        @Inject(CONFIG_INITIALIZER_FORROOT_GUARD)
        protected initializerGuard,
        @Inject(RootConfig) protected rootConfig: any
      ) {}
    ```

    to

    ```ts
    constructor(
        protected config: Config,
        @Optional()
        @Inject(CONFIG_INITIALIZER_FORROOT_GUARD)
        protected initializerGuard: any,
        @Inject(RootConfig) protected rootConfig: Config
      ) {}
    ```

- Method `getStable` return signature changed from `Observable<any>` to `Observable<Config>`.
- Method `getStableConfig` return signature changed from `Promise<any>` to `Promise<Config>`.

#### Config validators

- type `ConfigValidator` changed from `(config: any) => string | void` to `(config: Config) => string | void`
- first parameter of function `validateConfig` changed from `any` to `Config`

#### ConfigInitializer

- `ConfigInitializer.configFactory` signature changed from `() => Promise<any>` to `() => Promise<Config>`.

#### ConfigurationService

- `unifiedConfig$` type changed from `Observable<any>` to `Observable<Config>`
- `config` type changed from `any` to `Config`
- constructor changed from

    ```ts
    constructor(
      @Inject(RootConfig) protected rootConfig: any,
      @Inject(DefaultConfig) protected defaultConfig: any,
      protected unifiedInjector: UnifiedInjector,
      @Inject(Config) config: any
    )
    ```

    to

    ```ts
    constructor(
      @Inject(RootConfig) protected rootConfig: Config,
      @Inject(DefaultConfig) protected defaultConfig: Config,
      protected unifiedInjector: UnifiedInjector,
      config: Config
    )
    ```

#### Feature config utils

- `isFeatureLevel` first parameter type changed from `unknown` to `Config`
- `isFeatureEnabled` first parameter type changed from `unknown` to `Config`

#### MediaService

- constructor changed from

    ```ts
    constructor(
      @Inject(Config) protected config: StorefrontConfig,
      protected breakpointService: BreakpointService
    ) {}
    ```

    to

    ```ts
    constructor(
      protected config: Config
    ) {}
    ```
- `getMedia` now supports `role` attribute



### ModalService
- `ModalService` no longer depends on `FeatureConfigService`. But `ApplicationRef` is now a new required dependency.


#### Product configurator configuration

- `productConfigurator` configuration option is now optional (properties `updateDebounceTime` and `cpq` from this options are now also optional)
- `backend.cpq` configuration option is now optional

#### SmartEditConfig

- `smartEdit` property is optional
- `smartEdit.storefrontPreviewRoute` property is optional
- `smartEdit.allowOrigin` property is optional

#### PersonalizationConfig

- `personalization` property is optional

#### CmsStructureConfig

- `cmsStructure` property is optional

#### PageComponentModule

- Exposes `forRoot()` method, to minimize side-effects of frequent import in dependant modules. `PageComponentModule.forRoot()` is now imported in `BaseStorefrontModule`.

## Breaking Changes Introduced in 4.0

### StoreFinderService

- Added `platformId` injection to constructor.
- Methods `getStoreLatitude()` and `getStoreLongitude()` have been moved to this service from removed `StoreDataService`.

### StoreDataService

- Service has been removed and functions moved to `StoreFinderService`.

### AbstractStoreItemComponent

- `StoreDataService` has been replaced with `StoreFinderService`.

### StoreFinderListItemComponent

- `StoreDataService` has been replaced with `StoreFinderService`.

### StoreFinderListComponent

- `StoreDataService` has been replaced with `StoreFinderService`.

### StoreFinderStoreDescriptionComponent

- `StoreDataService` has been replaced with `StoreFinderService`.

### GoogleMapRendererService

- `StoreDataService` has been replaced with `StoreFinderService`.
- `ExternalJsFileLoader` has been replaced with `ScriptLoader`.

### ScheduleComponent

- `ngOnChanges()` has been changed to `ngOnInit()` along with corresponding class implementations (ie. implements `OnChanges` to `OnInit`).
- `displayDays` variable has been removed. Use `weekDays` instead.
- `StoreDataService` has been removed`.
- Methods `getStoreOpeningTime()`, `getStoreClosingTime()`, `getInitialDate()` have been removed. Use `weekDayOpeningList` from `location` instead.
### PromotionService
PromotionService is deleted.  The promotions can directly be found on the order or cart.  Use other existing services to retrieve the Order or cart.

The order promotions are in the order/cart attributes `appliedOrderPromotions` and `potentialOrderPromotions`

The product promotions for order/cart entries are now available via the attribute `entries[].promotions`


### SavedCartDetailsActionComponent
 - Removed `ClearCheckoutService` from constructor.

### SavedCartListComponent
- Removed `ClearCheckoutService` from constructor.

### SavedCartFormDialogComponent
- Removed `ClearCheckoutService` from constructor.

### AddressBookComponentService
Lib: @spartacus/core
Class: AddressBookComponentService
Change: constructor parameter `checkoutDeliveryService: CheckoutDeliveryService` is removed.
Instead, the `CheckoutEventListener` from the checkout lib listens for the new address change events and resets the checkout delivery accordingly.

### AddressBookComponent
Lib: @spartacus/core
Class: AddressBookComponent
Change: Two constructor parameters are removed.  First the constructor parameter `checkoutDeliveryService: CheckoutDeliveryService` is removed.
AddressBookComponent does not call `CheckoutDeliveryService.clearCheckoutDeliveryDetails()` anymore when an address is changed.  Instead, `AddressBookComponentService` fires events.  See `AddressBookComponentService` migration doc.

The second constructor parameters removed is `userAddressService: UserAddressService`. `UserAddressService` interactions are now encapsulated in `AddressBookComponentService`.


### AddressFormComponent
Lib: @spartacus/core
Change: constructor parameter `checkoutDeliveryService: CheckoutDeliveryService` is removed.
AddressFormComponent now uses the new address verification function from  `UserAddressService` called `verifyAddress` instead of the `verifyAddress` function from `CheckoutDeliveryService`.  `UserAddressService.verifyAddress` does not use the ngrx store under the hood.

Change: `TranslationService` is a new, required constructor dependency.
AddressFormComponent now uses translations to show a configurable default title option instead of a hard coded title.

### UserAddressService
Lib: @spartacus/core
Change: Two new required constructor parameters `userAddressConnector: UserAddressConnector` and `command: CommandService`

### CheckoutDetailsLoadedGuard
Lib: @spartacus/storefront
CheckoutDetailsLoadedGuard was not used and is now removed.

### PaymentDetailsSetGuard
Lib: @spartacus/storefront
PaymentDetailsSetGuard was not used and is now removed.

### ShippingAddressSetGuard
Lib: @spartacus/storefront
ShippingAddressSetGuard was not used and is now removed.

### DeliveryModeSetGuard
Lib: @spartacus/storefront
DeliveryModeSetGuard was not used and is now removed.


## New Checkout Library

Spartacus 4.0 introduces the checkout library.  The checkout related code is moved out of `@spartacus/core` and `@spartacus/storefrontlib` into one of the checkout lib's entry points.  The checkout library is split into these entry points:

```
@spartacus/checkout/assets 
The checkout related i18n keys are moved here.

@spartacus/checkout/components
Checkout related UI code is moved here. This includes components, guards and ui services.

@spartacus/checkout/core
The checkout facade API implementation are moved here, as well as connectors, event builder, event listener, models, other services, and state management.

@spartacus/checkout/occ
The checkout related OCC code is moved here. This includes the checkout related adapters and converters.

@spartacus/checkout/root
The root entry point is, by convention, meant to always be eager loaded.  It contains the config, events, facades, http interceptors and models.

@spartacus/checkout/styles
The checkout related scss styles are moved here.
```

Most of the code is moved unchanged, but some classes required changes after they were moved.  See the section below for the list:

## (start) Changes in the classes carried over to the @spartacus/checkout lib

### Use facades instead of services

Some services are now available through facades. Facades should be used instead. The main advantage to use facades instead of their service implementation is that the facades support lazy loading. Facades are imported from `@spartacus/checkout/root`.

- `CheckoutCostCenterFacade` should be used instead of `CheckoutCostCenterService`

- `CheckoutDeliveryFacade` should be used instead of `CheckoutDeliveryService`

- `CheckoutPaymentFacade` should be used instead of `CheckoutPaymentService`

- `CheckoutFacade` should be used instead of `CheckoutService`

- `PaymentTypeFacade` should be used instead of `PaymentTypeService`

- `ClearCheckoutFacade` should be used instead of `ClearCheckoutService`

#### ExpressCheckoutService

- Service moved from `@spartacus/storefront` entry point to `@spartacus/checkout/components`.
- `CheckoutDeliveryService` constructor parameter replaced with `CheckoutDeliveryFacade` from `@spartacus/checkout/root`.
- `CheckoutPaymentService` constructor parameter replaced with `CheckoutPaymentFacade` from `@spartacus/checkout/root`.
- `CheckoutDetailsService` constructor parameter is now imported from `@spartacus/checkout/components`.
- `CheckoutConfigService` constructor parameter is now imported from `@spartacus/checkout/components`.
- `ClearCheckoutService` constructor parameter replaced with required `ClearCheckoutFacade` from `@spartacus/checkout/root`.
- Method `resetCheckoutProcesses` was removed, use method `resetCheckoutProcesses` from `ClearCheckoutFacade` instead.

### CostCenterComponent
constructor parameter of type `CheckoutCostCenterService` is now of type `CheckoutCostCenterFacade`
constructor parameter of type `PaymentTypeService` is now of type `PaymentTypeFacade`

### DeliveryModeComponent
constructor parameter of type `CheckoutDeliveryService` is now of type `CheckoutDeliveryFacade`

### PaymentMethodComponent
constructor parameter of type `CheckoutService` is now of type `CheckoutFacade`
constructor parameter of type `CheckoutDeliveryService` is now of type `CheckoutDeliveryFacade`
constructor parameter of type `CheckoutPaymentService` is now of type `CheckoutPaymentFacade`

### PaymentFormComponent
constructor parameter of type `CheckoutPaymentService` is now of type `CheckoutPaymentFacade`
constructor parameter of type `CheckoutDeliveryService` is now of type `CheckoutDeliveryFacade`
PaymentFormComponent does not implement `OnDestroy` anymore
method `ngOnDestroy()` removed.
Address verification uses new `UserAddressService.verifyAddress` function instead of `CheckoutDeliveryService.verifyAddress`.
expiration date has been wrapped to `fieldset` instead of `label`. `span` has been replaced with `legend` and there are new `label` instead of `div` per every form control (expiration month, expiration year).

### PaymentTypeComponent    
constructor parameter of type `PaymentTypeService` is now of type `PaymentTypeFacade`

### PlaceOrderComponent
constructor parameter of type `CheckoutService` is now of type `CheckoutFacade`

### ReviewSubmitComponent
constructor parameter of type `CheckoutDeliveryService` is now of type `CheckoutDeliveryFacade`
constructor parameter of type `CheckoutPaymentService` is now of type `CheckoutPaymentFacade`
constructor parameter of type `PaymentTypeService` is now of type `PaymentTypeFacade`
constructor parameter of type `CheckoutCostCenterService` is now of type `CheckoutCostCenterFacade`
Removed constructor parameter `PromotionService`

Removed the attribute orderPromotions$
The component gets promotions directly from the cart in the html template.

### ScheduleReplenishmentOrderComponent
constructor parameter of type `CheckoutService` is now of type `CheckoutFacade`

### ShippingAddressComponent
constructor parameter of type `CheckoutDeliveryService` is now of type `CheckoutDeliveryFacade`
constructor parameter of type `PaymentTypeService` is now of type `PaymentTypeFacade`
constructor parameter of type `CheckoutCostCenterService` is now of type `CheckoutCostCenterFacade`

### CheckoutEventModule
Change: One new required constructor parameters `_checkoutEventListener: CheckoutEventListener`

To split out the checkout code in the checkout lib, the address verification functionality
was moved in `UserAddressService` in @spartacus/core.  The address verification related functions in `CheckoutDeliveryService` and ngrx supporting classes are not present in the checkout lib.

### CheckoutDeliveryService:
These functions are not present in the checkout lib:
- `getAddressVerificationResults(): Observable<AddressValidation | string>`
- `verifyAddress(address: Address): void`
- `clearAddressVerificationResults(): void`

These functions are also not present in the corresponding facade `CheckoutDeliveryFacade`

### CheckoutState
Property `addressVerification: AddressVerificationState` is removed from the `CheckoutState` class in the checkout lib.

### AddressVerificationState
The `AddressVerificationState` class is not carried over to the checkout lib.

### CheckoutDeliveryService
New property `processStateStore: Store<StateWithCheckout>` is added into the constructor.

### CheckoutPaymentService
New property `processStateStore: Store<StateWithCheckout>` is added into the constructor.

### CheckoutService
New property `processStateStore: Store<StateWithCheckout>` is added into the constructor.

### PaymentTypeService
New property `processStateStore: Store<StateWithCheckout>` is added into the constructor.

### OrderConfirmationItemsComponent
Removed constructor parameter `PromotionService`
Removed the attribute orderPromotions$
The component gets promotions directly from the order in the html template.

### OccCheckoutAdapter
Protected method `getEndpoint` has been removed. There are new methods: `getPlaceOrderEndpoint`, `getRemoveDeliveryAddressEndpoint`, `getClearDeliveryModeEndpoint`, `getLoadCheckoutDetailsEndpoint`.

### OccCheckoutPaymentAdapter
Protected method`getCartEndpoint` has been removed. There are new methods: `getCardTypesEndpoint`, `getCreatePaymentDetailsEndpoint`, `getPaymentProviderSubInfoEndpoint`, `getSetPaymentDetailsEndpoint`.

### OccCheckoutCostCenterAdapter
Protected method`getCartEndpoint` has been removed. There is a new method: `getSetCartCostCenterEndpoint`.

### OccCheckoutDeliveryAdapter
Protected method`getCartEndpoint` has been removed. There are new methods: `getCreateDeliveryAddressEndpoint`, `getDeliveryModeEndpoint`, `getDeliveryModesEndpoint`, `getSetDeliveryAddressEndpoint`, `getSetDeliveryModeEndpoint`.

### OccCheckoutPaymentTypeAdapter
Protected method`getCartEndpoint` has been removed. There are new methods: `getPaymentTypesEndpoint`, `getSetCartPaymentTypeEndpoint`.

### OccCheckoutReplenishmentOrderAdapter
There is a new method: `getScheduleReplenishmentOrderEndpoint`.

### CheckoutComponentModule
`CheckoutComponentModule` was and renamed to `CheckoutComponentsModule`. It was moved to `@spartacus/checkout/components`.  The new module is, not exactly the same as the previous one, but the new one should essentially be a superset of the previous one.

### CheckoutModule
The `CheckoutModule` from `@spartacus/core` became `CheckoutCoreModule` in `@spartacus/checkout/core`.  `CheckoutCoreModule` from `@spartacus/checkout/core` fills a similar role as the previous `CheckoutModule` from `@spartacus/core`.  One exception is providing the `CheckoutCartInterceptor`, which is now done in `CheckoutRootModule` from `@spartacus/checkout/root` instead.
(Note: The new `CheckoutCoreModule` doesn't have the method `forRoot()` - please just import `CheckoutCoreModule` instead.)

There is still a `CheckoutModule` in `@spartacus/checkout`.  While its name is the same as the previous module from `@spartacus/core`,  his role is different.  It imports other new checkout lib modules: `CheckoutComponentsModule`, `CheckoutCoreModule`, `CheckoutOccModule`.  The new module naming changes might seem confusing at first sight, but the choice of the new names were made to align with the feature libs module naming convention in Spartacus.

## Complete list of symbols (class, interface, const) moved to the checkout lib

Imports for these symbols must be updated in custom code.

| Name  | Moved From | Moved To | Renamed To
| ------------- | ------------- | ------------- | ------------- |
| CheckoutLoginComponent | @spartacus/storefront | @spartacus/checkout/components | - | 
| CheckoutLoginModule | @spartacus/storefront | @spartacus/checkout/components | - | 
| OrderConfirmationModule | @spartacus/storefront | @spartacus/checkout/components | - | 
| ReplenishmentOrderConfirmationModule | @spartacus/storefront | @spartacus/checkout/components | - | 
| OrderConfirmationGuard | @spartacus/storefront | @spartacus/checkout/components | - | 
| GuestRegisterFormComponent | @spartacus/storefront | @spartacus/checkout/components | - | 
| OrderConfirmationItemsComponent | @spartacus/storefront | @spartacus/checkout/components | - | 
| OrderConfirmationOverviewComponent | @spartacus/storefront | @spartacus/checkout/components | - | 
| OrderConfirmationThankYouMessageComponent | @spartacus/storefront | @spartacus/checkout/components | - | 
| OrderConfirmationTotalsComponent | @spartacus/storefront | @spartacus/checkout/components | - | 
| CheckoutComponentModule | @spartacus/storefront | @spartacus/checkout/components | CheckoutComponentsModule | 
| CheckoutOrchestratorComponent | @spartacus/storefront | @spartacus/checkout/components | - | 
| CheckoutOrchestratorModule | @spartacus/storefront | @spartacus/checkout/components | - | 
| CheckoutOrderSummaryComponent | @spartacus/storefront | @spartacus/checkout/components | - | 
| CheckoutOrderSummaryModule | @spartacus/storefront | @spartacus/checkout/components | - | 
| CheckoutProgressComponent | @spartacus/storefront | @spartacus/checkout/components | - | 
| CheckoutProgressModule | @spartacus/storefront | @spartacus/checkout/components | - | 
| CheckoutProgressMobileBottomComponent | @spartacus/storefront | @spartacus/checkout/components | - | 
| CheckoutProgressMobileBottomModule | @spartacus/storefront | @spartacus/checkout/components | - | 
| CheckoutProgressMobileTopComponent | @spartacus/storefront | @spartacus/checkout/components | - | 
| CheckoutProgressMobileTopModule | @spartacus/storefront | @spartacus/checkout/components | - | 
| DeliveryModeComponent | @spartacus/storefront | @spartacus/checkout/components | - | 
| DeliveryModeModule | @spartacus/storefront | @spartacus/checkout/components | - | 
| PaymentMethodComponent | @spartacus/storefront | @spartacus/checkout/components | - | 
| PaymentMethodModule | @spartacus/storefront | @spartacus/checkout/components | - | 
| PaymentFormComponent | @spartacus/storefront | @spartacus/checkout/components | - | 
| PaymentFormModule | @spartacus/storefront | @spartacus/checkout/components | - | 
| PlaceOrderComponent | @spartacus/storefront | @spartacus/checkout/components | - | 
| PlaceOrderModule | @spartacus/storefront | @spartacus/checkout/components | - | 
| ReviewSubmitComponent | @spartacus/storefront | @spartacus/checkout/components | - | 
| ReviewSubmitModule | @spartacus/storefront | @spartacus/checkout/components | - | 
| ScheduleReplenishmentOrderComponent | @spartacus/storefront | @spartacus/checkout/components | - | 
| ScheduleReplenishmentOrderModule | @spartacus/storefront | @spartacus/checkout/components | - | 
| CardWithAddress | @spartacus/storefront | @spartacus/checkout/components | - | 
| ShippingAddressComponent | @spartacus/storefront | @spartacus/checkout/components | - | 
| ShippingAddressModule | @spartacus/storefront | @spartacus/checkout/components | - | 
| DeliveryModePreferences | @spartacus/storefront | @spartacus/checkout/root | - | 
| CheckoutConfig | @spartacus/storefront | @spartacus/checkout/root | - | 
| CheckoutAuthGuard | @spartacus/storefront | @spartacus/checkout/components | - | 
| CheckoutStepsSetGuard | @spartacus/storefront | @spartacus/checkout/components | - | 
| CheckoutGuard | @spartacus/storefront | @spartacus/checkout/components | - | 
| NotCheckoutAuthGuard | @spartacus/storefront | @spartacus/checkout/components | - | 
| CheckoutStepType | @spartacus/storefront | @spartacus/checkout/root | - | 
| checkoutShippingSteps | @spartacus/storefront | @spartacus/checkout/root | - | 
| checkoutPaymentSteps | @spartacus/storefront | @spartacus/checkout/root | - | 
| CheckoutStep | @spartacus/storefront | @spartacus/checkout/root | - | 
| CheckoutConfigService | @spartacus/storefront | @spartacus/checkout/components | - | 
| CheckoutDetailsService | @spartacus/storefront | @spartacus/checkout/components | - | 
| CheckoutReplenishmentFormService | @spartacus/storefront | @spartacus/checkout/components | - | 
| CheckoutStepService | @spartacus/storefront | @spartacus/checkout/components | - | 
| ExpressCheckoutService | @spartacus/storefront | @spartacus/checkout/components | - | 
| CheckoutOccModule | @spartacus/core | @spartacus/checkout/occ | - | 
| OccCheckoutCostCenterAdapter | @spartacus/core | @spartacus/checkout/occ | - | 
| OccCheckoutDeliveryAdapter | @spartacus/core | @spartacus/checkout/occ | - | 
| OccCheckoutPaymentTypeAdapter | @spartacus/core | @spartacus/checkout/occ | - | 
| OccCheckoutPaymentAdapter | @spartacus/core | @spartacus/checkout/occ | - | 
| OccCheckoutReplenishmentOrderAdapter | @spartacus/core | @spartacus/checkout/occ | - | 
| OccCheckoutAdapter | @spartacus/core | @spartacus/checkout/occ | - | 
| OccReplenishmentOrderFormSerializer | @spartacus/core | @spartacus/checkout/occ | - | 
| CheckoutModule | @spartacus/core | @spartacus/checkout/core | CheckoutCoreModule | 
| CheckoutAdapter | @spartacus/core | @spartacus/checkout/core | - | 
| CheckoutConnector | @spartacus/core | @spartacus/checkout/core | - | 
| CheckoutCostCenterAdapter | @spartacus/core | @spartacus/checkout/core | - | 
| CheckoutCostCenterConnector | @spartacus/core | @spartacus/checkout/core | - | 
| CheckoutDeliveryAdapter | @spartacus/core | @spartacus/checkout/core | - | 
| CheckoutDeliveryConnector | @spartacus/core | @spartacus/checkout/core | - | 
| DELIVERY_MODE_NORMALIZER | @spartacus/core | @spartacus/checkout/core | - | 
| CheckoutPaymentAdapter | @spartacus/core | @spartacus/checkout/core | - | 
| CheckoutPaymentConnector | @spartacus/core | @spartacus/checkout/core | - | 
| PAYMENT_DETAILS_SERIALIZER | @spartacus/core | @spartacus/checkout/core | - | 
| CARD_TYPE_NORMALIZER | @spartacus/core | @spartacus/checkout/core | - | 
| PAYMENT_TYPE_NORMALIZER | @spartacus/core | @spartacus/checkout/core | - | 
| PaymentTypeAdapter | @spartacus/core | @spartacus/checkout/core | - | 
| PaymentTypeConnector | @spartacus/core | @spartacus/checkout/core | - | 
| CheckoutReplenishmentOrderAdapter | @spartacus/core | @spartacus/checkout/core | - | 
| CheckoutReplenishmentOrderConnector | @spartacus/core | @spartacus/checkout/core | - | 
| REPLENISHMENT_ORDER_FORM_SERIALIZER | @spartacus/core | @spartacus/checkout/core | - | 
| CheckoutEventBuilder | @spartacus/core | @spartacus/checkout/core | - | 
| CheckoutEventModule | @spartacus/core | @spartacus/checkout/core | - | 
| OrderPlacedEvent | @spartacus/core | @spartacus/checkout/root | - | 
| CheckoutCostCenterService | @spartacus/core | @spartacus/checkout/root | CheckoutCostCenterFacade | 
| CheckoutDeliveryService | @spartacus/core | @spartacus/checkout/root | CheckoutDeliveryFacade | 
| CheckoutPaymentService | @spartacus/core | @spartacus/checkout/root | CheckoutPaymentFacade | 
| CheckoutService | @spartacus/core | @spartacus/checkout/root | CheckoutFacade | 
| PaymentTypeService | @spartacus/core | @spartacus/checkout/root | PaymentTypeFacade | 
| ClearCheckoutService | @spartacus/core | @spartacus/checkout/root | ClearCheckoutFacade | 
| CheckoutDetails | @spartacus/core | @spartacus/checkout/core | - | 
| CheckoutPageMetaResolver | @spartacus/core | @spartacus/checkout/core | - | 
| CHECKOUT_FEATURE | @spartacus/core | @spartacus/checkout/core | - | 
| CHECKOUT_DETAILS | @spartacus/core | @spartacus/checkout/core | - | 
| SET_DELIVERY_ADDRESS_PROCESS_ID | @spartacus/core | @spartacus/checkout/core | - | 
| SET_DELIVERY_MODE_PROCESS_ID | @spartacus/core | @spartacus/checkout/core | - | 
| SET_SUPPORTED_DELIVERY_MODE_PROCESS_ID | @spartacus/core | @spartacus/checkout/core | - | 
| SET_PAYMENT_DETAILS_PROCESS_ID | @spartacus/core | @spartacus/checkout/core | - | 
| GET_PAYMENT_TYPES_PROCESS_ID | @spartacus/core | @spartacus/checkout/core | - | 
| SET_COST_CENTER_PROCESS_ID | @spartacus/core | @spartacus/checkout/core | - | 
| PLACED_ORDER_PROCESS_ID | @spartacus/core | @spartacus/checkout/core | - | 
| StateWithCheckout | @spartacus/core | @spartacus/checkout/core | - | 
| CardTypesState | @spartacus/core | @spartacus/checkout/core | - | 
| CheckoutStepsState | @spartacus/core | @spartacus/checkout/core | - | 
| PaymentTypesState | @spartacus/core | @spartacus/checkout/core | - | 
| OrderTypesState | @spartacus/core | @spartacus/checkout/core | - | 
| CheckoutState | @spartacus/core | @spartacus/checkout/core | - | 
| CheckoutActions | @spartacus/core | @spartacus/checkout/core | - | 
| CheckoutSelectors | @spartacus/core | @spartacus/checkout/core | - | 

## (end) Changes in the classes carried over to the @spartacus/checkout lib 



### AddedToCartDialogComponent
- Removed constructor parameter `PromotionService`
- Removed the attribute orderPromotions$
- The component gets promotions directly from the cart in the html template.
- The `increment` property was removed. Use property `numberOfEntriesBeforeAdd` instead.


### CartDetailsComponent
- Removed constructor parameter `PromotionService`
- Removed the attributes `orderPromotions$` and `promotions$`.
- The component gets promotions directly from the cart in the html template.



### CartItemComponent
- Removed constructor parameter `PromotionService`
- The component gets product promotions directly from the cart entry data.
- Removed the `ngOnInit()` method
- Removed the attribute `appliedProductPromotions$`


### CartItemListComponent
- removed constructor dependency `FeatureConfigService`
- added new required constructor dependencies `UserIdService` and `MultiCartService`

### OrderDetailItemsComponent
Removed constructor parameter `PromotionService`
Removed the attribute orderPromotions$
The component gets promotions directly from the order in the html template.

### SuggestedAddressDialogComponent

SuggestedAddressDialogComponent uses different translation label keys:

- Key `checkoutAddress.verifyYourAddress` is replaced by `addressSuggestion.verifyYourAddress`.
- Key `checkoutAddress.ensureAccuracySuggestChange` is replaced by `addressSuggestion.ensureAccuracySuggestChange`.
- Key `checkoutAddress.chooseAddressToUse` is replaced by `addressSuggestion.chooseAddressToUse`.
- Key `checkoutAddress.suggestedAddress` is replaced by `addressSuggestion.suggestedAddress`.
- Key `checkoutAddress.enteredAddress` is replaced by `addressSuggestion.enteredAddress`.
- Key `checkoutAddress.editAddress` is replaced by `addressSuggestion.editAddress`.
- Key `checkoutAddress.saveAddress` is replaced by `addressSuggestion.saveAddress`.

### OrderOverviewComponent

OrderOverviewComponent uses different translation label keys:

- Key `checkoutOrderConfirmation.replenishmentNumber` is replaced by `orderDetails.replenishmentId`.
- Key `checkoutOrderConfirmation.status` is replaced by `orderDetails.status`.
- Key `checkoutOrderConfirmation.active` is replaced by `orderDetails.active`.
- Key `checkoutOrderConfirmation.cancelled` is replaced by `orderDetails.cancelled`.
- Key `checkoutReview.startOn` is replaced by `orderDetails.startOn`.
- Key `checkoutOrderConfirmation.frequency` is replaced by `orderDetails.frequency`.
- Key `checkoutOrderConfirmation.nextOrderDate` is replaced by `orderDetails.nextOrderDate`.
- Key `checkoutOrderConfirmation.orderNumber` is replaced by `orderDetails.orderNumber`.
- Key `checkoutOrderConfirmation.placedOn` is replaced by `orderDetails.placedOn`.
- Key `checkoutReview.poNumber` is replaced by `orderDetails.purchaseOrderNumber`.
- Key `checkoutPO.noPoNumber` is replaced by `orderDetails.emptyPurchaseOrderId`.
- Key `checkoutProgress.methodOfPayment` is replaced by `orderDetails.methodOfPayment`.
- Key `checkoutPO.costCenter` is replaced by `orderDetails.costCenter`.
- Key `checkoutShipping.shippingMethod` is replaced by `orderDetails.shippingMethod`.
- The `getOrderCurrentDateCardContent` method requires `isoDate` parameter. It is no longer optional.

### Qualtrics changes

- `QualtricsConfig` was removed from storefrontlib. Use @spartacus/qualtrics/components instead.
- `QUALTRICS_EVENT_NAME` was removed from storefrontlib. Use @spartacus/qualtrics/components instead.
- `QualtricsLoaderService` was removed from storefrontlib. Use @spartacus/qualtrics/components instead.
- `QualtricsLoaderService` from the feature-lib no longer requires `RendererFactory2`. It has been replaced with `ScriptLoader`.
- `QualtricsComponent` was removed from storefrontlib. Use @spartacus/qualtrics/components instead.
- `QualtricsModule` was removed from storefrontlib, and renamed QualtricsComponentsModule. Use @spartacus/qualtrics/components instead.

### OccConfigLoaderModule
- `OccConfigLoaderModule` was removed. Please use `SiteContextConfigInitializer` and `I18nConfigInitializer` instead.

### OccConfigLoaderService
- `OccConfigLoaderService` was removed. Please use `SiteContextConfigInitializer` and `I18nConfigInitializer` instead.

### OccLoadedConfigConverter
- `OccLoadedConfigConverter` was removed. Please use `SiteContextConfigInitializer` and `I18nConfigInitializer` instead.

### OccLoadedConfig 
- `OccLoadedConfig` was removed. Please use `SiteContextConfigInitializer` and `I18nConfigInitializer` instead.

### OccSitesConfigLoader 
- `OccSitesConfigLoader`was removed. Please use `SiteContextConfigInitializer` and `I18nConfigInitializer` instead.

### OccEndpoints
The config property `backend.occ.endpoints.baseSitesForConfig` has been removed. Please use `backend.occ.endpoints.baseSites` instead.

#### NavigationUIComponent

- Added `HamburgerMenuService` to constructor.


### Changes to Styles in 4.0

#### Changes in storefrontstyles components

`$page-template-blacklist` scss variable name has been renamed to `$page-template-blocklist` in `_page-template.scss`.

`$cart-components-whitelist` scss variable name has been renamed to `$cart-components-allowlist` in `cart/_index.scss`.

`$cds-components-whitelist` scss variable name has been renamed to `$cds-components-allowlist` in `cds/index.scss`.

`$store-finder-components-whitelist` scss variable name has been renamed to `$store-finder-components-allowlist` in `store-finder/index.scss`.

`$checkout-components-whitelist` scss variable name has been renamed to `$checkout-components-allowlist` in `checkout/_index.scss`.

`$content-components-whitelist` scss variable name has been renamed to `$content-components-allowlist` in `content/_index.scss`.

`$layout-components-whitelist` scss variable name has been renamed to `$layout-components-allowlist` in `layout/_index.scss`.

`$misc-components-whitelist` scss variable name has been renamed to `$misc-components-allowlist` in `misc/_index.scss `.

`$myaccount-components-whitelist` scss variable name has been renamed to `$myaccount-components-allowlist` in `myaccount/_index.scss`.

`$product-components-whitelist` scss variable name has been renamed to `$product-components-allowlist` in `product/index.scss`.

`$product-list-whitelist` scss variable name has been renamed to `$product-list-allowlist` in `product/list/_index.scss`.

`$pwa-components-whitelist` scss variable name has been renamed to `$pwa-components-allowlist` in `pwa/add-to-home-screen-banner/_index.scss`.

`$user-components-whitelist` scss variable name has been renamed to `$user-components-allowlist` in `user/_index.scss`.

`$wish-list-components-whitelist` scss variable name has been renamed to `$wish-list-components-allowlist` in `wish-list/index.scss`.

#### Changes in Organization feature library

`$page-template-blacklist-organization` scss variable name has been renamed to `$page-template-blocklist-organization`.

`$page-template-whitelist-organization` scss variable name has been renamed to `$page-template-allowlist-organization`.

#### Changes in Storefinder feature library

`$page-template-blacklist-store-finder` scss variable name has been renamed to `$page-template-blocklist-store-finder`.

`$page-template-whitelist-store-finder` scss variable name has been renamed to `$page-template-allowlist-store-finder`.

### Removal of grouping modules

In 4.0 release we removed few modules that were grouping feature modules and provided some default configuration.

To migrate them check this section: `Before migrating to Spartacus 4.0`

- removed `B2cStorefrontModule` from `@spartacus/storefront`
- removed `B2bStorefrontModule` from `@spartacus/setup`
- removed `StorefrontModule` from `@spartacus/storefront`
- removed `CmsLibModule` from `@spartacus/storefront`
- removed `MainModule` from `@spartacus/storefront`
- removed `StorefrontFoundationModule` from `@spartacus/storefront`
- removed `OccModule` from `@spartacus/core`
- removed `EventsModule` from `@spartacus/storefront`

### ViewConfigModule removed

This module only provided empty default configuration that is not needed. This module was pretty much useless.

### EventService

- `EventService` will now register event's parent as an event. For more, see [this docs page](https://sap.github.io/spartacus-docs/event-service/#event-type-inheritance).

### Changes in product configurator feature library

#### MessageConfig

Has been renamed to `ConfiguratorMessageConfig`

#### ConfiguratorAttributeDropDownComponent

Method `onSelect` has been removed, it is no longer used. Use `onSelect` from super class which takes the value as argument

#### ConfiguratorAttributeNumericInputFieldComponent

Method `createEventFromInput` has been removed, it is no longer used

#### ConfiguratorAttributeRadioButtonComponent

Method `onDeselect` has been removed, it is no longer used

#### ConfiguratorGroupMenuComponent

Method `preventScrollingOnSpace`, `navigateUpOnEnter` and `clickOnEnter` have been removed, they are no longer used

#### ConfiguratorProductTitleComponent

Methods `getProductImageURL`, `getProductImageAlt` and `clickOnEnter` have been removed, they are no longer used

#### ConfiguratorCartService
 
Change: The type of constructor parameter `checkoutService: CheckoutService` is changed to `checkoutFacade: CheckoutFacade` to adapt to the new checkout lib. 
The constructor parameter `cartStore: Store<StateWithMultiCart>` has been removed.

In addition, `ConfiguratorCartService` now also requires `ConfiguratorUtilsService`.

#### CommonConfiguratorUtilsService

Method `getCartId` changes its signature from `getCartId(cart: Cart): string` to `getCartId(cart?: Cart): string`

#### ConfiguratorGroupsService

Method `getFirstConflictGroup` changes return parameter from `Configurator.Group` to `Configurator.Group | undefined`
Method `getMenuParentGroup` changes return parameter from `Configurator.Group` to `Configurator.Group | undefined`
Method `getParentGroup` changes return parameter from `Configurator.Group` to `Configurator.Group | undefined`
Method `getNextGroupId` changes return parameter from `Observable<string>` to `Observable<string | undefined>`
Method `getPreviousGroupId` changes return parameter from `Observable<string>` to `Observable<string | undefined>`
Method `getNeighboringGroupId` changes return parameter from `Observable<string>` to `Observable<string | undefined>`

#### ConfiguratorUtilsService

Method `getParentGroup` changes return parameter from `Configurator.Group` to `Configurator.Group | undefined`

#### New and renamed dependencies

`ConfiguratorCartEntryInfoComponent` now also requires `CommonConfiguratorUtilsService`.
`ConfiguratorAttributeCheckboxListComponent` now also requires `ConfiguratorAttributeQuantityService`.
`ConfiguratorAttributeDropDownComponent` now also requires `ConfiguratorAttributeQuantityService`.
`ConfiguratorAttributeInputFieldComponent` now also requires `ConfiguratorUISettingsConfig`.
`ConfiguratorAttributeNumericInputFieldComponent` now also requires `ConfiguratorUISettingsConfig`.
`ConfiguratorAttributeRadiButtonComponent` now also requires `ConfiguratorAttributeQuantityService`.
`ConfiguratorGroupMenuComponent` now also requires `ConfiguratorGroupMenuService` and `DirectionService`.
`ConfiguratorStorefrontUtilsService` now also requires `WindowRef` and `KeyboardFocusService`.
`ConfiguratorFormComponent` now also requires `ConfiguratorStorefrontUtilsService`. 
`ConfiguratorIssuesNotificationComponent` now also requires `CartItemContext`.
`ConfiguratorOverviewAttributeComponent` now also requires `BreakpointService`.
`ConfiguratorUpdateMessageComponent` now requires `ConfiguratorMessageConfig` instead of `MessageConfig`.

### LoginRegisterComponent

Lib: @spartacus/user
Class: LoginRegisterComponent

Change: constructor parameter `checkoutConfigService: CheckoutConfigService` is removed.
The display of the guest checkout button relies on the presence of the `forced` query param only.

### NgbTabsetModule

#### StoreFinderComponentsModule

- Deprecated import `NgbTabsetModule` from `@ng-bootstrap/ng-bootstrap` has been replaced with `NgbNavModule` to support version 8 of the library.

#### StoreFinderListComponent

- Mobile template has been updated to use nav instead of tabs. [See changes.](https://github.com/SAP/spartacus/pull/12398/files#diff-1db586698a503ea500917fe4d734f84d0729f585aa7c4b56705d9171a38e7f55L64-L120)
- Added styles for `ul.nav` to keep the same appearance.

### ASM changes

- `AsmModule` was removed from storefrontlib, and renamed AsmComponentsModule. Use @spartacus/asm/components instead.
- `AsmModule` was removed from core, and renamed AsmCoreModule. Use @spartacus/asm/core. instead.
- `AsmOccModule` was removed from core. Use @spartacus/asm/occ instead.
- `OccAsmAdapter` was removed from core. Use @spartacus/asm/occ instead.
- `AsmConfig` was removed from core. Use @spartacus/asm/core.
- `AsmAdapter` was removed. Use @spartacus/asm/core instead.
- `AsmConnector` was removed. Use @spartacus/asm/core instead.
- `CUSTOMER_SEARCH_PAGE_NORMALIZER` was removed. Use @spartacus/asm/core instead.
- `AsmService` was removed. Use @spartacus/asm/core instead.
- `CsAgentAuthService` was removed. Use @spartacus/asm/root instead.
- `CustomerSearchPage` was removed. Use @spartacus/asm/core instead.
- `CustomerSearchOptions` was removed. Use @spartacus/asm/core instead.
- `AsmUi` was removed. Use @spartacus/asm/core instead.
- `AsmAuthHttpHeaderService` was removed. Use @spartacus/asm/root instead.
- `TOKEN_TARGET` was removed. Use @spartacus/asm/root instead.
- `AsmAuthService` was removed. Use @spartacus/asm/root instead.
- `AsmAuthStorageService` was removed. Use @spartacus/asm/root instead.
- `SYNCED_ASM_STATE` was removed. Use @spartacus/asm/core instead.
- `AsmStatePersistenceService` was removed. Use @spartacus/asm/core instead.
- `ASM_UI_UPDATE` was removed. Use @spartacus/asm/core instead.
- `AsmUiUpdate` was removed. Use @spartacus/asm/core instead.
- `AsmUiAction` was removed. Use @spartacus/asm/core instead.
- `CUSTOMER_SEARCH` was removed. Use @spartacus/asm/core instead.
- `CUSTOMER_SEARCH_FAIL` was removed. Use @spartacus/asm/core instead.
- `CUSTOMER_SEARCH_SUCCESS` was removed. Use @spartacus/asm/core instead.
- `CUSTOMER_SEARCH_RESET` was removed. Use @spartacus/asm/core instead.
- `CustomerSearch` was removed. Use @spartacus/asm/core instead.
- `CustomerSearchFail` was removed. Use @spartacus/asm/core instead.
- `CustomerSearchSuccess` was removed. Use @spartacus/asm/core instead.
- `CustomerSearchReset` was removed. Use @spartacus/asm/core instead.
- `CustomerAction` was removed. Use @spartacus/asm/core instead.
- `LOGOUT_CUSTOMER_SUPPORT_AGENT` was removed. Use @spartacus/asm/core instead.
- `LogoutCustomerSupportAgent` was removed. Use @spartacus/asm/core instead.
- `ASM_FEATURE` was removed. Use @spartacus/asm/core instead.
- `CUSTOMER_SEARCH_DATA` was removed. Use @spartacus/asm/core instead.
- `StateWithAsm` was removed. Use @spartacus/asm/core instead.
- `AsmState` was removed. Use @spartacus/asm/core instead.
- `getAsmUi` was removed. Use @spartacus/asm/core instead.
- `getCustomerSearchResultsLoaderState` was removed. Use @spartacus/asm/core instead.
- `getCustomerSearchResults` was removed. Use @spartacus/asm/core instead.
- `getCustomerSearchResultsLoading` was removed. Use @spartacus/asm/core instead.
- `getAsmState` was removed. Use @spartacus/asm/core instead.

### LaunchDialogService

#### SavedCartFormLaunchDialogService

- Service has been removed. `openDialog` method is part of LaunchDialogService now.

#### AddToSavedCartComponent

- Removed `SavedCartFormLaunchDialogService` from constructor.
- Added `LaunchDialogService` to constructor.

#### SavedCartDetailsActionComponent

- Removed `SavedCartFormLaunchDialogService` from constructor.
- Added `LaunchDialogService` to constructor.

#### SavedCartDetailsOverviewComponent

- Removed `SavedCartFormLaunchDialogService` from constructor.
- Added `LaunchDialogService` to constructor.

#### AnonymousConsentLaunchDialogService

- Service has been removed. `openDialog` method is part of `LaunchDialogService` now.

#### AnonymousConsentManagementBannerComponent

- Removed `AnonymousConsentLaunchDialogService` from constructor.
- Added `LaunchDialogService` to constructor.

#### AnonymousConsentOpenDialogComponent

- Removed `AnonymousConsentLaunchDialogService` from constructor.
- Added `LaunchDialogService` to constructor.

#### ReplenishmentOrderCancellationLaunchDialogService

- Service has been removed. `openDialog` method is part of LaunchDialogService now.

#### ReplenishmentOrderCancellationComponent

- Removed `ReplenishmentOrderCancellationLaunchDialogService` from constructor.
- Added `LaunchDialogService` to constructor.

#### OrderHistoryComponent

- `div` which wrapped `cx-sorting` component has been changed to `label` and added `span` before field.

#### OrderReturnRequestListComponent

- `div` which wrapped `cx-sorting` component has been changed to `label` and added `span` before field.

#### ReplenishmentOrderHistoryComponent

- Removed `ReplenishmentOrderCancellationLaunchDialogService` from constructor.
- Added `LaunchDialogService` to constructor.
- `div` which wrapped `cx-sorting` component has been changed to `label` and added `span` before field.

#### ProductListComponent

- Two elements `div` which wrapped `cx-sorting` component has been merged to one `label` and added `span` before field.

### SmartEdit

- `SmartEditModule` was removed. Use `@spartacus/smartedit` instead.
- `SmartEditService` was moved to `@spartacus/smartedit/core`.

### Personalization

- `PersonalizationModule` was removed. Use `@spartacus/tracking/personalization` instead.
- `PersonalizationConfig` was moved to `@spartacus/tracking/personalization/root`.
- `PersonalizationContextService` was moved to `@spartacus/tracking/personalization/core`.
- `PersonalizationAction` was moved to `@spartacus/tracking/personalization/core`.
- `PersonalizationContext` was moved to `@spartacus/tracking/personalization/core`.

### WindowRef

- `platformId` is now required constructor dependency.

### ProductListComponentService

- `ProductListComponentService` now also requires `ViewConfig`.
- The `defaultPageSize` property was removed. To modify default page size use `provideConfig(<ViewConfig>{ view: { defaultPageSize: <your_default_page_size_value }})` in module.

### Product reloading

- `reload` method was removed from `ProductService`. Instead, use the [reloading triggers](https://sap.github.io/spartacus-docs/loading-scopes/#reloading-triggers).
- `ProductLoadingService`'s constructor has changed - `EventService` from `@spartacus/core` was added as a parameter.

### Product variants changes

#### Automated Migrations for Version 4.0

- `ProductVariantsModule` was removed from @spartacus/storefront. Use `@spartacus/product/variants` feature-library instead.
- `ProductVariantsComponent` was removed from @spartacus/storefront. Use `ProductVariantsContainerComponent` from `@spartacus/product/variants/components` as a replacement.
- `VariantColorSelectorComponent` was removed from @spartacus/storefront. Use `ProductVariantColorSelectorComponent` from `@spartacus/product/variants/components` as a replacement.
- `VariantColorSelectorModule` was removed from @spartacus/storefront. Use `ProductVariantColorSelectorModule` from `@spartacus/product/variants/components` as a replacement.
- `VariantSizeSelectorComponent` was removed from @spartacus/storefront. Use `ProductVariantSizeSelectorComponent` from `@spartacus/product/variants/components` as a replacement.
- `VariantSizeSelectorModule` was removed from @spartacus/storefront. Use `ProductVariantSizeSelectorModule` from `@spartacus/product/variants/components` as a replacement.
- `VariantStyleSelectorComponent` was removed from @spartacus/storefront. Use `ProductVariantStyleSelectorComponent` from `@spartacus/product/variants/components` as a replacement.
- `VariantStyleSelectorModule` was removed from @spartacus/storefront. Use `ProductVariantStyleSelectorModule` from `@spartacus/product/variants/components` as a replacement.
- `VariantStyleIconsComponent` was removed from @spartacus/storefront. Use `ProductVariantStyleIconsComponent` from `@spartacus/product/variants/root` as a replacement.
- `ProductVariantStyleIconsComponent` was moved from `@spartacus/product/variants/components`to `@spartacus/product/variants/root` instead.
- `VariantStyleIconsModule` was removed from @spartacus/storefront. Use `ProductVariantStyleIconsModule` from `@spartacus/product/variants/root` as a replacement.
- `ProductVariantStyleIconsModule` was moved from `@spartacus/product/variants/components`to `@spartacus/product/variants/root` instead.
- `ProductVariantGuard` was removed from @spartacus/storefront. Use `ProductVariantsGuard` from `@spartacus/product/variants/components` instead. Additionally method: `findVariant` was renamed to `findPurchasableProductCode`.
- `AuthHttpHeaderService` now requires `AuthRedirectService`.
- `AsmAuthHttpHeaderService` now requires `AuthRedirectService`.
- `AuthRedirectService` now requires `AuthFlowRoutesService`.
- `RoutingService` now requires `Location` from `@angular/common`.
- `ProtectedRoutesService` now requires `UrlParsingService`.
- `EventService` no longer uses `FeatureConfigService`.
- `PageEventModule` was removed. Instead, use `NavigationEventModule` from `@spartacus/storefront`
- `PageEventBuilder` was removed. Instead, use `NavigationEventBuilder` from `@spartacus/storefront`
- `CartPageEventBuilder` no longer uses `ActionsSubject` and `FeatureConfigService`
- `HomePageEventBuilder` no longer uses `FeatureConfigService`
- `ProductPageEventBuilder` no longer uses `FeatureConfigService`
- `PageEvent` no longer contains `context`, `semanticRoute`, `url` and `params` properties. These are now contained in the `PageEvent.navigation` object
- `EventsModule` was removed. Use individual imports instead. (e.g. CartPageEventModule, ProductPageEventModule, etc.)

#### Product variants i18n

- translation namespace `variant` was removed from `@spartacus/assets`. Use namespace `productVariants` that can be imported with `productVariantsTranslations` and `productVariantsTranslationChunksConfig` from `@spartacus/product/variants/assets` instead. Translation keys from this namespace did not changed.

#### Product variants endpoint scope

- scope `variants` was removed from `defaultOccProductConfig`. It's now provided by `ProductVariantsOccModule` under `@spartacus/product/variants/occ` instead. Additionally the endpoint now uses `orgProducts` API instead of `products`.

#### ProductVariantStyleIconsComponent
`ProductVariantStyleIconsComponent` changed its constructor dependency from `ProductListItemContextSource` to `ProductListItemContext`.

#### Product variants styles

- styles for `cx-product-variants` were removed from `@spartacus/styles`. Use `@spartacus/product/variants` import instead.

### Feature keys for product configurators

The feature keys that are used to lazily load the product configurator libraries in app.module.ts were available as `rulebased` and `productConfiguratorRulebased` from 3.1 onwards (respective `textfield` and `productConfiguratorTextfield` for the textfield template configurator).

In 4.0, only the longer versions `productConfiguratorRulebased` and `productConfiguratorTextfield` are possible.

Example: A configuration

```
      featureModules: {
        rulebased: {
          module: () => import('@spartacus/product-configurator/rulebased').then(
          (m) => m.RulebasedConfiguratorModule
        ),
        },
      }
```

needs to look like that in 4.0

```
      featureModules: {
        productConfiguratorRulebased: {
          module: () => import('@spartacus/product-configurator/rulebased').then(
          (m) => m.RulebasedConfiguratorModule
        ),
        },
      }
```

### Translations (i18n) changed

- Key `asm.standardSessionInProgress` was removed.
- Key `pageMetaResolver.checkout.title_plurar` has been removed.
- Value of `pageMetaResolver.checkout.title` has been changed to `Checkout`.

### Storage Sync mechanism

I version 4.0 we removed deprecated in version 3.0 storage sync mechanism. In previous major release we provided more powerful mechanism based on `StatePersistenceService` which can cover all use cases for synchronizing data to and from browser storage (eg. `localStorage`, `sessionStorage`) better than the removed storage sync.

What was removed:

- core of the mechanism (reducer)
- configuration (`storageSync` from `StateConfig`)
- default config and default keys (`defaultStateConfig`, `DEFAULT_LOCAL_STORAGE_KEY` and `DEFAULT_SESSION_STORAGE_KEY`)

### DefaultScrollConfig

- `defaultScrollConfig` was renamed to `defaultViewConfig`

### BaseSiteService

- The method `BaseSiteService.initialize` was removed, please use `BaseSiteServiceInitializer.initialize` instead. A method `BaseSiteService.isInitialized` was added.

### LanguageService

- The method `LanguageService.initialize` was removed, please use `LanguageInitializer.initialize` instead. A method `LanguageService.isInitialized` was added.
- `LanguageService` no longer uses `WindowRef`. The language initialization from the state was moved to `LanguageInitializer`.
- `LanguageService` now validate the value passed to the method `setActive()` against the iso codes listed in the Spartacus `context` config, before setting the actual value in the ngrx store.
- The initialization of the site context is scheduled a bit earlier than in before (now it's run in an observable stream instead of a Promise's callback). It's a very slight change, but might have side-effects in some custom implementations.
- The active language is now persisted in the Local Storage instead of the Session Storage

### CurrencyService

- The method `CurrencyService.initialize` was removed, please use `CurrencyInitializer.initialize` instead. A method `CurrencyService.isInitialized` was added.
- `CurrencyService` no longer uses `WindowRef`. The currency initialization from the state was moved to `CurrencyInitializer`.
- `CurrencyService` now validate the value passed to the method `setActive()` against the iso codes listed in the Spartacus `context` config, before setting the actual value in the ngrx store.
- The initialization of the site context is scheduled a bit earlier than in before (now it's run in an observable stream instead of a Promise's callback). It's a very slight change, but might have side-effects in some custom implementations.
- The active currency is now persisted in the LocalStorage instead of the Session Storage.

### Page resolvers

In 3.1 and 3.2 we've introduced a few changes on how the page meta data is collected. The resolvers are now configurable and whether they render on the client or server (SSR) is also configurable (by default description, image, robots and canonical url are resolved only in SSR). A few resolvers are changed or added, since most data is now configurable in the backend (description, robots). The robot information that was previously hardcoded in some resolvers, are now driven by backend data.

The feature of resolving the canonical URL has been enabled by default in 4.0. In case you want to opt-out, please change the Spartacus configuration of `pageMeta.resolvers`.

A new feature has landed in the product and category resolvers for the canonical URL.

The `BasePageMetaResolver` is leveraged to compose most of the generic page meta data. Most page resolvers now use the page data to create the description and robot tags. The changes have affected the following resolver classes:

- The `PageMetaService` has a dependency on `UnifiedInjector`, `PageMetaConfig` and the `platformId`.
- The `ContentPageMetaResolver` depends only on the `BasePageMetaResolver`.
- The `BasePageMetaResolver` requires the `Router` and `PageLinkService` to add canonical links to the page meta.
- The `ProductPageMetaResolver` requires the `BasePageMetaResolver` and `PageLinkService`.
- The `CategoryPageMetaResolver` requires the `BasePageMetaResolver`.
- The `SearchPageMetaResolver` requires the `BasePageMetaResolver`.
- The `CheckoutPageMetaResolver` uses the `BasePageMetaResolver`.
- The `OrganizationPageMetaResolver` no longer uses the `BasePageMetaResolver`.
- The `RoutingService` uses the `Router` to resolve the full URL (used to resolve the canonical URL in the page meta resolvers)

The `CmsPageTitleModule` is renamed to `PageMetaModule`.
The `CartPageMetaResolver` is removed since all content is resolved by the generic `ContentPageMetaResolver`.

The following properties where removed in 4.0:

- The `ContentPageMetaResolver` no longer supports the `homeBreadcrumb$`,`breadcrumb$`,`title$` and `cms$` as the content is resolved by the `BasePageMetaResolver`.
- The `resolverMethods` property on the `PageMetaService` has changed to `resolvers$` since the resolvers are read from the configuration stream.

### SelectiveCartService

- The `getLoaded` method was removed. Use `isStable` method instead.

### DynamicAttributeService

- `DynamicAttributeService` doesn't depend anymore on the `SmartEditService`, but only on the `UnifiedInjector`.
-  The method `addDynamicAttributes` was removed. Please use functions `addAttributesToComponent` or `addAttributesToSlot` instead.

### SearchBoxComponentService

- `SearchBoxComponentService` now also requires `EventService`.

### CartListItemComponent

- Removed `FeatureConfigService` from constructor and added `UserIdService` and `MultiCartService` to constructor.
- Property `form: FormGroup` is now initialized on component creation instead of in the `createForm()` method.
- `ngOnInit()` method has been modified to fix an issue with rendering items.
- `[class.is-changed]` template attribute on `<div>` tag now depends on method `control.get('quantity').disabled`.

### Models

- The `Item` interface was removed. Use `OrderEntry` instead.
- `sortCode` was removed from interface `TableHeader`.

### SearchBoxComponent

- `RoutingService` is a new, required constructor dependency.
- `cx-icon[type.iconTypes.RESET]` has been changed to `button>cx-icon[type.iconTypes.Reset]`
- `cx-icon[type.iconstypes.SEARCH]` has been changed to `div>cx-icon[type.iconstypes.SEARCH]` with rest of the attributes removed. The button is for presentation purpose only. 
- `div.suggestions` has been changed to `ul>li>a` for better a11y support
- `div.products` has been changed to `ul>li>a` for better a11y support
- `winRef.document.querySelectorAll('.products > a, .suggestions > a')` has been changed to  `winRef.document.querySelectorAll('.products > li a, .suggestions > li a')`

### Organization Administration breaking changes

#### CardComponent (Administration)

- In attribute `cxPopoverOptions` of element `button.hint-popover` property `displayCloseButton` has been set to `true`.

#### ListComponent 

- In attribute `cxPopoverOptions` of element `button.hint-popover` property `displayCloseButton` has been set to `true`.
- `ng-select` for sort has been wrapped by `label` and added `span` before.

#### UserGroupUserListComponent

- Removed `MessageService` from constructor.

#### ToggleStatusComponent

- Removed `FeatureConfigService` from constructor.
- Added `DisableInfoService` to constructor.

#### DeleteItemComponent

- Removed `FeatureConfigService` from constructor.

#### UnitChildrenComponent

- `CurrentUnitService` is now required parameter in component constructor.

#### UnitCostCenterListComponent

- `CurrentUnitService` is now required parameter in component constructor.

#### UnitUserListComponent

- `CurrentUnitService` is now required parameter in component constructor.

#### UnitFormComponent

- Renamed property `formGroup` to `form`.
- Removed property `form$`.

#### OrganizationTableType

- Removed unused `UNIT_ASSIGNED_ROLES` property from enum.

#### HttpErrorModel

- Removed `error` property from interface.

#### Organization related Translations (i18n) changes

- Change contents of:
  `orgBudget.messages.deactivate`,
  `orgCostCenter.messages.deactivate`,
  `orgPurchaseLimit.messages.deactivate`,
  `orgUnit.messages.deactivate`,
  `orgUnitAddress.messages.delete`,
  `orgUserGroup.messages.delete`,
  `orgUser.messages.deactivate`
- Removed unused keys:
  `orgBudget.messages.deactivateBody`,
  `orgBudget.byName`,
  `orgBudget.byUnitName`,
  `orgBudget.byCode`,
  `orgBudget.byValue`,
  `orgCostCenter.messages.deactivateBody`,
  `orgCostCenter.byName`,
  `orgCostCenter.byCode`,
  `orgCostCenter.byUnitName`,
  `orgPurchaseLimit.messages.deactivateBody`,
  `orgPurchaseLimit.byName`,
  `orgPurchaseLimit.byUnitName`,
  `orgUnit.messages.deactivateBody`,
  `orgUnitAddress.messages.deleteBody`,
  `orgUserGroup.messages.deleteBody`,
  `orgUserGroup.byName`,
  `orgUserGroup.byUnitName`,
  `orgUserGroup.byGroupID`,
  `orgUser.messages.deactivateBody`,
  `orgUser.byName`,
  `orgUser.byUnitName`,
  
### Dependencies changes

- The peer dependency package `i18next-xhr-backend` was replaced with `i18next-http-backend`.
- The peer dependency package `i18next` was upgraded to the version `20.2.2`

### CmsFeaturesService

- `CmsComponentsService` constructor is now using `CmsFeaturesService` (replacing `FeatureModulesService`) and `ConfigInitializerService`.
- `FeatureModulesService` was removed. Was replaced by `CmsFeaturesService`.

### ConfigInitializerService

- `getStableConfig` method was removed. Use the new equivalent method instead: `getStable`.

### CartItemComponent

`CartItemComponent` now also requires `CartItemContextSource`. Moreover, a customized version of this component now also should provide locally `CartItemContextSource` and `CartItemContext` in the following way:
```typescript
@Component({
  providers: [
    CartItemContextSource,
    { provide: CartItemContext, useExisting: CartItemContextSource },
  ],
  /* ... */
})
```

### ProductListItemComponent and ProductGridItemComponent
`ProductListItemComponent` and `ProductGridItemComponent` now require `ProductListItemContextSource`. Moreover, customized versions of those components now also should provide locally `ProductListItemContextSource` and `ProductListItemContext` in the following way:
```typescript
@Component({
  providers: [
    ProductListItemContextSource,
    { provide: ProductListItemContext, useExisting: ProductListItemContextSource },
  ],
  /* ... */
})
```


### CartItemContext and CartItemContextSource
- the property `promotionLocation$` has been removed, please use `location$` instead  


### User lib changes

#### CMS Components

- Following modules `CloseAccountModule`, `ForgotPasswordModule`, `RegisterComponentModule`, `ResetPasswordModule`, `UpdateEmailModule`, `UpdatePasswordModule`, `UpdateProfileModule` were moved to `@spartacus/user/profile/components`.
- Following modules `LoginModule`, `LoginFormModule`, `LoginRegisterModule` were moved to `@spartacus/user/account/components`.
- Component `ResetPasswordFormComponent` was renamed to `ResetPasswordComponent` and now can be used from `@spartacus/user/profile/components`. Also logic for this component was changed. For details look on sections below.
- Component `UpdateEmailFormComponent` was removed. For replacement `UpdateEmailComponent` from `@spartacus/user/profile/components` can be used.
- Component `UpdatePasswordFormComponent` was removed. For replacement `UpdatePasswordComponent` from `@spartacus/user/profile/components` can be used.
- Component `UpdateProfileFormComponent` was removed. For replacement `UpdateProfileComponent` from `@spartacus/user/profile/components` can be used.
- Components `CloseAccountComponent`, `CloseAccountModalComponent`, `ForgotPasswordComponent`, `RegisterComponent`, `UpdateEmailComponent`, `UpdatePasswordComponent`, `UpdateProfileComponent` were moved to `@spartacus/user/profile/components`. Logic for those components was changed. For details look on sections below.
- Components `LoginComponent`, `LoginFormComponent` were moved to `@spartacus/user/account/components`. Logic for those components was changed. For details look on sections below.
- Component `LoginRegisterComponent` were moved to `@spartacus/user/account/components`.

#### CloseAccountModalComponent

- All services used in constructor have been changed to be `protected`.
- Component is not using `UserService` anymore, `UserProfileFacade` was introduced.
- Component is no longer using `Subscription` property, also `ngOnDestroy` method was removed.

#### ForgotPasswordComponent

- Property `forgotPasswordForm` was renamed to `form`.
- New observable property `isUpdating$` was added.
- Methods `ngOnInit`, `requestForgotPasswordEmail` were removed. New method `onSubmit` was added.
- Services `FormBuilder`, `UserService`, `RoutingService`, `AuthConfigService` are no longer used directly in component file. New service `ForgotPasswordComponentService` was introduced and used in constructor.
- Change detection strategy for this component was set to `OnPush`.
- There were slight changes in component template. Spinner component was added which relys on `isUpdating$` property, also form now is using `onSubmit` method on form submit event.

#### RegisterComponent

- Component is not using `UserService` anymore, `UserRegisterFacade` was introduced.
- Property `loading$` was changed to `isLoading$` and type was change to `BehaviorSubject<boolean>` instead of `Observable<boolean>`.
- Method `registerUserProcessInit` was removed.

#### ResetPasswordComponent (previously ResetPasswordFormComponent)

- Property `subscription` was removed.
- Type of `token` property was changed from `string` to `Observable<string>`.
- Property `resetPasswordForm` was renamed to `form`.
- New observable property `isUpdating$` was added.
- Methods `ngOnInit`, `resetPassword`, `ngOnDestroy` were removed. New method `onSubmit` was added.
- Services `FormBuilder`, `UserService`, `RoutingService`, are no longer used directly in component file. New service `ResetPasswordComponentService` was introduced and used in constructor.
- Change detection strategy for this component was set to `OnPush`.
- Component template was adapted to the new logic.
- Spinner component was added which relys on `isUpdating$` property.

#### LoginComponent

- Component is not using `UserService` anymore, `UserAccountFacade` was introduced.
- Type of `user` property was changed to `Observable<User | undefined>` instead of `Observable<User>`.

#### LoginFormComponent

- Services `AuthService`, `GlobalMessageService`, `FormBuilder`, `WindowRef` are no longer used directly in component file. New service `LoginFormComponentService` was introduced and used in constructor.
- Methods `ngOnInit`, `submitForm`, `loginUser` were removed from component file.
- New properties `form`, `isUpdating$` were added.
- New method `onSubmit` was added.
- Change detection strategy for this component was set to `OnPush`.
- Spinner component was added to the template which relys on `isUpdating$` property.

#### UpdateEmailComponent

- Properties `subscription`, `newUid`, `isLoading$` were removed.
- Methods `ngOnInit`, `onCancel`, `onSuccess`, `ngOnDestroy` were removed from component file.
- Services `GlobalMessageService`, `UserService`, `RoutingService`, `AuthService` are no longer used directly in component file. New service `UpdateEmailComponentService` was introduced and used in constructor.
- Logic for `onSubmit` method was changed. Now this method has no parameters.
- New properties `form`, `isUpdating$` were added.
- There were important change in component template. Since `UpdateEmailFormComponent` was removed `UpdateEmailComponent` contains now the template for update email form itself.
- Change detection strategy for this component was set to `OnPush`.
- Spinner component was added to the template which relays on `isUpdating$` property.

#### UpdateEmailComponentService

- `UpdateEmailComponentService` now also requires `AuthRedirectService`

#### UpdatePasswordComponent

- Properties `subscription`, `loading$` were removed.
- Methods `ngOnInit`, `onCancel`, `onSuccess`, `ngOnDestroy` were removed from component file.
- Services `RoutingService`, `UserService`, `GlobalMessageService`, are no longer used directly in component file. New service `UpdatePasswordComponentService` was introduced and used in constructor.
- Logic for `onSubmit` method was changed. Now this method has no parameters.
- New properties `form`, `isUpdating$` were added.
- There were important change in component template. Since `UpdatePasswordFormComponent` was removed `UpdatePasswordComponent` contains now the template for update password form itself.
- Change detection strategy for this component was set to `OnPush`.
- Spinner component was added to the template which relys on `isUpdating$` property.

#### UpdateProfileComponent

- Properties `user$`, `loading$` were removed.
- Methods `ngOnInit`, `onCancel`, `onSuccess`, `ngOnDestroy` were removed from component file.
- Services `RoutingService`, `UserService`, `GlobalMessageService`, are no longer used directly in component file. New service `UpdateProfileComponentService` was introduced and used in constructor.
- Logic for `onSubmit` method was changed. Now this method has no parameters.
- New properties `form`, `isUpdating$` were added.
- There were important change in component template. Since `UpdateProfileFormComponent` was removed `UpdateProfileComponent` contains now the template for update profile form itself.
- Change detection strategy for this component was set to `OnPush`.
- Spinner component was added to the template which relys on `isUpdating$` property.

### MyCouponsComponent

- `div` which wrapped `cx-sorting` component has been changed to `label` and added `span` before.
#### OccUserAdapter

- `OccUserAdapter` was removed. Instead please use `OccUserAccountAdapter` from `@spartacus/user/account/occ` and `OccUserProfileAdapter` from `@spartacus/user/profile/occ`.
- The `remove` method was removed. Use `close` method instead.

#### UserAdapter

- `UserAdapter` was removed. Instead please use `UserAccountAdapter` from `@spartacus/user/account/core` and `UserProfileAdapter` from `@spartacus/user/profile/core`.
- The `remove` method was removed. Use `close` method instead.

#### UserConnector

- `UserConnector` was removed. Instead please use equivalents: `UserAccountConnector` from `@spartacus/user/account/core` and `UserProfileConnector` from `@spartacus/user/profile/core` .
- The `remove` method now returns `close` method from adapter (name change).

#### OccEndpoints

- Endpoint `user` was removed from the declaration in `@spartacus/core`. It's now provided with module augmentation from `@spartacus/user/account/occ`. Default value is also provided from this new entry point.
- Endpoints `titles`, `userRegister`, `userForgotPassword`, `userResetPassword`, `userUpdateLoginId`, `userUpdatePassword`, `userUpdateProfile`, `userCloseAccount` were removed from the declaration in `@spartacus/core`. Those endpoints are now provided with module augmentation from `@spartacus/user/profile`. Default values are also provided from this new entry point.

#### UserService

- `get` method was changed, now fully relys on `UserAccountFacade.get()` from `@spartacus/user`.
- `load` method was removed, instead please use `UserAccountFacade.get()` from `@spartacus/user`.
- `register` method was removed, instead please use `UserRegisterFacade.register()` from `@spartacus/user`.
- `registerGuest` method was removed, instead please use `UserRegisterFacade.registerGuest()` from `@spartacus/user`.
- `getRegisterUserResultLoading` method was removed, instead please subscribe to `UserRegisterFacade.register()` from `@spartacus/user` to get the loading state.
- `getRegisterUserResultSuccess` method was removed, instead please subscribe to `UserRegisterFacade.register()` from `@spartacus/user` to get the success state.
- `getRegisterUserResultError` method was removed, instead please subscribe to `UserRegisterFacade.register()` from `@spartacus/user` to get the error state.
- `resetRegisterUserProcessState` method was removed and no longer needed if `UserRegisterFacade.register()`from `@spartacus/user` was used.
- `remove` method was removed, instead please use `UserProfileFacade.close()` from `@spartacus/user`.
- `loadTitles` method was removed, instead please use `UserProfileFacade.getTitles()` from `@spartacus/user`.
- `getRemoveUserResultLoading` method was removed, instead please subscribe to `UserProfileFacade.close()` from `@spartacus/user` to get the loading state.
- `getRemoveUserResultSuccess` method was removed, instead please subscribe to `UserProfileFacade.close()` from `@spartacus/user` to get the success state.
- `getRemoveUserResultError` method was removed, instead please subscribe to `UserProfileFacade.close()` from `@spartacus/user` to get the error state.
- `resetRemoveUserProcessState` method was removed and no longer needed if `UserProfileFacade.close()`from `@spartacus/user` was used.
- `isPasswordReset` method was removed, instead please subscribe to `UserPasswordFacade.reset()` from `@spartacus/user` to get the success state.
- `updatePersonalDetails` method was removed, instead please use `UserProfileFacade.update()` from `@spartacus/user`.
- `getUpdatePersonalDetailsResultLoading` method was removed, instead please subscribe to `UserProfileFacade.update()` from `@spartacus/user`to get the loading state.
- `getUpdatePersonalDetailsResultError` method was removed, instead please subscribe to `UserProfileFacade.update()` from `@spartacus/user`to get the error state.
- `getUpdatePersonalDetailsResultSuccess` method was removed, instead please subscribe to `UserProfileFacade.update()` from `@spartacus/user`to get the success state.
- `resetUpdatePersonalDetailsProcessingState` method was removed and no longer needed if `UserProfileFacade.update()` from `@spartacus/user` was used.
- `resetPassword` method was removed, instead please use `UserPasswordFacade.reset()` from `@spartacus/user`.
- `requestForgotPasswordEmail` method was removed, instead please use `UserPasswordFacade.requestForgotPasswordEmail()` from `@spartacus/user`.
- `updateEmail` method was removed, instead please use `UserEmailFacade.update()` from `@spartacus/user`.
- `getUpdateEmailResultLoading` method was removed, instead please subscribe to `UserEmailFacade.update()` from `@spartacus/user`to get the loading state.
- `getUpdateEmailResultSuccess` method was removed, instead please subscribe to `UserEmailFacade.update()` from `@spartacus/user`to get the success state.
- `getUpdateEmailResultError` method was removed, instead please subscribe to `UserEmailFacade.update()` from `@spartacus/user`to get the error state.
- `resetUpdateEmailResultState` method was removed and no longer needed if `UserEmailFacade.update()` from `@spartacus/user` was used.
- `updatePassword` method was removed, instead please use `UserPasswordFacade.update()` from `@spartacus/user`.
- `getUpdatePasswordResultLoading` method was removed, instead please subscribe to `UserPasswordFacade.update()` from `@spartacus/user`to get the loading state.
- `getUpdatePasswordResultError` method was removed, instead please subscribe to `UserPasswordFacade.update()` from `@spartacus/user`to get the error state.
- `getUpdatePasswordResultSuccess` method was removed, instead please subscribe to `UserPasswordFacade.update()` from `@spartacus/user`to get the success state.
- `resetUpdatePasswordProcessState` method was removed and no longer needed if `UserPasswordFacade.update()` from `@spartacus/user` was used.

#### UserModule

- `UserModule` was removed. Main modules currently are `UserAccountModule` in `@spartacus/user/account` and `UserProfileModule` in `@spartacus/user/profile`.

#### Occ Endpoint Models

- `UserSignUp` model was moved to `@spartacus/user/profile` lib.

#### Ngrx state of the User feature

Some branches of the ngrx state for the User feature were removed: `'account'`, `'titles'`, and `'resetPassword'`. Please use the new approach with Queries and Commands defined in the new facades in  the library `@spartacus/user`:
`UserAccountFacade` from '@spartacus/user/account/root'
`UserEmailFacade` from '@spartacus/user/profile/root'
`UserPasswordFacade` from '@spartacus/user/profile/root'
`UserProfileFacade` from '@spartacus/user/profile/root'
`UserRegisterFacade` from '@spartacus/user/profile/root' 

The following items related to the ngrx state were removed from `@spartacus/core`:
- Following actions `ForgotPasswordEmailRequest`, `ForgotPasswordEmailRequestFail`, `ForgotPasswordEmailRequestSuccess`, `ResetPassword`, `ResetPasswordFail`, `ResetPasswordSuccess`, `LoadTitles`, `LoadTitlesFail`, `LoadTitlesSuccess`, `UpdateEmailAction`, `UpdateEmailSuccessAction`, `UpdateEmailErrorAction`, `ResetUpdateEmailAction`, `UpdatePassword`, `UpdatePasswordFail`, `UpdatePasswordSuccess`, `UpdatePasswordReset`, `LoadUserDetails`, `LoadUserDetailsFail`, `LoadUserDetailsSuccess`, `UpdateUserDetails`, `UpdateUserDetailsFail`, `UpdateUserDetailsSuccess`, `ResetUpdateUserDetails`, `RegisterUser`, `RegisterUserFail`, `RegisterUserSuccess`, `ResetRegisterUserProcess`, `RegisterGuest`, `RegisterGuestFail`, `RegisterGuestSuccess`, `RemoveUser`, `RemoveUserFail`, `RemoveUserSuccess`, `RemoveUserReset` were removed.
- Following effects `ForgotPasswordEffects`, `ResetPasswordEffects`, `TitlesEffects`, `UpdateEmailEffects`, `UpdatePasswordEffects`, `UserDetailsEffects`, `UserRegisterEffects` were removed.
- Following selectors `getResetPassword`, `getDetailsState`, `getDetails`, `getTitlesState`, `getTitlesEntites`, `getAllTitles`, `titleSelectorFactory` were removed.
- Reducers for following states `account`, `titles`, `resetPassword` were removed.

#### Connectors

- `TITLE_NORMALIZER` was moved to `@spartacus/user/profile`.
- `USER_SIGN_UP_SERIALIZER` was moved to `@spartacus/user/profile`.
- `USER_SERIALIZER` was removed. For replacement please use `USER_ACCOUNT_SERIALIZER` from `@spartacus/user/account` and `USER_PROFILE_SERIALIZER` from `@spartacus/user/profile`.
- `USER_NORMALIZER` was removed. For replacement please use `USER_ACCOUNT_NORMALIZER` from `@spartacus/user/account` and `USER_PROFILE_NORMALIZER` from `@spartacus/user/profile`.

#### StoreFinderListItemComponent

- `div[class.cx-store-name]` element has been changed to `h2[class.cx-store-name]`.

#### StoreFinderStoresCountComponent

- `div[class.cx-title]` element has been changed to `h2[class.cx-title]`

#### StoreFinderListItemComponent

- `div[class.cx-total]` element has been changed to `h4[class.cx-total]`

#### CartItemComponent

- `{{item.product.name}}` element has been changed to `<h2>{{item.product.name}}</h2>`

#### OrderSummaryComponent

- `<h4>{{ 'orderCost.orderSummary' | cxTranslate }}</h4>` element has changed to `<h3>{{ 'orderCost.orderSummary' | cxTranslate }}</h3>`

#### DeliveryModeComponent

- `h3[class.cx-checkout-title]` element has changed to `h2[class.cx-checkout-title]`

#### PaymentMethodComponent

- `h3[class.cx-checkout-title]` element has changed to `h2[class.cx-checkout-title]`

#### ReviewSubmitComponent

- `h3[class.cx-review-title]` element changed to `h2[class.cx-review-title]`
- `div[class.cx-review-cart-total]` element changed to `h4[class.cx-review-cart-total]`

#### ShippingAddressComponent

- `h3[class.cx-checkout-title]` element changed to `h2[class.cx-checkout-title]`

#### CmsPageTitleComponent

- New interface has been created 

#### CmsBreadcrumbsComponent
- `CmsBreadcrumbsComponent` extends `CmsPageTitleComponent` now
- `container` property has been moved to `CmsPageTitleComponent`

#### BreadcrumbComponent

- `BreadcrumbComponent` extends `PageTitleComponent` now
- `setTitle()` function has been moved to `PageTitleComponent`

#### PageTitleComponent

- New component that sets page title if there is not one set by default 

#### NavigationUiComponent

- `<h5><cx-icon ...></h5>` element was changed to `<span><cx-icon ...></span>`
- `h5[attr.aria-label]="node.title"` element was was changed to `span[attr.aria-label]="node.title"`

#### ProductCarouselComponent

- `<h4>{{item.name}}</h4>` element changed to `<h3>{{item.name}}</h3>`

#### WishListItemComponent

- `<a>{{ cartEntry.product.name }}</a>` element changed to `<a><h2>{{ cartEntry.product.name }}</h2></a>`

#### CardComponent

- `h4[class.cx-card-title]` element changed to `h3[class.cx-card-title]`

#### CarouselComponent

- `<h3 *ngIf="title">{{ title }}</h3>` element changed to `<h2 *ngIf="title">{{ title }}</h2>`

#### AddedToCartDialogComponent

- `[attr.aria-label]="'common.close' | cxTranslate"` element changed to `attr.aria-label="{{ 'addToCart.closeModal' | cxTranslate }}"`

#### Translations (i18n) changes

- Key `miniLogin.userGreeting` was moved to separated lib. Now is a part of `userAccountTranslations`, `userAccountTranslationChunksConfig` from `@spartacus/user/account/assets`.
- Key `miniLogin.signInRegister` was moved to separated `@spartacus/user` lib. Now is a part of `userAccountTranslations`, `userAccountTranslationChunksConfig` from `@spartacus/user/account/assets`.
- Key `loginForm.signIn` was moved to separated lib. Now is a part of `userAccountTranslations`, `userAccountTranslationChunksConfig` from `@spartacus/user/account/assets`.
- Key `loginForm.register` was moved to separated lib. Now is a part of `userAccountTranslations`, `userAccountTranslationChunksConfig` from `@spartacus/user/account/assets`.
- Key `loginForm.dontHaveAccount` was moved to separated lib. Now is a part of `userAccountTranslations`, `userAccountTranslationChunksConfig` from `@spartacus/user/account/assets`.
- Key `loginForm.guestCheckout` was moved to separated lib. Now is a part of `userAccountTranslations`, `userAccountTranslationChunksConfig` from `@spartacus/user/account/assets`.
- Key `loginForm.emailAddress.label` was moved to separated lib. Now is a part of `userAccountTranslations`, `userAccountTranslationChunksConfig` from `@spartacus/user/account/assets`.
- Key `loginForm.emailAddress.placeholder` was moved to separated lib. Now is a part of `userAccountTranslations`, `userAccountTranslationChunksConfig` from `@spartacus/user/account/assets`.
- Key `loginForm.password.label` was moved to separated lib. Now is a part of `userAccountTranslations`, `userAccountTranslationChunksConfig` from `@spartacus/user/account/assets`.
- Key `loginForm.password.placeholder` was moved to separated lib. Now is a part of `userAccountTranslations`, `userAccountTranslationChunksConfig` from `@spartacus/user/account/assets`.
- Key `loginForm.wrongEmailFormat` was moved to separated lib. Now is a part of `userAccountTranslations`, `userAccountTranslationChunksConfig` from `@spartacus/user/account/assets`.
- Key `loginForm.forgotPassword` was moved to separated lib. Now is a part of `userAccountTranslations`, `userAccountTranslationChunksConfig` from `@spartacus/user/account/assets`.
- Key `updateEmailForm.newEmailAddress.label` was moved to separated lib. Now is a part of `userProfileTranslations`, `userProfileTranslationChunksConfig` from `@spartacus/user/profile/assets`.
- Key `updateEmailForm.newEmailAddress.placeholder` was moved to separated lib. Now is a part of `userProfileTranslations`, `userProfileTranslationChunksConfig` from `@spartacus/user/profile/assets`.
- Key `updateEmailForm.confirmNewEmailAddress.label` was moved to separated lib. Now is a part of `userProfileTranslations`, `userProfileTranslationChunksConfig` from `@spartacus/user/profile/assets`.
- Key `updateEmailForm.confirmNewEmailAddress.placeholder` was moved to separated lib. Now is a part of `userProfileTranslations`, `userProfileTranslationChunksConfig` from `@spartacus/user/profile/assets`.
- Key `updateEmailForm.enterValidEmail` was moved to separated lib. Now is a part of `userProfileTranslations`, `userProfileTranslationChunksConfig` from `@spartacus/user/profile/assets`.
- Key `updateEmailForm.bothEmailMustMatch` was moved to separated lib. Now is a part of `userProfileTranslations`, `userProfileTranslationChunksConfig` from `@spartacus/user/profile/assets`.
- Key `updateEmailForm.password.label` was moved to separated lib. Now is a part of `userProfileTranslations`, `userProfileTranslationChunksConfig` from `@spartacus/user/profile/assets`.
- Key `updateEmailForm.password.placeholder` was moved to separated lib. Now is a part of `userProfileTranslations`, `userProfileTranslationChunksConfig` from `@spartacus/user/profile/assets`.
- Key `updateEmailForm.pleaseInputPassword` was moved to separated lib. Now is a part of `userProfileTranslations`, `userProfileTranslationChunksConfig` from `@spartacus/user/profile/assets`.
- Key `updateEmailForm.emailUpdateSuccess` was moved to separated lib. Now is a part of `userProfileTranslations`, `userProfileTranslationChunksConfig` from `@spartacus/user/profile/assets`.
- Key `forgottenPassword.resetPassword` was moved to separated lib. Now is a part of `userProfileTranslations`, `userProfileTranslationChunksConfig` from `@spartacus/user/profile/assets`.
- Key `forgottenPassword.enterEmailAddressAssociatedWithYourAccount` was moved to separated lib. Now is a part of `userProfileTranslations`, `userProfileTranslationChunksConfig` from `@spartacus/user/profile/assets`.
- Key `forgottenPassword.emailAddress.label` was moved to separated lib. Now is a part of `userProfileTranslations`, `userProfileTranslationChunksConfig` from `@spartacus/user/profile/assets`.
- Key `forgottenPassword.emailAddress.placeholder` was moved to separated lib. Now is a part of `userProfileTranslations`, `userProfileTranslationChunksConfig` from `@spartacus/user/profile/assets`.
- Key `forgottenPassword.enterValidEmail` was moved to separated lib. Now is a part of `userProfileTranslations`, `userProfileTranslationChunksConfig` from `@spartacus/user/profile/assets`.
- Key `forgottenPassword.passwordResetEmailSent` was moved to separated lib. Now is a part of `userProfileTranslations`, `userProfileTranslationChunksConfig` from `@spartacus/user/profile/assets`.
- Key `forgottenPassword.passwordResetSuccess` was moved to separated lib. Now is a part of `userProfileTranslations`, `userProfileTranslationChunksConfig` from `@spartacus/user/profile/assets`.
- Key `register.confirmPassword.action` was moved to separated lib. Now is a part of `userProfileTranslations`, `userProfileTranslationChunksConfig` from `@spartacus/user/profile/assets`.
- Key `register.confirmPassword.label` was moved to separated lib. Now is a part of `userProfileTranslations`, `userProfileTranslationChunksConfig` from `@spartacus/user/profile/assets`.
- Key `register.confirmPassword.placeholder` was moved to separated lib. Now is a part of `userProfileTranslations`, `userProfileTranslationChunksConfig` from `@spartacus/user/profile/assets`.
- Key `register.managementInMyAccount` was moved to separated lib. Now is a part of `userProfileTranslations`, `userProfileTranslationChunksConfig` from `@spartacus/user/profile/assets`.
- Key `register.termsAndConditions` was moved to separated lib. Now is a part of `userProfileTranslations`, `userProfileTranslationChunksConfig` from `@spartacus/user/profile/assets`.
- Key `register.signIn` was moved to separated lib. Now is a part of `userProfileTranslations`, `userProfileTranslationChunksConfig` from `@spartacus/user/profile/assets`.
- Key `register.register` was moved to separated lib. Now is a part of `userProfileTranslations`, `userProfileTranslationChunksConfig` from `@spartacus/user/profile/assets`.
- Key `register.confirmNewPassword` was moved to separated lib. Now is a part of `userProfileTranslations`, `userProfileTranslationChunksConfig` from `@spartacus/user/profile/assets`.
- Key `register.resetPassword` was moved to separated lib. Now is a part of `userProfileTranslations`, `userProfileTranslationChunksConfig` from `@spartacus/user/profile/assets`.
- Key `register.createAccount` was moved to separated lib. Now is a part of `userProfileTranslations`, `userProfileTranslationChunksConfig` from `@spartacus/user/profile/assets`.
- Key `register.title` was moved to separated lib. Now is a part of `userProfileTranslations`, `userProfileTranslationChunksConfig` from `@spartacus/user/profile/assets`.
- Key `register.firstName.label` was moved to separated lib. Now is a part of `userProfileTranslations`, `userProfileTranslationChunksConfig` from `@spartacus/user/profile/assets`.
- Key `register.firstName.placeholder` was moved to separated lib. Now is a part of `userProfileTranslations`, `userProfileTranslationChunksConfig` from `@spartacus/user/profile/assets`.
- Key `register.lastName.label` was moved to separated lib. Now is a part of `userProfileTranslations`, `userProfileTranslationChunksConfig` from `@spartacus/user/profile/assets`.
- Key `register.lastName.placeholder` was moved to separated lib. Now is a part of `userProfileTranslations`, `userProfileTranslationChunksConfig` from `@spartacus/user/profile/assets`.
- Key `register.emailAddress.label` was moved to separated lib. Now is a part of `userProfileTranslations`, `userProfileTranslationChunksConfig` from `@spartacus/user/profile/assets`.
- Key `register.emailAddress.placeholder` was moved to separated lib. Now is a part of `userProfileTranslations`, `userProfileTranslationChunksConfig` from `@spartacus/user/profile/assets`.
- Key `register.password.label` was moved to separated lib. Now is a part of `userProfileTranslations`, `userProfileTranslationChunksConfig` from `@spartacus/user/profile/assets`.
- Key `register.password.placeholder` was moved to separated lib. Now is a part of `userProfileTranslations`, `userProfileTranslationChunksConfig` from `@spartacus/user/profile/assets`.
- Key `register.newPassword` was moved to separated lib. Now is a part of `userProfileTranslations`, `userProfileTranslationChunksConfig` from `@spartacus/user/profile/assets`.
- Key `register.emailMarketing` was moved to separated lib. Now is a part of `userProfileTranslations`, `userProfileTranslationChunksConfig` from `@spartacus/user/profile/assets`.
- Key `register.confirmThatRead` was moved to separated lib. Now is a part of `userProfileTranslations`, `userProfileTranslationChunksConfig` from `@spartacus/user/profile/assets`.
- Key `register.selectTitle` was moved to separated lib. Now is a part of `userProfileTranslations`, `userProfileTranslationChunksConfig` from `@spartacus/user/profile/assets`.
- Key `register.passwordMinRequirements` was moved to separated lib. Now is a part of `userProfileTranslations`, `userProfileTranslationChunksConfig` from `@spartacus/user/profile/assets`.
- Key `register.bothPasswordMustMatch` was moved to separated lib. Now is a part of `userProfileTranslations`, `userProfileTranslationChunksConfig` from `@spartacus/user/profile/assets`.
- Key `register.titleRequired` was moved to separated lib. Now is a part of `userProfileTranslations`, `userProfileTranslationChunksConfig` from `@spartacus/user/profile/assets`.
- Key `register.postRegisterMessage` was moved to separated lib. Now is a part of `userProfileTranslations`, `userProfileTranslationChunksConfig` from `@spartacus/user/profile/assets`.
- Key `myCoupons.sortByMostRecent` has been removed. We use `myCoupons.sortBy` now.
- Key `myInterests.sortByMostRecent` has been removed. We use `myInterests.sortBy` now.
- Key `orderHistory.sortByMostRecent` has been removed. We use `orderHistory.sortBy` now.
- Key `returnRequestList.sortByMostRecent` has been removed. We use `returnRequestList.sortBy` now.
- Key `productList.sortByMostRecent` has been removed. We use `productList.sortBy` now.

### Default routing config for the My Company feature
The default routing config for the My Company pages was moved from various modules in `@spartacus/organization/administration/components` to `OrganizationAdministrationRootModule` in `@spartacus/organization/administration/root`. Therefore the default config is now provided eagerly, so it's available early on app start (but not only after the feature is lazy loaded). Also, the following objects were renamed and moved to `@spartacus/organization/administration/root`:
- `budgetRoutingConfig` -> `defaultBudgetRoutingConfig`
- `costCenterRoutingConfig` -> `defaultCostCenterRoutingConfig`
- `permissionRoutingConfig` -> `defaultPermissionRoutingConfig`
- `unitsRoutingConfig` -> `defaultUnitsRoutingConfig`
- `userGroupRoutingConfig` -> `defaultUserGroupRoutingConfig`
- `userRoutingConfig` -> `defaultUserRoutingConfig`

#### Checkout Related Translations (i18n) changes

The checkout related translation keys were moved to the `@spartacus/checkout/assets`.  If you use some checkout 
related labels outside of checkout and the checkout lib is not used, you will need to use alternate translation labels.

- Key `checkoutAddress.verifyYourAddress` is moved to `addressSuggestion.verifyYourAddress`.
- Key `checkoutAddress.ensureAccuracySuggestChange` is moved to `addressSuggestion.ensureAccuracySuggestChange`.
- Key `checkoutAddress.chooseAddressToUse` is moved to `addressSuggestion.chooseAddressToUse`.
- Key `checkoutAddress.suggestedAddress` is moved to `addressSuggestion.suggestedAddress`.
- Key `checkoutAddress.enteredAddress` is moved to `addressSuggestion.enteredAddress`.
- Key `checkoutAddress.editAddress` is moved to `addressSuggestion.editAddress`.
- Key `checkoutAddress.saveAddress` is moved to `addressSuggestion.saveAddress`.

- Key `checkoutOrderConfirmation.replenishmentNumber` is removed. You can use instead ``.
- Key `checkoutOrderConfirmation.placedOn` is removed. You can use instead `orderDetails.placedOn`.
- Key `checkoutOrderConfirmation.status` is removed. You can use instead `orderDetails.status`.
- Key `checkoutOrderConfirmation.active` is removed. You can use instead `orderDetails.active`.
- Key `checkoutOrderConfirmation.cancelled` is removed. You can use instead `orderDetails.cancelled`.
- Key `checkoutOrderConfirmation.frequency` is removed. You can use instead `orderDetails.frequency`.
- Key `checkoutOrderConfirmation.nextOrderDate` is removed. You can use instead `orderDetails.nextOrderDate`.
- Key `checkoutOrderConfirmation.orderNumber` is removed. You can use instead `orderDetails.orderNumber`.

#### Changes in styles

- Styles for following selectors `cx-close-account-modal`, `cx-close-account`, `cx-forgot-password`, `cx-register`, `cx-update-password-form`, `cx-user-form` were moved from `@spartacus/styles` to `@spartacus/user/profile/styles`.
- Styles for following selectors `cx-login`, `cx-login-form` were moved from `@spartacus/styles` to `@spartacus/user/account/styles`.

### LogoutGuard

`AuthRedirectService` is a new, required constructor dependency.

### RoutingService
- `RoutingService.go` - changed signature. Before 4.0, the object with query params could be passed in the 2nd argument. Now the 2nd argument is Angular `NavigationExtras` object (with `'queryParams'` property).
- `RoutingService.navigate` - changed signature. Before 4.0, the object with query params could be passed in the 2nd argument. Now the 2nd argument is Angular `NavigationExtras` object (with `'queryParams'` property).

### RoutingActions ngrx
The following ngrx actions have been removed:
- `RoutingActions.RouteGo` (and `RoutingActions.ROUTER_GO`)
- `RoutingActions.RouteGoByUrlAction` (and `RoutingActions.ROUTER_GO_BY_URL`)
- `RoutingActions.RouteBackAction` (and `RoutingActions.ROUTER_BACK`)
- `RoutingActions.RouteForwardAction` (and `RoutingActions.ROUTER_FORWARD`).

Please use instead the methods of the `RoutingService`, respectively: `go()`, `goByUrl()`, `back()`, `forward()`.

### AuthRedirectService

- `#reportNotAuthGuard` - method not needed anymore. Every visited URL is now remembered automatically as redirect URL on `NavigationEnd` event.
- `#reportAuthGuard` - method deprecated; use the new equivalent method instead: `#saveCurrentNavigationUrl`. It remembers the anticipated page, when being invoked during the navigation.

### OccEndpointsService

- The `getEndpoint` method was removed. Use `buildUrl` instead with the `endpoint` string and the `propertiesToOmit` matching your desired URL.
- The `getOccEndpoint` method was removed. Use `buildUrl` instead with the `endpoint` string and the `propertiesToOmit` matching your desired URL.
- The `getBaseEndpoint` method was removed. Use `buildUrl` method instead with configurable endpoint or the `getBaseUrl` method.
- The `getUrl` method was removed. Use `buildUrl` method instead. The `buildUrl` method has the same first parameter as `getUrl`. The 2nd, 3rd and 4th parameters of `getUrl`, are merged into the second argument object of `buildUrl` with properties: `urlParams`, `queryParams` and `scope`.
- The `getRawEndpoint` method was removed. Use `buildUrl` with configurable endpoints or `getRawEndpointValue` method instead.

### Modal Service

- Removed `FeatureConfigService` from constructor.
- `ApplicationRef` is a new, required constructor dependency.

### ExternalJsFileLoader

- The service was removed from core. Please use `ScriptLoader` instead.

### CxApi
Removed public members of `CxApi`: `CheckoutService`, `CheckoutDeliveryService`, `CheckoutPaymentService`.

### TabParagraphContainerComponent

- `WindowRef` and `BreakpointService` are now required parameters in the constructor.
- All services used in constructor have been changed to be `protected`.

### b2cLayoutConfig

- `b2cLayoutConfig` was removed from @spartacus/storefront, please use corresponding feature-lib specific layout.

### UnitAddressFormService

- Param `UserService` imported from `@spartacus/core` was removed from constructor. Instead new param `UserAddressService` from `@spartacus/user/profile/root` was added.

### GuestRegisterFormComponent

- Param `UserService` imported from `@spartacus/core` was removed from constructor. Instead new param `UserRegisterFacade` from `@spartacus/user/profile/root` was added.

### UserIdService

- `invokeWithUserId` method was removed. Use `takeUserId` instead.

### PopoverDirective

- `PopoverDirective` class now implements `ngOnInit`.
- Removed `PositioningService` from constructor.
- Event emitters `openPopover` and `closePopover` are no longer optional.
- New property: `eventSubject: Subject<PopoverEvent>`.
- Removed methods: `handleOpen`, `toggle`.
- Added new methods: `handleEscape`, `handleClick`, `handlePress`, `handleTab`.

### PopoverService

- Argument `event` of `getFocusConfig` method is now type `PopoverEvent` instead of `Event`

### PopoverComponent

- Removed property`insideClicked`.
<<<<<<< HEAD

### Facade factories are now inlined

Facade factories are now inlined into `@Injectable` decorator, the following symbols are not needed anymore and were removed: `userAccountFacadeFactory`, `UserEmailFacadeFactory`, `UserPasswordFacadeFactory`, `UserProfileFacadeFactory`, `UserRegisterFacadeFactory`, `savedCartFacadeFactory`. 
=======
- `button.close` has been moved into a `div.cx-close-row`
>>>>>>> 15d2ce31
<|MERGE_RESOLUTION|>--- conflicted
+++ resolved
@@ -1892,11 +1892,8 @@
 ### PopoverComponent
 
 - Removed property`insideClicked`.
-<<<<<<< HEAD
+- `button.close` has been moved into a `div.cx-close-row`
 
 ### Facade factories are now inlined
 
-Facade factories are now inlined into `@Injectable` decorator, the following symbols are not needed anymore and were removed: `userAccountFacadeFactory`, `UserEmailFacadeFactory`, `UserPasswordFacadeFactory`, `UserProfileFacadeFactory`, `UserRegisterFacadeFactory`, `savedCartFacadeFactory`. 
-=======
-- `button.close` has been moved into a `div.cx-close-row`
->>>>>>> 15d2ce31
+Facade factories are now inlined into `@Injectable` decorator, the following symbols are not needed anymore and were removed: `userAccountFacadeFactory`, `UserEmailFacadeFactory`, `UserPasswordFacadeFactory`, `UserProfileFacadeFactory`, `UserRegisterFacadeFactory`, `savedCartFacadeFactory`. 