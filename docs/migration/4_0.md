--- conflicted
+++ resolved
@@ -2,10 +2,9 @@
 
 ## Breaking Changes Introduced in 4.0
 
-<<<<<<< HEAD
 ### Translations (i18n) changed
 - Key `asm.standardSessionInProgress` was removed.
-=======
+
 ## Storage Sync mechanism
 
 I version 4.0 we removed deprecated in version 3.0 storage sync mechanism. In previous major release we provided more powerful mechanism based on `StatePersistenceService` which can cover all use cases for synchronizing data to and from browser storage (eg. `localStorage`, `sessionStorage`) better than the removed storage sync.
@@ -14,5 +13,4 @@
 
 - core of the mechanism (reducer)
 - configuration (`storageSync` from `StateConfig`)
-- default config and default keys (`defaultStateConfig`, `DEFAULT_LOCAL_STORAGE_KEY` and `DEFAULT_SESSION_STORAGE_KEY`)
->>>>>>> 3af6a0ea
+- default config and default keys (`defaultStateConfig`, `DEFAULT_LOCAL_STORAGE_KEY` and `DEFAULT_SESSION_STORAGE_KEY`)