--- conflicted
+++ resolved
@@ -1,12 +1,5 @@
 # Technical Changes in Spartacus 4.0
 
-<<<<<<< HEAD
-## Breaking Changes Introduced in 4.0
-
-### RouterService
-`RouterService.go` - Removed 2nd argument `query`. Use `extras.queryParams` instead.
-`RouterService.navigate` - Removed 2nd argument `query`. Use `extras.queryParams` instead.
-=======
 ## Before migrating to Spartacus 4.0
 
 Before you migrate to version 4.0 of libraries we recommend to switch to new app structure and new feature libraries. Read the next chapter if you need more insights why we introduce this change.
@@ -793,4 +786,7 @@
 ### LogoutGuard
 
 `AuthRedirectService` is a new, required constructor dependency.
->>>>>>> 23e2a8f2
+
+### RouterService
+`RouterService.go` - Removed 2nd argument `query`. Use `extras.queryParams` instead.
+`RouterService.navigate` - Removed 2nd argument `query`. Use `extras.queryParams` instead.