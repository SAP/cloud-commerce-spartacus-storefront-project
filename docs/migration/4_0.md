--- conflicted
+++ resolved
@@ -1479,12 +1479,10 @@
 - `WindowRef` and `BreakpointService` are now required parameters in the constructor.
 - All services used in constructor have been changed to be `protected`.
 
-<<<<<<< HEAD
+### b2cLayoutConfig
+
+- `b2cLayoutConfig` was removed from @spartacus/storefront, please use corresponding feature-lib specific layout.
+
 ### UserIdService
 
-- `invokeWithUserId` method was removed. Use `takeUserId` instead.
-=======
-### b2cLayoutConfig
-
-- `b2cLayoutConfig` was removed from @spartacus/storefront, please use corresponding feature-lib specific layout.
->>>>>>> e420dc5f
+- `invokeWithUserId` method was removed. Use `takeUserId` instead.