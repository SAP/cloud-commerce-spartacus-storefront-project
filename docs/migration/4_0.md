# Technical Changes in Spartacus 4.0

## Before migrating to Spartacus 4.0

Before you migrate to version 4.0 of libraries we recommend to switch to new app structure and new feature libraries. Read the next chapter if you need more insights why we introduce this change.

### Reasons for migration to new app structure

Before the 3.0 release we started to separate libraries based on it's responsibility. With 3.0 we already released few libraries in separate packages (eg. @spartacus/organization, @spartacus/storefinder). We kept moving more libraries in the minor 3.x releases as well. We tried to do that in a no breaking-changes manner. However with each major release we want to pay off tech debt we accumulated during minor releases. Extracted libraries are huge contributor to tech debt, as we keep the same functionality in 2 places. With 4.0 release we will remove the functionality from core libraries (@spartacus/core, @spartacus/storefront, @spartacus/assets and @spartacus/styles) that was already extracted to separate libraries in minor releases.

Along the way we discovered that we had to change few of the bigger modules to accommodate these changes (eg. `B2cStoreFrontModule`, `StorefrontModule` or `CmsLibModule`).

So that's why we recommend to switch to new app structure that is not using these modules and to switch to new feature libraries if they exists for the features you are using. Below you can find generic guide on how to do it. After that migration to 4.0 should be easier.

### Migrating to new, reference app structure

Before you start to migrate to new app structure read the reasoning behind the change [here](https://sap.github.io/spartacus-docs/reference-app-structure/).

So let's migrate to the new structure step by step.

1. Create `SpartacusModule` under `app/spartacus/spartacus.module.ts` path and add it to `imports` in `AppModule`.
2. Add `BaseStorefrontModule` to imports and exports of `SpartacusModule`. This modules is exported from `@spartacus/storefront` library.
3. Create `SpartacusFeaturesModule` under `app/spartacus/spartacus-features.module.ts` path and add it to `imports` in `SpartacusModule`.
4. Create `SpartacusConfigurationModule` under `app/spartacus/spartacus-configuration.module.ts` path and add it to `imports` in `SpartacusModule`.
5. Move spartacus configuration to `SpartacusConfigurationModule`. That would be the configurations you pass with `provideConfig`, `provideConfigFactory` or with `withConfig` methods from some of the modules (eg. `B2cStorefrontModule`, `ConfigModule`). We recommend to use `provideConfig` or `provideConfigFactory` in module providers to configure spartacus.
6. Configure `AppRoutingModule`. If you don't have this module, first create it under `app/app-routing.module.ts`. Don't forget to import this module in `AppModule`. In `AppRoutingModule` imports configure `RouterModule` with these 3 options:

    ```ts
    RouterModule.forRoot([], {
      anchorScrolling: 'enabled',
      relativeLinkResolution: 'corrected',
      initialNavigation: 'enabled',
    }),
    ```

    Previously this module was configured in `StorefrontModule`, which is now deprecated and removed in version 4.0.

7. Configure ngrx modules in `AppModule`. They were part of the `StorefrontModule`, but similarly like `RouterModule` we require this configuration to be present in application. You need to add to `imports` 2 modules: `StoreModule.forRoot({})` and `EffectsModule.forRoot([])`. Import these modules from `@ngrx/store` and from `@ngrx/effects`.

    ```ts
    @NgModule({
      imports: [
        AppRoutingModule,
        StoreModule.forRoot({}),
        EffectsModule.forRoot([]),
        SpartacusModule
      ],
      ...
    ```

8. Now let's focus on replacing deprecated Spartacus grouping modules

    1. Migrating `B2cStorefrontModule`.
        - config from `B2cStorefrontModule.withConfig` should be already moved to `SpartacusConfigurationModule` and provided with `provideConfig`
        - first add `HttpClientModule` to imports in `AppModule` if it's not present there
        - now add in `SpartacusFeaturesModule` module imports two modules from `@spartacus/storefront`: `StorefrontModule` and `CmsLibModule`. These modules are also deprecated, but we want to migrate the modules step by step. Migration of those modules will be covered in next steps.
        - this module provided few default configs, so add them to your `SpartacusConfigurationModule` if you rely on them

            ```ts
            provideConfig({
              pwa: {
                enabled: true,
                addToHomeScreen: true,
              },
            }),
            provideConfig(layoutConfig),
            provideConfig(mediaConfig),
            ...defaultCmsContentProviders,
            ```

        - remove usage of `B2cStorefrontModule` from your app

    2. Migrating `B2bStorefrontModule`.
        - config from `B2bStorefrontModule.withConfig` should be already moved to `SpartacusConfigurationModule` and provided with `provideConfig`
        - add `HttpClientModule` to imports in `AppModule` if it's not present there
        - add in `SpartacusFeaturesModule` imports few modules: `StorefrontModule`, `CmsLibModule` from `@spartacus/storefront` and `CostCenterModule.forRoot()` from `@spartacus/core`
        - this module provided few default configs, so add them to your `SpartacusConfigurationModule` if you rely on them

            ```ts
            provideDefaultConfig(layoutConfig),
            provideDefaultConfig(mediaConfig),
            provideDefaultConfig(defaultB2bOccConfig),
            provideDefaultConfig(defaultB2bCheckoutConfig),
            ...defaultCmsContentProviders,
            ```

        - remove usage of `B2bStorefrontModule` from your app

    3. Migrating `StorefrontModule`
        - you should have configured `RouterModule` in `AppRoutingModule`
        - in `AppModule` you should already have `StoreModule.forRoot({})` and `EffectsModule.forRoot([])` present in `imports`
        - add `AsmModule` from `@spartacus/storefront` to imports in `SpartacusFeaturesModule`
        - add `StorefrontFoundationModule` to `SpartacusFeaturesModule` imports. We will migrate it in next steps
        - Add `MainModule` to `SpartacusFeaturesModule` imports
        - Add `SmartEditModule.forRoot()`, `PersonalizationModule.forRoot()` and `OccModule.forRoot()` from `@spartacus/core` to imports in `SpartacusFeaturesModule`
        - Add `ProductDetailsPageModule` and `ProductListingPageModule` from `@spartacus/storefront` to imports in `SpartacusFeaturesModule`
        - Add `ExternalRoutesModule.forRoot()` from `@spartacus/core` to imports in `SpartacusFeaturesModule`
        - remove usage of `StorefrontModule` from you app

    4. Migrating `CmsLibModule`
        - add imports listed below from `@spartacus/storefront` directly to imports in `SpartacusFeaturesModule`:

            ```ts
            AnonymousConsentManagementBannerModule,
            AsmModule,
            HamburgerMenuModule,
            CmsParagraphModule,
            LinkModule,
            BannerModule,
            CategoryNavigationModule,
            NavigationModule,
            FooterNavigationModule,
            BreadcrumbModule,
            SearchBoxModule,
            SiteContextSelectorModule,
            QualtricsModule,
            AddressBookModule,
            OrderHistoryModule,
            OrderCancellationModule,
            OrderReturnModule,
            ReturnRequestListModule,
            ReturnRequestDetailModule,
            ProductListModule,
            ProductFacetNavigationModule,
            ProductTabsModule,
            ProductCarouselModule,
            ProductReferencesModule,
            OrderDetailsModule,
            PaymentMethodsModule,
            ConsentManagementModule,
            CartComponentModule,
            TabParagraphContainerModule,
            OrderConfirmationModule,
            ProductImagesModule,
            ProductSummaryModule,
            ProductVariantsModule,
            ProductIntroModule,
            CheckoutComponentModule,
            BannerCarouselModule,
            MyCouponsModule,
            WishListModule,
            NotificationPreferenceModule,
            MyInterestsModule,
            StockNotificationModule,
            ReplenishmentOrderHistoryModule,
            ReplenishmentOrderConfirmationModule,
            ReplenishmentOrderDetailsModule,
            UserComponentModule,
            CloseAccountModule,
            UpdateEmailModule,
            UpdatePasswordModule,
            UpdateProfileModule,
            ForgotPasswordModule,
            ResetPasswordModule,
            ```

        - remove usage of `CmsLibModule` from your app

    5. Migrating `MainModule`
        - add `AnonymousConsentsDialogModule` from `@spartacus/storefront` into imports in `SpartacusFeaturesModule`
        - remove usage of `MainModule` from you app

    6. Migrating `StorefrontFoundationModule`
        - add `AuthModule.forRoot()`, `AnonymousConsentsModule.forRoot()`, `CartModule.forRoot()`, `CheckoutModule.forRoot()`, `UserModule.forRoot()` and `ProductModule.forRoot()` from `@spartacus/core` into imports in `SpartacusFeaturesModule`
        - add `CartPageEventModule`, `PageEventModule` and `ProductPageEventModule` from `@spartacus/storefront` into imports in `SpartacusFeaturesModule`
        - remove usage of `StorefrontFoundationModule` from your app

    7. Migrating `OccModule`
        - add `AsmOccModule`, `CartOccModule`, `CheckoutOccModule`, `ProductOccModule`, `UserOccModule`, `CostCenterOccModule` from `@spartacus/core` to imports in `SpartacusFeaturesModule`
        - remove usage of `OccModule` from your app

    8. Migrating `EventsModule`
        - add `CartPageEventModule`, `PageEventModule` and `ProductPageEventModule` from `@spartacus/storefront` to imports in `SpartacusFeaturesModule`
        - remove usage of `EventsModule` from your app

## Augmentable Config interface

In spartacus we expose quite some number of methods that accepts configuration. Up until now we didn't do a great job of typing those methods. You might notice that usually when we provide configuration we use type assertions (eg. `provideConfig(<I18nConfig>{i18n: {...}})`) to improve type safety and autocomplete functionality.

In version 4.0 we changed the way we work with `Config`. Now each feature contributes to this interface thanks to module augmentation TS feature. Thanks to that `Config` now correctly describe all configuration options you can pass to spartacus.

With that changed we are able to change the type of all the methods that accept configuration from `any` to `Config`. You no longer have to use type assertion to benefit from better type safety and DX.

We still keep the individual configs (eg. `I18nConfig`, `AsmConfig`, `AuthConfig`, etc.), but all those interfaces also contribute to `Config` interface.

When you need to access configuration object you can still in constructor use following syntax: `protected config: AsmConfig` (this will only hint for you `AsmConfig` properties), but you now have the option to do it with `protected config: Config`. Using the latter is recommended when you want to access complete configuration with type safety (eg. `FeatureConfig` and `MediaConfig` at the same time).

This change should be for painless for most of the users, but it will affect you if you have custom configuration in your application.

Let's show it on an example with special configuration for theme:

```ts
// existing code
@Injectable({
  providedIn: 'root',
  useExisting: Config,
})
export abstract class ThemeConfig {
  theme?: {
    dark?: boolean;
  };
}

// required changes

// You need to augment `Config` interface from `@spartacus/core` to be able to provide this config with `provideConfig` method
declare module '@spartacus/core' {
  interface Config extends ThemeConfig {}
}
```

You don't need to change anything in a places where you use this config, but in a place where you declare you custom config you have to instruct Typescript that `Config` interface also have `theme` property with `dark` option. Without it Typescript will complain that you try to pass properties which are not part of `Config`.

We still recommend making top-level configuration properties optional, so you can pass the configuration in multiple chunks and not in a single place.

### Detailed list of changes

#### Config providers

- first parameter of function `provideConfig` changed from type `any` to `Config`
- first parameter of function `provideDefaultConfig` changed from type `any` to `Config`

#### ConfigModule

- parameter of method `withConfig` changed type from `object` to `Config`
- parameter of method `forRoot` changed type from `any` to `Config`

#### Config injection tokens

- `Config` injection token was replaced with injectable `Config` abstract class.
- `ConfigChunk` injection token is now of type `Config[]` (from `object[]`)
- `DefaultConfigChunk` injection token is now of type `Config[]` (from `object[]`)

#### StorefrontConfig

This type was removed, as it's purpose is now covered with augmentable `Config` interface. Replace usage of `StorefrontConfig` with `Config`.

#### ConfigInitializerService

- Constructor changed from:

    ```ts
    constructor(
        @Inject(Config) protected config: any,
        @Optional()
        @Inject(CONFIG_INITIALIZER_FORROOT_GUARD)
        protected initializerGuard,
        @Inject(RootConfig) protected rootConfig: any
      ) {}
    ```

    to

    ```ts
    constructor(
        protected config: Config,
        @Optional()
        @Inject(CONFIG_INITIALIZER_FORROOT_GUARD)
        protected initializerGuard: any,
        @Inject(RootConfig) protected rootConfig: Config
      ) {}
    ```

- Method `getStable` return signature changed from `Observable<any>` to `Observable<Config>`.
- Method `getStableConfig` return signature changed from `Promise<any>` to `Promise<Config>`.

#### Config validators

- type `ConfigValidator` changed from `(config: any) => string | void` to `(config: Config) => string | void`
- first parameter of function `validateConfig` changed from `any` to `Config`

#### ConfigInitializer

- `ConfigInitializer.configFactory` signature changed from `() => Promise<any>` to `() => Promise<Config>`.

#### ConfigurationService

- `unifiedConfig$` type changed from `Observable<any>` to `Observable<Config>`
- `config` type changed from `any` to `Config`
- constructor changed from

    ```ts
    constructor(
      @Inject(RootConfig) protected rootConfig: any,
      @Inject(DefaultConfig) protected defaultConfig: any,
      protected unifiedInjector: UnifiedInjector,
      @Inject(Config) config: any
    )
    ```

    to

    ```ts
    constructor(
      @Inject(RootConfig) protected rootConfig: Config,
      @Inject(DefaultConfig) protected defaultConfig: Config,
      protected unifiedInjector: UnifiedInjector,
      config: Config
    )
    ```

#### Feature config utils

- `isFeatureLevel` first parameter type changed from `unknown` to `Config`
- `isFeatureEnabled` first parameter type changed from `unknown` to `Config`

#### MediaService

- constructor changed from

    ```ts
    constructor(
      @Inject(Config) protected config: StorefrontConfig,
      protected breakpointService: BreakpointService
    ) {}
    ```

    to

    ```ts
    constructor(
      protected config: Config
    ) {}
    ```

#### Product configurator configuration

- `productConfigurator` configuration option is now optional (properties `updateDebounceTime` and `cpq` from this options are now also optional)
- `backend.cpq` configuration option is now optional

#### SmartEditConfig

- `smartEdit` property is optional
- `smartEdit.storefrontPreviewRoute` property is optional
- `smartEdit.allowOrigin` property is optional

#### PersonalizationConfig

- `personalization` property is optional

#### CmsStructureConfig

- `cmsStructure` property is optional

## New checkout library

### OccCheckoutAdapter

Lib: @spartacus/checkout
Class: OccCheckoutPaymentAdapter
Change: Protected method`getCartEndpoint` has been removed. There are new methods: `getClearDeliveryModeEndpoint`, `getLoadCheckoutDetailsEndpoint`, `getPlaceOrderEndpoint`, `getRemoveDeliveryAddressEndpoint`.

### OccCheckoutCostCenterAdapter
Lib: @spartacus/checkout
Class: OccCheckoutCostCenterAdapter
Change: Protected method`getCartEndpoint` has been removed. There is a new method: `getSetCartCostCenterEndpoint`.

###OccCheckoutDeliveryAdapter
Lib: @spartacus/checkout
Class: OccCheckoutDeliveryAdapter
Change: Protected method`getCartEndpoint` has been removed. There are new methods: `getCreateDeliveryAddressEndpoint`, `getDeliveryModeEndpoint`, `getDeliveryModesEndpoint`, `getSetDeliveryAddressEndpoint`, `getSetDeliveryModeEndpoint`.

###OccCheckoutPaymentAdapter
Lib: @spartacus/checkout
Class: OccCheckoutPaymentAdapter
Change: Protected method`getCartEndpoint` has been removed. There are new methods: `getCardTypesEndpoint`, `getCreatePaymentDetailsEndpoint`, `getPaymentProviderSubInfoEndpoint`, `getSetPaymentDetailsEndpoint`.

###OccCheckoutPaymentTypeAdapter
Lib: @spartacus/checkout
Class: OccCheckoutPaymentTypeAdapter
Change: Protected method`getCartEndpoint` has been removed. There are new methods: `getPaymentTypesEndpoint`, `getSetCartPaymentTypeEndpoint`.

###OccCheckoutReplenishmentOrderAdapter
Lib: @spartacus/checkout
Class: OccCheckoutReplenishmentOrderAdapter
Change: There is a new method: `getScheduleReplenishmentOrderEndpoint`.

## Breaking Changes Introduced in 4.0

### StoreFinderService

- Added `platformId` injection to constructor.
- Methods `getStoreLatitude()` and `getStoreLongitude()` have been moved to this service from removed `StoreDataService`.

### StoreDataService

- Service has been removed and functions moved to `StoreFinderService`.

### AbstractStoreItemComponent

- `StoreDataService` has been replaced with `StoreFinderService`.

### StoreFinderListItemComponent

- `StoreDataService` has been replaced with `StoreFinderService`.

### StoreFinderListComponent

- `StoreDataService` has been replaced with `StoreFinderService`.

### StoreFinderDescriptionComponent

- `StoreDataService` has been replaced with `StoreFinderService`.

### GoogleMapRendererService

- `StoreDataService` has been replaced with `StoreFinderService`.
- `ExternalJsFileLoader` has been replaced with `ScriptLoader`.

### ScheduleComponent

- `ngOnChanges()` has been changed to `ngOnInit()` along with corresponding class implementations (ie. implements `OnChanges` to `OnInit`).
- `displayDays` variable has been removed. Use `weekDays` instead.
- `StoreDataService` has been removed`.
- Methods `getStoreOpeningTime()`, `getStoreClosingTime()`, `getInitialDate()` have been removed. Use `weekDayOpeningList` from `location` instead.
### PromotionService
PromotionService is deleted.  The promotions can directly be found on the order or cart.  Use other existing services to retrieve the Order or cart.

The order promotions are in the order/cart attributes `appliedOrderPromotions` and `potentialOrderPromotions`

The product promootions for order/cart entries are now available via the attribute `entries[].promotions`


### SavedCartDetailsActionComponent
 - Removed `ClearCheckoutService` from constructor.

### SavedCartListComponent
- Removed `ClearCheckoutService` from constructor.

### SavedCartFormDialogComponent
- Removed `ClearCheckoutService` from constructor.

### AddressBookComponentService
Lib: @spartacus/core
Class: AddressBookComponentService
Change: constructor parameter `checkoutDeliveryService: CheckoutDeliveryService` is removed.
Instead, the `CheckoutEventListener` from the checkout lib listens for the new address change events and resets the checkout delivery accordingly.

### AddressBookComponent
Lib: @spartacus/core
Class: AddressBookComponent
Change: Two constructor parameters are removed.  First the constructor parameter `checkoutDeliveryService: CheckoutDeliveryService` is removed.
AddressBookComponent does not call `CheckoutDeliveryService.clearCheckoutDeliveryDetails()` anymore when an address is changed.  Instead, `AddressBookComponentService` fires events.  See `AddressBookComponentService` migration doc.

The second constructor parameters removed is `userAddressService: UserAddressService`. `UserAddressService` interactions are now encapsulated in `AddressBookComponentService`.


### AddressFormComponent
Lib: @spartacus/core
Class: AddressFormComponent
Change: constructor parameter `checkoutDeliveryService: CheckoutDeliveryService` is removed.
AddressFormComponent now uses the new address verification function from  `UserAddressService` called `verifyAddress` instead of the `verifyAddress` function from `CheckoutDeliveryService`.  `UserAddressService.verifyAddress` does not use the ngrx store under the hood.


### UserAddressService
Lib: @spartacus/core
Class: UserAddressService
Change: Two new required constructor parameters `userAddressConnector: UserAddressConnector` and `command: CommandService`


## New Checkout Library

Spartacus 4.0 introduces the checkout library.  The checkout related code is moved out of `@spartacus/core` and `@spartacus/storefrontlib` into one of the checkout lib's entry points.  The checkout library is split into these entry points:

```
@spartacus/checkout/assets 
( checkout related i18n keys are moved here )

@spartacus/checkout/components
( checkout related UI codee is moved here. This includes components, guards and ui services )

@spartacus/checkout/core
The checkout facade API implementation are moved here, as well as connectors, event builder, event listener, models, other services, and state management.

@spartacus/checkout/occ
The checkout related OCC code is moved here. This includes the checkout related adapters and converters.

@spartacus/checkout/root
The root entry point is, by convention, meant to always be eager loaded.  It contains the config, events, facades, http interceptors and models.

@spartacus/checkout/styles
The checkout related scss styles are moved here.

```

Most of the code is moved unchanged, but some classes required changes after they were moved.  See the section below for the list:

## (start) Changes in the classes carried over to the @spartacus/checkout lib 


### CostCenterComponent
constructor parameter of type `CheckoutCostCenterService` is now of type `CheckoutCostCenterFacade`
constructor parameter of type `PaymentTypeService` is now of type `PaymentTypeFacade`

### DeliveryModeComponent
constructor parameter of type `CheckoutDeliveryService` is now of type `CheckoutDeliveryFacade`

### PaymentMethodComponent
constructor parameter of type `CheckoutService` is now of type `CheckoutFacade`
constructor parameter of type `CheckoutDeliveryService` is now of type `CheckoutDeliveryFacade`
constructor parameter of type `CheckoutPaymentService` is now of type `CheckoutPaymentFacade`

### PaymentFormComponent
constructor parameter of type `CheckoutPaymentService` is now of type `CheckoutPaymentFacade`
constructor parameter of type `CheckoutDeliveryService` is now of type `CheckoutDeliveryFacade`
PaymentFormComponent does not implement `OnDestroy` anymore
method `ngOnDestroy()` removed.
Address verification uses new `UserAddressService.verifyAddress` function instead of `CheckoutDeliveryService.verifyAddress`. 

### PaymentTypeComponent    
constructor parameter of type `PaymentTypeService` is now of type `PaymentTypeFacade`

### PlaceOrderComponent
constructor parameter of type `CheckoutService` is now of type `CheckoutFacade`

### ReviewSubmitComponent
constructor parameter of type `CheckoutDeliveryService` is now of type `CheckoutDeliveryFacade`
constructor parameter of type `CheckoutPaymentService` is now of type `CheckoutPaymentFacade`
constructor parameter of type `PaymentTypeService` is now of type `PaymentTypeFacade`
constructor parameter of type `CheckoutCostCenterService` is now of type `CheckoutCostCenterFacade`
Removed constructor parameter `PromotionService`

Removed the attribute orderPromotions$
The component gets promotions directly from the cart in the html template.

### ScheduleReplenishmentOrderComponent
constructor parameter of type `CheckoutService` is now of type `CheckoutFacade`

### ShippingAddressComponent
constructor parameter of type `CheckoutDeliveryService` is now of type `CheckoutDeliveryFacade`
constructor parameter of type `PaymentTypeService` is now of type `PaymentTypeFacade`
constructor parameter of type `CheckoutCostCenterService` is now of type `CheckoutCostCenterFacade`

### CheckoutEventModule
Change: One new required constructor parameters `_checkoutEventListener: CheckoutEventListener`

To split out the checkout code in the checkout lib, the address verification functionality
was moved in `UserAddressService` in @spartacus/core.  The address verification related functions in `CheckoutDeliveryService` and ngrx supporting classes are not present in the checkout lib.

### CheckoutDeliveryService:
These functions are not present in the checkout lib:
- `getAddressVerificationResults(): Observable<AddressValidation | string>`
- `verifyAddress(address: Address): void`
- `clearAddressVerificationResults(): void`

These functions are also not present in the corresponding facade `CheckoutDeliveryFacade`

### CheckoutState
Property `addressVerification: AddressVerificationState` is removed froom the `CheckoutState` class in the checkout lib.

### AddressVerificationState
The `AddressVerificationState` class is not carried over to the checkout lib.

### CheckoutDeliveryService
New property `processStateStore: Store<StateWithCheckout>` is added into the constructor.

### CheckoutPaymentService
New property `processStateStore: Store<StateWithCheckout>` is added into the constructor.

### CheckoutService
New property `processStateStore: Store<StateWithCheckout>` is added into the constructor.

### PaymentTypeService
New property `processStateStore: Store<StateWithCheckout>` is added into the constructor.

### OrderConfirmationItemsComponent
Removed constructor parameter `PromotionService`
Removed the attribute orderPromotions$
The component gets promotions directly from the order in the html template.


## (end) Changes in the classes carried over to the @spartacus/checkout lib 



### AddedToCartDialogComponent
Removed constructor parameter `PromotionService`
Removed the attribute orderPromotions$
The component gets promotions directly from the cart in the html template.

### CartDetailsComponent
Removed constructor parameter `PromotionService`
Removed the attribute orderPromotions$
The component gets promotions directly from the cart in the html template.

Does not implement `OnInit` anymore.
Removed the `ngOnInit()` method.
Removed the now unused attribute `appliedProductPromotions$`


### CartItemComponent
Removed constructor parameter `PromotionService`
The component gets product promotions directly from the cart entry data.

### OrderDetailItemsComponent
Removed constructor parameter `PromotionService`
Removed the attribute orderPromotions$
The component gets promotions directly from the order in the html template.

### SuggestedAddressDialogComponent

SuggestedAddressDialogComponent uses different translation label keys:

- Key `checkoutAddress.verifyYourAddress` is replaced by `addressSuggestion.verifyYourAddress`.
- Key `checkoutAddress.ensureAccuracySuggestChange` is replaced by `addressSuggestion.ensureAccuracySuggestChange`.
- Key `checkoutAddress.chooseAddressToUse` is replaced by `addressSuggestion.chooseAddressToUse`.
- Key `checkoutAddress.suggestedAddress` is replaced by `addressSuggestion.suggestedAddress`.
- Key `checkoutAddress.enteredAddress` is replaced by `addressSuggestion.enteredAddress`.
- Key `checkoutAddress.editAddress` is replaced by `addressSuggestion.editAddress`.
- Key `checkoutAddress.saveAddress` is replaced by `addressSuggestion.saveAddress`.

### OrderOverviewComponent

OrderOverviewComponent uses different translation label keys:

- Key `checkoutOrderConfirmation.replenishmentNumber` is replaced by `orderDetails.replenishmentId`.
- Key `checkoutOrderConfirmation.status` is replaced by `orderDetails.status`.
- Key `checkoutOrderConfirmation.active` is replaced by `orderDetails.active`.
- Key `checkoutOrderConfirmation.cancelled` is replaced by `orderDetails.cancelled`.
- Key `checkoutReview.startOn` is replaced by `orderDetails.startOn`.
- Key `checkoutOrderConfirmation.frequency` is replaced by `orderDetails.frequency`.
- Key `checkoutOrderConfirmation.nextOrderDate` is replaced by `orderDetails.nextOrderDate`.
- Key `checkoutOrderConfirmation.orderNumber` is replaced by `orderDetails.orderNumber`.
- Key `checkoutOrderConfirmation.placedOn` is replaced by `orderDetails.placedOn`.
- Key `checkoutReview.poNumber` is replaced by `orderDetails.purchaseOrderNumber`.
- Key `checkoutPO.noPoNumber` is replaced by `orderDetails.emptyPurchaseOrderId`.
- Key `checkoutProgress.methodOfPayment` is replaced by `orderDetails.methodOfPayment`.
- Key `checkoutPO.costCenter` is replaced by `orderDetails.costCenter`.
- Key `checkoutShipping.shippingMethod` is replaced by `orderDetails.shippingMethod`.
- The `getOrderCurrentDateCardContent` method requires `isoDate` parameter. It is no longer optional.

### Qualtrics changes

- `QualtricsConfig` was removed from storefrontlib. Use @spartacus/qualtrics/components instead.
- `QUALTRICS_EVENT_NAME` was removed from storefrontlib. Use @spartacus/qualtrics/components instead.
- `QualtricsLoaderService` was removed from storefrontlib. Use @spartacus/qualtrics/components instead.
- `QualtricsLoaderService` from the feature-lib no longer requires `RendererFactory2`. It has been replaced with `ScriptLoader`.
- `QualtricsComponent` was removed from storefrontlib. Use @spartacus/qualtrics/components instead.
- `QualtricsModule` was removed from storefrontlib, and renamed QualtricsComponentsModule. Use @spartacus/qualtrics/components instead.

### OccConfigLoaderModule
- `OccConfigLoaderModule` was removed. Please use `SiteContextConfigInitializer` and `I18nConfigInitializer` instead.

### OccConfigLoaderService
- `OccConfigLoaderService` was removed. Please use `SiteContextConfigInitializer` and `I18nConfigInitializer` instead.

### OccLoadedConfigConverter
- `OccLoadedConfigConverter` was removed. Please use `SiteContextConfigInitializer` and `I18nConfigInitializer` instead.

### OccLoadedConfig 
- `OccLoadedConfig` was removed. Please use `SiteContextConfigInitializer` and `I18nConfigInitializer` instead.

### OccSitesConfigLoader 
- `OccSitesConfigLoader`was removed. Please use `SiteContextConfigInitializer` and `I18nConfigInitializer` instead.

### OccEndpoints
`baseSitesForConfig` property has been deprecated and no longer exists.


### Changes to Styles in 4.0

#### Changes in storefrontstyles components

`$page-template-blacklist` scss variable name has been renamed to `$page-template-blocklist` in `_page-template.scss`.

`$cart-components-whitelist` scss variable name has been renamed to `$cart-components-allowlist` in `cart/_index.scss`.

`$cds-components-whitelist` scss variable name has been renamed to `$cds-components-allowlist` in `cds/index.scss`.

`$checkout-components-whitelist` scss variable name has been renamed to `$checkout-components-allowlist` in `checkout/_index.scss`.

`$content-components-whitelist` scss variable name has been renamed to `$content-components-allowlist` in `content/_index.scss`.

`$layout-components-whitelist` scss variable name has been renamed to `$layout-components-allowlist` in `layout/_index.scss`.

`$misc-components-whitelist` scss variable name has been renamed to `$misc-components-allowlist` in `misc/_index.scss `.

`$myaccount-components-whitelist` scss variable name has been renamed to `$myaccount-components-allowlist` in `myaccount/_index.scss`.

`$product-components-whitelist` scss variable name has been renamed to `$product-components-allowlist` in `product/index.scss`.

`$product-list-whitelist` scss variable name has been renamed to `$product-list-allowlist` in `product/list/_index.scss`.

`$pwa-components-whitelist` scss variable name has been renamed to `$pwa-components-allowlist` in `pwa/add-to-home-screen-banner/_index.scss`.

`$user-components-whitelist` scss variable name has been renamed to `$user-components-allowlist` in `user/_index.scss`.

`$wish-list-components-whitelist` scss variable name has been renamed to `$wish-list-components-allowlist` in `wish-list/index.scss`.

#### Changes in Organization feature library

`$page-template-blacklist-organization` scss variable name has been renamed to `$page-template-blocklist-organization`.

`$page-template-whitelist-organization` scss variable name has been renamed to `$page-template-allowlist-organization`.

#### Changes in Storefinder feature library

`$page-template-blacklist-store-finder` scss variable name has been renamed to `$page-template-blocklist-store-finder`.

`$page-template-whitelist-store-finder` scss variable name has been renamed to `$page-template-allowlist-store-finder`.

### Removal of grouping modules

In 4.0 release we removed few modules that were grouping feature modules and provided some default configuration.

To migrate them check this section: `Before migrating to Spartacus 4.0`

- removed `B2cStorefrontModule` from `@spartacus/storefront`
- removed `B2bStorefrontModule` from `@spartacus/setup`
- removed `StorefrontModule` from `@spartacus/storefront`
- removed `CmsLibModule` from `@spartacus/storefront`
- removed `MainModule` from `@spartacus/storefront`
- removed `StorefrontFoundationModule` from `@spartacus/storefront`
- removed `OccModule` from `@spartacus/core`
- removed `EventsModule` from `@spartacus/storefront`

### ViewConfigModule removed

This module only provided empty default configuration that is not needed. This module was pretty much useless.

### EventService

- `EventService` will now register event's parent as an event. For more, see [this docs page](https://sap.github.io/spartacus-docs/event-service/#event-type-inheritance).

### Changes in product configurator feature library

#### MessageConfig

Has been renamed to `ConfiguratorMessageConfig`

#### ConfiguratorAttributeDropDownComponent

Method `onSelect` has been removed, it is no longer used. Use `onSelect` from super class which takes the value as argument

#### ConfiguratorAttributeNumericInputFieldComponent

Method `createEventFromInput` has been removed, it is no longer used

#### ConfiguratorAttributeRadioButtonComponent

Method `onDeselect` has been removed, it is no longer used

#### ConfiguratorGroupMenuComponent

Method `preventScrollingOnSpace`, `navigateUpOnEnter` and `clickOnEnter` have been removed, they are no longer used

#### ConfiguratorProductTitleComponent

Methods `getProductImageURL`, `getProductImageAlt` and `clickOnEnter` have been removed, they are no longer used

#### ConfiguratorCartService
 
Change: The type of constructor parameter `checkoutService: CheckoutService` is changed to `checkoutFacade: CheckoutFacade` to adapt to the new checkout lib. 

#### CommonConfiguratorUtilsService

Method `getCartId` changes its signature from `getCartId(cart: Cart): string` to `getCartId(cart?: Cart): string`

#### ConfiguratorGroupsService

Method `getFirstConflictGroup` changes return parameter from `Configurator.Group` to `Configurator.Group | undefined`
Method `getMenuParentGroup` changes return parameter from `Configurator.Group` to `Configurator.Group | undefined`
Method `getParentGroup` changes return parameter from `Configurator.Group` to `Configurator.Group | undefined`
Method `getNextGroupId` changes return parameter from `Observable<string>` to `Observable<string | undefined>`
Method `getPreviousGroupId` changes return parameter from `Observable<string>` to `Observable<string | undefined>`
Method `getNeighboringGroupId` changes return parameter from `Observable<string>` to `Observable<string | undefined>`

#### ConfiguratorUtilsService

Method `getParentGroup` changes return parameter from `Configurator.Group` to `Configurator.Group | undefined`

#### New and renamed dependencies

`ConfiguratorCartEntryInfoComponent` now also requires `CommonConfiguratorUtilsService`.
`ConfiguratorAttributeCheckboxListComponent` now also requires `ConfiguratorAttributeQuantityService`.
`ConfiguratorAttributeDropDownComponent` now also requires `ConfiguratorAttributeQuantityService`.
`ConfiguratorAttributeInputFieldComponent` now also requires `ConfiguratorUISettingsConfig`.
`ConfiguratorAttributeNumericInputFieldComponent` now also requires `ConfiguratorUISettingsConfig`.
`ConfiguratorAttributeRadiButtonComponent` now also requires `ConfiguratorAttributeQuantityService`.
`ConfiguratorGroupMenuComponent` now also requires `ConfiguratorGroupMenuService` and `DirectionService`.
`ConfiguratorStorefrontUtilsService` now also requires `WindowRef` and `KeyboardFocusService`.
`ConfiguratorFormComponent` now also requires `ConfiguratorStorefrontUtilsService`. 
`ConfiguratorIssuesNotificationComponent` now also requires `CartItemContext`.

`ConfiguratorUpdateMessageComponent` now requires `ConfiguratorMessageConfig` instead of `MessageConfig`.

### LoginRegisterComponent

Lib: @spartacus/user
Class: LoginRegisterComponent

Change: constructor parameter `checkoutConfigService: CheckoutConfigService` is removed.
The display of the guest checkout button relies on the presence of the `forced` query param only.

### NgbTabsetModule

#### StoreFinderComponentsModule

- Deprecated import `NgbTabsetModule` from `@ng-bootstrap/ng-bootstrap` has been replaced with `NgbNavModule` to support version 8 of the library.

#### StoreFinderListComponent

- Mobile template has been updated to use nav instead of tabs. [See changes.](https://github.com/SAP/spartacus/pull/12398/files#diff-1db586698a503ea500917fe4d734f84d0729f585aa7c4b56705d9171a38e7f55L64-L120)
- Added styles for `ul.nav` to keep the same appearance.

### ASM changes

- `AsmModule` was removed from storefrontlib, and renamed AsmComponentsModule. Use @spartacus/asm/components instead.
- `AsmModule` was removed from core, and renamed AsmCoreModule. Use @spartacus/asm/core. instead.
- `AsmConfig` was removed from core. Use @spartacus/asm/core.
- `AsmAdapter` was removed. Use @spartacus/asm/core instead.
- `AsmConnector` was removed. Use @spartacus/asm/core instead.
- `CUSTOMER_SEARCH_PAGE_NORMALIZER` was removed. Use @spartacus/asm/core instead.
- `AsmService` was removed. Use @spartacus/asm/core instead.
- `CsAgentAuthService` was removed. Use @spartacus/asm/root instead.
- `CustomerSearchPage` was removed. Use @spartacus/asm/core instead.
- `CustomerSearchOptions` was removed. Use @spartacus/asm/core instead.
- `AsmUi` was removed. Use @spartacus/asm/core instead.
- `AsmAuthHttpHeaderService` was removed. Use @spartacus/asm/root instead.
- `TOKEN_TARGET` was removed. Use @spartacus/asm/root instead.
- `AsmAuthService` was removed. Use @spartacus/asm/root instead.
- `AsmAuthStorageService` was removed. Use @spartacus/asm/root instead.
- `SYNCED_ASM_STATE` was removed. Use @spartacus/asm/core instead.
- `AsmStatePersistenceService` was removed. Use @spartacus/asm/core instead.
- `ASM_UI_UPDATE` was removed. Use @spartacus/asm/core instead.
- `AsmUiUpdate` was removed. Use @spartacus/asm/core instead.
- `AsmUiAction` was removed. Use @spartacus/asm/core instead.
- `CUSTOMER_SEARCH` was removed. Use @spartacus/asm/core instead.
- `CUSTOMER_SEARCH_FAIL` was removed. Use @spartacus/asm/core instead.
- `CUSTOMER_SEARCH_SUCCESS` was removed. Use @spartacus/asm/core instead.
- `CUSTOMER_SEARCH_RESET` was removed. Use @spartacus/asm/core instead.
- `CustomerSearch` was removed. Use @spartacus/asm/core instead.
- `CustomerSearchFail` was removed. Use @spartacus/asm/core instead.
- `CustomerSearchSuccess` was removed. Use @spartacus/asm/core instead.
- `CustomerSearchReset` was removed. Use @spartacus/asm/core instead.
- `CustomerAction` was removed. Use @spartacus/asm/core instead.
- `LOGOUT_CUSTOMER_SUPPORT_AGENT` was removed. Use @spartacus/asm/core instead.
- `LogoutCustomerSupportAgent` was removed. Use @spartacus/asm/core instead.
- `ASM_FEATURE` was removed. Use @spartacus/asm/core instead.
- `CUSTOMER_SEARCH_DATA` was removed. Use @spartacus/asm/core instead.
- `StateWithAsm` was removed. Use @spartacus/asm/core instead.
- `AsmState` was removed. Use @spartacus/asm/core instead.
- `getAsmUi` was removed. Use @spartacus/asm/core instead.
- `getCustomerSearchResultsLoaderState` was removed. Use @spartacus/asm/core instead.
- `getCustomerSearchResults` was removed. Use @spartacus/asm/core instead.
- `getCustomerSearchResultsLoading` was removed. Use @spartacus/asm/core instead.
- `getAsmState` was removed. Use @spartacus/asm/core instead.

### LaunchDialogService

#### SavedCartFormLaunchDialogService

- Service has been removed. `openDialog` method is part of LaunchDialogService now.

#### AddToSavedCartComponent

- Removed `SavedCartFormLaunchDialogService` from constructor.
- Added `LaunchDialogService` to constructor.

#### SavedCartDetailsActionComponent

- Removed `SavedCartFormLaunchDialogService` from constructor.
- Added `LaunchDialogService` to constructor.

#### SavedCartDetailsOverviewComponent

- Removed `SavedCartFormLaunchDialogService` from constructor.
- Added `LaunchDialogService` to constructor.

#### AnonymousConsentLaunchDialogService

- Service has been removed. `openDialog` method is part of LaunchDialogService now.

#### AnonymousConsentManagementBannerComponent

- Removed `AnonymousConsentLaunchDialogService` from constructor.
- Added `LaunchDialogService` to constructor.

#### AnonymousConsentOpenDialogComponent

- Removed `AnonymousConsentLaunchDialogService` from constructor.
- Added `LaunchDialogService` to constructor.

#### ReplenishmentOrderCancellationLaunchDialogService

- Service has been removed. `openDialog` method is part of LaunchDialogService now.

#### ReplenishmentOrderCancellationComponent

- Removed `ReplenishmentOrderCancellationLaunchDialogService` from constructor.
- Added `LaunchDialogService` to constructor.

#### ReplenishmentOrderHistoryComponent

- Removed `ReplenishmentOrderCancellationLaunchDialogService` from constructor.
- Added `LaunchDialogService` to constructor.

### SmartEdit

- `SmartEditModule` was removed. Use `@spartacus/smartedit` instead.
- `SmartEditService` was moved to `@spartacus/smartedit/core`.

### Personalization

- `PersonalizationModule` was removed. Use `@spartacus/tracking/personalization` instead.
- `PersonalizationConfig` was moved to `@spartacus/tracking/personalization/root`.
- `PersonalizationContextService` was moved to `@spartacus/tracking/personalization/core`.
- `PersonalizationAction` was moved to `@spartacus/tracking/personalization/core`.
- `PersonalizationContext` was moved to `@spartacus/tracking/personalization/core`.

### WindowRef

- `platformId` is now required constructor dependency.

### ProductListComponentService
- `ProductListComponentService` now also requires `ViewConfig`.
- The `defaultPageSize` property was removed. To modify default page size use `provideConfig(<ViewConfig>{ view: { defaultPageSize: <your_default_page_size_value }})` in module.

### Product variants changes

#### Automated Migrations for Version 4.0

- `ProductVariantsModule` was removed from @spartacus/storefront. Use `@spartacus/product/variants` feature-library instead.
- `ProductVariantsComponent` was removed from @spartacus/storefront. Use `ProductVariantsContainerComponent` from `@spartacus/product/variants/components` as a replacement.
- `VariantColorSelectorComponent` was removed from @spartacus/storefront. Use `ProductVariantColorSelectorComponent` from `@spartacus/product/variants/components` as a replacement.
- `VariantColorSelectorModule` was removed from @spartacus/storefront. Use `ProductVariantColorSelectorModule` from `@spartacus/product/variants/components` as a replacement.
- `VariantSizeSelectorComponent` was removed from @spartacus/storefront. Use `ProductVariantSizeSelectorComponent` from `@spartacus/product/variants/components` as a replacement.
- `VariantSizeSelectorModule` was removed from @spartacus/storefront. Use `ProductVariantSizeSelectorModule` from `@spartacus/product/variants/components` as a replacement.
- `VariantStyleSelectorComponent` was removed from @spartacus/storefront. Use `ProductVariantStyleSelectorComponent` from `@spartacus/product/variants/components` as a replacement.
- `VariantStyleSelectorModule` was removed from @spartacus/storefront. Use `ProductVariantStyleSelectorModule` from `@spartacus/product/variants/components` as a replacement.
- `VariantStyleIconsComponent` was removed from @spartacus/storefront. Use `ProductVariantStyleIconsComponent` from `@spartacus/product/variants/root` as a replacement.
- `ProductVariantStyleIconsComponent` was moved from `@spartacus/product/variants/components`to `@spartacus/product/variants/root` instead.
- `VariantStyleIconsModule` was removed from @spartacus/storefront. Use `ProductVariantStyleIconsModule` from `@spartacus/product/variants/root` as a replacement.
- `ProductVariantStyleIconsModule` was moved from `@spartacus/product/variants/components`to `@spartacus/product/variants/root` instead.
- `ProductVariantGuard` was removed from @spartacus/storefront. Use `ProductVariantsGuard` from `@spartacus/product/variants/components` instead. Additionally method: `findVariant` was renamed to `findPurchasableProductCode`.
- `AuthHttpHeaderService` now requires `AuthRedirectService`.
- `AsmAuthHttpHeaderService` now requires `AuthRedirectService`.
- `AuthRedirectService` now requires `AuthFlowRoutesService`.
- `RoutingService` now requires `Location` from `@angular/common`.
- `ProtectedRoutesService` now requires `UrlParsingService`.
- `EventService` no longer uses `FeatureConfigService`.
- `PageEventModule` was removed. Instead, use `NavigationEventModule` from `@spartacus/storefront`
- `PageEventBuilder` was removed. Instead, use `NavigationEventBuilder` from `@spartacus/storefront`
- `CartPageEventBuilder` no longer uses `ActionsSubject` and `FeatureConfigService`
- `HomePageEventBuilder` no longer uses `FeatureConfigService`
- `ProductPageEventBuilder` no longer uses `FeatureConfigService`
- `PageEvent` no longer contains `context`, `semanticRoute`, `url` and `params` properties. These are now contained in the `PageEvent.navigation` object
- `EventsModule` was removed. Use individual imports instead. (e.g. CartPageEventModule, ProductPageEventModule, etc.)

#### Product variants i18n

- translation namespace `variant` was removed from `@spartacus/assets`. Use namespace `variants` that can be imported with `productVariantsTranslations` and `productVariantsTranslationChunksConfig` from `@spartacus/product/variants/assets` instead. Translation keys from this namespace did not changed.

#### Product variants endpoint scope

- scope `variants` was removed from `defaultOccProductConfig`. It's now provided by `ProductVariantsOccModule` under `@spartacus/product/variants/occ` instead. Additionally the endpoint now uses `orgProducts` API instead of `products`.

#### Product variants styles

- styles for `cx-product-variants` were removed from `@spartacus/styles`. Use `@spartacus/product/variants` import instead.

### Feature keys for product configurators

The feature keys that are used to lazily load the product configurator libraries in app.module.ts were available as `rulebased` and `productConfiguratorRulebased` from 3.1 onwards (respective `textfield` and `productConfiguratorTextfield` for the textfield template configurator).

In 4.0, only the longer versions `productConfiguratorRulebased` and `productConfiguratorTextfield` are possible.

Example: A configuration

```
      featureModules: {
        rulebased: {
          module: () => import('@spartacus/product-configurator/rulebased').then(
          (m) => m.RulebasedConfiguratorModule
        ),
        },
      }
```

needs to look like that in 4.0

```
      featureModules: {
        productConfiguratorRulebased: {
          module: () => import('@spartacus/product-configurator/rulebased').then(
          (m) => m.RulebasedConfiguratorModule
        ),
        },
      }
```

### Translations (i18n) changed

- Key `asm.standardSessionInProgress` was removed.
- Key `pageMetaResolver.checkout.title_plurar` has been removed.
- Value of `pageMetaResolver.checkout.title` has been changed to `Checkout`.

### Storage Sync mechanism

I version 4.0 we removed deprecated in version 3.0 storage sync mechanism. In previous major release we provided more powerful mechanism based on `StatePersistenceService` which can cover all use cases for synchronizing data to and from browser storage (eg. `localStorage`, `sessionStorage`) better than the removed storage sync.

What was removed:

- core of the mechanism (reducer)
- configuration (`storageSync` from `StateConfig`)
- default config and default keys (`defaultStateConfig`, `DEFAULT_LOCAL_STORAGE_KEY` and `DEFAULT_SESSION_STORAGE_KEY`)

### DefaultScrollConfig

- `defaultScrollConfig` was renamed to `defaultViewConfig`

### LanguageService

- `LanguageService` no longer uses `WindowRef`. The language initialization from the state was moved to `LanguageInitializer`.
- `LanguageService` now validate the value passed to the method `setActive()` against the iso codes listed in the Spartacus `context` config, before setting the actual value in the ngrx store.
- The initialization of the site context is scheduled a bit earlier than in before (now it's run in an observable stream instead of a Promise's callback). It's a very slight change, but might have side-effects in some custom implementations.
- The active language is now persisted in the Local Storage instead of the Session Storage

### CurrencyService

- `CurrencyService` no longer uses `WindowRef`. The currency initialization from the state was moved to `CurrencyInitializer`.
- `CurrencyService` now validate the value passed to the method `setActive()` against the iso codes listed in the Spartacus `context` config, before setting the actual value in the ngrx store.
- The initialization of the site context is scheduled a bit earlier than in before (now it's run in an observable stream instead of a Promise's callback). It's a very slight change, but might have side-effects in some custom implementations.
- The active currency is now persisted in the LocalStorage instead of the Session Storage.

### Page resolvers

In 3.1 and 3.2 we've introduced a few changes on how the page meta data is collected. The resolvers are now configurable and whether they render on the client or server (SSR) is also configurable. A few resolvers are changed or added, since most data is now configurable in the backend (description, robots). The robot information that was previously hardcoded in some resolvers, are now driven by backend data.

A new feature has landed in the product and category resolvers for the canonical URL.

The `BasePageMetaResolver` is leveraged to compose most of the generic page meta data. Most page resolvers now use the page data to create the description and robot tags. The changes have affected the following resolver classes:

- The `PageMetaService` has a dependency on `UnifiedInjector`, `PageMetaConfig` and the `platformId`.
- The `ContentPageMetaResolver` depends only on the `BasePageMetaResolver`.
- The `BasePageMetaResolver` requires the `Router` and `PageLinkService` to add canonical links to the page meta.
- The `ProductPageMetaResolver` requires the `BasePageMetaResolver` and `PageLinkService`.
- The `CategoryPageMetaResolver` requires the `BasePageMetaResolver`.
- The `SearchPageMetaResolver` requires the `BasePageMetaResolver`.
- The `CheckoutPageMetaResolver` uses the `BasePageMetaResolver`.
- The `OrganizationPageMetaResolver` no longer uses the `BasePageMetaResolver`.
- The `RoutingService` uses the `Router` to resolve the full URL (used to resolve the canonical URL in the page meta resolvers)

The `CmsPageTitleModule` is renamed to `PageMetaModule`.
The `CartPageMetaResolver` is removed since all content is resolved by the generic `ContentPageMetaResolver`.

The following properties where removed in 4.0:

- The `ContentPageMetaResolver` no longer supports the `homeBreadcrumb$`,`breadcrumb$`,`title$` and `cms$` as the content is resolved by the `BasePageMetaResolver`.
- The `resolverMethods` property on the `PageMetaService` has changed to `resolvers$` since the resolvers are read from the configuration stream.

### SelectiveCartService

- The `getLoaded` method was removed. Use `isStable` method instead.

### SearchBoxComponentService

- `SearchBoxComponentService` now also requires `EventService`.

### AddedToCartDialogComponent

- The `increment` property was removed. Use property `numberOfEntriesBeforeAdd` instead.

### CartListItemComponent

- Removed `FeatureConfigService` from constructor and added `UserIdService` and `MultiCartService` to constructor.
- Property `form: FormGroup` is now initialized on component creation instead of in the `createForm()` method.
- `ngOnInit()` method has been modified to fix an issue with rendering items.
- `[class.is-changed]` template attribute on `<div>` tag now depends on method `control.get('quantity').disabled`.

### Models

- The `Item` interface was removed.
- `sortCode` was removed from interface `TableHeader`.
- `promotionLocation$` was removed from `CartItemContext` and `CartItemContextSource`.

### SearchBoxComponent

`RoutingService` is a new, required constructor dependency.

### Organization Administration breaking changes

#### UserGroupUserListComponent

- Removed `MessageService` from constructor.

#### ToggleStatusComponent

- Removed `FeatureConfigService` from constructor.
- Added `DisableInfoService` to constructor.

#### DeleteItemComponent

- Removed `FeatureConfigService` from constructor.

#### UnitChildrenComponent

- `CurrentUnitService` is now required parameter in component constructor.

#### UnitCostCenterListComponent

- `CurrentUnitService` is now required parameter in component constructor.

#### UnitUserListComponent

- `CurrentUnitService` is now required parameter in component constructor.

#### UnitFormComponent

- Renamed property `formGroup` to `form`.
- Removed property `form$`.

#### OrganizationTableType

- Removed unused `UNIT_ASSIGNED_ROLES` property from enum.

#### HttpErrorModel

- Removed `error` property from interface.

#### Translations

- Change contents of:
  `orgBudget.messages.deactivate`,
  `orgCostCenter.messages.deactivate`,
  `orgPurchaseLimit.messages.deactivate`,
  `orgUnit.messages.deactivate`,
  `orgUnitAddress.messages.delete`,
  `orgUserGroup.messages.delete`,
  `orgUser.messages.deactivate`
- Removed unused keys:
  `orgBudget.messages.deactivateBody`,
  `orgCostCenter.messages.deactivateBody`,
  `orgPurchaseLimit.messages.deactivateBody`,
  `orgUnit.messages.deactivateBody`,
  `orgUnitAddress.messages.deleteBody`,
  `orgUserGroup.messages.deleteBody`,
  `orgUser.messages.deactivateBody`

### Dependencies changes

- The peer dependency package `i18next-xhr-backend` was replaced with `i18next-http-backend`.
- The peer dependency package `i18next` was upgraded to the version `20.2.2`

### CmsFeaturesService

- `CmsComponentsService` constructor is now using `CmsFeaturesService` (replacing `FeatureModulesService`) and `ConfigInitializerService`.
- `FeatureModulesService` was removed. Was replaced by `CmsFeaturesService`.

### ItemContext

- `CartItemComponent` now also requires `cartItemContextSource`.
- `ProductGridItemComponent` now requires `ProductListItemContextSource`.
- `ProductListItemComponent` now requires `ProductListItemContextSource`.

### User lib changes

#### CMS Components

- Following modules `CloseAccountModule`, `ForgotPasswordModule`, `RegisterComponentModule`, `ResetPasswordModule`, `UpdateEmailModule`, `UpdatePasswordModule`, `UpdateProfileModule` were moved to `@spartacus/user/profile/components`.
- Following modules `LoginModule`, `LoginFormModule`, `LoginRegisterModule` were moved to `@spartacus/user/account/components`.
- Component `ResetPasswordFormComponent` was renamed to `ResetPasswordComponent` and now can be used from `@spartacus/user/profile/components`. Also logic for this component was changed. For details look on sections below.
- Component `UpdateEmailFormComponent` was removed. For replacement `UpdateEmailComponent` from `@spartacus/user/profile/components` can be used.
- Component `UpdatePasswordFormComponent` was removed. For replacement `UpdatePasswordComponent` from `@spartacus/user/profile/components` can be used.
- Component `UpdateProfileFormComponent` was removed. For replacement `UpdateProfileComponent` from `@spartacus/user/profile/components` can be used.
- Components `CloseAccountComponent`, `CloseAccountModalComponent`, `ForgotPasswordComponent`, `RegisterComponent`, `UpdateEmailComponent`, `UpdatePasswordComponent`, `UpdateProfileComponent` were moved to `@spartacus/user/profile/components`. Logic for those components was changed. For details look on sections below.
- Components `LoginComponent`, `LoginFormComponent` were moved to `@spartacus/user/account/components`. Logic for those components was changed. For details look on sections below.
- Component `LoginRegisterComponent` were moved to `@spartacus/user/account/components`.

#### CloseAccountModalComponent

- All services used in constructor have been changed to be `protected`.
- Component is not using `UserService` anymore, `UserProfileFacade` was introduced.
- Component is no longer using `Subscription` property, also `ngOnDestroy` method was removed.

#### ForgotPasswordComponent

- Property `forgotPasswordForm` was renamed to `form`.
- New observable property `isUpdating$` was added.
- Methods `ngOnInit`, `requestForgotPasswordEmail` were removed. New method `onSubmit` was added.
- Services `FormBuilder`, `UserService`, `RoutingService`, `AuthConfigService` are no longer used directly in component file. New service `ForgotPasswordComponentService` was introduced and used in constructor.
- Change detection strategy for this component was set to `OnPush`.
- There were slight changes in component template. Spinner component was added which relys on `isUpdating$` property, also form now is using `onSubmit` method on form submit event.

#### RegisterComponent

- Component is not using `UserService` anymore, `UserRegisterFacade` was introduced.
- Property `loading$` was changed to `isLoading$` and type was change to `BehaviorSubject<boolean>` instead of `Observable<boolean>`.
- Method `registerUserProcessInit` was removed.

#### ResetPasswordComponent (previously ResetPasswordFormComponent)

- Property `subscription` was removed.
- Type of `token` property was changed from `string` to `Observable<string>`.
- Property `resetPasswordForm` was renamed to `form`.
- New observable property `isUpdating$` was added.
- Methods `ngOnInit`, `resetPassword`, `ngOnDestroy` were removed. New method `onSubmit` was added.
- Services `FormBuilder`, `UserService`, `RoutingService`, are no longer used directly in component file. New service `ResetPasswordComponentService` was introduced and used in constructor.
- Change detection strategy for this component was set to `OnPush`.
- Component template was adapted to the new logic.
- Spinner component was added which relys on `isUpdating$` property.

#### LoginComponent

- Component is not using `UserService` anymore, `UserAccountFacade` was introduced.
- Type of `user` property was changed to `Observable<User | undefined>` instead of `Observable<User>`.

#### LoginFormComponent

- Services `AuthService`, `GlobalMessageService`, `FormBuilder`, `WindowRef` are no longer used directly in component file. New service `LoginFormComponentService` was introduced and used in constructor.
- Methods `ngOnInit`, `submitForm`, `loginUser` were removed from component file.
- New properties `form`, `isUpdating$` were added.
- New method `onSubmit` was added.
- Change detection strategy for this component was set to `OnPush`.
- Spinner component was added to the template which relys on `isUpdating$` property.

#### UpdateEmailComponent

- Properties `subscription`, `newUid`, `isLoading$` were removed.
- Methods `ngOnInit`, `onCancel`, `onSuccess`, `ngOnDestroy` were removed from component file.
- Services `GlobalMessageService`, `UserService`, `RoutingService`, `AuthService` are no longer used directly in component file. New service `UpdateEmailComponentService` was introduced and used in constructor.
- Logic for `onSubmit` method was changed. Now this method has no parameters.
- New properties `form`, `isUpdating$` were added.
- There were important change in component template. Since `UpdateEmailFormComponent` was removed `UpdateEmailComponent` contains now the template for update email form itself.
- Change detection strategy for this component was set to `OnPush`.
- Spinner component was added to the template which relys on `isUpdating$` property.

#### UpdateEmailComponentService

- `UpdateEmailComponentService` now also requires `AuthRedirectService`

#### UpdatePasswordComponent

- Properties `subscription`, `loading$` were removed.
- Methods `ngOnInit`, `onCancel`, `onSuccess`, `ngOnDestroy` were removed from component file.
- Services `RoutingService`, `UserService`, `GlobalMessageService`, are no longer used directly in component file. New service `UpdatePasswordComponentService` was introduced and used in constructor.
- Logic for `onSubmit` method was changed. Now this method has no parameters.
- New properties `form`, `isUpdating$` were added.
- There were important change in component template. Since `UpdatePasswordFormComponent` was removed `UpdatePasswordComponent` contains now the template for update password form itself.
- Change detection strategy for this component was set to `OnPush`.
- Spinner component was added to the template which relys on `isUpdating$` property.

#### UpdateProfileComponent

- Properties `user$`, `loading$` were removed.
- Methods `ngOnInit`, `onCancel`, `onSuccess`, `ngOnDestroy` were removed from component file.
- Services `RoutingService`, `UserService`, `GlobalMessageService`, are no longer used directly in component file. New service `UpdateProfileComponentService` was introduced and used in constructor.
- Logic for `onSubmit` method was changed. Now this method has no parameters.
- New properties `form`, `isUpdating$` were added.
- There were important change in component template. Since `UpdateProfileFormComponent` was removed `UpdateProfileComponent` contains now the template for update profile form itself.
- Change detection strategy for this component was set to `OnPush`.
- Spinner component was added to the template which relys on `isUpdating$` property.

#### StoreFinderListItemComponent

- `div[class.cx-store-name]` element has been changed to `h2[class.cx-store-name]`.

#### StoreFinderStoresCountComponent

- `div[class.cx-title]` element has been changed to `h2[class.cx-title]`

#### StoreFinderListItemComponent

- `div[class.cx-total]` element has been changed to `h4[class.cx-total]`

#### CartItemComponent

- `{{item.product.name}}` element has been changed to `<h2>{{item.product.name}}</h2>`

#### OrderSummaryComponent

- `<h4>{{ 'orderCost.orderSummary' | cxTranslate }}</h4>` element has changed to `<h3>{{ 'orderCost.orderSummary' | cxTranslate }}</h3>`

#### DeliveryModeComponent

- `h3[class.cx-checkout-title]` element has changed to `h2[class.cx-checkout-title]`

#### PaymentMethodComponent

- `h3[class.cx-checkout-title]` element has changed to `h2[class.cx-checkout-title]`

#### ReviewSubmitComponent

- `h3[class.cx-review-title]` element changed to `h2[class.cx-review-title]`
- `div[class.cx-review-cart-total]` element changed to `h4[class.cx-review-cart-total]`

#### ShippingAddressComponent

- `h3[class.cx-checkout-title]` element changed to `h2[class.cx-checkout-title]`

#### CmsPageTitleComponent

- New interface has been created 

#### CmsBreadcrumbsComponent
- `CmsBreadcrumbsComponent` extends `CmsPageTitleComponent` now
- `container` property has been moved to `CmsPageTitleComponent`

#### BreadcrumbComponent

- `BreadcrumbComponent` extends `PageTitleComponent` now
- `setTitle()` function has been moved to `PageTitleComponent`

#### PageTitleComponent

- New component that sets page title if there is not one set by default 

#### NavigationUiComponent

- `<h5><cx-icon ...></h5>` element was changed to `<span><cx-icon ...></span>`
- `h5[attr.aria-label]="node.title"` element was was changed to `span[attr.aria-label]="node.title"`

#### ProductCarouselComponent

- `<h4>{{item.name}}</h4>` element changed to `<h3>{{item.name}}</h3>`

#### WishListItemComponent

- `<a>{{ cartEntry.product.name }}</a>` element changed to `<a><h2>{{ cartEntry.product.name }}</h2></a>`

#### CardComponent

- `h4[class.cx-card-title]` element changed to `h3[class.cx-card-title]`

#### CarouselComponent

- `<h3 *ngIf="title">{{ title }}</h3>` element changed to `<h2 *ngIf="title">{{ title }}</h2>`

#### Translations (i18n) changes

- Key `miniLogin.userGreeting` was moved to separated lib. Now is a part of `userAccountTranslations`, `userAccountTranslationChunksConfig` from `@spartacus/user/account/assets`.
- Key `miniLogin.signInRegister` was moved to separated `@spartacus/user` lib. Now is a part of `userAccountTranslations`, `userAccountTranslationChunksConfig` from `@spartacus/user/account/assets`.
- Key `loginForm.signIn` was moved to separated lib. Now is a part of `userAccountTranslations`, `userAccountTranslationChunksConfig` from `@spartacus/user/account/assets`.
- Key `loginForm.register` was moved to separated lib. Now is a part of `userAccountTranslations`, `userAccountTranslationChunksConfig` from `@spartacus/user/account/assets`.
- Key `loginForm.dontHaveAccount` was moved to separated lib. Now is a part of `userAccountTranslations`, `userAccountTranslationChunksConfig` from `@spartacus/user/account/assets`.
- Key `loginForm.guestCheckout` was moved to separated lib. Now is a part of `userAccountTranslations`, `userAccountTranslationChunksConfig` from `@spartacus/user/account/assets`.
- Key `loginForm.emailAddress.label` was moved to separated lib. Now is a part of `userAccountTranslations`, `userAccountTranslationChunksConfig` from `@spartacus/user/account/assets`.
- Key `loginForm.emailAddress.placeholder` was moved to separated lib. Now is a part of `userAccountTranslations`, `userAccountTranslationChunksConfig` from `@spartacus/user/account/assets`.
- Key `loginForm.password.label` was moved to separated lib. Now is a part of `userAccountTranslations`, `userAccountTranslationChunksConfig` from `@spartacus/user/account/assets`.
- Key `loginForm.password.placeholder` was moved to separated lib. Now is a part of `userAccountTranslations`, `userAccountTranslationChunksConfig` from `@spartacus/user/account/assets`.
- Key `loginForm.wrongEmailFormat` was moved to separated lib. Now is a part of `userAccountTranslations`, `userAccountTranslationChunksConfig` from `@spartacus/user/account/assets`.
- Key `loginForm.forgotPassword` was moved to separated lib. Now is a part of `userAccountTranslations`, `userAccountTranslationChunksConfig` from `@spartacus/user/account/assets`.
- Key `updateEmailForm.newEmailAddress.label` was moved to separated lib. Now is a part of `userProfileTranslations`, `userProfileTranslationChunksConfig` from `@spartacus/user/profile/assets`.
- Key `updateEmailForm.newEmailAddress.placeholder` was moved to separated lib. Now is a part of `userProfileTranslations`, `userProfileTranslationChunksConfig` from `@spartacus/user/profile/assets`.
- Key `updateEmailForm.confirmNewEmailAddress.label` was moved to separated lib. Now is a part of `userProfileTranslations`, `userProfileTranslationChunksConfig` from `@spartacus/user/profile/assets`.
- Key `updateEmailForm.confirmNewEmailAddress.placeholder` was moved to separated lib. Now is a part of `userProfileTranslations`, `userProfileTranslationChunksConfig` from `@spartacus/user/profile/assets`.
- Key `updateEmailForm.enterValidEmail` was moved to separated lib. Now is a part of `userProfileTranslations`, `userProfileTranslationChunksConfig` from `@spartacus/user/profile/assets`.
- Key `updateEmailForm.bothEmailMustMatch` was moved to separated lib. Now is a part of `userProfileTranslations`, `userProfileTranslationChunksConfig` from `@spartacus/user/profile/assets`.
- Key `updateEmailForm.password.label` was moved to separated lib. Now is a part of `userProfileTranslations`, `userProfileTranslationChunksConfig` from `@spartacus/user/profile/assets`.
- Key `updateEmailForm.password.placeholder` was moved to separated lib. Now is a part of `userProfileTranslations`, `userProfileTranslationChunksConfig` from `@spartacus/user/profile/assets`.
- Key `updateEmailForm.pleaseInputPassword` was moved to separated lib. Now is a part of `userProfileTranslations`, `userProfileTranslationChunksConfig` from `@spartacus/user/profile/assets`.
- Key `updateEmailForm.emailUpdateSuccess` was moved to separated lib. Now is a part of `userProfileTranslations`, `userProfileTranslationChunksConfig` from `@spartacus/user/profile/assets`.
- Key `forgottenPassword.resetPassword` was moved to separated lib. Now is a part of `userProfileTranslations`, `userProfileTranslationChunksConfig` from `@spartacus/user/profile/assets`.
- Key `forgottenPassword.enterEmailAddressAssociatedWithYourAccount` was moved to separated lib. Now is a part of `userProfileTranslations`, `userProfileTranslationChunksConfig` from `@spartacus/user/profile/assets`.
- Key `forgottenPassword.emailAddress.label` was moved to separated lib. Now is a part of `userProfileTranslations`, `userProfileTranslationChunksConfig` from `@spartacus/user/profile/assets`.
- Key `forgottenPassword.emailAddress.placeholder` was moved to separated lib. Now is a part of `userProfileTranslations`, `userProfileTranslationChunksConfig` from `@spartacus/user/profile/assets`.
- Key `forgottenPassword.enterValidEmail` was moved to separated lib. Now is a part of `userProfileTranslations`, `userProfileTranslationChunksConfig` from `@spartacus/user/profile/assets`.
- Key `forgottenPassword.passwordResetEmailSent` was moved to separated lib. Now is a part of `userProfileTranslations`, `userProfileTranslationChunksConfig` from `@spartacus/user/profile/assets`.
- Key `forgottenPassword.passwordResetSuccess` was moved to separated lib. Now is a part of `userProfileTranslations`, `userProfileTranslationChunksConfig` from `@spartacus/user/profile/assets`.
- Key `register.confirmPassword.action` was moved to separated lib. Now is a part of `userProfileTranslations`, `userProfileTranslationChunksConfig` from `@spartacus/user/profile/assets`.
- Key `register.confirmPassword.label` was moved to separated lib. Now is a part of `userProfileTranslations`, `userProfileTranslationChunksConfig` from `@spartacus/user/profile/assets`.
- Key `register.confirmPassword.placeholder` was moved to separated lib. Now is a part of `userProfileTranslations`, `userProfileTranslationChunksConfig` from `@spartacus/user/profile/assets`.
- Key `register.managementInMyAccount` was moved to separated lib. Now is a part of `userProfileTranslations`, `userProfileTranslationChunksConfig` from `@spartacus/user/profile/assets`.
- Key `register.termsAndConditions` was moved to separated lib. Now is a part of `userProfileTranslations`, `userProfileTranslationChunksConfig` from `@spartacus/user/profile/assets`.
- Key `register.signIn` was moved to separated lib. Now is a part of `userProfileTranslations`, `userProfileTranslationChunksConfig` from `@spartacus/user/profile/assets`.
- Key `register.register` was moved to separated lib. Now is a part of `userProfileTranslations`, `userProfileTranslationChunksConfig` from `@spartacus/user/profile/assets`.
- Key `register.confirmNewPassword` was moved to separated lib. Now is a part of `userProfileTranslations`, `userProfileTranslationChunksConfig` from `@spartacus/user/profile/assets`.
- Key `register.resetPassword` was moved to separated lib. Now is a part of `userProfileTranslations`, `userProfileTranslationChunksConfig` from `@spartacus/user/profile/assets`.
- Key `register.createAccount` was moved to separated lib. Now is a part of `userProfileTranslations`, `userProfileTranslationChunksConfig` from `@spartacus/user/profile/assets`.
- Key `register.title` was moved to separated lib. Now is a part of `userProfileTranslations`, `userProfileTranslationChunksConfig` from `@spartacus/user/profile/assets`.
- Key `register.firstName.label` was moved to separated lib. Now is a part of `userProfileTranslations`, `userProfileTranslationChunksConfig` from `@spartacus/user/profile/assets`.
- Key `register.firstName.placeholder` was moved to separated lib. Now is a part of `userProfileTranslations`, `userProfileTranslationChunksConfig` from `@spartacus/user/profile/assets`.
- Key `register.lastName.label` was moved to separated lib. Now is a part of `userProfileTranslations`, `userProfileTranslationChunksConfig` from `@spartacus/user/profile/assets`.
- Key `register.lastName.placeholder` was moved to separated lib. Now is a part of `userProfileTranslations`, `userProfileTranslationChunksConfig` from `@spartacus/user/profile/assets`.
- Key `register.emailAddress.label` was moved to separated lib. Now is a part of `userProfileTranslations`, `userProfileTranslationChunksConfig` from `@spartacus/user/profile/assets`.
- Key `register.emailAddress.placeholder` was moved to separated lib. Now is a part of `userProfileTranslations`, `userProfileTranslationChunksConfig` from `@spartacus/user/profile/assets`.
- Key `register.password.label` was moved to separated lib. Now is a part of `userProfileTranslations`, `userProfileTranslationChunksConfig` from `@spartacus/user/profile/assets`.
- Key `register.password.placeholder` was moved to separated lib. Now is a part of `userProfileTranslations`, `userProfileTranslationChunksConfig` from `@spartacus/user/profile/assets`.
- Key `register.newPassword` was moved to separated lib. Now is a part of `userProfileTranslations`, `userProfileTranslationChunksConfig` from `@spartacus/user/profile/assets`.
- Key `register.emailMarketing` was moved to separated lib. Now is a part of `userProfileTranslations`, `userProfileTranslationChunksConfig` from `@spartacus/user/profile/assets`.
- Key `register.confirmThatRead` was moved to separated lib. Now is a part of `userProfileTranslations`, `userProfileTranslationChunksConfig` from `@spartacus/user/profile/assets`.
- Key `register.selectTitle` was moved to separated lib. Now is a part of `userProfileTranslations`, `userProfileTranslationChunksConfig` from `@spartacus/user/profile/assets`.
- Key `register.passwordMinRequirements` was moved to separated lib. Now is a part of `userProfileTranslations`, `userProfileTranslationChunksConfig` from `@spartacus/user/profile/assets`.
- Key `register.bothPasswordMustMatch` was moved to separated lib. Now is a part of `userProfileTranslations`, `userProfileTranslationChunksConfig` from `@spartacus/user/profile/assets`.
- Key `register.titleRequired` was moved to separated lib. Now is a part of `userProfileTranslations`, `userProfileTranslationChunksConfig` from `@spartacus/user/profile/assets`.
- Key `register.postRegisterMessage` was moved to separated lib. Now is a part of `userProfileTranslations`, `userProfileTranslationChunksConfig` from `@spartacus/user/profile/assets`.

### Default routing config for the My Company feature
The default routing config for the My Company pages was moved from various modules in `@spartacus/organization/administration/components` to `OrganizationAdministrationRootModule` in `@spartacus/organization/administration/root`. Therefore the default config is now provided eagerly, so it's available early on app start (but not only after the feature is lazy loaded). Also, the following objects were renamed and moved to `@spartacus/organization/administration/root`:
- `budgetRoutingConfig` -> `defaultBudgetRoutingConfig`
- `costCenterRoutingConfig` -> `defaultCostCenterRoutingConfig`
- `permissionRoutingConfig` -> `defaultPermissionRoutingConfig`
- `unitsRoutingConfig` -> `defaultUnitsRoutingConfig`
- `userGroupRoutingConfig` -> `defaultUserGroupRoutingConfig`
- `userRoutingConfig` -> `defaultUserRoutingConfig`

#### Checkout Related Translations (i18n) changes

The checkout related translation keys were moved to the `@spartacus/checkout/assets`.  If you use some checkout 
related labels outside of checkout and the checkout lib is not used, you will need to use alternate translation labels.

- Key `checkoutAddress.verifyYourAddress` is moved to `addressSuggestion.verifyYourAddress`.
- Key `checkoutAddress.ensureAccuracySuggestChange` is moved to `addressSuggestion.ensureAccuracySuggestChange`.
- Key `checkoutAddress.chooseAddressToUse` is moved to `addressSuggestion.chooseAddressToUse`.
- Key `checkoutAddress.suggestedAddress` is moved to `addressSuggestion.suggestedAddress`.
- Key `checkoutAddress.enteredAddress` is moved to `addressSuggestion.enteredAddress`.
- Key `checkoutAddress.editAddress` is moved to `addressSuggestion.editAddress`.
- Key `checkoutAddress.saveAddress` is moved to `addressSuggestion.saveAddress`.

- Key `checkoutOrderConfirmation.replenishmentNumber` is removed. You can use instead ``.
- Key `checkoutOrderConfirmation.placedOn` is removed. You can use instead `orderDetails.placedOn`.
- Key `checkoutOrderConfirmation.status` is removed. You can use instead `orderDetails.status`.
- Key `checkoutOrderConfirmation.active` is removed. You can use instead `orderDetails.active`.
- Key `checkoutOrderConfirmation.cancelled` is removed. You can use instead `orderDetails.cancelled`.
- Key `checkoutOrderConfirmation.frequency` is removed. You can use instead `orderDetails.frequency`.
- Key `checkoutOrderConfirmation.nextOrderDate` is removed. You can use instead `orderDetails.nextOrderDate`.
- Key `checkoutOrderConfirmation.orderNumber` is removed. You can use instead `orderDetails.orderNumber`.



#### Changes in styles

- Styles for following selectors `cx-close-account-modal`, `cx-close-account`, `cx-forgot-password`, `cx-register`, `cx-update-password-form`, `cx-user-form` were moved from `@spartacus/styles` to `@spartacus/user/profile/styles`.
- Styles for following selectors `cx-login`, `cx-login-form` were moved from `@spartacus/styles` to `@spartacus/user/account/styles`.

### LogoutGuard

`AuthRedirectService` is a new, required constructor dependency.

### RoutingService
`RoutingService.go` - Removed 2nd argument `query`. Use `extras.queryParams` instead.
`RoutingService.navigate` - Removed 2nd argument `query`. Use `extras.queryParams` instead.

### RoutingActions ngrx
The following ngrx actions have been removed:
- `RoutingActions.RouteGo` (and `RoutingActions.ROUTER_GO`)
- `RoutingActions.RouteGoByUrlAction` (and `RoutingActions.ROUTER_GO_BY_URL`)
- `RoutingActions.RouteBackAction` (and `RoutingActions.ROUTER_BACK`)
- `RoutingActions.RouteForwardAction` (and `RoutingActions.ROUTER_FORWARD`).

Please use instead the methods of the `RoutingService`, respectively: `go()`, `goByUrl()`, `back()`, `forward()`.

### AuthRedirectService

- `#reportNotAuthGuard` - method not needed anymore. Every visited URL is now remembered automatically as redirect URL on `NavigationEnd` event.
- `#reportAuthGuard` - method deprecated; use the new equivalent method instead: `#saveCurrentNavigationUrl`. It remembers the anticipated page, when being invoked during the navigation.

### OccEndpointsService

- The `getEndpoint` - method was removed. Use `buildUrl` instead.
- The `getOccEndpoint` method was removed. Use `buildUrl` method instead.
- The `getBaseEndpoint` method was removed. Use `buildUrl` method instead.
- The `getUrl` method was removed. Use `buildUrl` method instead.

### Modal Service

- Removed `FeatureConfigService` from constructor.
- `ApplicationRef` is a new, required constructor dependency.

<<<<<<< HEAD
### UserIdService

- `invokeWithUserId` method was removed. Use `takeUserId` instead.
=======
### ExternalJsFileLoader

- The service was removed from core. Please use `ScriptLoader` instead.

### TabParagraphContainerComponent

- `WindowRef` and `BreakpointService` are now required parameters in the constructor.
- All services used in constructor have been changed to be `protected`.
>>>>>>> 2ac6aad1
<|MERGE_RESOLUTION|>--- conflicted
+++ resolved
@@ -1457,11 +1457,6 @@
 - Removed `FeatureConfigService` from constructor.
 - `ApplicationRef` is a new, required constructor dependency.
 
-<<<<<<< HEAD
-### UserIdService
-
-- `invokeWithUserId` method was removed. Use `takeUserId` instead.
-=======
 ### ExternalJsFileLoader
 
 - The service was removed from core. Please use `ScriptLoader` instead.
@@ -1470,4 +1465,7 @@
 
 - `WindowRef` and `BreakpointService` are now required parameters in the constructor.
 - All services used in constructor have been changed to be `protected`.
->>>>>>> 2ac6aad1
+
+### UserIdService
+
+- `invokeWithUserId` method was removed. Use `takeUserId` instead.