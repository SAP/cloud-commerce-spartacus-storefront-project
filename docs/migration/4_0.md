# Technical Changes in Spartacus 4.0

## Breaking Changes Introduced in 4.0

<<<<<<< HEAD
### StoreFinderComponentsModule
-  Deprecated import `NgbTabsetModule` from `@ng-bootstrap/ng-bootstrap` has been replaced with `NgbNavModule` to support version 8 of the library.

### StoreFinderListComponent
- Mobile template has been updated to use nav instead of tabs. [See changes.](https://github.com/SAP/spartacus/pull/12398/files#diff-1db586698a503ea500917fe4d734f84d0729f585aa7c4b56705d9171a38e7f55L64-L120)  
- Added styles for `ul.nav` to keep the same appearance.
  
=======
### ASM changes

- `AsmModule` was removed from storefrontlib, and renamed AsmComponentsModule. Use @spartacus/asm/components instead.
- `AsmModule` was removed from core, and renamed AsmCoreModule. Use @spartacus/asm/core. instead.
- `AsmConfig` was removed from core. Use @spartacus/asm/core.
- `AsmAdapter` was removed. Use @spartacus/asm/core instead.
- `AsmConnector` was removed. Use @spartacus/asm/core instead.
- `CUSTOMER_SEARCH_PAGE_NORMALIZER` was removed. Use @spartacus/asm/core instead.
- `AsmService` was removed. Use @spartacus/asm/core instead.
- `CsAgentAuthService` was removed. Use @spartacus/asm/root instead.
- `CustomerSearchPage` was removed. Use @spartacus/asm/core instead.
- `CustomerSearchOptions` was removed. Use @spartacus/asm/core instead.
- `AsmUi` was removed. Use @spartacus/asm/core instead.
- `AsmAuthHttpHeaderService` was removed. Use @spartacus/asm/root instead.
- `TOKEN_TARGET` was removed. Use @spartacus/asm/root instead.
- `AsmAuthService` was removed. Use @spartacus/asm/root instead.
- `AsmAuthStorageService` was removed. Use @spartacus/asm/root instead.
- `SYNCED_ASM_STATE` was removed. Use @spartacus/asm/core instead.
- `AsmStatePersistenceService` was removed. Use @spartacus/asm/core instead.
- `ASM_UI_UPDATE` was removed. Use @spartacus/asm/core instead.
- `AsmUiUpdate` was removed. Use @spartacus/asm/core instead.
- `AsmUiAction` was removed. Use @spartacus/asm/core instead.
- `CUSTOMER_SEARCH` was removed. Use @spartacus/asm/core instead.
- `CUSTOMER_SEARCH_FAIL` was removed. Use @spartacus/asm/core instead.
- `CUSTOMER_SEARCH_SUCCESS` was removed. Use @spartacus/asm/core instead.
- `CUSTOMER_SEARCH_RESET` was removed. Use @spartacus/asm/core instead.
- `CustomerSearch` was removed. Use @spartacus/asm/core instead.
- `CustomerSearchFail` was removed. Use @spartacus/asm/core instead.
- `CustomerSearchSuccess` was removed. Use @spartacus/asm/core instead.
- `CustomerSearchReset` was removed. Use @spartacus/asm/core instead.
- `CustomerAction` was removed. Use @spartacus/asm/core instead.
- `LOGOUT_CUSTOMER_SUPPORT_AGENT` was removed. Use @spartacus/asm/core instead.
- `LogoutCustomerSupportAgent` was removed. Use @spartacus/asm/core instead.
- `ASM_FEATURE` was removed. Use @spartacus/asm/core instead.
- `CUSTOMER_SEARCH_DATA` was removed. Use @spartacus/asm/core instead.
- `StateWithAsm` was removed. Use @spartacus/asm/core instead.
- `AsmState` was removed. Use @spartacus/asm/core instead.
- `getAsmUi` was removed. Use @spartacus/asm/core instead.
- `getCustomerSearchResultsLoaderState` was removed. Use @spartacus/asm/core instead.
- `getCustomerSearchResults` was removed. Use @spartacus/asm/core instead.
- `getCustomerSearchResultsLoading` was removed. Use @spartacus/asm/core instead.
- `getAsmState` was removed. Use @spartacus/asm/core instead.

### LaunchDialogService

#### SavedCartFormLaunchDialogService
- Service has been removed. `openDialog` method is part of LaunchDialogService now.

#### AddToSavedCartComponent 
- Removed `SavedCartFormLaunchDialogService` from constructor.
- Added `LaunchDialogService` to constructor.

#### SavedCartDetailsActionComponent
- Removed `SavedCartFormLaunchDialogService` from constructor.
- Added `LaunchDialogService` to constructor.

#### SavedCartDetailsOverviewComponent
- Removed `SavedCartFormLaunchDialogService` from constructor.
- Added `LaunchDialogService` to constructor.

#### AnonymousConsentLaunchDialogService
- Service has been removed. `openDialog` method is part of LaunchDialogService now.

#### AnonymousConsentManagementBannerComponent
- Removed `AnonymousConsentLaunchDialogService` from constructor.
- Added `LaunchDialogService` to constructor.

#### AnonymousConsentOpenDialogComponent
- Removed `AnonymousConsentLaunchDialogService` from constructor.
- Added `LaunchDialogService` to constructor.

#### ReplenishmentOrderCancellationLaunchDialogService
- Service has been removed. `openDialog` method is part of LaunchDialogService now.

#### ReplenishmentOrderCancellationComponent
- Removed `ReplenishmentOrderCancellationLaunchDialogService` from constructor.
- Added `LaunchDialogService` to constructor.

#### ReplenishmentOrderHistoryComponent
- Removed `ReplenishmentOrderCancellationLaunchDialogService` from constructor.
- Added `LaunchDialogService` to constructor.

### Personalization

- `PersonalizationModule` was removed. Use `@spartacus/tracking/personalization` instead.
- `PersonalizationConfig` was moved to `@spartacus/tracking/personalization/root`.
- `PersonalizationContextService` was moved to `@spartacus/tracking/personalization/core`.
- `PersonalizationAction` was moved to `@spartacus/tracking/personalization/core`.
- `PersonalizationContext` was moved to `@spartacus/tracking/personalization/core`.

### WindowRef

- `platformId` is now required constructor dependency.

### Product configurator

`ConfiguratorCartEntryInfoComponent` now also requires `CommonConfiguratorUtilsService`.
`ConfiguratorAttributeCheckboxListComponent` now also requires `ConfiguratorAttributeQuantityService`.
`ConfiguratorAttributeDropDownComponent` now also requires `ConfiguratorAttributeQuantityService`.
`ConfiguratorAttributeRadiButtonComponent` now also requires `ConfiguratorAttributeQuantityService`.
`ConfiguratorStorefrontUtilsService` now also requires `KeyboardFocusService`.

### Product variants changes

#### Automated Migrations for Version 4.0

- `ProductVariantsModule` was removed from @spartacus/storefront. Use `@spartacus/product/variants` feature-library instead.
- `ProductVariantsComponent` was removed from @spartacus/storefront. Use `ProductVariantsContainerComponent` from `@spartacus/product/variants/components` as a replacement.
- `VariantColorSelectorComponent` was removed from @spartacus/storefront. Use `ProductVariantColorSelectorComponent` from `@spartacus/product/variants/components` as a replacement.
- `VariantColorSelectorModule` was removed from @spartacus/storefront. Use `ProductVariantColorSelectorModule` from `@spartacus/product/variants/components` as a replacement.
- `VariantSizeSelectorComponent` was removed from @spartacus/storefront. Use `ProductVariantSizeSelectorComponent` from `@spartacus/product/variants/components` as a replacement.
- `VariantSizeSelectorModule` was removed from @spartacus/storefront. Use `ProductVariantSizeSelectorModule` from `@spartacus/product/variants/components` as a replacement.
- `VariantStyleSelectorComponent` was removed from @spartacus/storefront. Use `ProductVariantStyleSelectorComponent` from `@spartacus/product/variants/components` as a replacement.
- `VariantStyleSelectorModule` was removed from @spartacus/storefront. Use `ProductVariantStyleSelectorModule` from `@spartacus/product/variants/components` as a replacement.
- `VariantStyleIconsComponent` was removed from @spartacus/storefront. Use `ProductVariantStyleIconsComponent` from `@spartacus/product/variants/root` as a replacement.
- `ProductVariantStyleIconsComponent` was moved from `@spartacus/product/variants/components`to `@spartacus/product/variants/root` instead.
- `VariantStyleIconsModule` was removed from @spartacus/storefront. Use `ProductVariantStyleIconsModule` from `@spartacus/product/variants/root` as a replacement.
- `ProductVariantStyleIconsModule` was moved from `@spartacus/product/variants/components`to `@spartacus/product/variants/root` instead.
- `ProductVariantGuard` was removed from @spartacus/storefront. Use `ProductVariantsGuard` from `@spartacus/product/variants/components` instead. Additionally method: `findVariant` was renamed to `findPurchasableProductCode`.

#### Product variants i18n

- translation namespace `variant` was removed from `@spartacus/assets`. Use namespace `variants` that can be imported with `productVariantsTranslations` and `productVariantsTranslationChunksConfig` from `@spartacus/product/variants/assets` instead. Translation keys from this namespace did not changed.

#### Product variants endpoint scope

- scope `variants` was removed from `defaultOccProductConfig`. It's now provided by `ProductVariantsOccModule` under `@spartacus/product/variants/occ` instead. Additionally the endpoint now uses `orgProducts` API instead of `products`.

#### Product variants styles

- styles for `cx-product-variants` were removed from `@spartacus/styles`. Use `@spartacus/product/variants` import instead.

### Feature keys for product configurators

The feature keys that are used to lazily load the product configurator libraries in app.module.ts were available as `rulebased` and `productConfiguratorRulebased` from 3.1 onwards (respective `textfield` and `productConfiguratorTextfield` for the textfield template configurator).

In 4.0, only the longer versions `productConfiguratorRulebased` and `productConfiguratorTextfield` are possible.

Example: A configuration

```
      featureModules: {
        rulebased: {
          module: () => import('@spartacus/product-configurator/rulebased').then(
          (m) => m.RulebasedConfiguratorModule
        ),
        },
      }
```

needs to look like that in 4.0

```
      featureModules: {
        productConfiguratorRulebased: {
          module: () => import('@spartacus/product-configurator/rulebased').then(
          (m) => m.RulebasedConfiguratorModule
        ),
        },
      }
```

### Translations (i18n) changed

- Key `asm.standardSessionInProgress` was removed.

### Storage Sync mechanism

I version 4.0 we removed deprecated in version 3.0 storage sync mechanism. In previous major release we provided more powerful mechanism based on `StatePersistenceService` which can cover all use cases for synchronizing data to and from browser storage (eg. `localStorage`, `sessionStorage`) better than the removed storage sync.

What was removed:

- core of the mechanism (reducer)
- configuration (`storageSync` from `StateConfig`)
- default config and default keys (`defaultStateConfig`, `DEFAULT_LOCAL_STORAGE_KEY` and `DEFAULT_SESSION_STORAGE_KEY`)

### LanguageService

- `LanguageService` no longer uses `WindowRef`. The language initialization from the state was moved to `LanguageInitializer`.
- `LanguageService` now validate the value passed to the method `setActive()` against the iso codes listed in the Spartacus `context` config, before setting the actual value in the ngrx store.
- The initialization of the site context is scheduled a bit earlier than in before (now it's run in an observable stream instead of a Promise's callback). It's a very slight change, but might have side-effects in some custom implementations.
- The active language is now persisted in the Local Storage instead of the Session Storage

### CurrencyService

- `CurrencyService` no longer uses `WindowRef`. The currency initialization from the state was moved to `CurrencyInitializer`.
- `CurrencyService` now validate the value passed to the method `setActive()` against the iso codes listed in the Spartacus `context` config, before setting the actual value in the ngrx store.
- The initialization of the site context is scheduled a bit earlier than in before (now it's run in an observable stream instead of a Promise's callback). It's a very slight change, but might have side-effects in some custom implementations.
- The active currency is now persisted in the LocalStorage instead of the Session Storage.
>>>>>>> a41a5099
<|MERGE_RESOLUTION|>--- conflicted
+++ resolved
@@ -2,15 +2,15 @@
 
 ## Breaking Changes Introduced in 4.0
 
-<<<<<<< HEAD
-### StoreFinderComponentsModule
+### NgbTabsetModule
+
+#### StoreFinderComponentsModule
 -  Deprecated import `NgbTabsetModule` from `@ng-bootstrap/ng-bootstrap` has been replaced with `NgbNavModule` to support version 8 of the library.
 
-### StoreFinderListComponent
+#### StoreFinderListComponent
 - Mobile template has been updated to use nav instead of tabs. [See changes.](https://github.com/SAP/spartacus/pull/12398/files#diff-1db586698a503ea500917fe4d734f84d0729f585aa7c4b56705d9171a38e7f55L64-L120)  
 - Added styles for `ul.nav` to keep the same appearance.
   
-=======
 ### ASM changes
 
 - `AsmModule` was removed from storefrontlib, and renamed AsmComponentsModule. Use @spartacus/asm/components instead.
@@ -199,5 +199,4 @@
 - `CurrencyService` no longer uses `WindowRef`. The currency initialization from the state was moved to `CurrencyInitializer`.
 - `CurrencyService` now validate the value passed to the method `setActive()` against the iso codes listed in the Spartacus `context` config, before setting the actual value in the ngrx store.
 - The initialization of the site context is scheduled a bit earlier than in before (now it's run in an observable stream instead of a Promise's callback). It's a very slight change, but might have side-effects in some custom implementations.
-- The active currency is now persisted in the LocalStorage instead of the Session Storage.
->>>>>>> a41a5099
+- The active currency is now persisted in the LocalStorage instead of the Session Storage.