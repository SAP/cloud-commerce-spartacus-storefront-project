# Technical Changes in Spartacus 4.0

## Before migrating to Spartacus 4.0

Before you migrate to version 4.0 of libraries we recommend to switch to new app structure and new feature libraries. Read the next chapter if you need more insights why we introduce this change.

### Reasons for migration to new app structure

Before the 3.0 release we started to separate libraries based on it's responsibility. With 3.0 we already released few libraries in separate packages (eg. @spartacus/organization, @spartacus/storefinder). We kept moving more libraries in the minor 3.x releases as well. We tried to do that in a no breaking-changes manner. However with each major release we want to pay off tech debt we accumulated during minor releases. Extracted libraries are huge contributor to tech debt, as we keep the same functionality in 2 places. With 4.0 release we will remove the functionality from core libraries (@spartacus/core, @spartacus/storefront, @spartacus/assets and @spartacus/styles) that was already extracted to separate libraries in minor releases.

Along the way we discovered that we had to change few of the bigger modules to accommodate these changes (eg. `B2cStoreFrontModule`, `StorefrontModule` or `CmsLibModule`).

So that's why we recommend to switch to new app structure that is not using these modules and to switch to new feature libraries if they exists for the features you are using. Below you can find generic guide on how to do it. After that migration to 4.0 should be easier.

### Migrating to new, reference app structure

Before you start to migrate to new app structure read the reasoning behind the change [here](https://sap.github.io/spartacus-docs/reference-app-structure/).

So let's migrate to the new structure step by step.

1. Create `SpartacusModule` under `app/spartacus/spartacus.module.ts` path and add it to `imports` in `AppModule`.
2. Add `BaseStorefrontModule` to imports and exports of `SpartacusModule`. This modules is exported from `@spartacus/storefront` library.
3. Create `SpartacusFeaturesModule` under `app/spartacus/spartacus-features.module.ts` path and add it to `imports` in `SpartacusModule`.
4. Create `SpartacusConfigurationModule` under `app/spartacus/spartacus-configuration.module.ts` path and add it to `imports` in `SpartacusModule`.
5. Move spartacus configuration to `SpartacusConfigurationModule`. That would be the configurations you pass with `provideConfig`, `provideConfigFactory` or with `withConfig` methods from some of the modules (eg. `B2cStorefrontModule`, `ConfigModule`). We recommend to use `provideConfig` or `provideConfigFactory` in module providers to configure spartacus.
6. Configure `AppRoutingModule`. If you don't have this module, first create it under `app/app-routing.module.ts`. Don't forget to import this module in `AppModule`. In `AppRoutingModule` imports configure `RouterModule` with these 3 options:

    ```ts
    RouterModule.forRoot([], {
      anchorScrolling: 'enabled',
      relativeLinkResolution: 'corrected',
      initialNavigation: 'enabled',
    }),
    ```

    Previously this module was configured in `StorefrontModule`, which is now deprecated and removed in version 4.0.

7. Configure ngrx modules in `AppModule`. They were part of the `StorefrontModule`, but similarly like `RouterModule` we require this configuration to be present in application. You need to add to `imports` 2 modules: `StoreModule.forRoot({})` and `EffectsModule.forRoot([])`. Import these modules from `@ngrx/store` and from `@ngrx/effects`.

    ```ts
    @NgModule({
      imports: [
        AppRoutingModule,
        StoreModule.forRoot({}),
        EffectsModule.forRoot([]),
        SpartacusModule
      ],
      ...
    ```

8. Now let's focus on replacing deprecated Spartacus grouping modules

    1. Migrating `B2cStorefrontModule`.
        - config from `B2cStorefrontModule.withConfig` should be already moved to `SpartacusConfigurationModule` and provided with `provideConfig`
        - first add `HttpClientModule` to imports in `AppModule` if it's not present there
        - now add in `SpartacusFeaturesModule` module imports two modules from `@spartacus/storefront`: `StorefrontModule` and `CmsLibModule`. These modules are also deprecated, but we want to migrate the modules step by step. Migration of those modules will be covered in next steps.
        - this module provided few default configs, so add them to your `SpartacusConfigurationModule` if you rely on them

            ```ts
            provideConfig({
              pwa: {
                enabled: true,
                addToHomeScreen: true,
              },
            }),
            provideConfig(layoutConfig),
            provideConfig(mediaConfig),
            ...defaultCmsContentProviders,
            ```

        - remove usage of `B2cStorefrontModule` from your app

    2. Migrating `B2bStorefrontModule`.
        - config from `B2bStorefrontModule.withConfig` should be already moved to `SpartacusConfigurationModule` and provided with `provideConfig`
        - add `HttpClientModule` to imports in `AppModule` if it's not present there
        - add in `SpartacusFeaturesModule` imports few modules: `StorefrontModule`, `CmsLibModule` from `@spartacus/storefront` and `CostCenterModule.forRoot()` from `@spartacus/core`
        - this module provided few default configs, so add them to your `SpartacusConfigurationModule` if you rely on them

            ```ts
            provideDefaultConfig(layoutConfig),
            provideDefaultConfig(mediaConfig),
            provideDefaultConfig(defaultB2bOccConfig),
            provideDefaultConfig(defaultB2bCheckoutConfig),
            ...defaultCmsContentProviders,
            ```

        - remove usage of `B2bStorefrontModule` from your app

    3. Migrating `StorefrontModule`
        - you should have configured `RouterModule` in `AppRoutingModule`
        - in `AppModule` you should already have `StoreModule.forRoot({})` and `EffectsModule.forRoot([])` present in `imports`
        - add `AsmModule` from `@spartacus/storefront` to imports in `SpartacusFeaturesModule`
        - add `StorefrontFoundationModule` to `SpartacusFeaturesModule` imports. We will migrate it in next steps
        - Add `MainModule` to `SpartacusFeaturesModule` imports
        - Add `SmartEditModule.forRoot()`, `PersonalizationModule.forRoot()` and `OccModule.forRoot()` from `@spartacus/core` to imports in `SpartacusFeaturesModule`
        - Add `ProductDetailsPageModule` and `ProductListingPageModule` from `@spartacus/storefront` to imports in `SpartacusFeaturesModule`
        - Add `ExternalRoutesModule.forRoot()` from `@spartacus/core` to imports in `SpartacusFeaturesModule`
        - remove usage of `StorefrontModule` from you app

    4. Migrating `CmsLibModule`
        - add imports listed below from `@spartacus/storefront` directly to imports in `SpartacusFeaturesModule`:

            ```ts
            AnonymousConsentManagementBannerModule,
            AsmModule,
            HamburgerMenuModule,
            CmsParagraphModule,
            LinkModule,
            BannerModule,
            CategoryNavigationModule,
            NavigationModule,
            FooterNavigationModule,
            BreadcrumbModule,
            SearchBoxModule,
            SiteContextSelectorModule,
            QualtricsModule,
            AddressBookModule,
            OrderHistoryModule,
            OrderCancellationModule,
            OrderReturnModule,
            ReturnRequestListModule,
            ReturnRequestDetailModule,
            ProductListModule,
            ProductFacetNavigationModule,
            ProductTabsModule,
            ProductCarouselModule,
            ProductReferencesModule,
            OrderDetailsModule,
            PaymentMethodsModule,
            ConsentManagementModule,
            CartComponentModule,
            TabParagraphContainerModule,
            OrderConfirmationModule,
            ProductImagesModule,
            ProductSummaryModule,
            ProductVariantsModule,
            ProductIntroModule,
            CheckoutComponentModule,
            BannerCarouselModule,
            MyCouponsModule,
            WishListModule,
            NotificationPreferenceModule,
            MyInterestsModule,
            StockNotificationModule,
            ReplenishmentOrderHistoryModule,
            ReplenishmentOrderConfirmationModule,
            ReplenishmentOrderDetailsModule,
            UserComponentModule,
            CloseAccountModule,
            UpdateEmailModule,
            UpdatePasswordModule,
            UpdateProfileModule,
            ForgotPasswordModule,
            ResetPasswordModule,
            ```

        - remove usage of `CmsLibModule` from your app

    5. Migrating `MainModule`
        - add `AnonymousConsentsDialogModule` from `@spartacus/storefront` into imports in `SpartacusFeaturesModule`
        - remove usage of `MainModule` from you app

    6. Migrating `StorefrontFoundationModule`
        - add `AuthModule.forRoot()`, `AnonymousConsentsModule.forRoot()`, `CartModule.forRoot()`, `CheckoutModule.forRoot()`, `UserModule.forRoot()` and `ProductModule.forRoot()` from `@spartacus/core` into imports in `SpartacusFeaturesModule`
        - add `CartPageEventModule`, `PageEventModule` and `ProductPageEventModule` from `@spartacus/storefront` into imports in `SpartacusFeaturesModule`
        - remove usage of `StorefrontFoundationModule` from your app

    7. Migrating `OccModule`
        - add `AsmOccModule`, `CartOccModule`, `CheckoutOccModule`, `ProductOccModule`, `UserOccModule`, `CostCenterOccModule` from `@spartacus/core` to imports in `SpartacusFeaturesModule`
        - remove usage of `OccModule` from your app

    8. Migrating `EventsModule`
        - add `CartPageEventModule`, `PageEventModule` and `ProductPageEventModule` from `@spartacus/storefront` to imports in `SpartacusFeaturesModule`
        - remove usage of `EventsModule` from your app

## Augmentable Config interface

In spartacus we expose quite some number of methods that accepts configuration. Up until now we didn't do a great job of typing those methods. You might notice that usually when we provide configuration we use type assertions (eg. `provideConfig(<I18nConfig>{i18n: {...}})`) to improve type safety and autocomplete functionality.

In version 4.0 we changed the way we work with `Config`. Now each feature contributes to this interface thanks to module augmentation TS feature. Thanks to that `Config` now correctly describe all configuration options you can pass to spartacus.

With that changed we are able to change the type of all the methods that accept configuration from `any` to `Config`. You no longer have to use type assertion to benefit from better type safety and DX.

We still keep the individual configs (eg. `I18nConfig`, `AsmConfig`, `AuthConfig`, etc.), but all those interfaces also contribute to `Config` interface.

When you need to access configuration object you can still in constructor use following syntax: `protected config: AsmConfig` (this will only hint for you `AsmConfig` properties), but you now have the option to do it with `protected config: Config`. Using the latter is recommended when you want to access complete configuration with type safety (eg. `FeatureConfig` and `MediaConfig` at the same time).

This change should be for painless for most of the users, but it will affect you if you have custom configuration in your application.

Let's show it on an example with special configuration for theme:

```ts
// existing code
@Injectable({
  providedIn: 'root',
  useExisting: Config,
})
export abstract class ThemeConfig {
  theme?: {
    dark?: boolean;
  };
}

// required changes

// You need to augment `Config` interface from `@spartacus/core` to be able to provide this config with `provideConfig` method
declare module '@spartacus/core' {
  interface Config extends ThemeConfig {}
}
```

You don't need to change anything in a places where you use this config, but in a place where you declare you custom config you have to instruct Typescript that `Config` interface also have `theme` property with `dark` option. Without it Typescript will complain that you try to pass properties which are not part of `Config`.

We still recommend making top-level configuration properties optional, so you can pass the configuration in multiple chunks and not in a single place.

### Detailed list of changes

#### Config providers

- first parameter of function `provideConfig` changed from type `any` to `Config`
- first parameter of function `provideDefaultConfig` changed from type `any` to `Config`

#### ConfigModule

- parameter of method `withConfig` changed type from `object` to `Config`
- parameter of method `forRoot` changed type from `any` to `Config`

#### Config injection tokens

- `Config` injection token was replaced with injectable `Config` abstract class.
- `ConfigChunk` injection token is now of type `Config[]` (from `object[]`)
- `DefaultConfigChunk` injection token is now of type `Config[]` (from `object[]`)

#### StorefrontConfig

This type was removed, as it's purpose is now covered with augmentable `Config` interface. Replace usage of `StorefrontConfig` with `Config`.

#### ConfigInitializerService

- Constructor changed from:

    ```ts
    constructor(
        @Inject(Config) protected config: any,
        @Optional()
        @Inject(CONFIG_INITIALIZER_FORROOT_GUARD)
        protected initializerGuard,
        @Inject(RootConfig) protected rootConfig: any
      ) {}
    ```

    to

    ```ts
    constructor(
        protected config: Config,
        @Optional()
        @Inject(CONFIG_INITIALIZER_FORROOT_GUARD)
        protected initializerGuard: any,
        @Inject(RootConfig) protected rootConfig: Config
      ) {}
    ```

- Method `getStable` return signature changed from `Observable<any>` to `Observable<Config>`.
- Method `getStableConfig` return signature changed from `Promise<any>` to `Promise<Config>`.

#### Config validators

- type `ConfigValidator` changed from `(config: any) => string | void` to `(config: Config) => string | void`
- first parameter of function `validateConfig` changed from `any` to `Config`

#### ConfigInitializer

- `ConfigInitializer.configFactory` signature changed from `() => Promise<any>` to `() => Promise<Config>`.

#### ConfigurationService

- `unifiedConfig$` type changed from `Observable<any>` to `Observable<Config>`
- `config` type changed from `any` to `Config`
- constructor changed from

    ```ts
    constructor(
      @Inject(RootConfig) protected rootConfig: any,
      @Inject(DefaultConfig) protected defaultConfig: any,
      protected unifiedInjector: UnifiedInjector,
      @Inject(Config) config: any
    )
    ```

    to

    ```ts
    constructor(
      @Inject(RootConfig) protected rootConfig: Config,
      @Inject(DefaultConfig) protected defaultConfig: Config,
      protected unifiedInjector: UnifiedInjector,
      config: Config
    )
    ```

#### Feature config utils

- `isFeatureLevel` first parameter type changed from `unknown` to `Config`
- `isFeatureEnabled` first parameter type changed from `unknown` to `Config`

#### MediaService

- constructor changed from

    ```ts
    constructor(
      @Inject(Config) protected config: StorefrontConfig,
      protected breakpointService: BreakpointService
    ) {}
    ```

    to

    ```ts
    constructor(
      protected config: Config
    ) {}
    ```

#### Product configurator configuration

- `productConfigurator` configuration option is now optional (properties `updateDebounceTime` and `cpq` from this options are now also optional)
- `backend.cpq` configuration option is now optional

#### SmartEditConfig

- `smartEdit` property is optional
- `smartEdit.storefrontPreviewRoute` property is optional
- `smartEdit.allowOrigin` property is optional

#### PersonalizationConfig

- `personalization` property is optional

#### CmsStructureConfig

- `cmsStructure` property is optional

## New checkout library

### OccCheckoutAdapter

Lib: @spartacus/checkout
Class: OccCheckoutPaymentAdapter
Change: Protected method`getCartEndpoint` has been removed. There are new methods: `getClearDeliveryModeEndpoint`, `getLoadCheckoutDetailsEndpoint`, `getPlaceOrderEndpoint`, `getRemoveDeliveryAddressEndpoint`.

### OccCheckoutCostCenterAdapter
Lib: @spartacus/checkout
Class: OccCheckoutCostCenterAdapter
Change: Protected method`getCartEndpoint` has been removed. There is a new method: `getSetCartCostCenterEndpoint`.

###OccCheckoutDeliveryAdapter
Lib: @spartacus/checkout
Class: OccCheckoutDeliveryAdapter
Change: Protected method`getCartEndpoint` has been removed. There are new methods: `getCreateDeliveryAddressEndpoint`, `getDeliveryModeEndpoint`, `getDeliveryModesEndpoint`, `getSetDeliveryAddressEndpoint`, `getSetDeliveryModeEndpoint`.

###OccCheckoutPaymentAdapter
Lib: @spartacus/checkout
Class: OccCheckoutPaymentAdapter
Change: Protected method`getCartEndpoint` has been removed. There are new methods: `getCardTypesEndpoint`, `getCreatePaymentDetailsEndpoint`, `getPaymentProviderSubInfoEndpoint`, `getSetPaymentDetailsEndpoint`.

###OccCheckoutPaymentTypeAdapter
Lib: @spartacus/checkout
Class: OccCheckoutPaymentTypeAdapter
Change: Protected method`getCartEndpoint` has been removed. There are new methods: `getPaymentTypesEndpoint`, `getSetCartPaymentTypeEndpoint`.

###OccCheckoutReplenishmentOrderAdapter
Lib: @spartacus/checkout
Class: OccCheckoutReplenishmentOrderAdapter
Change: There is a new method: `getScheduleReplenishmentOrderEndpoint`.

## Breaking Changes Introduced in 4.0

### StoreFinderService

- Added `platformId` injection to constructor.
- Methods `getStoreLatitude()` and `getStoreLongitude()` have been moved to this service from removed `StoreDataService`.

### StoreDataService

- Service has been removed and functions moved to `StoreFinderService`.

### AbstractStoreItemComponent

- `StoreDataService` has been replaced with `StoreFinderService`.

### StoreFinderListItemComponent

- `StoreDataService` has been replaced with `StoreFinderService`.

### StoreFinderListComponent

- `StoreDataService` has been replaced with `StoreFinderService`.

### StoreFinderStoreDescriptionComponent

- `StoreDataService` has been replaced with `StoreFinderService`.

### GoogleMapRendererService

- `StoreDataService` has been replaced with `StoreFinderService`.
- `ExternalJsFileLoader` has been replaced with `ScriptLoader`.

### ScheduleComponent

- `ngOnChanges()` has been changed to `ngOnInit()` along with corresponding class implementations (ie. implements `OnChanges` to `OnInit`).
- `displayDays` variable has been removed. Use `weekDays` instead.
- `StoreDataService` has been removed`.
- Methods `getStoreOpeningTime()`, `getStoreClosingTime()`, `getInitialDate()` have been removed. Use `weekDayOpeningList` from `location` instead.
### PromotionService
PromotionService is deleted.  The promotions can directly be found on the order or cart.  Use other existing services to retrieve the Order or cart.

The order promotions are in the order/cart attributes `appliedOrderPromotions` and `potentialOrderPromotions`

The product promootions for order/cart entries are now available via the attribute `entries[].promotions`


### SavedCartDetailsActionComponent
 - Removed `ClearCheckoutService` from constructor.

### SavedCartListComponent
- Removed `ClearCheckoutService` from constructor.

### SavedCartFormDialogComponent
- Removed `ClearCheckoutService` from constructor.

### AddressBookComponentService
Lib: @spartacus/core
Class: AddressBookComponentService
Change: constructor parameter `checkoutDeliveryService: CheckoutDeliveryService` is removed.
Instead, the `CheckoutEventListener` from the checkout lib listens for the new address change events and resets the checkout delivery accordingly.

### AddressBookComponent
Lib: @spartacus/core
Class: AddressBookComponent
Change: Two constructor parameters are removed.  First the constructor parameter `checkoutDeliveryService: CheckoutDeliveryService` is removed.
AddressBookComponent does not call `CheckoutDeliveryService.clearCheckoutDeliveryDetails()` anymore when an address is changed.  Instead, `AddressBookComponentService` fires events.  See `AddressBookComponentService` migration doc.

The second constructor parameters removed is `userAddressService: UserAddressService`. `UserAddressService` interactions are now encapsulated in `AddressBookComponentService`.


### AddressFormComponent
Lib: @spartacus/core
Class: AddressFormComponent
Change: constructor parameter `checkoutDeliveryService: CheckoutDeliveryService` is removed.
AddressFormComponent now uses the new address verification function from  `UserAddressService` called `verifyAddress` instead of the `verifyAddress` function from `CheckoutDeliveryService`.  `UserAddressService.verifyAddress` does not use the ngrx store under the hood.


### UserAddressService
Lib: @spartacus/core
Class: UserAddressService
Change: Two new required constructor parameters `userAddressConnector: UserAddressConnector` and `command: CommandService`


## New Checkout Library

Spartacus 4.0 introduces the checkout library.  The checkout related code is moved out of `@spartacus/core` and `@spartacus/storefrontlib` into one of the checkout lib's entry points.  The checkout library is split into these entry points:

```
@spartacus/checkout/assets 
( checkout related i18n keys are moved here )

@spartacus/checkout/components
( checkout related UI codee is moved here. This includes components, guards and ui services )

@spartacus/checkout/core
The checkout facade API implementation are moved here, as well as connectors, event builder, event listener, models, other services, and state management.

@spartacus/checkout/occ
The checkout related OCC code is moved here. This includes the checkout related adapters and converters.

@spartacus/checkout/root
The root entry point is, by convention, meant to always be eager loaded.  It contains the config, events, facades, http interceptors and models.

@spartacus/checkout/styles
The checkout related scss styles are moved here.

```

Most of the code is moved unchanged, but some classes required changes after they were moved.  See the section below for the list:

## (start) Changes in the classes carried over to the @spartacus/checkout lib 

#### ExpressCheckoutService

- Service moved from `@spartacus/storefront` entry point to `@spartacus/checkout/components`.
- `CheckoutDeliveryService` constructor parameter replaced with `CheckoutDeliveryFacade` from `@spartacus/checkout/root`.
- `CheckoutPaymentService` constructor parameter replaced with `CheckoutPaymentFacade` from `@spartacus/checkout/root`.
- `CheckoutDetailsService` constructor parameter is now imported from `@spartacus/checkout/components`.
- `CheckoutConfigService` constructor parameter is now imported from `@spartacus/checkout/components`.
- `ClearCheckoutService` constructor parameter replaced with required `ClearCheckoutFacade` from `@spartacus/checkout/root`.
- Method `resetCheckoutProcesses` was removed, use method `resetCheckoutProcesses` from `ClearCheckoutFacade` instead.

### CostCenterComponent
constructor parameter of type `CheckoutCostCenterService` is now of type `CheckoutCostCenterFacade`
constructor parameter of type `PaymentTypeService` is now of type `PaymentTypeFacade`

### DeliveryModeComponent
constructor parameter of type `CheckoutDeliveryService` is now of type `CheckoutDeliveryFacade`

### PaymentMethodComponent
constructor parameter of type `CheckoutService` is now of type `CheckoutFacade`
constructor parameter of type `CheckoutDeliveryService` is now of type `CheckoutDeliveryFacade`
constructor parameter of type `CheckoutPaymentService` is now of type `CheckoutPaymentFacade`

### PaymentFormComponent
constructor parameter of type `CheckoutPaymentService` is now of type `CheckoutPaymentFacade`
constructor parameter of type `CheckoutDeliveryService` is now of type `CheckoutDeliveryFacade`
PaymentFormComponent does not implement `OnDestroy` anymore
method `ngOnDestroy()` removed.
Address verification uses new `UserAddressService.verifyAddress` function instead of `CheckoutDeliveryService.verifyAddress`. 

### PaymentTypeComponent    
constructor parameter of type `PaymentTypeService` is now of type `PaymentTypeFacade`

### PlaceOrderComponent
constructor parameter of type `CheckoutService` is now of type `CheckoutFacade`

### ReviewSubmitComponent
constructor parameter of type `CheckoutDeliveryService` is now of type `CheckoutDeliveryFacade`
constructor parameter of type `CheckoutPaymentService` is now of type `CheckoutPaymentFacade`
constructor parameter of type `PaymentTypeService` is now of type `PaymentTypeFacade`
constructor parameter of type `CheckoutCostCenterService` is now of type `CheckoutCostCenterFacade`
Removed constructor parameter `PromotionService`

Removed the attribute orderPromotions$
The component gets promotions directly from the cart in the html template.

### ScheduleReplenishmentOrderComponent
constructor parameter of type `CheckoutService` is now of type `CheckoutFacade`

### ShippingAddressComponent
constructor parameter of type `CheckoutDeliveryService` is now of type `CheckoutDeliveryFacade`
constructor parameter of type `PaymentTypeService` is now of type `PaymentTypeFacade`
constructor parameter of type `CheckoutCostCenterService` is now of type `CheckoutCostCenterFacade`

### CheckoutEventModule
Change: One new required constructor parameters `_checkoutEventListener: CheckoutEventListener`

To split out the checkout code in the checkout lib, the address verification functionality
was moved in `UserAddressService` in @spartacus/core.  The address verification related functions in `CheckoutDeliveryService` and ngrx supporting classes are not present in the checkout lib.

### CheckoutDeliveryService:
These functions are not present in the checkout lib:
- `getAddressVerificationResults(): Observable<AddressValidation | string>`
- `verifyAddress(address: Address): void`
- `clearAddressVerificationResults(): void`

These functions are also not present in the corresponding facade `CheckoutDeliveryFacade`

### CheckoutState
Property `addressVerification: AddressVerificationState` is removed froom the `CheckoutState` class in the checkout lib.

### AddressVerificationState
The `AddressVerificationState` class is not carried over to the checkout lib.

### CheckoutDeliveryService
New property `processStateStore: Store<StateWithCheckout>` is added into the constructor.

### CheckoutPaymentService
New property `processStateStore: Store<StateWithCheckout>` is added into the constructor.

### CheckoutService
New property `processStateStore: Store<StateWithCheckout>` is added into the constructor.

### PaymentTypeService
New property `processStateStore: Store<StateWithCheckout>` is added into the constructor.

### OrderConfirmationItemsComponent
Removed constructor parameter `PromotionService`
Removed the attribute orderPromotions$
The component gets promotions directly from the order in the html template.


## (end) Changes in the classes carried over to the @spartacus/checkout lib 



### AddedToCartDialogComponent
- Removed constructor parameter `PromotionService`
- Removed the attribute orderPromotions$
- The component gets promotions directly from the cart in the html template.
- The `increment` property was removed. Use property `numberOfEntriesBeforeAdd` instead.


### CartDetailsComponent
- Removed constructor parameter `PromotionService`
- Removed the attributes `orderPromotions$` and `promotions$`.
- The component gets promotions directly from the cart in the html template.



### CartItemComponent
- Removed constructor parameter `PromotionService`
- The component gets product promotions directly from the cart entry data.
- Removed the `ngOnInit()` method
- Removed the attribute `appliedProductPromotions$`


### CartItemListComponent
- removed constructor dependency `FeatureConfigService`
- added new required constructor dependencies `UserIdService` and `MultiCartService`

### OrderDetailItemsComponent
Removed constructor parameter `PromotionService`
Removed the attribute orderPromotions$
The component gets promotions directly from the order in the html template.

### SuggestedAddressDialogComponent

SuggestedAddressDialogComponent uses different translation label keys:

- Key `checkoutAddress.verifyYourAddress` is replaced by `addressSuggestion.verifyYourAddress`.
- Key `checkoutAddress.ensureAccuracySuggestChange` is replaced by `addressSuggestion.ensureAccuracySuggestChange`.
- Key `checkoutAddress.chooseAddressToUse` is replaced by `addressSuggestion.chooseAddressToUse`.
- Key `checkoutAddress.suggestedAddress` is replaced by `addressSuggestion.suggestedAddress`.
- Key `checkoutAddress.enteredAddress` is replaced by `addressSuggestion.enteredAddress`.
- Key `checkoutAddress.editAddress` is replaced by `addressSuggestion.editAddress`.
- Key `checkoutAddress.saveAddress` is replaced by `addressSuggestion.saveAddress`.

### OrderOverviewComponent

OrderOverviewComponent uses different translation label keys:

- Key `checkoutOrderConfirmation.replenishmentNumber` is replaced by `orderDetails.replenishmentId`.
- Key `checkoutOrderConfirmation.status` is replaced by `orderDetails.status`.
- Key `checkoutOrderConfirmation.active` is replaced by `orderDetails.active`.
- Key `checkoutOrderConfirmation.cancelled` is replaced by `orderDetails.cancelled`.
- Key `checkoutReview.startOn` is replaced by `orderDetails.startOn`.
- Key `checkoutOrderConfirmation.frequency` is replaced by `orderDetails.frequency`.
- Key `checkoutOrderConfirmation.nextOrderDate` is replaced by `orderDetails.nextOrderDate`.
- Key `checkoutOrderConfirmation.orderNumber` is replaced by `orderDetails.orderNumber`.
- Key `checkoutOrderConfirmation.placedOn` is replaced by `orderDetails.placedOn`.
- Key `checkoutReview.poNumber` is replaced by `orderDetails.purchaseOrderNumber`.
- Key `checkoutPO.noPoNumber` is replaced by `orderDetails.emptyPurchaseOrderId`.
- Key `checkoutProgress.methodOfPayment` is replaced by `orderDetails.methodOfPayment`.
- Key `checkoutPO.costCenter` is replaced by `orderDetails.costCenter`.
- Key `checkoutShipping.shippingMethod` is replaced by `orderDetails.shippingMethod`.
- The `getOrderCurrentDateCardContent` method requires `isoDate` parameter. It is no longer optional.

### Qualtrics changes

- `QualtricsConfig` was removed from storefrontlib. Use @spartacus/qualtrics/components instead.
- `QUALTRICS_EVENT_NAME` was removed from storefrontlib. Use @spartacus/qualtrics/components instead.
- `QualtricsLoaderService` was removed from storefrontlib. Use @spartacus/qualtrics/components instead.
- `QualtricsLoaderService` from the feature-lib no longer requires `RendererFactory2`. It has been replaced with `ScriptLoader`.
- `QualtricsComponent` was removed from storefrontlib. Use @spartacus/qualtrics/components instead.
- `QualtricsModule` was removed from storefrontlib, and renamed QualtricsComponentsModule. Use @spartacus/qualtrics/components instead.

### OccConfigLoaderModule
- `OccConfigLoaderModule` was removed. Please use `SiteContextConfigInitializer` and `I18nConfigInitializer` instead.

### OccConfigLoaderService
- `OccConfigLoaderService` was removed. Please use `SiteContextConfigInitializer` and `I18nConfigInitializer` instead.

### OccLoadedConfigConverter
- `OccLoadedConfigConverter` was removed. Please use `SiteContextConfigInitializer` and `I18nConfigInitializer` instead.

### OccLoadedConfig 
- `OccLoadedConfig` was removed. Please use `SiteContextConfigInitializer` and `I18nConfigInitializer` instead.

### OccSitesConfigLoader 
- `OccSitesConfigLoader`was removed. Please use `SiteContextConfigInitializer` and `I18nConfigInitializer` instead.

### OccEndpoints
The config property `backend.occ.endpoints.baseSitesForConfig` has been removed. Please use `backend.occ.endpoints.baseSites` instead.


### Changes to Styles in 4.0

#### Changes in storefrontstyles components

`$page-template-blacklist` scss variable name has been renamed to `$page-template-blocklist` in `_page-template.scss`.

`$cart-components-whitelist` scss variable name has been renamed to `$cart-components-allowlist` in `cart/_index.scss`.

`$cds-components-whitelist` scss variable name has been renamed to `$cds-components-allowlist` in `cds/index.scss`.

`$store-finder-components-whitelist` scss variable name has been renamed to `$store-finder-components-allowlist` in `store-finder/index.scss`.

`$checkout-components-whitelist` scss variable name has been renamed to `$checkout-components-allowlist` in `checkout/_index.scss`.

`$content-components-whitelist` scss variable name has been renamed to `$content-components-allowlist` in `content/_index.scss`.

`$layout-components-whitelist` scss variable name has been renamed to `$layout-components-allowlist` in `layout/_index.scss`.

`$misc-components-whitelist` scss variable name has been renamed to `$misc-components-allowlist` in `misc/_index.scss `.

`$myaccount-components-whitelist` scss variable name has been renamed to `$myaccount-components-allowlist` in `myaccount/_index.scss`.

`$product-components-whitelist` scss variable name has been renamed to `$product-components-allowlist` in `product/index.scss`.

`$product-list-whitelist` scss variable name has been renamed to `$product-list-allowlist` in `product/list/_index.scss`.

`$pwa-components-whitelist` scss variable name has been renamed to `$pwa-components-allowlist` in `pwa/add-to-home-screen-banner/_index.scss`.

`$user-components-whitelist` scss variable name has been renamed to `$user-components-allowlist` in `user/_index.scss`.

`$wish-list-components-whitelist` scss variable name has been renamed to `$wish-list-components-allowlist` in `wish-list/index.scss`.

#### Changes in Organization feature library

`$page-template-blacklist-organization` scss variable name has been renamed to `$page-template-blocklist-organization`.

`$page-template-whitelist-organization` scss variable name has been renamed to `$page-template-allowlist-organization`.

#### Changes in Storefinder feature library

`$page-template-blacklist-store-finder` scss variable name has been renamed to `$page-template-blocklist-store-finder`.

`$page-template-whitelist-store-finder` scss variable name has been renamed to `$page-template-allowlist-store-finder`.

### Removal of grouping modules

In 4.0 release we removed few modules that were grouping feature modules and provided some default configuration.

To migrate them check this section: `Before migrating to Spartacus 4.0`

- removed `B2cStorefrontModule` from `@spartacus/storefront`
- removed `B2bStorefrontModule` from `@spartacus/setup`
- removed `StorefrontModule` from `@spartacus/storefront`
- removed `CmsLibModule` from `@spartacus/storefront`
- removed `MainModule` from `@spartacus/storefront`
- removed `StorefrontFoundationModule` from `@spartacus/storefront`
- removed `OccModule` from `@spartacus/core`
- removed `EventsModule` from `@spartacus/storefront`

### ViewConfigModule removed

This module only provided empty default configuration that is not needed. This module was pretty much useless.

### EventService

- `EventService` will now register event's parent as an event. For more, see [this docs page](https://sap.github.io/spartacus-docs/event-service/#event-type-inheritance).

### Changes in product configurator feature library

#### MessageConfig

Has been renamed to `ConfiguratorMessageConfig`

#### ConfiguratorAttributeDropDownComponent

Method `onSelect` has been removed, it is no longer used. Use `onSelect` from super class which takes the value as argument

#### ConfiguratorAttributeNumericInputFieldComponent

Method `createEventFromInput` has been removed, it is no longer used

#### ConfiguratorAttributeRadioButtonComponent

Method `onDeselect` has been removed, it is no longer used

#### ConfiguratorGroupMenuComponent

Method `preventScrollingOnSpace`, `navigateUpOnEnter` and `clickOnEnter` have been removed, they are no longer used

#### ConfiguratorProductTitleComponent

Methods `getProductImageURL`, `getProductImageAlt` and `clickOnEnter` have been removed, they are no longer used

#### ConfiguratorCartService
 
Change: The type of constructor parameter `checkoutService: CheckoutService` is changed to `checkoutFacade: CheckoutFacade` to adapt to the new checkout lib. 
The constructor parameter `cartStore: Store<StateWithMultiCart>` has been removed.

In addition, `ConfiguratorCartService` now also requires `ConfiguratorUtilsService`.

#### CommonConfiguratorUtilsService

Method `getCartId` changes its signature from `getCartId(cart: Cart): string` to `getCartId(cart?: Cart): string`

#### ConfiguratorGroupsService

Method `getFirstConflictGroup` changes return parameter from `Configurator.Group` to `Configurator.Group | undefined`
Method `getMenuParentGroup` changes return parameter from `Configurator.Group` to `Configurator.Group | undefined`
Method `getParentGroup` changes return parameter from `Configurator.Group` to `Configurator.Group | undefined`
Method `getNextGroupId` changes return parameter from `Observable<string>` to `Observable<string | undefined>`
Method `getPreviousGroupId` changes return parameter from `Observable<string>` to `Observable<string | undefined>`
Method `getNeighboringGroupId` changes return parameter from `Observable<string>` to `Observable<string | undefined>`

#### ConfiguratorUtilsService

Method `getParentGroup` changes return parameter from `Configurator.Group` to `Configurator.Group | undefined`

#### New and renamed dependencies

`ConfiguratorCartEntryInfoComponent` now also requires `CommonConfiguratorUtilsService`.
`ConfiguratorAttributeCheckboxListComponent` now also requires `ConfiguratorAttributeQuantityService`.
`ConfiguratorAttributeDropDownComponent` now also requires `ConfiguratorAttributeQuantityService`.
`ConfiguratorAttributeInputFieldComponent` now also requires `ConfiguratorUISettingsConfig`.
`ConfiguratorAttributeNumericInputFieldComponent` now also requires `ConfiguratorUISettingsConfig`.
`ConfiguratorAttributeRadiButtonComponent` now also requires `ConfiguratorAttributeQuantityService`.
`ConfiguratorGroupMenuComponent` now also requires `ConfiguratorGroupMenuService` and `DirectionService`.
`ConfiguratorStorefrontUtilsService` now also requires `WindowRef` and `KeyboardFocusService`.
`ConfiguratorFormComponent` now also requires `ConfiguratorStorefrontUtilsService`. 
`ConfiguratorIssuesNotificationComponent` now also requires `CartItemContext`.

`ConfiguratorUpdateMessageComponent` now requires `ConfiguratorMessageConfig` instead of `MessageConfig`.

### LoginRegisterComponent

Lib: @spartacus/user
Class: LoginRegisterComponent

Change: constructor parameter `checkoutConfigService: CheckoutConfigService` is removed.
The display of the guest checkout button relies on the presence of the `forced` query param only.

### NgbTabsetModule

#### StoreFinderComponentsModule

- Deprecated import `NgbTabsetModule` from `@ng-bootstrap/ng-bootstrap` has been replaced with `NgbNavModule` to support version 8 of the library.

#### StoreFinderListComponent

- Mobile template has been updated to use nav instead of tabs. [See changes.](https://github.com/SAP/spartacus/pull/12398/files#diff-1db586698a503ea500917fe4d734f84d0729f585aa7c4b56705d9171a38e7f55L64-L120)
- Added styles for `ul.nav` to keep the same appearance.

### ASM changes

- `AsmModule` was removed from storefrontlib, and renamed AsmComponentsModule. Use @spartacus/asm/components instead.
- `AsmModule` was removed from core, and renamed AsmCoreModule. Use @spartacus/asm/core. instead.
- `AsmConfig` was removed from core. Use @spartacus/asm/core.
- `AsmAdapter` was removed. Use @spartacus/asm/core instead.
- `AsmConnector` was removed. Use @spartacus/asm/core instead.
- `CUSTOMER_SEARCH_PAGE_NORMALIZER` was removed. Use @spartacus/asm/core instead.
- `AsmService` was removed. Use @spartacus/asm/core instead.
- `CsAgentAuthService` was removed. Use @spartacus/asm/root instead.
- `CustomerSearchPage` was removed. Use @spartacus/asm/core instead.
- `CustomerSearchOptions` was removed. Use @spartacus/asm/core instead.
- `AsmUi` was removed. Use @spartacus/asm/core instead.
- `AsmAuthHttpHeaderService` was removed. Use @spartacus/asm/root instead.
- `TOKEN_TARGET` was removed. Use @spartacus/asm/root instead.
- `AsmAuthService` was removed. Use @spartacus/asm/root instead.
- `AsmAuthStorageService` was removed. Use @spartacus/asm/root instead.
- `SYNCED_ASM_STATE` was removed. Use @spartacus/asm/core instead.
- `AsmStatePersistenceService` was removed. Use @spartacus/asm/core instead.
- `ASM_UI_UPDATE` was removed. Use @spartacus/asm/core instead.
- `AsmUiUpdate` was removed. Use @spartacus/asm/core instead.
- `AsmUiAction` was removed. Use @spartacus/asm/core instead.
- `CUSTOMER_SEARCH` was removed. Use @spartacus/asm/core instead.
- `CUSTOMER_SEARCH_FAIL` was removed. Use @spartacus/asm/core instead.
- `CUSTOMER_SEARCH_SUCCESS` was removed. Use @spartacus/asm/core instead.
- `CUSTOMER_SEARCH_RESET` was removed. Use @spartacus/asm/core instead.
- `CustomerSearch` was removed. Use @spartacus/asm/core instead.
- `CustomerSearchFail` was removed. Use @spartacus/asm/core instead.
- `CustomerSearchSuccess` was removed. Use @spartacus/asm/core instead.
- `CustomerSearchReset` was removed. Use @spartacus/asm/core instead.
- `CustomerAction` was removed. Use @spartacus/asm/core instead.
- `LOGOUT_CUSTOMER_SUPPORT_AGENT` was removed. Use @spartacus/asm/core instead.
- `LogoutCustomerSupportAgent` was removed. Use @spartacus/asm/core instead.
- `ASM_FEATURE` was removed. Use @spartacus/asm/core instead.
- `CUSTOMER_SEARCH_DATA` was removed. Use @spartacus/asm/core instead.
- `StateWithAsm` was removed. Use @spartacus/asm/core instead.
- `AsmState` was removed. Use @spartacus/asm/core instead.
- `getAsmUi` was removed. Use @spartacus/asm/core instead.
- `getCustomerSearchResultsLoaderState` was removed. Use @spartacus/asm/core instead.
- `getCustomerSearchResults` was removed. Use @spartacus/asm/core instead.
- `getCustomerSearchResultsLoading` was removed. Use @spartacus/asm/core instead.
- `getAsmState` was removed. Use @spartacus/asm/core instead.

### LaunchDialogService

#### SavedCartFormLaunchDialogService

- Service has been removed. `openDialog` method is part of LaunchDialogService now.

#### AddToSavedCartComponent

- Removed `SavedCartFormLaunchDialogService` from constructor.
- Added `LaunchDialogService` to constructor.

#### SavedCartDetailsActionComponent

- Removed `SavedCartFormLaunchDialogService` from constructor.
- Added `LaunchDialogService` to constructor.

#### SavedCartDetailsOverviewComponent

- Removed `SavedCartFormLaunchDialogService` from constructor.
- Added `LaunchDialogService` to constructor.

#### AnonymousConsentLaunchDialogService

- Service has been removed. `openDialog` method is part of `LaunchDialogService` now.

#### AnonymousConsentManagementBannerComponent

- Removed `AnonymousConsentLaunchDialogService` from constructor.
- Added `LaunchDialogService` to constructor.

#### AnonymousConsentOpenDialogComponent

- Removed `AnonymousConsentLaunchDialogService` from constructor.
- Added `LaunchDialogService` to constructor.

#### ReplenishmentOrderCancellationLaunchDialogService

- Service has been removed. `openDialog` method is part of LaunchDialogService now.

#### ReplenishmentOrderCancellationComponent

- Removed `ReplenishmentOrderCancellationLaunchDialogService` from constructor.
- Added `LaunchDialogService` to constructor.

#### ReplenishmentOrderHistoryComponent

- Removed `ReplenishmentOrderCancellationLaunchDialogService` from constructor.
- Added `LaunchDialogService` to constructor.

### SmartEdit

- `SmartEditModule` was removed. Use `@spartacus/smartedit` instead.
- `SmartEditService` was moved to `@spartacus/smartedit/core`.

### Personalization

- `PersonalizationModule` was removed. Use `@spartacus/tracking/personalization` instead.
- `PersonalizationConfig` was moved to `@spartacus/tracking/personalization/root`.
- `PersonalizationContextService` was moved to `@spartacus/tracking/personalization/core`.
- `PersonalizationAction` was moved to `@spartacus/tracking/personalization/core`.
- `PersonalizationContext` was moved to `@spartacus/tracking/personalization/core`.

### WindowRef

- `platformId` is now required constructor dependency.

### ProductListComponentService
- `ProductListComponentService` now also requires `ViewConfig`.
- The `defaultPageSize` property was removed. To modify default page size use `provideConfig(<ViewConfig>{ view: { defaultPageSize: <your_default_page_size_value }})` in module.

### Product variants changes

#### Automated Migrations for Version 4.0

- `ProductVariantsModule` was removed from @spartacus/storefront. Use `@spartacus/product/variants` feature-library instead.
- `ProductVariantsComponent` was removed from @spartacus/storefront. Use `ProductVariantsContainerComponent` from `@spartacus/product/variants/components` as a replacement.
- `VariantColorSelectorComponent` was removed from @spartacus/storefront. Use `ProductVariantColorSelectorComponent` from `@spartacus/product/variants/components` as a replacement.
- `VariantColorSelectorModule` was removed from @spartacus/storefront. Use `ProductVariantColorSelectorModule` from `@spartacus/product/variants/components` as a replacement.
- `VariantSizeSelectorComponent` was removed from @spartacus/storefront. Use `ProductVariantSizeSelectorComponent` from `@spartacus/product/variants/components` as a replacement.
- `VariantSizeSelectorModule` was removed from @spartacus/storefront. Use `ProductVariantSizeSelectorModule` from `@spartacus/product/variants/components` as a replacement.
- `VariantStyleSelectorComponent` was removed from @spartacus/storefront. Use `ProductVariantStyleSelectorComponent` from `@spartacus/product/variants/components` as a replacement.
- `VariantStyleSelectorModule` was removed from @spartacus/storefront. Use `ProductVariantStyleSelectorModule` from `@spartacus/product/variants/components` as a replacement.
- `VariantStyleIconsComponent` was removed from @spartacus/storefront. Use `ProductVariantStyleIconsComponent` from `@spartacus/product/variants/root` as a replacement.
- `ProductVariantStyleIconsComponent` was moved from `@spartacus/product/variants/components`to `@spartacus/product/variants/root` instead.
- `VariantStyleIconsModule` was removed from @spartacus/storefront. Use `ProductVariantStyleIconsModule` from `@spartacus/product/variants/root` as a replacement.
- `ProductVariantStyleIconsModule` was moved from `@spartacus/product/variants/components`to `@spartacus/product/variants/root` instead.
- `ProductVariantGuard` was removed from @spartacus/storefront. Use `ProductVariantsGuard` from `@spartacus/product/variants/components` instead. Additionally method: `findVariant` was renamed to `findPurchasableProductCode`.
- `AuthHttpHeaderService` now requires `AuthRedirectService`.
- `AsmAuthHttpHeaderService` now requires `AuthRedirectService`.
- `AuthRedirectService` now requires `AuthFlowRoutesService`.
- `RoutingService` now requires `Location` from `@angular/common`.
- `ProtectedRoutesService` now requires `UrlParsingService`.
- `EventService` no longer uses `FeatureConfigService`.
- `PageEventModule` was removed. Instead, use `NavigationEventModule` from `@spartacus/storefront`
- `PageEventBuilder` was removed. Instead, use `NavigationEventBuilder` from `@spartacus/storefront`
- `CartPageEventBuilder` no longer uses `ActionsSubject` and `FeatureConfigService`
- `HomePageEventBuilder` no longer uses `FeatureConfigService`
- `ProductPageEventBuilder` no longer uses `FeatureConfigService`
- `PageEvent` no longer contains `context`, `semanticRoute`, `url` and `params` properties. These are now contained in the `PageEvent.navigation` object
- `EventsModule` was removed. Use individual imports instead. (e.g. CartPageEventModule, ProductPageEventModule, etc.)

#### Product variants i18n

- translation namespace `variant` was removed from `@spartacus/assets`. Use namespace `variants` that can be imported with `productVariantsTranslations` and `productVariantsTranslationChunksConfig` from `@spartacus/product/variants/assets` instead. Translation keys from this namespace did not changed.

#### Product variants endpoint scope

- scope `variants` was removed from `defaultOccProductConfig`. It's now provided by `ProductVariantsOccModule` under `@spartacus/product/variants/occ` instead. Additionally the endpoint now uses `orgProducts` API instead of `products`.

#### Product variants styles

- styles for `cx-product-variants` were removed from `@spartacus/styles`. Use `@spartacus/product/variants` import instead.

### Feature keys for product configurators

The feature keys that are used to lazily load the product configurator libraries in app.module.ts were available as `rulebased` and `productConfiguratorRulebased` from 3.1 onwards (respective `textfield` and `productConfiguratorTextfield` for the textfield template configurator).

In 4.0, only the longer versions `productConfiguratorRulebased` and `productConfiguratorTextfield` are possible.

Example: A configuration

```
      featureModules: {
        rulebased: {
          module: () => import('@spartacus/product-configurator/rulebased').then(
          (m) => m.RulebasedConfiguratorModule
        ),
        },
      }
```

needs to look like that in 4.0

```
      featureModules: {
        productConfiguratorRulebased: {
          module: () => import('@spartacus/product-configurator/rulebased').then(
          (m) => m.RulebasedConfiguratorModule
        ),
        },
      }
```

### Translations (i18n) changed

- Key `asm.standardSessionInProgress` was removed.
- Key `pageMetaResolver.checkout.title_plurar` has been removed.
- Value of `pageMetaResolver.checkout.title` has been changed to `Checkout`.

### Storage Sync mechanism

I version 4.0 we removed deprecated in version 3.0 storage sync mechanism. In previous major release we provided more powerful mechanism based on `StatePersistenceService` which can cover all use cases for synchronizing data to and from browser storage (eg. `localStorage`, `sessionStorage`) better than the removed storage sync.

What was removed:

- core of the mechanism (reducer)
- configuration (`storageSync` from `StateConfig`)
- default config and default keys (`defaultStateConfig`, `DEFAULT_LOCAL_STORAGE_KEY` and `DEFAULT_SESSION_STORAGE_KEY`)

### DefaultScrollConfig

- `defaultScrollConfig` was renamed to `defaultViewConfig`

### BaseSiteService

- The method `BaseSiteService.initialize` was removed, please use `BaseSiteServiceInitializer.initialize` instead. A method `CurrencyService.isInitialized` was added.

### LanguageService

- The method `LanguageService.initialize` was removed, please use `LanguageInitializer.initialize` instead. A method `LanguageService.isInitialized` was added.
- `LanguageService` no longer uses `WindowRef`. The language initialization from the state was moved to `LanguageInitializer`.
- `LanguageService` now validate the value passed to the method `setActive()` against the iso codes listed in the Spartacus `context` config, before setting the actual value in the ngrx store.
- The initialization of the site context is scheduled a bit earlier than in before (now it's run in an observable stream instead of a Promise's callback). It's a very slight change, but might have side-effects in some custom implementations.
- The active language is now persisted in the Local Storage instead of the Session Storage

### CurrencyService

- The method `CurrencyService.initialize` was removed, please use `CurrencyInitializer.initialize` instead. A method `CurrencyService.isInitialized` was added.
- `CurrencyService` no longer uses `WindowRef`. The currency initialization from the state was moved to `CurrencyInitializer`.
- `CurrencyService` now validate the value passed to the method `setActive()` against the iso codes listed in the Spartacus `context` config, before setting the actual value in the ngrx store.
- The initialization of the site context is scheduled a bit earlier than in before (now it's run in an observable stream instead of a Promise's callback). It's a very slight change, but might have side-effects in some custom implementations.
- The active currency is now persisted in the LocalStorage instead of the Session Storage.

### Page resolvers

In 3.1 and 3.2 we've introduced a few changes on how the page meta data is collected. The resolvers are now configurable and whether they render on the client or server (SSR) is also configurable (by default description, image, robots and canonical url are resolved only in SSR). A few resolvers are changed or added, since most data is now configurable in the backend (description, robots). The robot information that was previously hardcoded in some resolvers, are now driven by backend data.

The feature of resolving the canonical URL has been enabled by default in 4.0. In case you want to opt-out, please change the Spartacus configuration of `pageMeta.resolvers`.

A new feature has landed in the product and category resolvers for the canonical URL.

The `BasePageMetaResolver` is leveraged to compose most of the generic page meta data. Most page resolvers now use the page data to create the description and robot tags. The changes have affected the following resolver classes:

- The `PageMetaService` has a dependency on `UnifiedInjector`, `PageMetaConfig` and the `platformId`.
- The `ContentPageMetaResolver` depends only on the `BasePageMetaResolver`.
- The `BasePageMetaResolver` requires the `Router` and `PageLinkService` to add canonical links to the page meta.
- The `ProductPageMetaResolver` requires the `BasePageMetaResolver` and `PageLinkService`.
- The `CategoryPageMetaResolver` requires the `BasePageMetaResolver`.
- The `SearchPageMetaResolver` requires the `BasePageMetaResolver`.
- The `CheckoutPageMetaResolver` uses the `BasePageMetaResolver`.
- The `OrganizationPageMetaResolver` no longer uses the `BasePageMetaResolver`.
- The `RoutingService` uses the `Router` to resolve the full URL (used to resolve the canonical URL in the page meta resolvers)

The `CmsPageTitleModule` is renamed to `PageMetaModule`.
The `CartPageMetaResolver` is removed since all content is resolved by the generic `ContentPageMetaResolver`.

The following properties where removed in 4.0:

- The `ContentPageMetaResolver` no longer supports the `homeBreadcrumb$`,`breadcrumb$`,`title$` and `cms$` as the content is resolved by the `BasePageMetaResolver`.
- The `resolverMethods` property on the `PageMetaService` has changed to `resolvers$` since the resolvers are read from the configuration stream.

### SelectiveCartService

- The `getLoaded` method was removed. Use `isStable` method instead.

### DynamicAttributeService
<<<<<<< HEAD
=======

- `DynamicAttributeService` doesn't depend anymore on the `SmartEditService`, but only on the `UnifiedInjector`.
-  The method `addDynamicAttributes` was removed. Please use functions `addAttributesToComponent` or `addAttributesToSlot` instead.


### SearchBoxComponentService
>>>>>>> 8afd1fdb

- `DynamicAttributeService` doesn't depend anymore on the `SmartEditService`, but only on the `UnifiedInjector`.
-  The method `addDynamicAttributes` was removed. Please use functions `addAttributesToComponent` or `addAttributesToSlot` instead.


### SearchBoxComponentService

- `SearchBoxComponentService` now also requires `EventService`.

### CartListItemComponent

- Removed `FeatureConfigService` from constructor and added `UserIdService` and `MultiCartService` to constructor.
- Property `form: FormGroup` is now initialized on component creation instead of in the `createForm()` method.
- `ngOnInit()` method has been modified to fix an issue with rendering items.
- `[class.is-changed]` template attribute on `<div>` tag now depends on method `control.get('quantity').disabled`.

### Models

- The `Item` interface was removed.
- `sortCode` was removed from interface `TableHeader`.

### SearchBoxComponent

`RoutingService` is a new, required constructor dependency.

### Organization Administration breaking changes

#### UserGroupUserListComponent

- Removed `MessageService` from constructor.

#### ToggleStatusComponent

- Removed `FeatureConfigService` from constructor.
- Added `DisableInfoService` to constructor.

#### DeleteItemComponent

- Removed `FeatureConfigService` from constructor.

#### UnitChildrenComponent

- `CurrentUnitService` is now required parameter in component constructor.

#### UnitCostCenterListComponent

- `CurrentUnitService` is now required parameter in component constructor.

#### UnitUserListComponent

- `CurrentUnitService` is now required parameter in component constructor.

#### UnitFormComponent

- Renamed property `formGroup` to `form`.
- Removed property `form$`.

#### OrganizationTableType

- Removed unused `UNIT_ASSIGNED_ROLES` property from enum.

#### HttpErrorModel

- Removed `error` property from interface.

#### Translations

- Change contents of:
  `orgBudget.messages.deactivate`,
  `orgCostCenter.messages.deactivate`,
  `orgPurchaseLimit.messages.deactivate`,
  `orgUnit.messages.deactivate`,
  `orgUnitAddress.messages.delete`,
  `orgUserGroup.messages.delete`,
  `orgUser.messages.deactivate`
- Removed unused keys:
  `orgBudget.messages.deactivateBody`,
  `orgCostCenter.messages.deactivateBody`,
  `orgPurchaseLimit.messages.deactivateBody`,
  `orgUnit.messages.deactivateBody`,
  `orgUnitAddress.messages.deleteBody`,
  `orgUserGroup.messages.deleteBody`,
  `orgUser.messages.deactivateBody`

### Dependencies changes

- The peer dependency package `i18next-xhr-backend` was replaced with `i18next-http-backend`.
- The peer dependency package `i18next` was upgraded to the version `20.2.2`

### CmsFeaturesService

- `CmsComponentsService` constructor is now using `CmsFeaturesService` (replacing `FeatureModulesService`) and `ConfigInitializerService`.
- `FeatureModulesService` was removed. Was replaced by `CmsFeaturesService`.

### ConfigInitializerService

- `getStableConfig` method was removed. Use the new equivalent method instead: `getStable`.

### ItemContext

- `CartItemComponent` now also requires `cartItemContextSource`.
- `ProductGridItemComponent` now requires `ProductListItemContextSource`.
- `ProductListItemComponent` now requires `ProductListItemContextSource`.


### CartItemContext and CartItemContextSource
- the property `promotionLocation$` has been removed, please use `location$` instead  


### User lib changes

#### CMS Components

- Following modules `CloseAccountModule`, `ForgotPasswordModule`, `RegisterComponentModule`, `ResetPasswordModule`, `UpdateEmailModule`, `UpdatePasswordModule`, `UpdateProfileModule` were moved to `@spartacus/user/profile/components`.
- Following modules `LoginModule`, `LoginFormModule`, `LoginRegisterModule` were moved to `@spartacus/user/account/components`.
- Component `ResetPasswordFormComponent` was renamed to `ResetPasswordComponent` and now can be used from `@spartacus/user/profile/components`. Also logic for this component was changed. For details look on sections below.
- Component `UpdateEmailFormComponent` was removed. For replacement `UpdateEmailComponent` from `@spartacus/user/profile/components` can be used.
- Component `UpdatePasswordFormComponent` was removed. For replacement `UpdatePasswordComponent` from `@spartacus/user/profile/components` can be used.
- Component `UpdateProfileFormComponent` was removed. For replacement `UpdateProfileComponent` from `@spartacus/user/profile/components` can be used.
- Components `CloseAccountComponent`, `CloseAccountModalComponent`, `ForgotPasswordComponent`, `RegisterComponent`, `UpdateEmailComponent`, `UpdatePasswordComponent`, `UpdateProfileComponent` were moved to `@spartacus/user/profile/components`. Logic for those components was changed. For details look on sections below.
- Components `LoginComponent`, `LoginFormComponent` were moved to `@spartacus/user/account/components`. Logic for those components was changed. For details look on sections below.
- Component `LoginRegisterComponent` were moved to `@spartacus/user/account/components`.

#### CloseAccountModalComponent

- All services used in constructor have been changed to be `protected`.
- Component is not using `UserService` anymore, `UserProfileFacade` was introduced.
- Component is no longer using `Subscription` property, also `ngOnDestroy` method was removed.

#### ForgotPasswordComponent

- Property `forgotPasswordForm` was renamed to `form`.
- New observable property `isUpdating$` was added.
- Methods `ngOnInit`, `requestForgotPasswordEmail` were removed. New method `onSubmit` was added.
- Services `FormBuilder`, `UserService`, `RoutingService`, `AuthConfigService` are no longer used directly in component file. New service `ForgotPasswordComponentService` was introduced and used in constructor.
- Change detection strategy for this component was set to `OnPush`.
- There were slight changes in component template. Spinner component was added which relys on `isUpdating$` property, also form now is using `onSubmit` method on form submit event.

#### RegisterComponent

- Component is not using `UserService` anymore, `UserRegisterFacade` was introduced.
- Property `loading$` was changed to `isLoading$` and type was change to `BehaviorSubject<boolean>` instead of `Observable<boolean>`.
- Method `registerUserProcessInit` was removed.

#### ResetPasswordComponent (previously ResetPasswordFormComponent)

- Property `subscription` was removed.
- Type of `token` property was changed from `string` to `Observable<string>`.
- Property `resetPasswordForm` was renamed to `form`.
- New observable property `isUpdating$` was added.
- Methods `ngOnInit`, `resetPassword`, `ngOnDestroy` were removed. New method `onSubmit` was added.
- Services `FormBuilder`, `UserService`, `RoutingService`, are no longer used directly in component file. New service `ResetPasswordComponentService` was introduced and used in constructor.
- Change detection strategy for this component was set to `OnPush`.
- Component template was adapted to the new logic.
- Spinner component was added which relys on `isUpdating$` property.

#### LoginComponent

- Component is not using `UserService` anymore, `UserAccountFacade` was introduced.
- Type of `user` property was changed to `Observable<User | undefined>` instead of `Observable<User>`.

#### LoginFormComponent

- Services `AuthService`, `GlobalMessageService`, `FormBuilder`, `WindowRef` are no longer used directly in component file. New service `LoginFormComponentService` was introduced and used in constructor.
- Methods `ngOnInit`, `submitForm`, `loginUser` were removed from component file.
- New properties `form`, `isUpdating$` were added.
- New method `onSubmit` was added.
- Change detection strategy for this component was set to `OnPush`.
- Spinner component was added to the template which relys on `isUpdating$` property.

#### UpdateEmailComponent

- Properties `subscription`, `newUid`, `isLoading$` were removed.
- Methods `ngOnInit`, `onCancel`, `onSuccess`, `ngOnDestroy` were removed from component file.
- Services `GlobalMessageService`, `UserService`, `RoutingService`, `AuthService` are no longer used directly in component file. New service `UpdateEmailComponentService` was introduced and used in constructor.
- Logic for `onSubmit` method was changed. Now this method has no parameters.
- New properties `form`, `isUpdating$` were added.
- There were important change in component template. Since `UpdateEmailFormComponent` was removed `UpdateEmailComponent` contains now the template for update email form itself.
- Change detection strategy for this component was set to `OnPush`.
- Spinner component was added to the template which relays on `isUpdating$` property.

#### UpdateEmailComponentService

- `UpdateEmailComponentService` now also requires `AuthRedirectService`

#### UpdatePasswordComponent

- Properties `subscription`, `loading$` were removed.
- Methods `ngOnInit`, `onCancel`, `onSuccess`, `ngOnDestroy` were removed from component file.
- Services `RoutingService`, `UserService`, `GlobalMessageService`, are no longer used directly in component file. New service `UpdatePasswordComponentService` was introduced and used in constructor.
- Logic for `onSubmit` method was changed. Now this method has no parameters.
- New properties `form`, `isUpdating$` were added.
- There were important change in component template. Since `UpdatePasswordFormComponent` was removed `UpdatePasswordComponent` contains now the template for update password form itself.
- Change detection strategy for this component was set to `OnPush`.
- Spinner component was added to the template which relys on `isUpdating$` property.

#### UpdateProfileComponent

- Properties `user$`, `loading$` were removed.
- Methods `ngOnInit`, `onCancel`, `onSuccess`, `ngOnDestroy` were removed from component file.
- Services `RoutingService`, `UserService`, `GlobalMessageService`, are no longer used directly in component file. New service `UpdateProfileComponentService` was introduced and used in constructor.
- Logic for `onSubmit` method was changed. Now this method has no parameters.
- New properties `form`, `isUpdating$` were added.
- There were important change in component template. Since `UpdateProfileFormComponent` was removed `UpdateProfileComponent` contains now the template for update profile form itself.
- Change detection strategy for this component was set to `OnPush`.
- Spinner component was added to the template which relys on `isUpdating$` property.

#### StoreFinderListItemComponent

- `div[class.cx-store-name]` element has been changed to `h2[class.cx-store-name]`.

#### StoreFinderStoresCountComponent

- `div[class.cx-title]` element has been changed to `h2[class.cx-title]`

#### StoreFinderListItemComponent

- `div[class.cx-total]` element has been changed to `h4[class.cx-total]`

#### CartItemComponent

- `{{item.product.name}}` element has been changed to `<h2>{{item.product.name}}</h2>`

#### OrderSummaryComponent

- `<h4>{{ 'orderCost.orderSummary' | cxTranslate }}</h4>` element has changed to `<h3>{{ 'orderCost.orderSummary' | cxTranslate }}</h3>`

#### DeliveryModeComponent

- `h3[class.cx-checkout-title]` element has changed to `h2[class.cx-checkout-title]`

#### PaymentMethodComponent

- `h3[class.cx-checkout-title]` element has changed to `h2[class.cx-checkout-title]`

#### ReviewSubmitComponent

- `h3[class.cx-review-title]` element changed to `h2[class.cx-review-title]`
- `div[class.cx-review-cart-total]` element changed to `h4[class.cx-review-cart-total]`

#### ShippingAddressComponent

- `h3[class.cx-checkout-title]` element changed to `h2[class.cx-checkout-title]`

#### CmsPageTitleComponent

- New interface has been created 

#### CmsBreadcrumbsComponent
- `CmsBreadcrumbsComponent` extends `CmsPageTitleComponent` now
- `container` property has been moved to `CmsPageTitleComponent`

#### BreadcrumbComponent

- `BreadcrumbComponent` extends `PageTitleComponent` now
- `setTitle()` function has been moved to `PageTitleComponent`

#### PageTitleComponent

- New component that sets page title if there is not one set by default 

#### NavigationUiComponent

- `<h5><cx-icon ...></h5>` element was changed to `<span><cx-icon ...></span>`
- `h5[attr.aria-label]="node.title"` element was was changed to `span[attr.aria-label]="node.title"`

#### ProductCarouselComponent

- `<h4>{{item.name}}</h4>` element changed to `<h3>{{item.name}}</h3>`

#### WishListItemComponent

- `<a>{{ cartEntry.product.name }}</a>` element changed to `<a><h2>{{ cartEntry.product.name }}</h2></a>`

#### CardComponent

- `h4[class.cx-card-title]` element changed to `h3[class.cx-card-title]`

#### CarouselComponent

- `<h3 *ngIf="title">{{ title }}</h3>` element changed to `<h2 *ngIf="title">{{ title }}</h2>`

#### Translations (i18n) changes

- Key `miniLogin.userGreeting` was moved to separated lib. Now is a part of `userAccountTranslations`, `userAccountTranslationChunksConfig` from `@spartacus/user/account/assets`.
- Key `miniLogin.signInRegister` was moved to separated `@spartacus/user` lib. Now is a part of `userAccountTranslations`, `userAccountTranslationChunksConfig` from `@spartacus/user/account/assets`.
- Key `loginForm.signIn` was moved to separated lib. Now is a part of `userAccountTranslations`, `userAccountTranslationChunksConfig` from `@spartacus/user/account/assets`.
- Key `loginForm.register` was moved to separated lib. Now is a part of `userAccountTranslations`, `userAccountTranslationChunksConfig` from `@spartacus/user/account/assets`.
- Key `loginForm.dontHaveAccount` was moved to separated lib. Now is a part of `userAccountTranslations`, `userAccountTranslationChunksConfig` from `@spartacus/user/account/assets`.
- Key `loginForm.guestCheckout` was moved to separated lib. Now is a part of `userAccountTranslations`, `userAccountTranslationChunksConfig` from `@spartacus/user/account/assets`.
- Key `loginForm.emailAddress.label` was moved to separated lib. Now is a part of `userAccountTranslations`, `userAccountTranslationChunksConfig` from `@spartacus/user/account/assets`.
- Key `loginForm.emailAddress.placeholder` was moved to separated lib. Now is a part of `userAccountTranslations`, `userAccountTranslationChunksConfig` from `@spartacus/user/account/assets`.
- Key `loginForm.password.label` was moved to separated lib. Now is a part of `userAccountTranslations`, `userAccountTranslationChunksConfig` from `@spartacus/user/account/assets`.
- Key `loginForm.password.placeholder` was moved to separated lib. Now is a part of `userAccountTranslations`, `userAccountTranslationChunksConfig` from `@spartacus/user/account/assets`.
- Key `loginForm.wrongEmailFormat` was moved to separated lib. Now is a part of `userAccountTranslations`, `userAccountTranslationChunksConfig` from `@spartacus/user/account/assets`.
- Key `loginForm.forgotPassword` was moved to separated lib. Now is a part of `userAccountTranslations`, `userAccountTranslationChunksConfig` from `@spartacus/user/account/assets`.
- Key `updateEmailForm.newEmailAddress.label` was moved to separated lib. Now is a part of `userProfileTranslations`, `userProfileTranslationChunksConfig` from `@spartacus/user/profile/assets`.
- Key `updateEmailForm.newEmailAddress.placeholder` was moved to separated lib. Now is a part of `userProfileTranslations`, `userProfileTranslationChunksConfig` from `@spartacus/user/profile/assets`.
- Key `updateEmailForm.confirmNewEmailAddress.label` was moved to separated lib. Now is a part of `userProfileTranslations`, `userProfileTranslationChunksConfig` from `@spartacus/user/profile/assets`.
- Key `updateEmailForm.confirmNewEmailAddress.placeholder` was moved to separated lib. Now is a part of `userProfileTranslations`, `userProfileTranslationChunksConfig` from `@spartacus/user/profile/assets`.
- Key `updateEmailForm.enterValidEmail` was moved to separated lib. Now is a part of `userProfileTranslations`, `userProfileTranslationChunksConfig` from `@spartacus/user/profile/assets`.
- Key `updateEmailForm.bothEmailMustMatch` was moved to separated lib. Now is a part of `userProfileTranslations`, `userProfileTranslationChunksConfig` from `@spartacus/user/profile/assets`.
- Key `updateEmailForm.password.label` was moved to separated lib. Now is a part of `userProfileTranslations`, `userProfileTranslationChunksConfig` from `@spartacus/user/profile/assets`.
- Key `updateEmailForm.password.placeholder` was moved to separated lib. Now is a part of `userProfileTranslations`, `userProfileTranslationChunksConfig` from `@spartacus/user/profile/assets`.
- Key `updateEmailForm.pleaseInputPassword` was moved to separated lib. Now is a part of `userProfileTranslations`, `userProfileTranslationChunksConfig` from `@spartacus/user/profile/assets`.
- Key `updateEmailForm.emailUpdateSuccess` was moved to separated lib. Now is a part of `userProfileTranslations`, `userProfileTranslationChunksConfig` from `@spartacus/user/profile/assets`.
- Key `forgottenPassword.resetPassword` was moved to separated lib. Now is a part of `userProfileTranslations`, `userProfileTranslationChunksConfig` from `@spartacus/user/profile/assets`.
- Key `forgottenPassword.enterEmailAddressAssociatedWithYourAccount` was moved to separated lib. Now is a part of `userProfileTranslations`, `userProfileTranslationChunksConfig` from `@spartacus/user/profile/assets`.
- Key `forgottenPassword.emailAddress.label` was moved to separated lib. Now is a part of `userProfileTranslations`, `userProfileTranslationChunksConfig` from `@spartacus/user/profile/assets`.
- Key `forgottenPassword.emailAddress.placeholder` was moved to separated lib. Now is a part of `userProfileTranslations`, `userProfileTranslationChunksConfig` from `@spartacus/user/profile/assets`.
- Key `forgottenPassword.enterValidEmail` was moved to separated lib. Now is a part of `userProfileTranslations`, `userProfileTranslationChunksConfig` from `@spartacus/user/profile/assets`.
- Key `forgottenPassword.passwordResetEmailSent` was moved to separated lib. Now is a part of `userProfileTranslations`, `userProfileTranslationChunksConfig` from `@spartacus/user/profile/assets`.
- Key `forgottenPassword.passwordResetSuccess` was moved to separated lib. Now is a part of `userProfileTranslations`, `userProfileTranslationChunksConfig` from `@spartacus/user/profile/assets`.
- Key `register.confirmPassword.action` was moved to separated lib. Now is a part of `userProfileTranslations`, `userProfileTranslationChunksConfig` from `@spartacus/user/profile/assets`.
- Key `register.confirmPassword.label` was moved to separated lib. Now is a part of `userProfileTranslations`, `userProfileTranslationChunksConfig` from `@spartacus/user/profile/assets`.
- Key `register.confirmPassword.placeholder` was moved to separated lib. Now is a part of `userProfileTranslations`, `userProfileTranslationChunksConfig` from `@spartacus/user/profile/assets`.
- Key `register.managementInMyAccount` was moved to separated lib. Now is a part of `userProfileTranslations`, `userProfileTranslationChunksConfig` from `@spartacus/user/profile/assets`.
- Key `register.termsAndConditions` was moved to separated lib. Now is a part of `userProfileTranslations`, `userProfileTranslationChunksConfig` from `@spartacus/user/profile/assets`.
- Key `register.signIn` was moved to separated lib. Now is a part of `userProfileTranslations`, `userProfileTranslationChunksConfig` from `@spartacus/user/profile/assets`.
- Key `register.register` was moved to separated lib. Now is a part of `userProfileTranslations`, `userProfileTranslationChunksConfig` from `@spartacus/user/profile/assets`.
- Key `register.confirmNewPassword` was moved to separated lib. Now is a part of `userProfileTranslations`, `userProfileTranslationChunksConfig` from `@spartacus/user/profile/assets`.
- Key `register.resetPassword` was moved to separated lib. Now is a part of `userProfileTranslations`, `userProfileTranslationChunksConfig` from `@spartacus/user/profile/assets`.
- Key `register.createAccount` was moved to separated lib. Now is a part of `userProfileTranslations`, `userProfileTranslationChunksConfig` from `@spartacus/user/profile/assets`.
- Key `register.title` was moved to separated lib. Now is a part of `userProfileTranslations`, `userProfileTranslationChunksConfig` from `@spartacus/user/profile/assets`.
- Key `register.firstName.label` was moved to separated lib. Now is a part of `userProfileTranslations`, `userProfileTranslationChunksConfig` from `@spartacus/user/profile/assets`.
- Key `register.firstName.placeholder` was moved to separated lib. Now is a part of `userProfileTranslations`, `userProfileTranslationChunksConfig` from `@spartacus/user/profile/assets`.
- Key `register.lastName.label` was moved to separated lib. Now is a part of `userProfileTranslations`, `userProfileTranslationChunksConfig` from `@spartacus/user/profile/assets`.
- Key `register.lastName.placeholder` was moved to separated lib. Now is a part of `userProfileTranslations`, `userProfileTranslationChunksConfig` from `@spartacus/user/profile/assets`.
- Key `register.emailAddress.label` was moved to separated lib. Now is a part of `userProfileTranslations`, `userProfileTranslationChunksConfig` from `@spartacus/user/profile/assets`.
- Key `register.emailAddress.placeholder` was moved to separated lib. Now is a part of `userProfileTranslations`, `userProfileTranslationChunksConfig` from `@spartacus/user/profile/assets`.
- Key `register.password.label` was moved to separated lib. Now is a part of `userProfileTranslations`, `userProfileTranslationChunksConfig` from `@spartacus/user/profile/assets`.
- Key `register.password.placeholder` was moved to separated lib. Now is a part of `userProfileTranslations`, `userProfileTranslationChunksConfig` from `@spartacus/user/profile/assets`.
- Key `register.newPassword` was moved to separated lib. Now is a part of `userProfileTranslations`, `userProfileTranslationChunksConfig` from `@spartacus/user/profile/assets`.
- Key `register.emailMarketing` was moved to separated lib. Now is a part of `userProfileTranslations`, `userProfileTranslationChunksConfig` from `@spartacus/user/profile/assets`.
- Key `register.confirmThatRead` was moved to separated lib. Now is a part of `userProfileTranslations`, `userProfileTranslationChunksConfig` from `@spartacus/user/profile/assets`.
- Key `register.selectTitle` was moved to separated lib. Now is a part of `userProfileTranslations`, `userProfileTranslationChunksConfig` from `@spartacus/user/profile/assets`.
- Key `register.passwordMinRequirements` was moved to separated lib. Now is a part of `userProfileTranslations`, `userProfileTranslationChunksConfig` from `@spartacus/user/profile/assets`.
- Key `register.bothPasswordMustMatch` was moved to separated lib. Now is a part of `userProfileTranslations`, `userProfileTranslationChunksConfig` from `@spartacus/user/profile/assets`.
- Key `register.titleRequired` was moved to separated lib. Now is a part of `userProfileTranslations`, `userProfileTranslationChunksConfig` from `@spartacus/user/profile/assets`.
- Key `register.postRegisterMessage` was moved to separated lib. Now is a part of `userProfileTranslations`, `userProfileTranslationChunksConfig` from `@spartacus/user/profile/assets`.

### Default routing config for the My Company feature
The default routing config for the My Company pages was moved from various modules in `@spartacus/organization/administration/components` to `OrganizationAdministrationRootModule` in `@spartacus/organization/administration/root`. Therefore the default config is now provided eagerly, so it's available early on app start (but not only after the feature is lazy loaded). Also, the following objects were renamed and moved to `@spartacus/organization/administration/root`:
- `budgetRoutingConfig` -> `defaultBudgetRoutingConfig`
- `costCenterRoutingConfig` -> `defaultCostCenterRoutingConfig`
- `permissionRoutingConfig` -> `defaultPermissionRoutingConfig`
- `unitsRoutingConfig` -> `defaultUnitsRoutingConfig`
- `userGroupRoutingConfig` -> `defaultUserGroupRoutingConfig`
- `userRoutingConfig` -> `defaultUserRoutingConfig`

#### Checkout Related Translations (i18n) changes

The checkout related translation keys were moved to the `@spartacus/checkout/assets`.  If you use some checkout 
related labels outside of checkout and the checkout lib is not used, you will need to use alternate translation labels.

- Key `checkoutAddress.verifyYourAddress` is moved to `addressSuggestion.verifyYourAddress`.
- Key `checkoutAddress.ensureAccuracySuggestChange` is moved to `addressSuggestion.ensureAccuracySuggestChange`.
- Key `checkoutAddress.chooseAddressToUse` is moved to `addressSuggestion.chooseAddressToUse`.
- Key `checkoutAddress.suggestedAddress` is moved to `addressSuggestion.suggestedAddress`.
- Key `checkoutAddress.enteredAddress` is moved to `addressSuggestion.enteredAddress`.
- Key `checkoutAddress.editAddress` is moved to `addressSuggestion.editAddress`.
- Key `checkoutAddress.saveAddress` is moved to `addressSuggestion.saveAddress`.

- Key `checkoutOrderConfirmation.replenishmentNumber` is removed. You can use instead ``.
- Key `checkoutOrderConfirmation.placedOn` is removed. You can use instead `orderDetails.placedOn`.
- Key `checkoutOrderConfirmation.status` is removed. You can use instead `orderDetails.status`.
- Key `checkoutOrderConfirmation.active` is removed. You can use instead `orderDetails.active`.
- Key `checkoutOrderConfirmation.cancelled` is removed. You can use instead `orderDetails.cancelled`.
- Key `checkoutOrderConfirmation.frequency` is removed. You can use instead `orderDetails.frequency`.
- Key `checkoutOrderConfirmation.nextOrderDate` is removed. You can use instead `orderDetails.nextOrderDate`.
- Key `checkoutOrderConfirmation.orderNumber` is removed. You can use instead `orderDetails.orderNumber`.



#### Changes in styles

- Styles for following selectors `cx-close-account-modal`, `cx-close-account`, `cx-forgot-password`, `cx-register`, `cx-update-password-form`, `cx-user-form` were moved from `@spartacus/styles` to `@spartacus/user/profile/styles`.
- Styles for following selectors `cx-login`, `cx-login-form` were moved from `@spartacus/styles` to `@spartacus/user/account/styles`.

### LogoutGuard

`AuthRedirectService` is a new, required constructor dependency.

### RoutingService
`RoutingService.go` - Removed 2nd argument `query`. Use `extras.queryParams` instead.
`RoutingService.navigate` - Removed 2nd argument `query`. Use `extras.queryParams` instead.

### RoutingActions ngrx
The following ngrx actions have been removed:
- `RoutingActions.RouteGo` (and `RoutingActions.ROUTER_GO`)
- `RoutingActions.RouteGoByUrlAction` (and `RoutingActions.ROUTER_GO_BY_URL`)
- `RoutingActions.RouteBackAction` (and `RoutingActions.ROUTER_BACK`)
- `RoutingActions.RouteForwardAction` (and `RoutingActions.ROUTER_FORWARD`).

Please use instead the methods of the `RoutingService`, respectively: `go()`, `goByUrl()`, `back()`, `forward()`.

### AuthRedirectService

- `#reportNotAuthGuard` - method not needed anymore. Every visited URL is now remembered automatically as redirect URL on `NavigationEnd` event.
- `#reportAuthGuard` - method deprecated; use the new equivalent method instead: `#saveCurrentNavigationUrl`. It remembers the anticipated page, when being invoked during the navigation.

### OccEndpointsService

- The `getEndpoint` method was removed. Use `buildUrl` instead with the `endpoint` string and the `propertiesToOmit` matching your desired URL.
- The `getOccEndpoint` method was removed. Use `buildUrl` instead with the `endpoint` string and the `propertiesToOmit` matching your desired URL.
- The `getBaseEndpoint` method was removed. Use `buildUrl` method instead with configurable endpoint or the `getBaseUrl` method.
- The `getUrl` method was removed. Use `buildUrl` method instead. The `buildUrl` method has the same first parameter as `getUrl`. The 2nd, 3rd and 4th parameters of `getUrl`, are merged into the second argument object of `buildUrl` with properties: `urlParams`, `queryParams` and `scope`.
- The `getRawEndpoint` method was removed. Use `buildUrl` with configurable endpoints or `getRawEndpointValue` method instead.

### Modal Service

- Removed `FeatureConfigService` from constructor.
- `ApplicationRef` is a new, required constructor dependency.

### ExternalJsFileLoader

- The service was removed from core. Please use `ScriptLoader` instead.

### CxApi
Removed public members of `CxApi`: `CheckoutService`, `CheckoutDeliveryService`, `CheckoutPaymentService`.

### TabParagraphContainerComponent

- `WindowRef` and `BreakpointService` are now required parameters in the constructor.
- All services used in constructor have been changed to be `protected`.

### b2cLayoutConfig

- `b2cLayoutConfig` was removed from @spartacus/storefront, please use corresponding feature-lib specific layout.<|MERGE_RESOLUTION|>--- conflicted
+++ resolved
@@ -1082,19 +1082,9 @@
 - The `getLoaded` method was removed. Use `isStable` method instead.
 
 ### DynamicAttributeService
-<<<<<<< HEAD
-=======
 
 - `DynamicAttributeService` doesn't depend anymore on the `SmartEditService`, but only on the `UnifiedInjector`.
 -  The method `addDynamicAttributes` was removed. Please use functions `addAttributesToComponent` or `addAttributesToSlot` instead.
-
-
-### SearchBoxComponentService
->>>>>>> 8afd1fdb
-
-- `DynamicAttributeService` doesn't depend anymore on the `SmartEditService`, but only on the `UnifiedInjector`.
--  The method `addDynamicAttributes` was removed. Please use functions `addAttributesToComponent` or `addAttributesToSlot` instead.
-
 
 ### SearchBoxComponentService
 
