# Technical Changes in Spartacus 4.0

<<<<<<< HEAD
## Breaking Changes Introduced in 4.0


# Changes to Styles in 4.0

## Changes in storefrontstyles components

`$page-template-blacklist` scss variable name has been renamed to `$page-template-blocklist` in `_page-template.scss`.

`$cart-components-whitelist` scss variable name has been renamed to `$cart-components-allowlist` in `cart/_index.scss`.

`$cds-components-whitelist` scss variable name has been renamed to `$cds-components-allowlist` in `cds/index.scss`.

`$checkout-components-whitelist` scss variable name has been renamed to `$checkout-components-allowlist` in `checkout/_index.scss`.

`$content-components-whitelist` scss variable name has been renamed to `$content-components-allowlist` in `content/_index.scss`.

`$layout-components-whitelist` scss variable name has been renamed to `$layout-components-allowlist` in `layout/_index.scss`.

`$misc-components-whitelist` scss variable name has been renamed to `$misc-components-allowlist` in `misc/_index.scss `.

`$myaccount-components-whitelist` scss variable name has been renamed to `$myaccount-components-allowlist` in `myaccount/_index.scss`.

`$product-components-whitelist` scss variable name has been renamed to `$product-components-allowlist` in `product/index.scss`.

`$product-list-whitelist` scss variable name has been renamed to `$product-list-allowlist` in `product/list/_index.scss`.

`$pwa-components-whitelist` scss variable name has been renamed to `$pwa-components-allowlist` in `pwa/add-to-home-screen-banner/_index.scss`.

`$user-components-whitelist` scss variable name has been renamed to `$user-components-allowlist` in `user/_index.scss`.

`$wish-list-components-whitelist` scss variable name has been renamed to `$wish-list-components-allowlist` in `wish-list/index.scss`.


## Changes in Organization feature 

`$page-template-blacklist-organization` scss variable name has been renamed to `$page-template-blocklist-organization`.

`$page-template-whitelist-organization` scss variable name has been renamed to `$page-template-allowlist-organization`.


## Changes in Storefinder feature 

`$page-template-blacklist-store-finder` scss variable name has been renamed to `$page-template-blocklist-store-finder`.

`$page-template-whitelist-store-finder` scss variable name has been renamed to `$page-template-allowlist-store-finder`.
=======
## Before migrating to Spartacus 4.0

Before you migrate to version 4.0 of libraries we recommend to switch to new app structure and new feature libraries. Read the next chapter if you need more insights why we introduce this change.

### Reasons for migration to new app structure

Before the 3.0 release we started to separate libraries based on it's responsibility. With 3.0 we already released few libraries in separate packages (eg. @spartacus/organization, @spartacus/storefinder). We kept moving more libraries in the minor 3.x releases as well. We tried to do that in a no breaking-changes manner. However with each major release we want to pay off tech debt we accumulated during minor releases. Extracted libraries are huge contributor to tech debt, as we keep the same functionality in 2 places. With 4.0 release we will remove the functionality from core libraries (@spartacus/core, @spartacus/storefront, @spartacus/assets and @spartacus/styles) that was already extracted to separate libraries in minor releases.

Along the way we discovered that we had to change few of the bigger modules to accommodate these changes (eg. `B2cStoreFrontModule`, `StorefrontModule` or `CmsLibModule`).

So that's why we recommend to switch to new app structure that is not using these modules and to switch to new feature libraries if they exists for the features you are using. Below you can find generic guide on how to do it. After that migration to 4.0 should be easier.

### Migrating to new, reference app structure

Before you start to migrate to new app structure read the reasoning behind the change [here](https://sap.github.io/spartacus-docs/reference-app-structure/).

So let's migrate to the new structure step by step.

1. Create `SpartacusModule` under `app/spartacus/spartacus.module.ts` path and add it to `imports` in `AppModule`.
2. Add `BaseStorefrontModule` to imports and exports of `SpartacusModule`. This modules is exported from `@spartacus/storefront` library.
3. Create `SpartacusFeaturesModule` under `app/spartacus/spartacus-features.module.ts` path and add it to `imports` in `SpartacusModule`.
4. Create `SpartacusConfigurationModule` under `app/spartacus/spartacus-configuration.module.ts` path and add it to `imports` in `SpartacusModule`.
5. Move spartacus configuration to `SpartacusConfigurationModule`. That would be the configurations you pass with `provideConfig`, `provideConfigFactory` or with `withConfig` methods from some of the modules (eg. `B2cStorefrontModule`, `ConfigModule`). We recommend to use `provideConfig` or `provideConfigFactory` in module providers to configure spartacus.
6. Configure `AppRoutingModule`. If you don't have this module, first create it under `app/app-routing.module.ts`. Don't forget to import this module in `AppModule`. In `AppRoutingModule` imports configure `RouterModule` with these 3 options:

    ```ts
    RouterModule.forRoot([], {
      anchorScrolling: 'enabled',
      relativeLinkResolution: 'corrected',
      initialNavigation: 'enabled',
    }),
    ```

    Previously this module was configured in `StorefrontModule`, which is now deprecated and removed in version 4.0.

7. Configure ngrx modules in `AppModule`. They were part of the `StorefrontModule`, but similarly like `RouterModule` we require this configuration to be present in application. You need to add to `imports` 2 modules: `StoreModule.forRoot({})` and `EffectsModule.forRoot([])`. Import these modules from `@ngrx/store` and from `@ngrx/effects`.

    ```ts
    @NgModule({
      imports: [
        AppRoutingModule,
        StoreModule.forRoot({}),
        EffectsModule.forRoot([]),
        SpartacusModule
      ],
      ...
    ```

8. Now let's focus on replacing deprecated Spartacus grouping modules

    1. Migrating `B2cStorefrontModule`.
        - config from `B2cStorefrontModule.withConfig` should be already moved to `SpartacusConfigurationModule` and provided with `provideConfig`
        - first add `HttpClientModule` to imports in `AppModule` if it's not present there
        - now add in `SpartacusFeaturesModule` module imports two modules from `@spartacus/storefront`: `StorefrontModule` and `CmsLibModule`. These modules are also deprecated, but we want to migrate the modules step by step. Migration of those modules will be covered in next steps.
        - this module provided few default configs, so add them to your `SpartacusConfigurationModule` if you rely on them

            ```ts
            provideConfig({
              pwa: {
                enabled: true,
                addToHomeScreen: true,
              },
            }),
            provideConfig(layoutConfig),
            provideConfig(mediaConfig),
            ...defaultCmsContentProviders,
            ```

        - remove usage of `B2cStorefrontModule` from your app

    2. Migrating `B2bStorefrontModule`.
        - config from `B2bStorefrontModule.withConfig` should be already moved to `SpartacusConfigurationModule` and provided with `provideConfig`
        - add `HttpClientModule` to imports in `AppModule` if it's not present there
        - add in `SpartacusFeaturesModule` imports few modules: `StorefrontModule`, `CmsLibModule` from `@spartacus/storefront` and `CostCenterModule.forRoot()` from `@spartacus/core`
        - this module provided few default configs, so add them to your `SpartacusConfigurationModule` if you rely on them

            ```ts
            provideDefaultConfig(layoutConfig),
            provideDefaultConfig(mediaConfig),
            provideDefaultConfig(defaultB2bOccConfig),
            provideDefaultConfig(defaultB2bCheckoutConfig),
            ...defaultCmsContentProviders,
            ```

        - remove usage of `B2bStorefrontModule` from your app

    3. Migrating `StorefrontModule`
        - you should have configured `RouterModule` in `AppRoutingModule`
        - in `AppModule` you should already have `StoreModule.forRoot({})` and `EffectsModule.forRoot([])` present in `imports`
        - add `AsmModule` from `@spartacus/storefront` to imports in `SpartacusFeaturesModule`
        - add `StorefrontFoundationModule` to `SpartacusFeaturesModule` imports. We will migrate it in next steps
        - Add `MainModule` to `SpartacusFeaturesModule` imports
        - Add `SmartEditModule.forRoot()`, `PersonalizationModule.forRoot()` and `OccModule.forRoot()` from `@spartacus/core` to imports in `SpartacusFeaturesModule`
        - Add `ProductDetailsPageModule` and `ProductListingPageModule` from `@spartacus/storefront` to imports in `SpartacusFeaturesModule`
        - Add `ExternalRoutesModule.forRoot()` from `@spartacus/core` to imports in `SpartacusFeaturesModule`
        - remove usage of `StorefrontModule` from you app

    4. Migrating `CmsLibModule`
        - add imports listed below from `@spartacus/storefront` directly to imports in `SpartacusFeaturesModule`:

            ```ts
            AnonymousConsentManagementBannerModule,
            AsmModule,
            HamburgerMenuModule,
            CmsParagraphModule,
            LinkModule,
            BannerModule,
            CategoryNavigationModule,
            NavigationModule,
            FooterNavigationModule,
            BreadcrumbModule,
            SearchBoxModule,
            SiteContextSelectorModule,
            QualtricsModule,
            AddressBookModule,
            OrderHistoryModule,
            OrderCancellationModule,
            OrderReturnModule,
            ReturnRequestListModule,
            ReturnRequestDetailModule,
            ProductListModule,
            ProductFacetNavigationModule,
            ProductTabsModule,
            ProductCarouselModule,
            ProductReferencesModule,
            OrderDetailsModule,
            PaymentMethodsModule,
            ConsentManagementModule,
            CartComponentModule,
            TabParagraphContainerModule,
            OrderConfirmationModule,
            ProductImagesModule,
            ProductSummaryModule,
            ProductVariantsModule,
            ProductIntroModule,
            CheckoutComponentModule,
            BannerCarouselModule,
            MyCouponsModule,
            WishListModule,
            NotificationPreferenceModule,
            MyInterestsModule,
            StockNotificationModule,
            ReplenishmentOrderHistoryModule,
            ReplenishmentOrderConfirmationModule,
            ReplenishmentOrderDetailsModule,
            UserComponentModule,
            CloseAccountModule,
            UpdateEmailModule,
            UpdatePasswordModule,
            UpdateProfileModule,
            ForgotPasswordModule,
            ResetPasswordModule,
            ```

        - remove usage of `CmsLibModule` from your app

    5. Migrating `MainModule`
        - add `AnonymousConsentsDialogModule` from `@spartacus/storefront` into imports in `SpartacusFeaturesModule`
        - remove usage of `MainModule` from you app

    6. Migrating `StorefrontFoundationModule`
        - add `AuthModule.forRoot()`, `AnonymousConsentsModule.forRoot()`, `CartModule.forRoot()`, `CheckoutModule.forRoot()`, `UserModule.forRoot()` and `ProductModule.forRoot()` from `@spartacus/core` into imports in `SpartacusFeaturesModule`
        - add `CartPageEventModule`, `PageEventModule` and `ProductPageEventModule` from `@spartacus/storefront` into imports in `SpartacusFeaturesModule`
        - remove usage of `StorefrontFoundationModule` from your app

    7. Migrating `OccModule`
        - add `AsmOccModule`, `CartOccModule`, `CheckoutOccModule`, `ProductOccModule`, `UserOccModule`, `CostCenterOccModule` from `@spartacus/core` to imports in `SpartacusFeaturesModule`
        - remove usage of `OccModule` from your app

    8. Migrating `EventsModule`
        - add `CartPageEventModule`, `PageEventModule` and `ProductPageEventModule` from `@spartacus/storefront` to imports in `SpartacusFeaturesModule`
        - remove usage of `EventsModule` from your app

## Breaking Changes Introduced in 4.0

### Removal of grouping modules

In 4.0 release we removed few modules that were grouping feature modules and provided some default configuration.

To migrate them check this section: `Before migrating to Spartacus 4.0`

- removed `B2cStorefrontModule` from `@spartacus/storefront`
- removed `B2bStorefrontModule` from `@spartacus/setup`
- removed `StorefrontModule` from `@spartacus/storefront`
- removed `CmsLibModule` from `@spartacus/storefront`
- removed `MainModule` from `@spartacus/storefront`
- removed `StorefrontFoundationModule` from `@spartacus/storefront`
- removed `OccModule` from `@spartacus/core`
- removed `EventsModule` from `@spartacus/storefront`

### ViewConfigModule removed

This module only provided empty default configuration that is not needed. This module was pretty much useless.

### EventService

- `EventService` will now register event's parent as an event. For more, see [this docs page](https://sap.github.io/spartacus-docs/event-service/#event-type-inheritance).

### ConfiguratorAttributeDropDownComponent

Method `onSelect` has been removed, it is no longer used. Use `onSelect` from super class which takes the value as argument

### ConfiguratorAttributeNumericInputFieldComponent

Method `createEventFromInput` has been removed, it is no longer used

### ConfiguratorAttributeRadioButtonComponent

Method `onDeselect` has been removed, it is no longer used

### ConfiguratorProductTitleComponent

Methods `getProductImageURL`, `getProductImageAlt` and `clickOnEnter` have been removed, there are no longer used

### LoginRegisterComponent

Lib: @spartacus/user
Class: LoginRegisterComponent

Change: constructor parameter `checkoutConfigService: CheckoutConfigService` is removed.
The display of the guest checkout button relies on the presence of the `forced` query param only.

### NgbTabsetModule

#### StoreFinderComponentsModule

- Deprecated import `NgbTabsetModule` from `@ng-bootstrap/ng-bootstrap` has been replaced with `NgbNavModule` to support version 8 of the library.

#### StoreFinderListComponent

- Mobile template has been updated to use nav instead of tabs. [See changes.](https://github.com/SAP/spartacus/pull/12398/files#diff-1db586698a503ea500917fe4d734f84d0729f585aa7c4b56705d9171a38e7f55L64-L120)
- Added styles for `ul.nav` to keep the same appearance.

### ASM changes

- `AsmModule` was removed from storefrontlib, and renamed AsmComponentsModule. Use @spartacus/asm/components instead.
- `AsmModule` was removed from core, and renamed AsmCoreModule. Use @spartacus/asm/core. instead.
- `AsmConfig` was removed from core. Use @spartacus/asm/core.
- `AsmAdapter` was removed. Use @spartacus/asm/core instead.
- `AsmConnector` was removed. Use @spartacus/asm/core instead.
- `CUSTOMER_SEARCH_PAGE_NORMALIZER` was removed. Use @spartacus/asm/core instead.
- `AsmService` was removed. Use @spartacus/asm/core instead.
- `CsAgentAuthService` was removed. Use @spartacus/asm/root instead.
- `CustomerSearchPage` was removed. Use @spartacus/asm/core instead.
- `CustomerSearchOptions` was removed. Use @spartacus/asm/core instead.
- `AsmUi` was removed. Use @spartacus/asm/core instead.
- `AsmAuthHttpHeaderService` was removed. Use @spartacus/asm/root instead.
- `TOKEN_TARGET` was removed. Use @spartacus/asm/root instead.
- `AsmAuthService` was removed. Use @spartacus/asm/root instead.
- `AsmAuthStorageService` was removed. Use @spartacus/asm/root instead.
- `SYNCED_ASM_STATE` was removed. Use @spartacus/asm/core instead.
- `AsmStatePersistenceService` was removed. Use @spartacus/asm/core instead.
- `ASM_UI_UPDATE` was removed. Use @spartacus/asm/core instead.
- `AsmUiUpdate` was removed. Use @spartacus/asm/core instead.
- `AsmUiAction` was removed. Use @spartacus/asm/core instead.
- `CUSTOMER_SEARCH` was removed. Use @spartacus/asm/core instead.
- `CUSTOMER_SEARCH_FAIL` was removed. Use @spartacus/asm/core instead.
- `CUSTOMER_SEARCH_SUCCESS` was removed. Use @spartacus/asm/core instead.
- `CUSTOMER_SEARCH_RESET` was removed. Use @spartacus/asm/core instead.
- `CustomerSearch` was removed. Use @spartacus/asm/core instead.
- `CustomerSearchFail` was removed. Use @spartacus/asm/core instead.
- `CustomerSearchSuccess` was removed. Use @spartacus/asm/core instead.
- `CustomerSearchReset` was removed. Use @spartacus/asm/core instead.
- `CustomerAction` was removed. Use @spartacus/asm/core instead.
- `LOGOUT_CUSTOMER_SUPPORT_AGENT` was removed. Use @spartacus/asm/core instead.
- `LogoutCustomerSupportAgent` was removed. Use @spartacus/asm/core instead.
- `ASM_FEATURE` was removed. Use @spartacus/asm/core instead.
- `CUSTOMER_SEARCH_DATA` was removed. Use @spartacus/asm/core instead.
- `StateWithAsm` was removed. Use @spartacus/asm/core instead.
- `AsmState` was removed. Use @spartacus/asm/core instead.
- `getAsmUi` was removed. Use @spartacus/asm/core instead.
- `getCustomerSearchResultsLoaderState` was removed. Use @spartacus/asm/core instead.
- `getCustomerSearchResults` was removed. Use @spartacus/asm/core instead.
- `getCustomerSearchResultsLoading` was removed. Use @spartacus/asm/core instead.
- `getAsmState` was removed. Use @spartacus/asm/core instead.

### LaunchDialogService

#### SavedCartFormLaunchDialogService

- Service has been removed. `openDialog` method is part of LaunchDialogService now.

#### AddToSavedCartComponent

- Removed `SavedCartFormLaunchDialogService` from constructor.
- Added `LaunchDialogService` to constructor.

#### SavedCartDetailsActionComponent

- Removed `SavedCartFormLaunchDialogService` from constructor.
- Added `LaunchDialogService` to constructor.

#### SavedCartDetailsOverviewComponent

- Removed `SavedCartFormLaunchDialogService` from constructor.
- Added `LaunchDialogService` to constructor.

#### AnonymousConsentLaunchDialogService

- Service has been removed. `openDialog` method is part of LaunchDialogService now.

#### AnonymousConsentManagementBannerComponent

- Removed `AnonymousConsentLaunchDialogService` from constructor.
- Added `LaunchDialogService` to constructor.

#### AnonymousConsentOpenDialogComponent

- Removed `AnonymousConsentLaunchDialogService` from constructor.
- Added `LaunchDialogService` to constructor.

#### ReplenishmentOrderCancellationLaunchDialogService

- Service has been removed. `openDialog` method is part of LaunchDialogService now.

#### ReplenishmentOrderCancellationComponent

- Removed `ReplenishmentOrderCancellationLaunchDialogService` from constructor.
- Added `LaunchDialogService` to constructor.

#### ReplenishmentOrderHistoryComponent

- Removed `ReplenishmentOrderCancellationLaunchDialogService` from constructor.
- Added `LaunchDialogService` to constructor.

### SmartEdit

- `SmartEditModule` was removed. Use `@spartacus/smartedit` instead.
- `SmartEditService` was moved to `@spartacus/smartedit/core`.

### Personalization

- `PersonalizationModule` was removed. Use `@spartacus/tracking/personalization` instead.
- `PersonalizationConfig` was moved to `@spartacus/tracking/personalization/root`.
- `PersonalizationContextService` was moved to `@spartacus/tracking/personalization/core`.
- `PersonalizationAction` was moved to `@spartacus/tracking/personalization/core`.
- `PersonalizationContext` was moved to `@spartacus/tracking/personalization/core`.

### WindowRef

- `platformId` is now required constructor dependency.

### Product configurator

`ConfiguratorCartEntryInfoComponent` now also requires `CommonConfiguratorUtilsService`.
`ConfiguratorAttributeCheckboxListComponent` now also requires `ConfiguratorAttributeQuantityService`.
`ConfiguratorAttributeDropDownComponent` now also requires `ConfiguratorAttributeQuantityService`.
`ConfiguratorAttributeRadiButtonComponent` now also requires `ConfiguratorAttributeQuantityService`.
`ConfiguratorStorefrontUtilsService` now also requires `KeyboardFocusService`.

### Product variants changes

#### Automated Migrations for Version 4.0

- `ProductVariantsModule` was removed from @spartacus/storefront. Use `@spartacus/product/variants` feature-library instead.
- `ProductVariantsComponent` was removed from @spartacus/storefront. Use `ProductVariantsContainerComponent` from `@spartacus/product/variants/components` as a replacement.
- `VariantColorSelectorComponent` was removed from @spartacus/storefront. Use `ProductVariantColorSelectorComponent` from `@spartacus/product/variants/components` as a replacement.
- `VariantColorSelectorModule` was removed from @spartacus/storefront. Use `ProductVariantColorSelectorModule` from `@spartacus/product/variants/components` as a replacement.
- `VariantSizeSelectorComponent` was removed from @spartacus/storefront. Use `ProductVariantSizeSelectorComponent` from `@spartacus/product/variants/components` as a replacement.
- `VariantSizeSelectorModule` was removed from @spartacus/storefront. Use `ProductVariantSizeSelectorModule` from `@spartacus/product/variants/components` as a replacement.
- `VariantStyleSelectorComponent` was removed from @spartacus/storefront. Use `ProductVariantStyleSelectorComponent` from `@spartacus/product/variants/components` as a replacement.
- `VariantStyleSelectorModule` was removed from @spartacus/storefront. Use `ProductVariantStyleSelectorModule` from `@spartacus/product/variants/components` as a replacement.
- `VariantStyleIconsComponent` was removed from @spartacus/storefront. Use `ProductVariantStyleIconsComponent` from `@spartacus/product/variants/root` as a replacement.
- `ProductVariantStyleIconsComponent` was moved from `@spartacus/product/variants/components`to `@spartacus/product/variants/root` instead.
- `VariantStyleIconsModule` was removed from @spartacus/storefront. Use `ProductVariantStyleIconsModule` from `@spartacus/product/variants/root` as a replacement.
- `ProductVariantStyleIconsModule` was moved from `@spartacus/product/variants/components`to `@spartacus/product/variants/root` instead.
- `ProductVariantGuard` was removed from @spartacus/storefront. Use `ProductVariantsGuard` from `@spartacus/product/variants/components` instead. Additionally method: `findVariant` was renamed to `findPurchasableProductCode`.
- `EventService` no longer uses `FeatureConfigService`.
- `PageEventModule` was removed. Instead, use `NavigationEventModule` from `@spartacus/storefront`
- `PageEventBuilder` was removed. Instead, use `NavigationEventBuilder` from `@spartacus/storefront`
- `CartPageEventBuilder` no longer uses `ActionsSubject` and `FeatureConfigService`
- `HomePageEventBuilder` no longer uses `FeatureConfigService`
- `ProductPageEventBuilder` no longer uses `FeatureConfigService`
- `PageEvent` no longer contains `context`, `semanticRoute`, `url` and `params` properties. These are now contained in the `PageEvent.navigation` object
- `EventsModule` was removed. Use individual imports instead. (e.g. CartPageEventModule, ProductPageEventModule, etc.)

#### Product variants i18n

- translation namespace `variant` was removed from `@spartacus/assets`. Use namespace `variants` that can be imported with `productVariantsTranslations` and `productVariantsTranslationChunksConfig` from `@spartacus/product/variants/assets` instead. Translation keys from this namespace did not changed.

#### Product variants endpoint scope

- scope `variants` was removed from `defaultOccProductConfig`. It's now provided by `ProductVariantsOccModule` under `@spartacus/product/variants/occ` instead. Additionally the endpoint now uses `orgProducts` API instead of `products`.

#### Product variants styles

- styles for `cx-product-variants` were removed from `@spartacus/styles`. Use `@spartacus/product/variants` import instead.

### Feature keys for product configurators

The feature keys that are used to lazily load the product configurator libraries in app.module.ts were available as `rulebased` and `productConfiguratorRulebased` from 3.1 onwards (respective `textfield` and `productConfiguratorTextfield` for the textfield template configurator).

In 4.0, only the longer versions `productConfiguratorRulebased` and `productConfiguratorTextfield` are possible.

Example: A configuration

```
      featureModules: {
        rulebased: {
          module: () => import('@spartacus/product-configurator/rulebased').then(
          (m) => m.RulebasedConfiguratorModule
        ),
        },
      }
```

needs to look like that in 4.0

```
      featureModules: {
        productConfiguratorRulebased: {
          module: () => import('@spartacus/product-configurator/rulebased').then(
          (m) => m.RulebasedConfiguratorModule
        ),
        },
      }
```

### Translations (i18n) changed

- Key `asm.standardSessionInProgress` was removed.

### Storage Sync mechanism

I version 4.0 we removed deprecated in version 3.0 storage sync mechanism. In previous major release we provided more powerful mechanism based on `StatePersistenceService` which can cover all use cases for synchronizing data to and from browser storage (eg. `localStorage`, `sessionStorage`) better than the removed storage sync.

What was removed:

- core of the mechanism (reducer)
- configuration (`storageSync` from `StateConfig`)
- default config and default keys (`defaultStateConfig`, `DEFAULT_LOCAL_STORAGE_KEY` and `DEFAULT_SESSION_STORAGE_KEY`)

### LanguageService

- `LanguageService` no longer uses `WindowRef`. The language initialization from the state was moved to `LanguageInitializer`.
- `LanguageService` now validate the value passed to the method `setActive()` against the iso codes listed in the Spartacus `context` config, before setting the actual value in the ngrx store.
- The initialization of the site context is scheduled a bit earlier than in before (now it's run in an observable stream instead of a Promise's callback). It's a very slight change, but might have side-effects in some custom implementations.
- The active language is now persisted in the Local Storage instead of the Session Storage

### CurrencyService

- `CurrencyService` no longer uses `WindowRef`. The currency initialization from the state was moved to `CurrencyInitializer`.
- `CurrencyService` now validate the value passed to the method `setActive()` against the iso codes listed in the Spartacus `context` config, before setting the actual value in the ngrx store.
- The initialization of the site context is scheduled a bit earlier than in before (now it's run in an observable stream instead of a Promise's callback). It's a very slight change, but might have side-effects in some custom implementations.
- The active currency is now persisted in the LocalStorage instead of the Session Storage.

### Page resolvers

In 3.1 and 3.2 we've introduced a few changes on how the page meta data is collected. The resolvers are now configurable and whether they render on the client or server (SSR) is also configurable. A few resolvers are changed or added, since most data is now configurable in the backend (description, robots). The robot information that was previously hardcoded in some resolvers, are now driven by backend data.

A new feature has landed in the product and category resolvers for the canonical URL.

The `BasePageMetaResolver` is leveraged to compose most of the generic page meta data. Most page resolvers now use the page data to create the description and robot tags. The changes have affected the following resolver classes:

- The `PageMetaService` has a dependency on `UnifiedInjector`, `PageMetaConfig` and the `platformId`.
- The `ContentPageMetaResolver` depends only on the `BasePageMetaResolver`.
- The `BasePageMetaResolver` requires the `Router` and `PageLinkService` to add canonical links to the page meta.
- The `ProductPageMetaResolver` requires the `BasePageMetaResolver` and `PageLinkService`.
- The `CategoryPageMetaResolver` requires the `BasePageMetaResolver`.
- The `SearchPageMetaResolver` requires the `BasePageMetaResolver`.
- The `CheckoutPageMetaResolver` uses the `BasePageMetaResolver`.
- The `OrganizationPageMetaResolver` no longer uses the `BasePageMetaResolver`.
- The `RoutingService` uses the `Router` to resolve the full URL (used to resolve the canonical URL in the page meta resolvers)

The `CmsPageTitleModule` is renamed to `PageMetaModule`.
The `CartPageMetaResolver` is removed since all content is resolved by the generic `ContentPageMetaResolver`.

The following properties where removed in 4.0:

- The `ContentPageMetaResolver` no longer supports the `homeBreadcrumb$`,`breadcrumb$`,`title$` and `cms$` as the content is resolved by the `BasePageMetaResolver`.
- The `resolverMethods` property on the `PageMetaService` has changed to `resolvers$` since the resolvers are read from the configuration stream.

### SelectiveCartService

- The `getLoaded` method was removed. Use `isStable` method instead.

### SearchBoxComponentService

- `SearchBoxComponentService` now also requires `EventService`.

### AddedToCartDialogComponent

- The `increment` property was removed. Use property `numberOfEntriesBeforeAdd` instead.

### CartListItemComponent

- Removed `FeatureConfigService` from constructor and added `UserIdService` and `MultiCartService` to constructor.
- Property `form: FormGroup` is now initialized on component creation instead of in the `createForm()` method.
- `ngOnInit()` method has been modified to fix an issue with rendering items.
- `[class.is-changed]` template attribute on `<div>` tag now depends on method `control.get('quantity').disabled`.

### Models

- The `Item` interface was removed.

### SearchBoxComponent

`RoutingService` is a new, required constructor dependency.

### Organization Administration breaking changes

#### UserGroupUserListComponent

- Removed `MessageService` from constructor.

#### ToggleStatusComponent

- Removed `FeatureConfigService` from constructor.
- Added `DisableInfoService` to constructor.

#### DeleteItemComponent

- Removed `FeatureConfigService` from constructor.

#### UnitChildrenComponent

- `CurrentUnitService` is now required parameter in component constructor.

#### UnitCostCenterListComponent

- `CurrentUnitService` is now required parameter in component constructor.

#### UnitUserListComponent

- `CurrentUnitService` is now required parameter in component constructor.

#### UnitFormComponent

- Renamed property `formGroup` to `form`.
- Removed property `form$`.

#### OrganizationTableType

- Removed unused `UNIT_ASSIGNED_ROLES` property from enum.

#### Translations

- Change contents of:
  `orgBudget.messages.deactivate`,
  `orgCostCenter.messages.deactivate`,
  `orgPurchaseLimit.messages.deactivate`,
  `orgUnit.messages.deactivate`,
  `orgUnitAddress.messages.delete`,
  `orgUserGroup.messages.delete`,
  `orgUser.messages.deactivate`
- Removed unused keys:
  `orgBudget.messages.deactivateBody`,
  `orgCostCenter.messages.deactivateBody`,
  `orgPurchaseLimit.messages.deactivateBody`,
  `orgUnit.messages.deactivateBody`,
  `orgUnitAddress.messages.deleteBody`,
  `orgUserGroup.messages.deleteBody`,
  `orgUser.messages.deactivateBody`

### Dependencies changes

- The peer dependency package `i18next-xhr-backend` was replaced with `i18next-http-backend`.
- The peer dependency package `i18next` was upgraded to the version `20.2.2`

### CmsFeaturesService

- `CmsComponentsService` constructor is now using `CmsFeaturesService` (replacing `FeatureModulesService`) and `ConfigInitializerService`.
- `FeatureModulesService` was removed. Was replaced by `CmsFeaturesService`.

### ItemContext

- `CartItemComponent` now also requires `cartItemContextSource`.
- `ConfiguratorCartEntryInfoComponent` now also requires `commonConfigUtilsService`.
- `ConfiguratorIssuesNotificationComponent` now also requires `CartItemContext`.
- `ProductGridItemComponent` now requires `ProductListItemContextSource`.
- `ProductListItemComponent` now requires `ProductListItemContextSource`.

### User lib changes

#### CMS Components

- Following modules `CloseAccountModule`, `ForgotPasswordModule`, `RegisterComponentModule`, `ResetPasswordModule`, `UpdateEmailModule`, `UpdatePasswordModule`, `UpdateProfileModule` were moved to `@spartacus/user/profile/components`.
- Following modules `LoginModule`, `LoginFormModule`, `LoginRegisterModule` were moved to `@spartacus/user/account/components`.
- Component `ResetPasswordFormComponent` was renamed to `ResetPasswordComponent` and now can be used from `@spartacus/user/profile/components`. Also logic for this component was changed. For details look on sections below.
- Component `UpdateEmailFormComponent` was removed. For replacement `UpdateEmailComponent` from `@spartacus/user/profile/components` can be used.
- Component `UpdatePasswordFormComponent` was removed. For replacement `UpdatePasswordComponent` from `@spartacus/user/profile/components` can be used.
- Component `UpdateProfileFormComponent` was removed. For replacement `UpdateProfileComponent` from `@spartacus/user/profile/components` can be used.
- Components `CloseAccountComponent`, `CloseAccountModalComponent`, `ForgotPasswordComponent`, `RegisterComponent`, `UpdateEmailComponent`, `UpdatePasswordComponent`, `UpdateProfileComponent` were moved to `@spartacus/user/profile/components`. Logic for those components was changed. For details look on sections below.
- Components `LoginComponent`, `LoginFormComponent` were moved to `@spartacus/user/account/components`. Logic for those components was changed. For details look on sections below.
- Component `LoginRegisterComponent` were moved to `@spartacus/user/account/components`.

#### CloseAccountModalComponent

- All services used in constructor have been changed to be `protected`.
- Component is not using `UserService` anymore, `UserProfileFacade` was introduced.
- Component is no longer using `Subscription` property, also `ngOnDestroy` method was removed.

#### ForgotPasswordComponent

- Property `forgotPasswordForm` was renamed to `form`.
- New observable property `isUpdating$` was added.
- Methods `ngOnInit`, `requestForgotPasswordEmail` were removed. New method `onSubmit` was added.
- Services `FormBuilder`, `UserService`, `RoutingService`, `AuthConfigService` are no longer used directly in component file. New service `ForgotPasswordComponentService` was introduced and used in constructor.
- Change detection strategy for this component was set to `OnPush`.
- There were slight changes in component template. Spinner component was added which relys on `isUpdating$` property, also form now is using `onSubmit` method on form submit event.

#### RegisterComponent

- Component is not using `UserService` anymore, `UserRegisterFacade` was introduced.
- Property `loading$` was changed to `isLoading$` and type was change to `BehaviorSubject<boolean>` instead of `Observable<boolean>`.
- Method `registerUserProcessInit` was removed.

#### ResetPasswordComponent (previously ResetPasswordFormComponent)

- Property `subscription` was removed.
- Type of `token` property was changed from `string` to `Observable<string>`.
- Property `resetPasswordForm` was renamed to `form`.
- New observable property `isUpdating$` was added.
- Methods `ngOnInit`, `resetPassword`, `ngOnDestroy` were removed. New method `onSubmit` was added.
- Services `FormBuilder`, `UserService`, `RoutingService`, are no longer used directly in component file. New service `ResetPasswordComponentService` was introduced and used in constructor.
- Change detection strategy for this component was set to `OnPush`.
- Component template was adapted to the new logic.
- Spinner component was added which relys on `isUpdating$` property.

#### LoginComponent

- Component is not using `UserService` anymore, `UserAccountFacade` was introduced.
- Type of `user` property was changed to `Observable<User | undefined>` instead of `Observable<User>`.

#### LoginFormComponent

- Services `AuthService`, `GlobalMessageService`, `FormBuilder`, `WindowRef` are no longer used directly in component file. New service `LoginFormComponentService` was introduced and used in constructor.
- Methods `ngOnInit`, `submitForm`, `loginUser` were removed from component file.
- New properties `form`, `isUpdating$` were added.
- New method `onSubmit` was added.
- Change detection strategy for this component was set to `OnPush`.
- Spinner component was added to the template which relys on `isUpdating$` property.

#### UpdateEmailComponent

- Properties `subscription`, `newUid`, `isLoading$` were removed.
- Methods `ngOnInit`, `onCancel`, `onSuccess`, `ngOnDestroy` were removed from component file.
- Services `GlobalMessageService`, `UserService`, `RoutingService`, `AuthService` are no longer used directly in component file. New service `UpdateEmailComponentService` was introduced and used in constructor.
- Logic for `onSubmit` method was changed. Now this method has no parameters.
- New properties `form`, `isUpdating$` were added.
- There were important change in component template. Since `UpdateEmailFormComponent` was removed `UpdateEmailComponent` contains now the template for update email form itself.
- Change detection strategy for this component was set to `OnPush`.
- Spinner component was added to the template which relys on `isUpdating$` property.

#### UpdatePasswordComponent

- Properties `subscription`, `loading$` were removed.
- Methods `ngOnInit`, `onCancel`, `onSuccess`, `ngOnDestroy` were removed from component file.
- Services `RoutingService`, `UserService`, `GlobalMessageService`, are no longer used directly in component file. New service `UpdatePasswordComponentService` was introduced and used in constructor.
- Logic for `onSubmit` method was changed. Now this method has no parameters.
- New properties `form`, `isUpdating$` were added.
- There were important change in component template. Since `UpdatePasswordFormComponent` was removed `UpdatePasswordComponent` contains now the template for update password form itself.
- Change detection strategy for this component was set to `OnPush`.
- Spinner component was added to the template which relys on `isUpdating$` property.

#### UpdateProfileComponent

- Properties `user$`, `loading$` were removed.
- Methods `ngOnInit`, `onCancel`, `onSuccess`, `ngOnDestroy` were removed from component file.
- Services `RoutingService`, `UserService`, `GlobalMessageService`, are no longer used directly in component file. New service `UpdateProfileComponentService` was introduced and used in constructor.
- Logic for `onSubmit` method was changed. Now this method has no parameters.
- New properties `form`, `isUpdating$` were added.
- There were important change in component template. Since `UpdateProfileFormComponent` was removed `UpdateProfileComponent` contains now the template for update profile form itself.
- Change detection strategy for this component was set to `OnPush`.
- Spinner component was added to the template which relys on `isUpdating$` property.

#### Translations (i18n) changes

- Key `miniLogin.userGreeting` was moved to separated lib. Now is a part of `userAccountTranslations`, `userAccountTranslationChunksConfig` from `@spartacus/user/account/assets`.
- Key `miniLogin.signInRegister` was moved to separated `@spartacus/user` lib. Now is a part of `userAccountTranslations`, `userAccountTranslationChunksConfig` from `@spartacus/user/account/assets`.
- Key `loginForm.signIn` was moved to separated lib. Now is a part of `userAccountTranslations`, `userAccountTranslationChunksConfig` from `@spartacus/user/account/assets`.
- Key `loginForm.register` was moved to separated lib. Now is a part of `userAccountTranslations`, `userAccountTranslationChunksConfig` from `@spartacus/user/account/assets`.
- Key `loginForm.dontHaveAccount` was moved to separated lib. Now is a part of `userAccountTranslations`, `userAccountTranslationChunksConfig` from `@spartacus/user/account/assets`.
- Key `loginForm.guestCheckout` was moved to separated lib. Now is a part of `userAccountTranslations`, `userAccountTranslationChunksConfig` from `@spartacus/user/account/assets`.
- Key `loginForm.emailAddress.label` was moved to separated lib. Now is a part of `userAccountTranslations`, `userAccountTranslationChunksConfig` from `@spartacus/user/account/assets`.
- Key `loginForm.emailAddress.placeholder` was moved to separated lib. Now is a part of `userAccountTranslations`, `userAccountTranslationChunksConfig` from `@spartacus/user/account/assets`.
- Key `loginForm.password.label` was moved to separated lib. Now is a part of `userAccountTranslations`, `userAccountTranslationChunksConfig` from `@spartacus/user/account/assets`.
- Key `loginForm.password.placeholder` was moved to separated lib. Now is a part of `userAccountTranslations`, `userAccountTranslationChunksConfig` from `@spartacus/user/account/assets`.
- Key `loginForm.wrongEmailFormat` was moved to separated lib. Now is a part of `userAccountTranslations`, `userAccountTranslationChunksConfig` from `@spartacus/user/account/assets`.
- Key `loginForm.forgotPassword` was moved to separated lib. Now is a part of `userAccountTranslations`, `userAccountTranslationChunksConfig` from `@spartacus/user/account/assets`.
- Key `updateEmailForm.newEmailAddress.label` was moved to separated lib. Now is a part of `userProfileTranslations`, `userProfileTranslationChunksConfig` from `@spartacus/user/profile/assets`.
- Key `updateEmailForm.newEmailAddress.placeholder` was moved to separated lib. Now is a part of `userProfileTranslations`, `userProfileTranslationChunksConfig` from `@spartacus/user/profile/assets`.
- Key `updateEmailForm.confirmNewEmailAddress.label` was moved to separated lib. Now is a part of `userProfileTranslations`, `userProfileTranslationChunksConfig` from `@spartacus/user/profile/assets`.
- Key `updateEmailForm.confirmNewEmailAddress.placeholder` was moved to separated lib. Now is a part of `userProfileTranslations`, `userProfileTranslationChunksConfig` from `@spartacus/user/profile/assets`.
- Key `updateEmailForm.enterValidEmail` was moved to separated lib. Now is a part of `userProfileTranslations`, `userProfileTranslationChunksConfig` from `@spartacus/user/profile/assets`.
- Key `updateEmailForm.bothEmailMustMatch` was moved to separated lib. Now is a part of `userProfileTranslations`, `userProfileTranslationChunksConfig` from `@spartacus/user/profile/assets`.
- Key `updateEmailForm.password.label` was moved to separated lib. Now is a part of `userProfileTranslations`, `userProfileTranslationChunksConfig` from `@spartacus/user/profile/assets`.
- Key `updateEmailForm.password.placeholder` was moved to separated lib. Now is a part of `userProfileTranslations`, `userProfileTranslationChunksConfig` from `@spartacus/user/profile/assets`.
- Key `updateEmailForm.pleaseInputPassword` was moved to separated lib. Now is a part of `userProfileTranslations`, `userProfileTranslationChunksConfig` from `@spartacus/user/profile/assets`.
- Key `updateEmailForm.emailUpdateSuccess` was moved to separated lib. Now is a part of `userProfileTranslations`, `userProfileTranslationChunksConfig` from `@spartacus/user/profile/assets`.
- Key `forgottenPassword.resetPassword` was moved to separated lib. Now is a part of `userProfileTranslations`, `userProfileTranslationChunksConfig` from `@spartacus/user/profile/assets`.
- Key `forgottenPassword.enterEmailAddressAssociatedWithYourAccount` was moved to separated lib. Now is a part of `userProfileTranslations`, `userProfileTranslationChunksConfig` from `@spartacus/user/profile/assets`.
- Key `forgottenPassword.emailAddress.label` was moved to separated lib. Now is a part of `userProfileTranslations`, `userProfileTranslationChunksConfig` from `@spartacus/user/profile/assets`.
- Key `forgottenPassword.emailAddress.placeholder` was moved to separated lib. Now is a part of `userProfileTranslations`, `userProfileTranslationChunksConfig` from `@spartacus/user/profile/assets`.
- Key `forgottenPassword.enterValidEmail` was moved to separated lib. Now is a part of `userProfileTranslations`, `userProfileTranslationChunksConfig` from `@spartacus/user/profile/assets`.
- Key `forgottenPassword.passwordResetEmailSent` was moved to separated lib. Now is a part of `userProfileTranslations`, `userProfileTranslationChunksConfig` from `@spartacus/user/profile/assets`.
- Key `forgottenPassword.passwordResetSuccess` was moved to separated lib. Now is a part of `userProfileTranslations`, `userProfileTranslationChunksConfig` from `@spartacus/user/profile/assets`.
- Key `register.confirmPassword.action` was moved to separated lib. Now is a part of `userProfileTranslations`, `userProfileTranslationChunksConfig` from `@spartacus/user/profile/assets`.
- Key `register.confirmPassword.label` was moved to separated lib. Now is a part of `userProfileTranslations`, `userProfileTranslationChunksConfig` from `@spartacus/user/profile/assets`.
- Key `register.confirmPassword.placeholder` was moved to separated lib. Now is a part of `userProfileTranslations`, `userProfileTranslationChunksConfig` from `@spartacus/user/profile/assets`.
- Key `register.managementInMyAccount` was moved to separated lib. Now is a part of `userProfileTranslations`, `userProfileTranslationChunksConfig` from `@spartacus/user/profile/assets`.
- Key `register.termsAndConditions` was moved to separated lib. Now is a part of `userProfileTranslations`, `userProfileTranslationChunksConfig` from `@spartacus/user/profile/assets`.
- Key `register.signIn` was moved to separated lib. Now is a part of `userProfileTranslations`, `userProfileTranslationChunksConfig` from `@spartacus/user/profile/assets`.
- Key `register.register` was moved to separated lib. Now is a part of `userProfileTranslations`, `userProfileTranslationChunksConfig` from `@spartacus/user/profile/assets`.
- Key `register.confirmNewPassword` was moved to separated lib. Now is a part of `userProfileTranslations`, `userProfileTranslationChunksConfig` from `@spartacus/user/profile/assets`.
- Key `register.resetPassword` was moved to separated lib. Now is a part of `userProfileTranslations`, `userProfileTranslationChunksConfig` from `@spartacus/user/profile/assets`.
- Key `register.createAccount` was moved to separated lib. Now is a part of `userProfileTranslations`, `userProfileTranslationChunksConfig` from `@spartacus/user/profile/assets`.
- Key `register.title` was moved to separated lib. Now is a part of `userProfileTranslations`, `userProfileTranslationChunksConfig` from `@spartacus/user/profile/assets`.
- Key `register.firstName.label` was moved to separated lib. Now is a part of `userProfileTranslations`, `userProfileTranslationChunksConfig` from `@spartacus/user/profile/assets`.
- Key `register.firstName.placeholder` was moved to separated lib. Now is a part of `userProfileTranslations`, `userProfileTranslationChunksConfig` from `@spartacus/user/profile/assets`.
- Key `register.lastName.label` was moved to separated lib. Now is a part of `userProfileTranslations`, `userProfileTranslationChunksConfig` from `@spartacus/user/profile/assets`.
- Key `register.lastName.placeholder` was moved to separated lib. Now is a part of `userProfileTranslations`, `userProfileTranslationChunksConfig` from `@spartacus/user/profile/assets`.
- Key `register.emailAddress.label` was moved to separated lib. Now is a part of `userProfileTranslations`, `userProfileTranslationChunksConfig` from `@spartacus/user/profile/assets`.
- Key `register.emailAddress.placeholder` was moved to separated lib. Now is a part of `userProfileTranslations`, `userProfileTranslationChunksConfig` from `@spartacus/user/profile/assets`.
- Key `register.password.label` was moved to separated lib. Now is a part of `userProfileTranslations`, `userProfileTranslationChunksConfig` from `@spartacus/user/profile/assets`.
- Key `register.password.placeholder` was moved to separated lib. Now is a part of `userProfileTranslations`, `userProfileTranslationChunksConfig` from `@spartacus/user/profile/assets`.
- Key `register.newPassword` was moved to separated lib. Now is a part of `userProfileTranslations`, `userProfileTranslationChunksConfig` from `@spartacus/user/profile/assets`.
- Key `register.emailMarketing` was moved to separated lib. Now is a part of `userProfileTranslations`, `userProfileTranslationChunksConfig` from `@spartacus/user/profile/assets`.
- Key `register.confirmThatRead` was moved to separated lib. Now is a part of `userProfileTranslations`, `userProfileTranslationChunksConfig` from `@spartacus/user/profile/assets`.
- Key `register.selectTitle` was moved to separated lib. Now is a part of `userProfileTranslations`, `userProfileTranslationChunksConfig` from `@spartacus/user/profile/assets`.
- Key `register.passwordMinRequirements` was moved to separated lib. Now is a part of `userProfileTranslations`, `userProfileTranslationChunksConfig` from `@spartacus/user/profile/assets`.
- Key `register.bothPasswordMustMatch` was moved to separated lib. Now is a part of `userProfileTranslations`, `userProfileTranslationChunksConfig` from `@spartacus/user/profile/assets`.
- Key `register.titleRequired` was moved to separated lib. Now is a part of `userProfileTranslations`, `userProfileTranslationChunksConfig` from `@spartacus/user/profile/assets`.
- Key `register.postRegisterMessage` was moved to separated lib. Now is a part of `userProfileTranslations`, `userProfileTranslationChunksConfig` from `@spartacus/user/profile/assets`.

#### Changes in styles

- Styles for following selectors `cx-close-account-modal`, `cx-close-account`, `cx-forgot-password`, `cx-register`, `cx-update-password-form`, `cx-user-form` were moved from `@spartacus/styles` to `@spartacus/user/profile/styles`.
- Styles for following selectors `cx-login`, `cx-login-form` were moved from `@spartacus/styles` to `@spartacus/user/account/styles`.

### LogoutGuard

`AuthRedirectService` is a new, required constructor dependency.
>>>>>>> 51b5d8e2
<|MERGE_RESOLUTION|>--- conflicted
+++ resolved
@@ -1,53 +1,5 @@
 # Technical Changes in Spartacus 4.0
 
-<<<<<<< HEAD
-## Breaking Changes Introduced in 4.0
-
-
-# Changes to Styles in 4.0
-
-## Changes in storefrontstyles components
-
-`$page-template-blacklist` scss variable name has been renamed to `$page-template-blocklist` in `_page-template.scss`.
-
-`$cart-components-whitelist` scss variable name has been renamed to `$cart-components-allowlist` in `cart/_index.scss`.
-
-`$cds-components-whitelist` scss variable name has been renamed to `$cds-components-allowlist` in `cds/index.scss`.
-
-`$checkout-components-whitelist` scss variable name has been renamed to `$checkout-components-allowlist` in `checkout/_index.scss`.
-
-`$content-components-whitelist` scss variable name has been renamed to `$content-components-allowlist` in `content/_index.scss`.
-
-`$layout-components-whitelist` scss variable name has been renamed to `$layout-components-allowlist` in `layout/_index.scss`.
-
-`$misc-components-whitelist` scss variable name has been renamed to `$misc-components-allowlist` in `misc/_index.scss `.
-
-`$myaccount-components-whitelist` scss variable name has been renamed to `$myaccount-components-allowlist` in `myaccount/_index.scss`.
-
-`$product-components-whitelist` scss variable name has been renamed to `$product-components-allowlist` in `product/index.scss`.
-
-`$product-list-whitelist` scss variable name has been renamed to `$product-list-allowlist` in `product/list/_index.scss`.
-
-`$pwa-components-whitelist` scss variable name has been renamed to `$pwa-components-allowlist` in `pwa/add-to-home-screen-banner/_index.scss`.
-
-`$user-components-whitelist` scss variable name has been renamed to `$user-components-allowlist` in `user/_index.scss`.
-
-`$wish-list-components-whitelist` scss variable name has been renamed to `$wish-list-components-allowlist` in `wish-list/index.scss`.
-
-
-## Changes in Organization feature 
-
-`$page-template-blacklist-organization` scss variable name has been renamed to `$page-template-blocklist-organization`.
-
-`$page-template-whitelist-organization` scss variable name has been renamed to `$page-template-allowlist-organization`.
-
-
-## Changes in Storefinder feature 
-
-`$page-template-blacklist-store-finder` scss variable name has been renamed to `$page-template-blocklist-store-finder`.
-
-`$page-template-whitelist-store-finder` scss variable name has been renamed to `$page-template-allowlist-store-finder`.
-=======
 ## Before migrating to Spartacus 4.0
 
 Before you migrate to version 4.0 of libraries we recommend to switch to new app structure and new feature libraries. Read the next chapter if you need more insights why we introduce this change.
@@ -222,6 +174,48 @@
         - remove usage of `EventsModule` from your app
 
 ## Breaking Changes Introduced in 4.0
+
+### Changes to Styles in 4.0
+
+#### Changes in storefrontstyles components
+
+`$page-template-blacklist` scss variable name has been renamed to `$page-template-blocklist` in `_page-template.scss`.
+
+`$cart-components-whitelist` scss variable name has been renamed to `$cart-components-allowlist` in `cart/_index.scss`.
+
+`$cds-components-whitelist` scss variable name has been renamed to `$cds-components-allowlist` in `cds/index.scss`.
+
+`$checkout-components-whitelist` scss variable name has been renamed to `$checkout-components-allowlist` in `checkout/_index.scss`.
+
+`$content-components-whitelist` scss variable name has been renamed to `$content-components-allowlist` in `content/_index.scss`.
+
+`$layout-components-whitelist` scss variable name has been renamed to `$layout-components-allowlist` in `layout/_index.scss`.
+
+`$misc-components-whitelist` scss variable name has been renamed to `$misc-components-allowlist` in `misc/_index.scss `.
+
+`$myaccount-components-whitelist` scss variable name has been renamed to `$myaccount-components-allowlist` in `myaccount/_index.scss`.
+
+`$product-components-whitelist` scss variable name has been renamed to `$product-components-allowlist` in `product/index.scss`.
+
+`$product-list-whitelist` scss variable name has been renamed to `$product-list-allowlist` in `product/list/_index.scss`.
+
+`$pwa-components-whitelist` scss variable name has been renamed to `$pwa-components-allowlist` in `pwa/add-to-home-screen-banner/_index.scss`.
+
+`$user-components-whitelist` scss variable name has been renamed to `$user-components-allowlist` in `user/_index.scss`.
+
+`$wish-list-components-whitelist` scss variable name has been renamed to `$wish-list-components-allowlist` in `wish-list/index.scss`.
+
+#### Changes in Organization feature library
+
+`$page-template-blacklist-organization` scss variable name has been renamed to `$page-template-blocklist-organization`.
+
+`$page-template-whitelist-organization` scss variable name has been renamed to `$page-template-allowlist-organization`.
+
+#### Changes in Storefinder feature library
+
+`$page-template-blacklist-store-finder` scss variable name has been renamed to `$page-template-blocklist-store-finder`.
+
+`$page-template-whitelist-store-finder` scss variable name has been renamed to `$page-template-allowlist-store-finder`.
 
 ### Removal of grouping modules
 
@@ -780,5 +774,4 @@
 
 ### LogoutGuard
 
-`AuthRedirectService` is a new, required constructor dependency.
->>>>>>> 51b5d8e2
+`AuthRedirectService` is a new, required constructor dependency.