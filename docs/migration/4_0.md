--- conflicted
+++ resolved
@@ -1,7 +1,6 @@
 # Technical Changes in Spartacus 4.0
 
 ## Breaking Changes Introduced in 4.0
-<<<<<<< HEAD
 
 ### NgbTabsetModule
 
@@ -309,8 +308,8 @@
   `orgUnitAddress.messages.deleteBody`,
   `orgUserGroup.messages.deleteBody`,
   `orgUser.messages.deactivateBody`
+
+### Dependencies changes
   
-=======
 - The peer dependency package `i18next-xhr-backend` was replaced with `i18next-http-backend`.
-- The peer dependency package `i18next` was upgraded to the version `20.2.2`
->>>>>>> d9ce8b1e
+- The peer dependency package `i18next` was upgraded to the version `20.2.2`