# Technical Changes in Spartacus 4.0

## Before migrating to Spartacus 4.0

Before you migrate to version 4.0 of libraries we recommend to switch to new app structure and new feature libraries. Read the next chapter if you need more insights why we introduce this change.

### Reasons for migration to new app structure

Before the 3.0 release we started to separate libraries based on it's responsibility. With 3.0 we already released few libraries in separate packages (eg. @spartacus/organization, @spartacus/storefinder). We kept moving more libraries in the minor 3.x releases as well. We tried to do that in a no breaking-changes manner. However with each major release we want to pay off tech debt we accumulated during minor releases. Extracted libraries are huge contributor to tech debt, as we keep the same functionality in 2 places. With 4.0 release we will remove the functionality from core libraries (@spartacus/core, @spartacus/storefront, @spartacus/assets and @spartacus/styles) that was already extracted to separate libraries in minor releases.

Along the way we discovered that we had to change few of the bigger modules to accommodate these changes (eg. `B2cStoreFrontModule`, `StorefrontModule` or `CmsLibModule`).

So that's why we recommend to switch to new app structure that is not using these modules and to switch to new feature libraries if they exists for the features you are using. Below you can find generic guide on how to do it. After that migration to 4.0 should be easier.

### Migrating to new, reference app structure

Before you start to migrate to new app structure read the reasoning behind the change [here](https://sap.github.io/spartacus-docs/reference-app-structure/).

So let's migrate to the new structure step by step.

1. Create `SpartacusModule` under `app/spartacus/spartacus.module.ts` path and add it to `imports` in `AppModule`.
2. Add `BaseStorefrontModule` to imports and exports of `SpartacusModule`. This modules is exported from `@spartacus/storefront` library.
3. Create `SpartacusFeaturesModule` under `app/spartacus/spartacus-features.module.ts` path and add it to `imports` in `SpartacusModule`.
4. Create `SpartacusConfigurationModule` under `app/spartacus/spartacus-configuration.module.ts` path and add it to `imports` in `SpartacusModule`.
5. Move spartacus configuration to `SpartacusConfigurationModule`. That would be the configurations you pass with `provideConfig`, `provideConfigFactory` or with `withConfig` methods from some of the modules (eg. `B2cStorefrontModule`, `ConfigModule`). We recommend to use `provideConfig` or `provideConfigFactory` in module providers to configure spartacus.
6. Configure `AppRoutingModule`. If you don't have this module, first create it under `app/app-routing.module.ts`. Don't forget to import this module in `AppModule`. In `AppRoutingModule` imports configure `RouterModule` with these 3 options:

    ```ts
    RouterModule.forRoot([], {
      anchorScrolling: 'enabled',
      relativeLinkResolution: 'corrected',
      initialNavigation: 'enabled',
    }),
    ```

    Previously this module was configured in `StorefrontModule`, which is now deprecated and removed in version 4.0.

7. Configure ngrx modules in `AppModule`. They were part of the `StorefrontModule`, but similarly like `RouterModule` we require this configuration to be present in application. You need to add to `imports` 2 modules: `StoreModule.forRoot({})` and `EffectsModule.forRoot([])`. Import these modules from `@ngrx/store` and from `@ngrx/effects`.

    ```ts
    @NgModule({
      imports: [
        AppRoutingModule,
        StoreModule.forRoot({}),
        EffectsModule.forRoot([]),
        SpartacusModule
      ],
      ...
    ```

8. Now let's focus on replacing deprecated Spartacus grouping modules

    1. Migrating `B2cStorefrontModule`.
        - config from `B2cStorefrontModule.withConfig` should be already moved to `SpartacusConfigurationModule` and provided with `provideConfig`
        - first add `HttpClientModule` to imports in `AppModule` if it's not present there
        - now add in `SpartacusFeaturesModule` module imports two modules from `@spartacus/storefront`: `StorefrontModule` and `CmsLibModule`. These modules are also deprecated, but we want to migrate the modules step by step. Migration of those modules will be covered in next steps.
        - this module provided few default configs, so add them to your `SpartacusConfigurationModule` if you rely on them

            ```ts
            provideConfig({
              pwa: {
                enabled: true,
                addToHomeScreen: true,
              },
            }),
            provideConfig(layoutConfig),
            provideConfig(mediaConfig),
            ...defaultCmsContentProviders,
            ```

        - remove usage of `B2cStorefrontModule` from your app

    2. Migrating `B2bStorefrontModule`.
        - config from `B2bStorefrontModule.withConfig` should be already moved to `SpartacusConfigurationModule` and provided with `provideConfig`
        - add `HttpClientModule` to imports in `AppModule` if it's not present there
        - add in `SpartacusFeaturesModule` imports few modules: `StorefrontModule`, `CmsLibModule` from `@spartacus/storefront` and `CostCenterModule.forRoot()` from `@spartacus/core`
        - this module provided few default configs, so add them to your `SpartacusConfigurationModule` if you rely on them

            ```ts
            provideDefaultConfig(layoutConfig),
            provideDefaultConfig(mediaConfig),
            provideDefaultConfig(defaultB2bOccConfig),
            provideDefaultConfig(defaultB2bCheckoutConfig),
            ...defaultCmsContentProviders,
            ```

        - remove usage of `B2bStorefrontModule` from your app

    3. Migrating `StorefrontModule`
        - you should have configured `RouterModule` in `AppRoutingModule`
        - in `AppModule` you should already have `StoreModule.forRoot({})` and `EffectsModule.forRoot([])` present in `imports`
        - add `AsmModule` from `@spartacus/storefront` to imports in `SpartacusFeaturesModule`
        - add `StorefrontFoundationModule` to `SpartacusFeaturesModule` imports. We will migrate it in next steps
        - Add `MainModule` to `SpartacusFeaturesModule` imports
        - Add `SmartEditModule.forRoot()`, `PersonalizationModule.forRoot()` and `OccModule.forRoot()` from `@spartacus/core` to imports in `SpartacusFeaturesModule`
        - Add `ProductDetailsPageModule` and `ProductListingPageModule` from `@spartacus/storefront` to imports in `SpartacusFeaturesModule`
        - Add `ExternalRoutesModule.forRoot()` from `@spartacus/core` to imports in `SpartacusFeaturesModule`
        - remove usage of `StorefrontModule` from you app

    4. Migrating `CmsLibModule`
        - add imports listed below from `@spartacus/storefront` directly to imports in `SpartacusFeaturesModule`:

            ```ts
            AnonymousConsentManagementBannerModule,
            AsmModule,
            HamburgerMenuModule,
            CmsParagraphModule,
            LinkModule,
            BannerModule,
            CategoryNavigationModule,
            NavigationModule,
            FooterNavigationModule,
            BreadcrumbModule,
            SearchBoxModule,
            SiteContextSelectorModule,
            QualtricsModule,
            AddressBookModule,
            OrderHistoryModule,
            OrderCancellationModule,
            OrderReturnModule,
            ReturnRequestListModule,
            ReturnRequestDetailModule,
            ProductListModule,
            ProductFacetNavigationModule,
            ProductTabsModule,
            ProductCarouselModule,
            ProductReferencesModule,
            OrderDetailsModule,
            PaymentMethodsModule,
            ConsentManagementModule,
            CartComponentModule,
            TabParagraphContainerModule,
            OrderConfirmationModule,
            ProductImagesModule,
            ProductSummaryModule,
            ProductVariantsModule,
            ProductIntroModule,
            CheckoutComponentModule,
            BannerCarouselModule,
            MyCouponsModule,
            WishListModule,
            NotificationPreferenceModule,
            MyInterestsModule,
            StockNotificationModule,
            ReplenishmentOrderHistoryModule,
            ReplenishmentOrderConfirmationModule,
            ReplenishmentOrderDetailsModule,
            UserComponentModule,
            CloseAccountModule,
            UpdateEmailModule,
            UpdatePasswordModule,
            UpdateProfileModule,
            ForgotPasswordModule,
            ResetPasswordModule,
            ```

        - remove usage of `CmsLibModule` from your app

    5. Migrating `MainModule`
        - add `AnonymousConsentsDialogModule` from `@spartacus/storefront` into imports in `SpartacusFeaturesModule`
        - remove usage of `MainModule` from you app

    6. Migrating `StorefrontFoundationModule`
        - add `AuthModule.forRoot()`, `AnonymousConsentsModule.forRoot()`, `CartModule.forRoot()`, `CheckoutModule.forRoot()`, `UserModule.forRoot()` and `ProductModule.forRoot()` from `@spartacus/core` into imports in `SpartacusFeaturesModule`
        - add `CartPageEventModule`, `PageEventModule` and `ProductPageEventModule` from `@spartacus/storefront` into imports in `SpartacusFeaturesModule`
        - remove usage of `StorefrontFoundationModule` from your app

    7. Migrating `OccModule`
        - add `AsmOccModule`, `CartOccModule`, `CheckoutOccModule`, `ProductOccModule`, `UserOccModule`, `CostCenterOccModule` from `@spartacus/core` to imports in `SpartacusFeaturesModule`
        - remove usage of `OccModule` from your app

    8. Migrating `EventsModule`
        - add `CartPageEventModule`, `PageEventModule` and `ProductPageEventModule` from `@spartacus/storefront` to imports in `SpartacusFeaturesModule`
        - remove usage of `EventsModule` from your app

## Augmentable Config interface

In spartacus we expose quite some number of methods that accepts configuration. Up until now we didn't do a great job of typing those methods. You might notice that usually when we provide configuration we use type assertions (eg. `provideConfig(<I18nConfig>{i18n: {...}})`) to improve type safety and autocomplete functionality.

In version 4.0 we changed the way we work with `Config`. Now each feature contributes to this interface thanks to module augmentation TS feature. Thanks to that `Config` now correctly describe all configuration options you can pass to spartacus.

With that changed we are able to change the type of all the methods that accept configuration from `any` to `Config`. You no longer have to use type assertion to benefit from better type safety and DX.

We still keep the individual configs (eg. `I18nConfig`, `AsmConfig`, `AuthConfig`, etc.), but all those interfaces also contribute to `Config` interface.

When you need to access configuration object you can still in constructor use following syntax: `protected config: AsmConfig` (this will only hint for you `AsmConfig` properties), but you now have the option to do it with `protected config: Config`. Using the latter is recommended when you want to access complete configuration with type safety (eg. `FeatureConfig` and `MediaConfig` at the same time).

This change should be for painless for most of the users, but it will affect you if you have custom configuration in your application.

Let's show it on an example with special configuration for theme:

```ts
// existing code
@Injectable({
  providedIn: 'root',
  useExisting: Config,
})
export abstract class ThemeConfig {
  theme?: {
    dark?: boolean;
  };
}

// required changes

// You need to augment `Config` interface from `@spartacus/core` to be able to provide this config with `provideConfig` method
declare module '@spartacus/core' {
  interface Config extends ThemeConfig {}
}
```

You don't need to change anything in a places where you use this config, but in a place where you declare you custom config you have to instruct Typescript that `Config` interface also have `theme` property with `dark` option. Without it Typescript will complain that you try to pass properties which are not part of `Config`.

We still recommend making top-level configuration properties optional, so you can pass the configuration in multiple chunks and not in a single place.

### Detailed list of changes

#### Config providers

- first parameter of function `provideConfig` changed from type `any` to `Config`
- first parameter of function `provideDefaultConfig` changed from type `any` to `Config`

#### ConfigModule

- parameter of method `withConfig` changed type from `object` to `Config`
- parameter of method `forRoot` changed type from `any` to `Config`

#### Config injection tokens

- `Config` injection token was replaced with injectable `Config` abstract class.
- `ConfigChunk` injection token is now of type `Config[]` (from `object[]`)
- `DefaultConfigChunk` injection token is now of type `Config[]` (from `object[]`)

#### StorefrontConfig

This type was removed, as it's purpose is now covered with augmentable `Config` interface. Replace usage of `StorefrontConfig` with `Config`.

#### ConfigInitializerService

- Constructor changed from:

    ```ts
    constructor(
        @Inject(Config) protected config: any,
        @Optional()
        @Inject(CONFIG_INITIALIZER_FORROOT_GUARD)
        protected initializerGuard,
        @Inject(RootConfig) protected rootConfig: any
      ) {}
    ```

    to

    ```ts
    constructor(
        protected config: Config,
        @Optional()
        @Inject(CONFIG_INITIALIZER_FORROOT_GUARD)
        protected initializerGuard: any,
        @Inject(RootConfig) protected rootConfig: Config
      ) {}
    ```

- Method `getStable` return signature changed from `Observable<any>` to `Observable<Config>`.
- Method `getStableConfig` return signature changed from `Promise<any>` to `Promise<Config>`.

#### Config validators

- type `ConfigValidator` changed from `(config: any) => string | void` to `(config: Config) => string | void`
- first parameter of function `validateConfig` changed from `any` to `Config`

#### ConfigInitializer

- `ConfigInitializer.configFactory` signature changed from `() => Promise<any>` to `() => Promise<Config>`.

#### ConfigurationService

- `unifiedConfig$` type changed from `Observable<any>` to `Observable<Config>`
- `config` type changed from `any` to `Config`
- constructor changed from

    ```ts
    constructor(
      @Inject(RootConfig) protected rootConfig: any,
      @Inject(DefaultConfig) protected defaultConfig: any,
      protected unifiedInjector: UnifiedInjector,
      @Inject(Config) config: any
    )
    ```

    to

    ```ts
    constructor(
      @Inject(RootConfig) protected rootConfig: Config,
      @Inject(DefaultConfig) protected defaultConfig: Config,
      protected unifiedInjector: UnifiedInjector,
      config: Config
    )
    ```

#### Feature config utils

- `isFeatureLevel` first parameter type changed from `unknown` to `Config`
- `isFeatureEnabled` first parameter type changed from `unknown` to `Config`

#### MediaService

- constructor changed from

    ```ts
    constructor(
      @Inject(Config) protected config: StorefrontConfig,
      protected breakpointService: BreakpointService
    ) {}
    ```

    to

    ```ts
    constructor(
      protected config: Config
    ) {}
    ```

#### Product configurator configuration

- `productConfigurator` configuration option is now optional (properties `updateDebounceTime` and `cpq` from this options are now also optional)
- `backend.cpq` configuration option is now optional

#### SmartEditConfig

- `smartEdit` property is optional
- `smartEdit.storefrontPreviewRoute` property is optional
- `smartEdit.allowOrigin` property is optional

#### PersonalizationConfig

- `personalization` property is optional

#### CmsStructureConfig

- `cmsStructure` property is optional

## New checkout library

### OccCheckoutAdapter

Lib: @spartacus/checkout
Class: OccCheckoutPaymentAdapter
Change: Protected method`getCartEndpoint` has been removed. There are new methods: `getClearDeliveryModeEndpoint`, `getLoadCheckoutDetailsEndpoint`, `getPlaceOrderEndpoint`, `getRemoveDeliveryAddressEndpoint`.

### OccCheckoutCostCenterAdapter
Lib: @spartacus/checkout
Class: OccCheckoutCostCenterAdapter
Change: Protected method`getCartEndpoint` has been removed. There is a new method: `getSetCartCostCenterEndpoint`.

###OccCheckoutDeliveryAdapter
Lib: @spartacus/checkout
Class: OccCheckoutDeliveryAdapter
Change: Protected method`getCartEndpoint` has been removed. There are new methods: `getCreateDeliveryAddressEndpoint`, `getDeliveryModeEndpoint`, `getDeliveryModesEndpoint`, `getSetDeliveryAddressEndpoint`, `getSetDeliveryModeEndpoint`.

###OccCheckoutPaymentAdapter
Lib: @spartacus/checkout
Class: OccCheckoutPaymentAdapter
Change: Protected method`getCartEndpoint` has been removed. There are new methods: `getCardTypesEndpoint`, `getCreatePaymentDetailsEndpoint`, `getPaymentProviderSubInfoEndpoint`, `getSetPaymentDetailsEndpoint`.

###OccCheckoutPaymentTypeAdapter
Lib: @spartacus/checkout
Class: OccCheckoutPaymentTypeAdapter
Change: Protected method`getCartEndpoint` has been removed. There are new methods: `getPaymentTypesEndpoint`, `getSetCartPaymentTypeEndpoint`.

###OccCheckoutReplenishmentOrderAdapter
Lib: @spartacus/checkout
Class: OccCheckoutReplenishmentOrderAdapter
Change: There is a new method: `getScheduleReplenishmentOrderEndpoint`.

## Breaking Changes Introduced in 4.0

### StoreFinderService

- Added `platformId` injection to constructor.
- Methods `getStoreLatitude()` and `getStoreLongitude()` have been moved to this service from removed `StoreDataService`.

### StoreDataService

- Service has been removed and functions moved to `StoreFinderService`.

### AbstractStoreItemComponent

- `StoreDataService` has been replaced with `StoreFinderService`.

### StoreFinderListItemComponent

- `StoreDataService` has been replaced with `StoreFinderService`.

### StoreFinderListComponent

- `StoreDataService` has been replaced with `StoreFinderService`.

### StoreFinderDescriptionComponent

- `StoreDataService` has been replaced with `StoreFinderService`.

### GoogleMapRendererService

- `StoreDataService` has been replaced with `StoreFinderService`.
- `ExternalJsFileLoader` has been replaced with `ScriptLoader`.

### ScheduleComponent

- `ngOnChanges()` has been changed to `ngOnInit()` along with corresponding class implementations (ie. implements `OnChanges` to `OnInit`).
- `displayDays` variable has been removed. Use `weekDays` instead.
- `StoreDataService` has been removed`.
- Methods `getStoreOpeningTime()`, `getStoreClosingTime()`, `getInitialDate()` have been removed. Use `weekDayOpeningList` from `location` instead.
### PromotionService
PromotionService is deleted.  The promotions can directly be found on the order or cart.  Use other existing services to retrieve the Order or cart.

The order promotions are in the order/cart attributes `appliedOrderPromotions` and `potentialOrderPromotions`

The product promootions for order/cart entries are now available via the attribute `entries[].promotions`


### SavedCartDetailsActionComponent
 - Removed `ClearCheckoutService` from constructor.

### SavedCartListComponent
- Removed `ClearCheckoutService` from constructor.

### SavedCartFormDialogComponent
- Removed `ClearCheckoutService` from constructor.

### AddressBookComponentService
Lib: @spartacus/core
Class: AddressBookComponentService
Change: constructor parameter `checkoutDeliveryService: CheckoutDeliveryService` is removed.
Instead, the `CheckoutEventListener` from the checkout lib listens for the new address change events and resets the checkout delivery accordingly.

### AddressBookComponent
Lib: @spartacus/core
Class: AddressBookComponent
Change: Two constructor parameters are removed.  First the constructor parameter `checkoutDeliveryService: CheckoutDeliveryService` is removed.
AddressBookComponent does not call `CheckoutDeliveryService.clearCheckoutDeliveryDetails()` anymore when an address is changed.  Instead, `AddressBookComponentService` fires events.  See `AddressBookComponentService` migration doc.

The second constructor parameters removed is `userAddressService: UserAddressService`. `UserAddressService` interactions are now encapsulated in `AddressBookComponentService`.


### AddressFormComponent
Lib: @spartacus/core
Class: AddressFormComponent
Change: constructor parameter `checkoutDeliveryService: CheckoutDeliveryService` is removed.
AddressFormComponent now uses the new address verification function from  `UserAddressService` called `verifyAddress` instead of the `verifyAddress` function from `CheckoutDeliveryService`.  `UserAddressService.verifyAddress` does not use the ngrx store under the hood.


### UserAddressService
Lib: @spartacus/core
Class: UserAddressService
Change: Two new required constructor parameters `userAddressConnector: UserAddressConnector` and `command: CommandService`


## New Checkout Library

Spartacus 4.0 introduces the checkout library.  The checkout related code is moved out of `@spartacus/core` and `@spartacus/storefrontlib` into one of the checkout lib's entry points.  The checkout library is split into these entry points:

```
@spartacus/checkout/assets 
( checkout related i18n keys are moved here )

@spartacus/checkout/components
( checkout related UI codee is moved here. This includes components, guards and ui services )

@spartacus/checkout/core
The checkout facade API implementation are moved here, as well as connectors, event builder, event listener, models, other services, and state management.

@spartacus/checkout/occ
The checkout related OCC code is moved here. This includes the checkout related adapters and converters.

@spartacus/checkout/root
The root entry point is, by convention, meant to always be eager loaded.  It contains the config, events, facades, http interceptors and models.

@spartacus/checkout/styles
The checkout related scss styles are moved here.

```

Most of the code is moved unchanged, but some classes required changes after they were moved.  See the section below for the list:

## (start) Changes in the classes carried over to the @spartacus/checkout lib 


### CostCenterComponent
constructor parameter of type `CheckoutCostCenterService` is now of type `CheckoutCostCenterFacade`
constructor parameter of type `PaymentTypeService` is now of type `PaymentTypeFacade`

### DeliveryModeComponent
constructor parameter of type `CheckoutDeliveryService` is now of type `CheckoutDeliveryFacade`

### PaymentMethodComponent
constructor parameter of type `CheckoutService` is now of type `CheckoutFacade`
constructor parameter of type `CheckoutDeliveryService` is now of type `CheckoutDeliveryFacade`
constructor parameter of type `CheckoutPaymentService` is now of type `CheckoutPaymentFacade`

### PaymentFormComponent
constructor parameter of type `CheckoutPaymentService` is now of type `CheckoutPaymentFacade`
constructor parameter of type `CheckoutDeliveryService` is now of type `CheckoutDeliveryFacade`
PaymentFormComponent does not implement `OnDestroy` anymore
method `ngOnDestroy()` removed.
Address verification uses new `UserAddressService.verifyAddress` function instead of `CheckoutDeliveryService.verifyAddress`. 

### PaymentTypeComponent    
constructor parameter of type `PaymentTypeService` is now of type `PaymentTypeFacade`

### PlaceOrderComponent
constructor parameter of type `CheckoutService` is now of type `CheckoutFacade`

### ReviewSubmitComponent
constructor parameter of type `CheckoutDeliveryService` is now of type `CheckoutDeliveryFacade`
constructor parameter of type `CheckoutPaymentService` is now of type `CheckoutPaymentFacade`
constructor parameter of type `PaymentTypeService` is now of type `PaymentTypeFacade`
constructor parameter of type `CheckoutCostCenterService` is now of type `CheckoutCostCenterFacade`
Removed constructor parameter `PromotionService`

Removed the attribute orderPromotions$
The component gets promotions directly from the cart in the html template.

### ScheduleReplenishmentOrderComponent
constructor parameter of type `CheckoutService` is now of type `CheckoutFacade`

### ShippingAddressComponent
constructor parameter of type `CheckoutDeliveryService` is now of type `CheckoutDeliveryFacade`
constructor parameter of type `PaymentTypeService` is now of type `PaymentTypeFacade`
constructor parameter of type `CheckoutCostCenterService` is now of type `CheckoutCostCenterFacade`

### CheckoutEventModule
Change: One new required constructor parameters `_checkoutEventListener: CheckoutEventListener`

To split out the checkout code in the checkout lib, the address verification functionality
was moved in `UserAddressService` in @spartacus/core.  The address verification related functions in `CheckoutDeliveryService` and ngrx supporting classes are not present in the checkout lib.

### CheckoutDeliveryService:
These functions are not present in the checkout lib:
- `getAddressVerificationResults(): Observable<AddressValidation | string>`
- `verifyAddress(address: Address): void`
- `clearAddressVerificationResults(): void`

These functions are also not present in the corresponding facade `CheckoutDeliveryFacade`

### CheckoutState
Property `addressVerification: AddressVerificationState` is removed froom the `CheckoutState` class in the checkout lib.

### AddressVerificationState
The `AddressVerificationState` class is not carried over to the checkout lib.

### CheckoutDeliveryService
New property `processStateStore: Store<StateWithCheckout>` is added into the constructor.

### CheckoutPaymentService
New property `processStateStore: Store<StateWithCheckout>` is added into the constructor.

### CheckoutService
New property `processStateStore: Store<StateWithCheckout>` is added into the constructor.

### PaymentTypeService
New property `processStateStore: Store<StateWithCheckout>` is added into the constructor.

### OrderConfirmationItemsComponent
Removed constructor parameter `PromotionService`
Removed the attribute orderPromotions$
The component gets promotions directly from the order in the html template.


## (end) Changes in the classes carried over to the @spartacus/checkout lib 



### AddedToCartDialogComponent
Removed constructor parameter `PromotionService`
Removed the attribute orderPromotions$
The component gets promotions directly from the cart in the html template.

### CartDetailsComponent
Removed constructor parameter `PromotionService`
Removed the attribute orderPromotions$
The component gets promotions directly from the cart in the html template.

Does not implement `OnInit` anymore.
Removed the `ngOnInit()` method.
Removed the now unused attribute `appliedProductPromotions$`


### CartItemComponent
Removed constructor parameter `PromotionService`
The component gets product promotions directly from the cart entry data.

### OrderDetailItemsComponent
Removed constructor parameter `PromotionService`
Removed the attribute orderPromotions$
The component gets promotions directly from the order in the html template.

### SuggestedAddressDialogComponent

SuggestedAddressDialogComponent uses different translation label keys:

- Key `checkoutAddress.verifyYourAddress` is replaced by `addressSuggestion.verifyYourAddress`.
- Key `checkoutAddress.ensureAccuracySuggestChange` is replaced by `addressSuggestion.ensureAccuracySuggestChange`.
- Key `checkoutAddress.chooseAddressToUse` is replaced by `addressSuggestion.chooseAddressToUse`.
- Key `checkoutAddress.suggestedAddress` is replaced by `addressSuggestion.suggestedAddress`.
- Key `checkoutAddress.enteredAddress` is replaced by `addressSuggestion.enteredAddress`.
- Key `checkoutAddress.editAddress` is replaced by `addressSuggestion.editAddress`.
- Key `checkoutAddress.saveAddress` is replaced by `addressSuggestion.saveAddress`.

### OrderOverviewComponent

OrderOverviewComponent uses different translation label keys:

- Key `checkoutOrderConfirmation.replenishmentNumber` is replaced by `orderDetails.replenishmentId`.
- Key `checkoutOrderConfirmation.status` is replaced by `orderDetails.status`.
- Key `checkoutOrderConfirmation.active` is replaced by `orderDetails.active`.
- Key `checkoutOrderConfirmation.cancelled` is replaced by `orderDetails.cancelled`.
- Key `checkoutReview.startOn` is replaced by `orderDetails.startOn`.
- Key `checkoutOrderConfirmation.frequency` is replaced by `orderDetails.frequency`.
- Key `checkoutOrderConfirmation.nextOrderDate` is replaced by `orderDetails.nextOrderDate`.
- Key `checkoutOrderConfirmation.orderNumber` is replaced by `orderDetails.orderNumber`.
- Key `checkoutOrderConfirmation.placedOn` is replaced by `orderDetails.placedOn`.
- Key `checkoutReview.poNumber` is replaced by `orderDetails.purchaseOrderNumber`.
- Key `checkoutPO.noPoNumber` is replaced by `orderDetails.emptyPurchaseOrderId`.
- Key `checkoutProgress.methodOfPayment` is replaced by `orderDetails.methodOfPayment`.
- Key `checkoutPO.costCenter` is replaced by `orderDetails.costCenter`.
- Key `checkoutShipping.shippingMethod` is replaced by `orderDetails.shippingMethod`.
- The `getOrderCurrentDateCardContent` method requires `isoDate` parameter. It is no longer optional.

### Qualtrics changes

- `QualtricsConfig` was removed from storefrontlib. Use @spartacus/qualtrics/components instead.
- `QUALTRICS_EVENT_NAME` was removed from storefrontlib. Use @spartacus/qualtrics/components instead.
- `QualtricsLoaderService` was removed from storefrontlib. Use @spartacus/qualtrics/components instead.
- `QualtricsLoaderService` from the feature-lib no longer requires `RendererFactory2`. It has been replaced with `ScriptLoader`.
- `QualtricsComponent` was removed from storefrontlib. Use @spartacus/qualtrics/components instead.
- `QualtricsModule` was removed from storefrontlib, and renamed QualtricsComponentsModule. Use @spartacus/qualtrics/components instead.

### OccConfigLoaderModule
- `OccConfigLoaderModule` was removed. Please use `SiteContextConfigInitializer` and `I18nConfigInitializer` instead.

### OccConfigLoaderService
- `OccConfigLoaderService` was removed. Please use `SiteContextConfigInitializer` and `I18nConfigInitializer` instead.

### OccLoadedConfigConverter
- `OccLoadedConfigConverter` was removed. Please use `SiteContextConfigInitializer` and `I18nConfigInitializer` instead.

### OccLoadedConfig 
- `OccLoadedConfig` was removed. Please use `SiteContextConfigInitializer` and `I18nConfigInitializer` instead.

### OccSitesConfigLoader 
- `OccSitesConfigLoader`was removed. Please use `SiteContextConfigInitializer` and `I18nConfigInitializer` instead.

### OccEndpoints
`baseSitesForConfig` property has been deprecated and no longer exists.


### Changes to Styles in 4.0

#### Changes in storefrontstyles components

`$page-template-blacklist` scss variable name has been renamed to `$page-template-blocklist` in `_page-template.scss`.

`$cart-components-whitelist` scss variable name has been renamed to `$cart-components-allowlist` in `cart/_index.scss`.

`$cds-components-whitelist` scss variable name has been renamed to `$cds-components-allowlist` in `cds/index.scss`.

`$checkout-components-whitelist` scss variable name has been renamed to `$checkout-components-allowlist` in `checkout/_index.scss`.

`$content-components-whitelist` scss variable name has been renamed to `$content-components-allowlist` in `content/_index.scss`.

`$layout-components-whitelist` scss variable name has been renamed to `$layout-components-allowlist` in `layout/_index.scss`.

`$misc-components-whitelist` scss variable name has been renamed to `$misc-components-allowlist` in `misc/_index.scss `.

`$myaccount-components-whitelist` scss variable name has been renamed to `$myaccount-components-allowlist` in `myaccount/_index.scss`.

`$product-components-whitelist` scss variable name has been renamed to `$product-components-allowlist` in `product/index.scss`.

`$product-list-whitelist` scss variable name has been renamed to `$product-list-allowlist` in `product/list/_index.scss`.

`$pwa-components-whitelist` scss variable name has been renamed to `$pwa-components-allowlist` in `pwa/add-to-home-screen-banner/_index.scss`.

`$user-components-whitelist` scss variable name has been renamed to `$user-components-allowlist` in `user/_index.scss`.

`$wish-list-components-whitelist` scss variable name has been renamed to `$wish-list-components-allowlist` in `wish-list/index.scss`.

#### Changes in Organization feature library

`$page-template-blacklist-organization` scss variable name has been renamed to `$page-template-blocklist-organization`.

`$page-template-whitelist-organization` scss variable name has been renamed to `$page-template-allowlist-organization`.

#### Changes in Storefinder feature library

`$page-template-blacklist-store-finder` scss variable name has been renamed to `$page-template-blocklist-store-finder`.

`$page-template-whitelist-store-finder` scss variable name has been renamed to `$page-template-allowlist-store-finder`.

### Removal of grouping modules

In 4.0 release we removed few modules that were grouping feature modules and provided some default configuration.

To migrate them check this section: `Before migrating to Spartacus 4.0`

- removed `B2cStorefrontModule` from `@spartacus/storefront`
- removed `B2bStorefrontModule` from `@spartacus/setup`
- removed `StorefrontModule` from `@spartacus/storefront`
- removed `CmsLibModule` from `@spartacus/storefront`
- removed `MainModule` from `@spartacus/storefront`
- removed `StorefrontFoundationModule` from `@spartacus/storefront`
- removed `OccModule` from `@spartacus/core`
- removed `EventsModule` from `@spartacus/storefront`

### ViewConfigModule removed

This module only provided empty default configuration that is not needed. This module was pretty much useless.

### EventService

- `EventService` will now register event's parent as an event. For more, see [this docs page](https://sap.github.io/spartacus-docs/event-service/#event-type-inheritance).

### Changes in product configurator feature library

#### ConfiguratorAttributeDropDownComponent

Method `onSelect` has been removed, it is no longer used. Use `onSelect` from super class which takes the value as argument

#### ConfiguratorAttributeNumericInputFieldComponent

Method `createEventFromInput` has been removed, it is no longer used

#### ConfiguratorAttributeRadioButtonComponent

Method `onDeselect` has been removed, it is no longer used

#### ConfiguratorGroupMenuComponent

Method `preventScrollingOnSpace`, `navigateUpOnEnter` and `clickOnEnter` have been removed, they are no longer used

#### ConfiguratorProductTitleComponent

Methods `getProductImageURL`, `getProductImageAlt` and `clickOnEnter` have been removed, they are no longer used

#### ConfiguratorCartService
 
Change: The type of constructor parameter `checkoutService: CheckoutService` is changed to `checkoutFacade: CheckoutFacade` to adapt to the new checkout lib. 

#### CommonConfiguratorUtilsService

Method `getCartId` changes its signature from `getCartId(cart: Cart): string` to `getCartId(cart?: Cart): string`

#### ConfiguratorGroupsService

Method `getFirstConflictGroup` changes return parameter from `Configurator.Group` to `Configurator.Group | undefined`
Method `getMenuParentGroup` changes return parameter from `Configurator.Group` to `Configurator.Group | undefined`
Method `getParentGroup` changes return parameter from `Configurator.Group` to `Configurator.Group | undefined`
Method `getNextGroupId` changes return parameter from `Observable<string>` to `Observable<string | undefined>`
Method `getPreviousGroupId` changes return parameter from `Observable<string>` to `Observable<string | undefined>`
Method `getNeighboringGroupId` changes return parameter from `Observable<string>` to `Observable<string | undefined>`

#### ConfiguratorUtilsService

Method `getParentGroup` changes return parameter from `Configurator.Group` to `Configurator.Group | undefined`

#### New dependencies

`ConfiguratorCartEntryInfoComponent` now also requires `CommonConfiguratorUtilsService`.
`ConfiguratorAttributeCheckboxListComponent` now also requires `ConfiguratorAttributeQuantityService`.
`ConfiguratorAttributeDropDownComponent` now also requires `ConfiguratorAttributeQuantityService`.
`ConfiguratorAttributeInputFieldComponent` now also requires `ConfiguratorUISettingsConfig`.
`ConfiguratorAttributeNumericInputFieldComponent` now also requires `ConfiguratorUISettingsConfig`.
`ConfiguratorAttributeRadiButtonComponent` now also requires `ConfiguratorAttributeQuantityService`.
`ConfiguratorGroupMenuComponent` now also requires `ConfiguratorGroupMenuService` and `DirectionService`.
`ConfiguratorStorefrontUtilsService` now also requires `WindowRef` and `KeyboardFocusService`.
`ConfiguratorFormComponent` now also requires `ConfiguratorStorefrontUtilsService`. 
`ConfiguratorIssuesNotificationComponent` now also requires `CartItemContext`.

### LoginRegisterComponent

Lib: @spartacus/user
Class: LoginRegisterComponent

Change: constructor parameter `checkoutConfigService: CheckoutConfigService` is removed.
The display of the guest checkout button relies on the presence of the `forced` query param only.

### NgbTabsetModule

#### StoreFinderComponentsModule

- Deprecated import `NgbTabsetModule` from `@ng-bootstrap/ng-bootstrap` has been replaced with `NgbNavModule` to support version 8 of the library.

#### StoreFinderListComponent

- Mobile template has been updated to use nav instead of tabs. [See changes.](https://github.com/SAP/spartacus/pull/12398/files#diff-1db586698a503ea500917fe4d734f84d0729f585aa7c4b56705d9171a38e7f55L64-L120)
- Added styles for `ul.nav` to keep the same appearance.

### ASM changes

- `AsmModule` was removed from storefrontlib, and renamed AsmComponentsModule. Use @spartacus/asm/components instead.
- `AsmModule` was removed from core, and renamed AsmCoreModule. Use @spartacus/asm/core. instead.
- `AsmConfig` was removed from core. Use @spartacus/asm/core.
- `AsmAdapter` was removed. Use @spartacus/asm/core instead.
- `AsmConnector` was removed. Use @spartacus/asm/core instead.
- `CUSTOMER_SEARCH_PAGE_NORMALIZER` was removed. Use @spartacus/asm/core instead.
- `AsmService` was removed. Use @spartacus/asm/core instead.
- `CsAgentAuthService` was removed. Use @spartacus/asm/root instead.
- `CustomerSearchPage` was removed. Use @spartacus/asm/core instead.
- `CustomerSearchOptions` was removed. Use @spartacus/asm/core instead.
- `AsmUi` was removed. Use @spartacus/asm/core instead.
- `AsmAuthHttpHeaderService` was removed. Use @spartacus/asm/root instead.
- `TOKEN_TARGET` was removed. Use @spartacus/asm/root instead.
- `AsmAuthService` was removed. Use @spartacus/asm/root instead.
- `AsmAuthStorageService` was removed. Use @spartacus/asm/root instead.
- `SYNCED_ASM_STATE` was removed. Use @spartacus/asm/core instead.
- `AsmStatePersistenceService` was removed. Use @spartacus/asm/core instead.
- `ASM_UI_UPDATE` was removed. Use @spartacus/asm/core instead.
- `AsmUiUpdate` was removed. Use @spartacus/asm/core instead.
- `AsmUiAction` was removed. Use @spartacus/asm/core instead.
- `CUSTOMER_SEARCH` was removed. Use @spartacus/asm/core instead.
- `CUSTOMER_SEARCH_FAIL` was removed. Use @spartacus/asm/core instead.
- `CUSTOMER_SEARCH_SUCCESS` was removed. Use @spartacus/asm/core instead.
- `CUSTOMER_SEARCH_RESET` was removed. Use @spartacus/asm/core instead.
- `CustomerSearch` was removed. Use @spartacus/asm/core instead.
- `CustomerSearchFail` was removed. Use @spartacus/asm/core instead.
- `CustomerSearchSuccess` was removed. Use @spartacus/asm/core instead.
- `CustomerSearchReset` was removed. Use @spartacus/asm/core instead.
- `CustomerAction` was removed. Use @spartacus/asm/core instead.
- `LOGOUT_CUSTOMER_SUPPORT_AGENT` was removed. Use @spartacus/asm/core instead.
- `LogoutCustomerSupportAgent` was removed. Use @spartacus/asm/core instead.
- `ASM_FEATURE` was removed. Use @spartacus/asm/core instead.
- `CUSTOMER_SEARCH_DATA` was removed. Use @spartacus/asm/core instead.
- `StateWithAsm` was removed. Use @spartacus/asm/core instead.
- `AsmState` was removed. Use @spartacus/asm/core instead.
- `getAsmUi` was removed. Use @spartacus/asm/core instead.
- `getCustomerSearchResultsLoaderState` was removed. Use @spartacus/asm/core instead.
- `getCustomerSearchResults` was removed. Use @spartacus/asm/core instead.
- `getCustomerSearchResultsLoading` was removed. Use @spartacus/asm/core instead.
- `getAsmState` was removed. Use @spartacus/asm/core instead.

### LaunchDialogService

#### SavedCartFormLaunchDialogService

- Service has been removed. `openDialog` method is part of LaunchDialogService now.

#### AddToSavedCartComponent

- Removed `SavedCartFormLaunchDialogService` from constructor.
- Added `LaunchDialogService` to constructor.

#### SavedCartDetailsActionComponent

- Removed `SavedCartFormLaunchDialogService` from constructor.
- Added `LaunchDialogService` to constructor.

#### SavedCartDetailsOverviewComponent

- Removed `SavedCartFormLaunchDialogService` from constructor.
- Added `LaunchDialogService` to constructor.

#### AnonymousConsentLaunchDialogService

- Service has been removed. `openDialog` method is part of LaunchDialogService now.

#### AnonymousConsentManagementBannerComponent

- Removed `AnonymousConsentLaunchDialogService` from constructor.
- Added `LaunchDialogService` to constructor.

#### AnonymousConsentOpenDialogComponent

- Removed `AnonymousConsentLaunchDialogService` from constructor.
- Added `LaunchDialogService` to constructor.

#### ReplenishmentOrderCancellationLaunchDialogService

- Service has been removed. `openDialog` method is part of LaunchDialogService now.

#### ReplenishmentOrderCancellationComponent

- Removed `ReplenishmentOrderCancellationLaunchDialogService` from constructor.
- Added `LaunchDialogService` to constructor.

#### ReplenishmentOrderHistoryComponent

- Removed `ReplenishmentOrderCancellationLaunchDialogService` from constructor.
- Added `LaunchDialogService` to constructor.

### SmartEdit

- `SmartEditModule` was removed. Use `@spartacus/smartedit` instead.
- `SmartEditService` was moved to `@spartacus/smartedit/core`.

### Personalization

- `PersonalizationModule` was removed. Use `@spartacus/tracking/personalization` instead.
- `PersonalizationConfig` was moved to `@spartacus/tracking/personalization/root`.
- `PersonalizationContextService` was moved to `@spartacus/tracking/personalization/core`.
- `PersonalizationAction` was moved to `@spartacus/tracking/personalization/core`.
- `PersonalizationContext` was moved to `@spartacus/tracking/personalization/core`.

### WindowRef

- `platformId` is now required constructor dependency.

### ProductListComponentService
- `ProductListComponentService` now also requires `ViewConfig`.
- The `defaultPageSize` property was removed. To modify default page size use `provideConfig(<ViewConfig>{ view: { defaultPageSize: <your_default_page_size_value }})` in module.

### Product variants changes

#### Automated Migrations for Version 4.0

- `ProductVariantsModule` was removed from @spartacus/storefront. Use `@spartacus/product/variants` feature-library instead.
- `ProductVariantsComponent` was removed from @spartacus/storefront. Use `ProductVariantsContainerComponent` from `@spartacus/product/variants/components` as a replacement.
- `VariantColorSelectorComponent` was removed from @spartacus/storefront. Use `ProductVariantColorSelectorComponent` from `@spartacus/product/variants/components` as a replacement.
- `VariantColorSelectorModule` was removed from @spartacus/storefront. Use `ProductVariantColorSelectorModule` from `@spartacus/product/variants/components` as a replacement.
- `VariantSizeSelectorComponent` was removed from @spartacus/storefront. Use `ProductVariantSizeSelectorComponent` from `@spartacus/product/variants/components` as a replacement.
- `VariantSizeSelectorModule` was removed from @spartacus/storefront. Use `ProductVariantSizeSelectorModule` from `@spartacus/product/variants/components` as a replacement.
- `VariantStyleSelectorComponent` was removed from @spartacus/storefront. Use `ProductVariantStyleSelectorComponent` from `@spartacus/product/variants/components` as a replacement.
- `VariantStyleSelectorModule` was removed from @spartacus/storefront. Use `ProductVariantStyleSelectorModule` from `@spartacus/product/variants/components` as a replacement.
- `VariantStyleIconsComponent` was removed from @spartacus/storefront. Use `ProductVariantStyleIconsComponent` from `@spartacus/product/variants/root` as a replacement.
- `ProductVariantStyleIconsComponent` was moved from `@spartacus/product/variants/components`to `@spartacus/product/variants/root` instead.
- `VariantStyleIconsModule` was removed from @spartacus/storefront. Use `ProductVariantStyleIconsModule` from `@spartacus/product/variants/root` as a replacement.
- `ProductVariantStyleIconsModule` was moved from `@spartacus/product/variants/components`to `@spartacus/product/variants/root` instead.
- `ProductVariantGuard` was removed from @spartacus/storefront. Use `ProductVariantsGuard` from `@spartacus/product/variants/components` instead. Additionally method: `findVariant` was renamed to `findPurchasableProductCode`.
- `AuthHttpHeaderService` now requires `AuthRedirectService`.
- `AsmAuthHttpHeaderService` now requires `AuthRedirectService`.
- `AuthRedirectService` now requires `AuthFlowRoutesService`.
- `RoutingService` now requires `Location` from `@angular/common`.
- `ProtectedRoutesService` now requires `UrlParsingService`.
- `EventService` no longer uses `FeatureConfigService`.
- `PageEventModule` was removed. Instead, use `NavigationEventModule` from `@spartacus/storefront`
- `PageEventBuilder` was removed. Instead, use `NavigationEventBuilder` from `@spartacus/storefront`
- `CartPageEventBuilder` no longer uses `ActionsSubject` and `FeatureConfigService`
- `HomePageEventBuilder` no longer uses `FeatureConfigService`
- `ProductPageEventBuilder` no longer uses `FeatureConfigService`
- `PageEvent` no longer contains `context`, `semanticRoute`, `url` and `params` properties. These are now contained in the `PageEvent.navigation` object
- `EventsModule` was removed. Use individual imports instead. (e.g. CartPageEventModule, ProductPageEventModule, etc.)

#### Product variants i18n

- translation namespace `variant` was removed from `@spartacus/assets`. Use namespace `variants` that can be imported with `productVariantsTranslations` and `productVariantsTranslationChunksConfig` from `@spartacus/product/variants/assets` instead. Translation keys from this namespace did not changed.

#### Product variants endpoint scope

- scope `variants` was removed from `defaultOccProductConfig`. It's now provided by `ProductVariantsOccModule` under `@spartacus/product/variants/occ` instead. Additionally the endpoint now uses `orgProducts` API instead of `products`.

#### Product variants styles

- styles for `cx-product-variants` were removed from `@spartacus/styles`. Use `@spartacus/product/variants` import instead.

### Feature keys for product configurators

The feature keys that are used to lazily load the product configurator libraries in app.module.ts were available as `rulebased` and `productConfiguratorRulebased` from 3.1 onwards (respective `textfield` and `productConfiguratorTextfield` for the textfield template configurator).

In 4.0, only the longer versions `productConfiguratorRulebased` and `productConfiguratorTextfield` are possible.

Example: A configuration

```
      featureModules: {
        rulebased: {
          module: () => import('@spartacus/product-configurator/rulebased').then(
          (m) => m.RulebasedConfiguratorModule
        ),
        },
      }
```

needs to look like that in 4.0

```
      featureModules: {
        productConfiguratorRulebased: {
          module: () => import('@spartacus/product-configurator/rulebased').then(
          (m) => m.RulebasedConfiguratorModule
        ),
        },
      }
```

### Translations (i18n) changed

- Key `asm.standardSessionInProgress` was removed.
- Key `pageMetaResolver.checkout.title_plurar` has been removed.
- Value of `pageMetaResolver.checkout.title` has been changed to `Checkout`.

### Storage Sync mechanism

I version 4.0 we removed deprecated in version 3.0 storage sync mechanism. In previous major release we provided more powerful mechanism based on `StatePersistenceService` which can cover all use cases for synchronizing data to and from browser storage (eg. `localStorage`, `sessionStorage`) better than the removed storage sync.

What was removed:

- core of the mechanism (reducer)
- configuration (`storageSync` from `StateConfig`)
- default config and default keys (`defaultStateConfig`, `DEFAULT_LOCAL_STORAGE_KEY` and `DEFAULT_SESSION_STORAGE_KEY`)

### DefaultScrollConfig

- `defaultScrollConfig` was renamed to `defaultViewConfig`

### LanguageService

- `LanguageService` no longer uses `WindowRef`. The language initialization from the state was moved to `LanguageInitializer`.
- `LanguageService` now validate the value passed to the method `setActive()` against the iso codes listed in the Spartacus `context` config, before setting the actual value in the ngrx store.
- The initialization of the site context is scheduled a bit earlier than in before (now it's run in an observable stream instead of a Promise's callback). It's a very slight change, but might have side-effects in some custom implementations.
- The active language is now persisted in the Local Storage instead of the Session Storage

### CurrencyService

- `CurrencyService` no longer uses `WindowRef`. The currency initialization from the state was moved to `CurrencyInitializer`.
- `CurrencyService` now validate the value passed to the method `setActive()` against the iso codes listed in the Spartacus `context` config, before setting the actual value in the ngrx store.
- The initialization of the site context is scheduled a bit earlier than in before (now it's run in an observable stream instead of a Promise's callback). It's a very slight change, but might have side-effects in some custom implementations.
- The active currency is now persisted in the LocalStorage instead of the Session Storage.

### Page resolvers

In 3.1 and 3.2 we've introduced a few changes on how the page meta data is collected. The resolvers are now configurable and whether they render on the client or server (SSR) is also configurable. A few resolvers are changed or added, since most data is now configurable in the backend (description, robots). The robot information that was previously hardcoded in some resolvers, are now driven by backend data.

A new feature has landed in the product and category resolvers for the canonical URL.

The `BasePageMetaResolver` is leveraged to compose most of the generic page meta data. Most page resolvers now use the page data to create the description and robot tags. The changes have affected the following resolver classes:

- The `PageMetaService` has a dependency on `UnifiedInjector`, `PageMetaConfig` and the `platformId`.
- The `ContentPageMetaResolver` depends only on the `BasePageMetaResolver`.
- The `BasePageMetaResolver` requires the `Router` and `PageLinkService` to add canonical links to the page meta.
- The `ProductPageMetaResolver` requires the `BasePageMetaResolver` and `PageLinkService`.
- The `CategoryPageMetaResolver` requires the `BasePageMetaResolver`.
- The `SearchPageMetaResolver` requires the `BasePageMetaResolver`.
- The `CheckoutPageMetaResolver` uses the `BasePageMetaResolver`.
- The `OrganizationPageMetaResolver` no longer uses the `BasePageMetaResolver`.
- The `RoutingService` uses the `Router` to resolve the full URL (used to resolve the canonical URL in the page meta resolvers)

The `CmsPageTitleModule` is renamed to `PageMetaModule`.
The `CartPageMetaResolver` is removed since all content is resolved by the generic `ContentPageMetaResolver`.

The following properties where removed in 4.0:

- The `ContentPageMetaResolver` no longer supports the `homeBreadcrumb$`,`breadcrumb$`,`title$` and `cms$` as the content is resolved by the `BasePageMetaResolver`.
- The `resolverMethods` property on the `PageMetaService` has changed to `resolvers$` since the resolvers are read from the configuration stream.

### SelectiveCartService

- The `getLoaded` method was removed. Use `isStable` method instead.

### SearchBoxComponentService

- `SearchBoxComponentService` now also requires `EventService`.

### AddedToCartDialogComponent

- The `increment` property was removed. Use property `numberOfEntriesBeforeAdd` instead.

### CartListItemComponent

- Removed `FeatureConfigService` from constructor and added `UserIdService` and `MultiCartService` to constructor.
- Property `form: FormGroup` is now initialized on component creation instead of in the `createForm()` method.
- `ngOnInit()` method has been modified to fix an issue with rendering items.
- `[class.is-changed]` template attribute on `<div>` tag now depends on method `control.get('quantity').disabled`.

### Models

- The `Item` interface was removed.
- `sortCode` was removed from interface `TableHeader`.
- `promotionLocation$` was removed from `CartItemContext` and `CartItemContextSource`.

### SearchBoxComponent

`RoutingService` is a new, required constructor dependency.

### Organization Administration breaking changes

#### UserGroupUserListComponent

- Removed `MessageService` from constructor.

#### ToggleStatusComponent

- Removed `FeatureConfigService` from constructor.
- Added `DisableInfoService` to constructor.

#### DeleteItemComponent

- Removed `FeatureConfigService` from constructor.

#### UnitChildrenComponent

- `CurrentUnitService` is now required parameter in component constructor.

#### UnitCostCenterListComponent

- `CurrentUnitService` is now required parameter in component constructor.

#### UnitUserListComponent

- `CurrentUnitService` is now required parameter in component constructor.

#### UnitFormComponent

- Renamed property `formGroup` to `form`.
- Removed property `form$`.

#### OrganizationTableType

- Removed unused `UNIT_ASSIGNED_ROLES` property from enum.

#### HttpErrorModel

- Removed `error` property from interface.

#### Translations

- Change contents of:
  `orgBudget.messages.deactivate`,
  `orgCostCenter.messages.deactivate`,
  `orgPurchaseLimit.messages.deactivate`,
  `orgUnit.messages.deactivate`,
  `orgUnitAddress.messages.delete`,
  `orgUserGroup.messages.delete`,
  `orgUser.messages.deactivate`
- Removed unused keys:
  `orgBudget.messages.deactivateBody`,
  `orgCostCenter.messages.deactivateBody`,
  `orgPurchaseLimit.messages.deactivateBody`,
  `orgUnit.messages.deactivateBody`,
  `orgUnitAddress.messages.deleteBody`,
  `orgUserGroup.messages.deleteBody`,
  `orgUser.messages.deactivateBody`

### Dependencies changes

- The peer dependency package `i18next-xhr-backend` was replaced with `i18next-http-backend`.
- The peer dependency package `i18next` was upgraded to the version `20.2.2`

### CmsFeaturesService

- `CmsComponentsService` constructor is now using `CmsFeaturesService` (replacing `FeatureModulesService`) and `ConfigInitializerService`.
- `FeatureModulesService` was removed. Was replaced by `CmsFeaturesService`.

### ItemContext

- `CartItemComponent` now also requires `cartItemContextSource`.
- `ProductGridItemComponent` now requires `ProductListItemContextSource`.
- `ProductListItemComponent` now requires `ProductListItemContextSource`.

### User lib changes

#### CMS Components

- Following modules `CloseAccountModule`, `ForgotPasswordModule`, `RegisterComponentModule`, `ResetPasswordModule`, `UpdateEmailModule`, `UpdatePasswordModule`, `UpdateProfileModule` were moved to `@spartacus/user/profile/components`.
- Following modules `LoginModule`, `LoginFormModule`, `LoginRegisterModule` were moved to `@spartacus/user/account/components`.
- Component `ResetPasswordFormComponent` was renamed to `ResetPasswordComponent` and now can be used from `@spartacus/user/profile/components`. Also logic for this component was changed. For details look on sections below.
- Component `UpdateEmailFormComponent` was removed. For replacement `UpdateEmailComponent` from `@spartacus/user/profile/components` can be used.
- Component `UpdatePasswordFormComponent` was removed. For replacement `UpdatePasswordComponent` from `@spartacus/user/profile/components` can be used.
- Component `UpdateProfileFormComponent` was removed. For replacement `UpdateProfileComponent` from `@spartacus/user/profile/components` can be used.
- Components `CloseAccountComponent`, `CloseAccountModalComponent`, `ForgotPasswordComponent`, `RegisterComponent`, `UpdateEmailComponent`, `UpdatePasswordComponent`, `UpdateProfileComponent` were moved to `@spartacus/user/profile/components`. Logic for those components was changed. For details look on sections below.
- Components `LoginComponent`, `LoginFormComponent` were moved to `@spartacus/user/account/components`. Logic for those components was changed. For details look on sections below.
- Component `LoginRegisterComponent` were moved to `@spartacus/user/account/components`.

#### CloseAccountModalComponent

- All services used in constructor have been changed to be `protected`.
- Component is not using `UserService` anymore, `UserProfileFacade` was introduced.
- Component is no longer using `Subscription` property, also `ngOnDestroy` method was removed.

#### ForgotPasswordComponent

- Property `forgotPasswordForm` was renamed to `form`.
- New observable property `isUpdating$` was added.
- Methods `ngOnInit`, `requestForgotPasswordEmail` were removed. New method `onSubmit` was added.
- Services `FormBuilder`, `UserService`, `RoutingService`, `AuthConfigService` are no longer used directly in component file. New service `ForgotPasswordComponentService` was introduced and used in constructor.
- Change detection strategy for this component was set to `OnPush`.
- There were slight changes in component template. Spinner component was added which relys on `isUpdating$` property, also form now is using `onSubmit` method on form submit event.

#### RegisterComponent

- Component is not using `UserService` anymore, `UserRegisterFacade` was introduced.
- Property `loading$` was changed to `isLoading$` and type was change to `BehaviorSubject<boolean>` instead of `Observable<boolean>`.
- Method `registerUserProcessInit` was removed.

#### ResetPasswordComponent (previously ResetPasswordFormComponent)

- Property `subscription` was removed.
- Type of `token` property was changed from `string` to `Observable<string>`.
- Property `resetPasswordForm` was renamed to `form`.
- New observable property `isUpdating$` was added.
- Methods `ngOnInit`, `resetPassword`, `ngOnDestroy` were removed. New method `onSubmit` was added.
- Services `FormBuilder`, `UserService`, `RoutingService`, are no longer used directly in component file. New service `ResetPasswordComponentService` was introduced and used in constructor.
- Change detection strategy for this component was set to `OnPush`.
- Component template was adapted to the new logic.
- Spinner component was added which relys on `isUpdating$` property.

#### LoginComponent

- Component is not using `UserService` anymore, `UserAccountFacade` was introduced.
- Type of `user` property was changed to `Observable<User | undefined>` instead of `Observable<User>`.

#### LoginFormComponent

- Services `AuthService`, `GlobalMessageService`, `FormBuilder`, `WindowRef` are no longer used directly in component file. New service `LoginFormComponentService` was introduced and used in constructor.
- Methods `ngOnInit`, `submitForm`, `loginUser` were removed from component file.
- New properties `form`, `isUpdating$` were added.
- New method `onSubmit` was added.
- Change detection strategy for this component was set to `OnPush`.
- Spinner component was added to the template which relys on `isUpdating$` property.

#### UpdateEmailComponent

- Properties `subscription`, `newUid`, `isLoading$` were removed.
- Methods `ngOnInit`, `onCancel`, `onSuccess`, `ngOnDestroy` were removed from component file.
- Services `GlobalMessageService`, `UserService`, `RoutingService`, `AuthService` are no longer used directly in component file. New service `UpdateEmailComponentService` was introduced and used in constructor.
- Logic for `onSubmit` method was changed. Now this method has no parameters.
- New properties `form`, `isUpdating$` were added.
- There were important change in component template. Since `UpdateEmailFormComponent` was removed `UpdateEmailComponent` contains now the template for update email form itself.
- Change detection strategy for this component was set to `OnPush`.
- Spinner component was added to the template which relys on `isUpdating$` property.

#### UpdateEmailComponentService

- `UpdateEmailComponentService` now also requires `AuthRedirectService`

#### UpdatePasswordComponent

- Properties `subscription`, `loading$` were removed.
- Methods `ngOnInit`, `onCancel`, `onSuccess`, `ngOnDestroy` were removed from component file.
- Services `RoutingService`, `UserService`, `GlobalMessageService`, are no longer used directly in component file. New service `UpdatePasswordComponentService` was introduced and used in constructor.
- Logic for `onSubmit` method was changed. Now this method has no parameters.
- New properties `form`, `isUpdating$` were added.
- There were important change in component template. Since `UpdatePasswordFormComponent` was removed `UpdatePasswordComponent` contains now the template for update password form itself.
- Change detection strategy for this component was set to `OnPush`.
- Spinner component was added to the template which relys on `isUpdating$` property.

#### UpdateProfileComponent

- Properties `user$`, `loading$` were removed.
- Methods `ngOnInit`, `onCancel`, `onSuccess`, `ngOnDestroy` were removed from component file.
- Services `RoutingService`, `UserService`, `GlobalMessageService`, are no longer used directly in component file. New service `UpdateProfileComponentService` was introduced and used in constructor.
- Logic for `onSubmit` method was changed. Now this method has no parameters.
- New properties `form`, `isUpdating$` were added.
- There were important change in component template. Since `UpdateProfileFormComponent` was removed `UpdateProfileComponent` contains now the template for update profile form itself.
- Change detection strategy for this component was set to `OnPush`.
- Spinner component was added to the template which relys on `isUpdating$` property.

#### StoreFinderListItemComponent

- `div[class.cx-store-name]` element has been changed to `h2[class.cx-store-name]`.

#### StoreFinderStoresCountComponent

- `div[class.cx-title]` element has been changed to `h2[class.cx-title]`

#### StoreFinderListItemComponent

- `div[class.cx-total]` element has been changed to `h4[class.cx-total]`

#### CartItemComponent

- `{{item.product.name}}` element has been changed to `<h2>{{item.product.name}}</h2>`

#### OrderSummaryComponent

- `<h4>{{ 'orderCost.orderSummary' | cxTranslate }}</h4>` element has changed to `<h3>{{ 'orderCost.orderSummary' | cxTranslate }}</h3>`

#### DeliveryModeComponent

- `h3[class.cx-checkout-title]` element has changed to `h2[class.cx-checkout-title]`

#### PaymentMethodComponent

- `h3[class.cx-checkout-title]` element has changed to `h2[class.cx-checkout-title]`

#### ReviewSubmitComponent

- `h3[class.cx-review-title]` element changed to `h2[class.cx-review-title]`
- `div[class.cx-review-cart-total]` element changed to `h4[class.cx-review-cart-total]`

#### ShippingAddressComponent

- `h3[class.cx-checkout-title]` element changed to `h2[class.cx-checkout-title]`

#### CmsPageTitleComponent

- New interface has been created 

#### CmsBreadcrumbsComponent
- `CmsBreadcrumbsComponent` extends `CmsPageTitleComponent` now
- `container` property has been moved to `CmsPageTitleComponent`

#### BreadcrumbComponent

- `BreadcrumbComponent` extends `PageTitleComponent` now
- `setTitle()` function has been moved to `PageTitleComponent`

#### PageTitleComponent

- New component that sets page title if there is not one set by default 

#### NavigationUiComponent

- `<h5><cx-icon ...></h5>` element was changed to `<span><cx-icon ...></span>`
- `h5[attr.aria-label]="node.title"` element was was changed to `span[attr.aria-label]="node.title"`

#### ProductCarouselComponent

- `<h4>{{item.name}}</h4>` element changed to `<h3>{{item.name}}</h3>`

#### WishListItemComponent

- `<a>{{ cartEntry.product.name }}</a>` element changed to `<a><h2>{{ cartEntry.product.name }}</h2></a>`

#### CardComponent

- `h4[class.cx-card-title]` element changed to `h3[class.cx-card-title]`

#### CarouselComponent

- `<h3 *ngIf="title">{{ title }}</h3>` element changed to `<h2 *ngIf="title">{{ title }}</h2>`

#### Translations (i18n) changes

- Key `miniLogin.userGreeting` was moved to separated lib. Now is a part of `userAccountTranslations`, `userAccountTranslationChunksConfig` from `@spartacus/user/account/assets`.
- Key `miniLogin.signInRegister` was moved to separated `@spartacus/user` lib. Now is a part of `userAccountTranslations`, `userAccountTranslationChunksConfig` from `@spartacus/user/account/assets`.
- Key `loginForm.signIn` was moved to separated lib. Now is a part of `userAccountTranslations`, `userAccountTranslationChunksConfig` from `@spartacus/user/account/assets`.
- Key `loginForm.register` was moved to separated lib. Now is a part of `userAccountTranslations`, `userAccountTranslationChunksConfig` from `@spartacus/user/account/assets`.
- Key `loginForm.dontHaveAccount` was moved to separated lib. Now is a part of `userAccountTranslations`, `userAccountTranslationChunksConfig` from `@spartacus/user/account/assets`.
- Key `loginForm.guestCheckout` was moved to separated lib. Now is a part of `userAccountTranslations`, `userAccountTranslationChunksConfig` from `@spartacus/user/account/assets`.
- Key `loginForm.emailAddress.label` was moved to separated lib. Now is a part of `userAccountTranslations`, `userAccountTranslationChunksConfig` from `@spartacus/user/account/assets`.
- Key `loginForm.emailAddress.placeholder` was moved to separated lib. Now is a part of `userAccountTranslations`, `userAccountTranslationChunksConfig` from `@spartacus/user/account/assets`.
- Key `loginForm.password.label` was moved to separated lib. Now is a part of `userAccountTranslations`, `userAccountTranslationChunksConfig` from `@spartacus/user/account/assets`.
- Key `loginForm.password.placeholder` was moved to separated lib. Now is a part of `userAccountTranslations`, `userAccountTranslationChunksConfig` from `@spartacus/user/account/assets`.
- Key `loginForm.wrongEmailFormat` was moved to separated lib. Now is a part of `userAccountTranslations`, `userAccountTranslationChunksConfig` from `@spartacus/user/account/assets`.
- Key `loginForm.forgotPassword` was moved to separated lib. Now is a part of `userAccountTranslations`, `userAccountTranslationChunksConfig` from `@spartacus/user/account/assets`.
- Key `updateEmailForm.newEmailAddress.label` was moved to separated lib. Now is a part of `userProfileTranslations`, `userProfileTranslationChunksConfig` from `@spartacus/user/profile/assets`.
- Key `updateEmailForm.newEmailAddress.placeholder` was moved to separated lib. Now is a part of `userProfileTranslations`, `userProfileTranslationChunksConfig` from `@spartacus/user/profile/assets`.
- Key `updateEmailForm.confirmNewEmailAddress.label` was moved to separated lib. Now is a part of `userProfileTranslations`, `userProfileTranslationChunksConfig` from `@spartacus/user/profile/assets`.
- Key `updateEmailForm.confirmNewEmailAddress.placeholder` was moved to separated lib. Now is a part of `userProfileTranslations`, `userProfileTranslationChunksConfig` from `@spartacus/user/profile/assets`.
- Key `updateEmailForm.enterValidEmail` was moved to separated lib. Now is a part of `userProfileTranslations`, `userProfileTranslationChunksConfig` from `@spartacus/user/profile/assets`.
- Key `updateEmailForm.bothEmailMustMatch` was moved to separated lib. Now is a part of `userProfileTranslations`, `userProfileTranslationChunksConfig` from `@spartacus/user/profile/assets`.
- Key `updateEmailForm.password.label` was moved to separated lib. Now is a part of `userProfileTranslations`, `userProfileTranslationChunksConfig` from `@spartacus/user/profile/assets`.
- Key `updateEmailForm.password.placeholder` was moved to separated lib. Now is a part of `userProfileTranslations`, `userProfileTranslationChunksConfig` from `@spartacus/user/profile/assets`.
- Key `updateEmailForm.pleaseInputPassword` was moved to separated lib. Now is a part of `userProfileTranslations`, `userProfileTranslationChunksConfig` from `@spartacus/user/profile/assets`.
- Key `updateEmailForm.emailUpdateSuccess` was moved to separated lib. Now is a part of `userProfileTranslations`, `userProfileTranslationChunksConfig` from `@spartacus/user/profile/assets`.
- Key `forgottenPassword.resetPassword` was moved to separated lib. Now is a part of `userProfileTranslations`, `userProfileTranslationChunksConfig` from `@spartacus/user/profile/assets`.
- Key `forgottenPassword.enterEmailAddressAssociatedWithYourAccount` was moved to separated lib. Now is a part of `userProfileTranslations`, `userProfileTranslationChunksConfig` from `@spartacus/user/profile/assets`.
- Key `forgottenPassword.emailAddress.label` was moved to separated lib. Now is a part of `userProfileTranslations`, `userProfileTranslationChunksConfig` from `@spartacus/user/profile/assets`.
- Key `forgottenPassword.emailAddress.placeholder` was moved to separated lib. Now is a part of `userProfileTranslations`, `userProfileTranslationChunksConfig` from `@spartacus/user/profile/assets`.
- Key `forgottenPassword.enterValidEmail` was moved to separated lib. Now is a part of `userProfileTranslations`, `userProfileTranslationChunksConfig` from `@spartacus/user/profile/assets`.
- Key `forgottenPassword.passwordResetEmailSent` was moved to separated lib. Now is a part of `userProfileTranslations`, `userProfileTranslationChunksConfig` from `@spartacus/user/profile/assets`.
- Key `forgottenPassword.passwordResetSuccess` was moved to separated lib. Now is a part of `userProfileTranslations`, `userProfileTranslationChunksConfig` from `@spartacus/user/profile/assets`.
- Key `register.confirmPassword.action` was moved to separated lib. Now is a part of `userProfileTranslations`, `userProfileTranslationChunksConfig` from `@spartacus/user/profile/assets`.
- Key `register.confirmPassword.label` was moved to separated lib. Now is a part of `userProfileTranslations`, `userProfileTranslationChunksConfig` from `@spartacus/user/profile/assets`.
- Key `register.confirmPassword.placeholder` was moved to separated lib. Now is a part of `userProfileTranslations`, `userProfileTranslationChunksConfig` from `@spartacus/user/profile/assets`.
- Key `register.managementInMyAccount` was moved to separated lib. Now is a part of `userProfileTranslations`, `userProfileTranslationChunksConfig` from `@spartacus/user/profile/assets`.
- Key `register.termsAndConditions` was moved to separated lib. Now is a part of `userProfileTranslations`, `userProfileTranslationChunksConfig` from `@spartacus/user/profile/assets`.
- Key `register.signIn` was moved to separated lib. Now is a part of `userProfileTranslations`, `userProfileTranslationChunksConfig` from `@spartacus/user/profile/assets`.
- Key `register.register` was moved to separated lib. Now is a part of `userProfileTranslations`, `userProfileTranslationChunksConfig` from `@spartacus/user/profile/assets`.
- Key `register.confirmNewPassword` was moved to separated lib. Now is a part of `userProfileTranslations`, `userProfileTranslationChunksConfig` from `@spartacus/user/profile/assets`.
- Key `register.resetPassword` was moved to separated lib. Now is a part of `userProfileTranslations`, `userProfileTranslationChunksConfig` from `@spartacus/user/profile/assets`.
- Key `register.createAccount` was moved to separated lib. Now is a part of `userProfileTranslations`, `userProfileTranslationChunksConfig` from `@spartacus/user/profile/assets`.
- Key `register.title` was moved to separated lib. Now is a part of `userProfileTranslations`, `userProfileTranslationChunksConfig` from `@spartacus/user/profile/assets`.
- Key `register.firstName.label` was moved to separated lib. Now is a part of `userProfileTranslations`, `userProfileTranslationChunksConfig` from `@spartacus/user/profile/assets`.
- Key `register.firstName.placeholder` was moved to separated lib. Now is a part of `userProfileTranslations`, `userProfileTranslationChunksConfig` from `@spartacus/user/profile/assets`.
- Key `register.lastName.label` was moved to separated lib. Now is a part of `userProfileTranslations`, `userProfileTranslationChunksConfig` from `@spartacus/user/profile/assets`.
- Key `register.lastName.placeholder` was moved to separated lib. Now is a part of `userProfileTranslations`, `userProfileTranslationChunksConfig` from `@spartacus/user/profile/assets`.
- Key `register.emailAddress.label` was moved to separated lib. Now is a part of `userProfileTranslations`, `userProfileTranslationChunksConfig` from `@spartacus/user/profile/assets`.
- Key `register.emailAddress.placeholder` was moved to separated lib. Now is a part of `userProfileTranslations`, `userProfileTranslationChunksConfig` from `@spartacus/user/profile/assets`.
- Key `register.password.label` was moved to separated lib. Now is a part of `userProfileTranslations`, `userProfileTranslationChunksConfig` from `@spartacus/user/profile/assets`.
- Key `register.password.placeholder` was moved to separated lib. Now is a part of `userProfileTranslations`, `userProfileTranslationChunksConfig` from `@spartacus/user/profile/assets`.
- Key `register.newPassword` was moved to separated lib. Now is a part of `userProfileTranslations`, `userProfileTranslationChunksConfig` from `@spartacus/user/profile/assets`.
- Key `register.emailMarketing` was moved to separated lib. Now is a part of `userProfileTranslations`, `userProfileTranslationChunksConfig` from `@spartacus/user/profile/assets`.
- Key `register.confirmThatRead` was moved to separated lib. Now is a part of `userProfileTranslations`, `userProfileTranslationChunksConfig` from `@spartacus/user/profile/assets`.
- Key `register.selectTitle` was moved to separated lib. Now is a part of `userProfileTranslations`, `userProfileTranslationChunksConfig` from `@spartacus/user/profile/assets`.
- Key `register.passwordMinRequirements` was moved to separated lib. Now is a part of `userProfileTranslations`, `userProfileTranslationChunksConfig` from `@spartacus/user/profile/assets`.
- Key `register.bothPasswordMustMatch` was moved to separated lib. Now is a part of `userProfileTranslations`, `userProfileTranslationChunksConfig` from `@spartacus/user/profile/assets`.
- Key `register.titleRequired` was moved to separated lib. Now is a part of `userProfileTranslations`, `userProfileTranslationChunksConfig` from `@spartacus/user/profile/assets`.
- Key `register.postRegisterMessage` was moved to separated lib. Now is a part of `userProfileTranslations`, `userProfileTranslationChunksConfig` from `@spartacus/user/profile/assets`.

### Default routing config for the My Company feature
The default routing config for the My Company pages was moved from various modules in `@spartacus/organization/administration/components` to `OrganizationAdministrationRootModule` in `@spartacus/organization/administration/root`. Therefore the default config is now provided eagerly, so it's available early on app start (but not only after the feature is lazy loaded). Also, the following objects were renamed and moved to `@spartacus/organization/administration/root`:
- `budgetRoutingConfig` -> `defaultBudgetRoutingConfig`
- `costCenterRoutingConfig` -> `defaultCostCenterRoutingConfig`
- `permissionRoutingConfig` -> `defaultPermissionRoutingConfig`
- `unitsRoutingConfig` -> `defaultUnitsRoutingConfig`
- `userGroupRoutingConfig` -> `defaultUserGroupRoutingConfig`
- `userRoutingConfig` -> `defaultUserRoutingConfig`

#### Checkout Related Translations (i18n) changes

The checkout related translation keys were moved to the `@spartacus/checkout/assets`.  If you use some checkout 
related labels outside of checkout and the checkout lib is not used, you will need to use alternate translation labels.

- Key `checkoutAddress.verifyYourAddress` is moved to `addressSuggestion.verifyYourAddress`.
- Key `checkoutAddress.ensureAccuracySuggestChange` is moved to `addressSuggestion.ensureAccuracySuggestChange`.
- Key `checkoutAddress.chooseAddressToUse` is moved to `addressSuggestion.chooseAddressToUse`.
- Key `checkoutAddress.suggestedAddress` is moved to `addressSuggestion.suggestedAddress`.
- Key `checkoutAddress.enteredAddress` is moved to `addressSuggestion.enteredAddress`.
- Key `checkoutAddress.editAddress` is moved to `addressSuggestion.editAddress`.
- Key `checkoutAddress.saveAddress` is moved to `addressSuggestion.saveAddress`.

- Key `checkoutOrderConfirmation.replenishmentNumber` is removed. You can use instead ``.
- Key `checkoutOrderConfirmation.placedOn` is removed. You can use instead `orderDetails.placedOn`.
- Key `checkoutOrderConfirmation.status` is removed. You can use instead `orderDetails.status`.
- Key `checkoutOrderConfirmation.active` is removed. You can use instead `orderDetails.active`.
- Key `checkoutOrderConfirmation.cancelled` is removed. You can use instead `orderDetails.cancelled`.
- Key `checkoutOrderConfirmation.frequency` is removed. You can use instead `orderDetails.frequency`.
- Key `checkoutOrderConfirmation.nextOrderDate` is removed. You can use instead `orderDetails.nextOrderDate`.
- Key `checkoutOrderConfirmation.orderNumber` is removed. You can use instead `orderDetails.orderNumber`.



#### Changes in styles

- Styles for following selectors `cx-close-account-modal`, `cx-close-account`, `cx-forgot-password`, `cx-register`, `cx-update-password-form`, `cx-user-form` were moved from `@spartacus/styles` to `@spartacus/user/profile/styles`.
- Styles for following selectors `cx-login`, `cx-login-form` were moved from `@spartacus/styles` to `@spartacus/user/account/styles`.

### LogoutGuard

`AuthRedirectService` is a new, required constructor dependency.

### RoutingService
`RoutingService.go` - Removed 2nd argument `query`. Use `extras.queryParams` instead.
`RoutingService.navigate` - Removed 2nd argument `query`. Use `extras.queryParams` instead.

### RoutingActions ngrx
The following ngrx actions have been removed:
- `RoutingActions.RouteGo` (and `RoutingActions.ROUTER_GO`)
- `RoutingActions.RouteGoByUrlAction` (and `RoutingActions.ROUTER_GO_BY_URL`)
- `RoutingActions.RouteBackAction` (and `RoutingActions.ROUTER_BACK`)
- `RoutingActions.RouteForwardAction` (and `RoutingActions.ROUTER_FORWARD`).

Please use instead the methods of the `RoutingService`, respectively: `go()`, `goByUrl()`, `back()`, `forward()`.

### AuthRedirectService

- `#reportNotAuthGuard` - method not needed anymore. Every visited URL is now remembered automatically as redirect URL on `NavigationEnd` event.
- `#reportAuthGuard` - method deprecated; use the new equivalent method instead: `#saveCurrentNavigationUrl`. It remembers the anticipated page, when being invoked during the navigation.

### OccEndpointsService

- The `getEndpoint` - method was removed. Use `buildUrl` instead.
- The `getOccEndpoint` method was removed. Use `buildUrl` method instead.
- The `getBaseEndpoint` method was removed. Use `buildUrl` method instead.
- The `getUrl` method was removed. Use `buildUrl` method instead.

### Modal Service

- Removed `FeatureConfigService` from constructor.
- `ApplicationRef` is a new, required constructor dependency.

<<<<<<< HEAD
### TabParagraphContainerComponent

- `WindowRef` and `BreakpointService` are now required parameters in the constructor.
- All services used in constructor have been changed to be `protected`.
=======
### ExternalJsFileLoader

- The service was removed from core. Please use `ScriptLoader` instead.
>>>>>>> 332c223b
<|MERGE_RESOLUTION|>--- conflicted
+++ resolved
@@ -1451,13 +1451,11 @@
 - Removed `FeatureConfigService` from constructor.
 - `ApplicationRef` is a new, required constructor dependency.
 
-<<<<<<< HEAD
+### ExternalJsFileLoader
+
+- The service was removed from core. Please use `ScriptLoader` instead.
+
 ### TabParagraphContainerComponent
 
 - `WindowRef` and `BreakpointService` are now required parameters in the constructor.
-- All services used in constructor have been changed to be `protected`.
-=======
-### ExternalJsFileLoader
-
-- The service was removed from core. Please use `ScriptLoader` instead.
->>>>>>> 332c223b
+- All services used in constructor have been changed to be `protected`.