# Technical Changes in Spartacus 5.0

## CMS related changes in product-configurator library

### Reduced number of page header slots and introduction of exit button

In case the rulebased product configurator is launched from product details, product catalog, or cart, the number of slots displayed in
the page header has been reduced compared to 4.0. We only show slots `SiteLogo`,`VariantConfigOverviewExitButton` and `MiniCart`.
For details see `CpqConfiguratorLayoutModule`, `VariantConfiguratorInteractiveLayoutModule` and `VariantConfiguratorOverviewLayoutModule`.
These modules are new in 5.0. The layout configuration was removed from `CpqConfiguratorInteractiveModule`, `VariantConfiguratorInteractiveModule`
and `VariantConfiguratorOverviewModule`.

Note that `VariantConfigOverviewExitButton` is new, and allows to leave the configuration. Clicking it directs the user to the product detail
page, configuration changes are not taken over to the cart.

### Specific page header slots in case configurator is launched in displayOnly mode

In case the rulebased product configurator is launched from the checkout review order page, from the order confirmation page or from the order
history page, the page header shows the standard Spartacus header slots (not the reduced set of header slots listed in the previous section).
Specifically, `VariantConfigOverviewExitButton` is not offered then.
For details, see `CpqConfiguratorPageLayoutHandler` and `VariantConfiguratorPageLayoutHandler`.
The page header slots used in case of the displayOnly mode can be configured in `CpqConfiguratorLayoutModule` and `VariantConfiguratorOverviewLayoutModule`,
under the section `headerDisplayOnly`.

## Breaking Changes Introduced in 5.0

### Translation (i18n) changes

- `configurator.addToCart.buttonDisplayOnly` was added to `configurator-common.ts`
- `quickOrder.entriesWasAdded` changed to `quickOrder.entriesWereAdded`

- `payment.paymentForm.setAsDefault` changed from `Set as default` to `Set as default payment method` for screen reader improvements.
- `storeFinder.storeFinder.searchBox` changed from `Enter postal code, town or address` to `Postal code, town or address`
- `common.searchBox.placeholder` changed from `Search here...` to `Enter product name or SKU`

- `payment.paymentForm.setAsDefault` changed from `Set as default` to `Set as default payment method` for screen reader improvements
- Translation for key `address.addressForm.setAsDefault` changed from `Set as default` to `Set as default shipping address`

### ConfiguratorAddToCartButtonComponent

- `#displayOnly` template was added
- `<button class="cx-btn btn btn-block btn-primary cx-display-only-btn"></button>` was added to the `#displayOnly` template
- Now also uses `configurator.addToCart.buttonDisplayOnly` translation label key
- Added `OrderFacade` to constructor.
- Added `CommonConfiguratorUtilsService` to constructor.

## ConfiguratorOverviewBundleAttributeComponent

- Added `TranslationService` to constructor.

## ConfiguratorGroupMenuComponent

- Added `TranslationService` to constructor.

## ConfiguratorAttributeProductCardComponent

- Added `TranslationService` to constructor.

### ConfiguratorAttributeProductCardComponentOptions

- Added new attributes `attributeLabel`, `attributeName`, `itemCount` and `itemIndex` to interface.

### ShippingAddressComponent

- Added `GlobalMessageService` to constructor.

### AddressBookComponent

- Added `GlobalMessageService` to constructor.
- Changed `setAddressAsDefault` method parameter type`string` to `Address`.

### OrderConfirmationThankYouMessageComponent

- Component template was modified to display `span` instead of `h1` for page title.

### OrderConfirmationThankYouMessageComponent

- Component template was modified to display `span` instead of `h1` for page title.

### PromotionsComponent

- Component template was modified to display single promotions using the `p` tag and multiple promotions using `ul` list elements

### ConfiguratorCartEntryBundleInfoComponent

- `TranslationService` was added to constructor

### CartDetailsComponent

- Component template was modified to display `h2` instead of `h4` for cart name.

### CartItemComponent

- Component template was modified to display `h3` instead of `h2` for product name.

### OrderSummaryComponent

- Component template was modified to display `h2` instead of `h3` for order summary.
- Markup template changed in `order-summary.component.html`. `h2` tag has been converted to `div.cx-summary-heading` and `h4.cx-review-cart-heading` has been converted to `div.cx-review-cart-heading` in two places for screen reader improvements. 

### ProductAttributesComponent

- Component template was modified to display `h2` instead of `h3` for classification name.

### CartCouponComponent

- Component template was modified to display coupon as a `label` inside a form. Previously it was in a `div` before `form` tag.

### CheckoutProgressComponent

- `section` element changed to `nav`.

### CardComponent

- Component template was modified to display `span` instead of `h3` for card title.
- `<a>{{action.name}}</a>` changed to `<button>{{ action.name }}</button>`
- `cx-card-link card-link btn-link` classes have been replaced with a single class `link`

### StoreFinderSearchComponent

- Component template modified, `input[attr.aria-label]="'common.search' | cxTranslate"` has been changed to `input[attr.aria-label]="'storeFinder.searchBoxLabel' | cxTranslate"`
- Component template modified, `cx-icon[attr.aria-label]="'common.search' | cxTranslate"` has been changed to `cx-icon[attr.aria-label]="'storeFinder.searchNearestStores' | cxTranslate"`

### SearchBoxComponent

- Component template modified, `<label class="searchbox" [class.dirty]="!!searchInput.value">` has been wrapped in a `div`

### AuthHttpHeaderService

- The `refreshInProgress` property was removed. Use `refreshInProgress$` Observable instead.
- The `handleExpiredToken` method was removed. Use `getValidToken` instead.
- In `handleExpiredAccessToken` method third parameter `initialToken` is now required.

### QuickOrderService

- Removed `ProductAdapter` from constructor.
- Added `ProductSearchConnector` to constructor.
- The `search` method was removed. Use `searchProducts` instead.
- The `removeEntry` method was removed. Use `softDeleteEntry` instead.

### QuickOrderFormComponent

- Removed `GlobalMessageService` from constructor.
- Added `Config` to constructor.
- Added `ChangeDetectorRef` to constructor.
- Added `WindowRef` to constructor.

- Component template modified, `input[attr.aria-label]="'common.search' | cxTranslate"` has been changed to `input[attr.aria-label]="'quickOrderForm.searchBoxLabel' | cxTranslate"`

### DeliveryModeComponent

- the condition to show a spinner was changed to: `supportedDeliveryModes$ | async)?.length && !(isSetDeliveryModeBusy$ | async) && !continueButtonPressed`.
- the `*ngIf` directive of wrapper `ng-container` which holds `div.row.cx-checkout-btns` is removed.
- the `disabled` property binding of continue `button` was changed to: `deliveryModeInvalid || continueButtonPressed || (isSetDeliveryModeBusy$ | async)`.

### GenericLinkComponent

- `HamburgerMenuService` was added to constructor

### StoreFinderListItemComponent

- `store-finder-list-item.component.html` markup structure changed. `h2.cx-store-name > button` changed to `a.cx-store-name` for screen reader improvements.

### BreadcrumbComponent

#### Template changes

- `breadcrumb.component.html` markup structure change from `nav > span > a` to `nav > ol > li > a` for Screen reader improvements and corresponding styles has also been updated.

#### Translation (i18n) changes

- `common.breadcrumbs` was added to `common.ts`

### ConfiguratorExitButton

- `container$ | async as container` was added to the button to determine what the current owner type is. The button will be named accordingly

### AddressFormComponent

#### Template changes

- Separated the bootstrap class `"row"` from the parent `<div class="cx-address-form-btns">` to keep the html semantic and keep the cx class from overwriting the bootstrap styles
- Moved element `<div class="cx-address-form-btns">` inside the top level `<div class="row">`
- Changed classes of `<div class="col-md-12 col-lg-6">` to `<div class="col-md-13 col-lg-6">` inside `<div class="cx-address-form-btns">`

<<<<<<< HEAD
### CancelOrderComponent

#### Template changes

- Added `<cx-message>` element inside the wrapper `<ng-container *ngIf="form$ | async as form">` to indicate form error
=======
### ReviewSubmitComponent

- Markup template changed in `review-submit.component.html`. `h4.cx-review-cart-total` tag has been converted to `div.cx-review-cart-total` for screen reader improvements. 
>>>>>>> 241a3277
<|MERGE_RESOLUTION|>--- conflicted
+++ resolved
@@ -183,14 +183,12 @@
 - Moved element `<div class="cx-address-form-btns">` inside the top level `<div class="row">`
 - Changed classes of `<div class="col-md-12 col-lg-6">` to `<div class="col-md-13 col-lg-6">` inside `<div class="cx-address-form-btns">`
 
-<<<<<<< HEAD
 ### CancelOrderComponent
 
 #### Template changes
 
 - Added `<cx-message>` element inside the wrapper `<ng-container *ngIf="form$ | async as form">` to indicate form error
-=======
+
 ### ReviewSubmitComponent
 
-- Markup template changed in `review-submit.component.html`. `h4.cx-review-cart-total` tag has been converted to `div.cx-review-cart-total` for screen reader improvements. 
->>>>>>> 241a3277
+- Markup template changed in `review-submit.component.html`. `h4.cx-review-cart-total` tag has been converted to `div.cx-review-cart-total` for screen reader improvements. 