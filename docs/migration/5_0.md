# Technical Changes in Spartacus 5.0

## CMS related changes in product-configurator library

### Reduced number of page header slots and introduction of exit button

In case the rulebased product configurator is launched from product details, product catalog, or cart, the number of slots displayed in
the page header has been reduced compared to 4.0. We only show slots `SiteLogo`,`VariantConfigOverviewExitButton` and `MiniCart`.
For details see `CpqConfiguratorLayoutModule`, `VariantConfiguratorInteractiveLayoutModule` and `VariantConfiguratorOverviewLayoutModule`.
These modules are new in 5.0. The layout configuration was removed from `CpqConfiguratorInteractiveModule`, `VariantConfiguratorInteractiveModule`
and `VariantConfiguratorOverviewModule`.

Note that `VariantConfigOverviewExitButton` is new, and allows to leave the configuration. Clicking it directs the user to the product detail
page, configuration changes are not taken over to the cart.

### Specific page header slots in case configurator is launched in displayOnly mode

In case the rulebased product configurator is launched from the checkout review order page, from the order confirmation page or from the order
history page, the page header shows the standard Spartacus header slots (not the reduced set of header slots listed in the previous section).
Specifically, `VariantConfigOverviewExitButton` is not offered then.
For details, see `CpqConfiguratorPageLayoutHandler` and `VariantConfiguratorPageLayoutHandler`.
The page header slots used in case of the displayOnly mode can be configured in `CpqConfiguratorLayoutModule` and `VariantConfiguratorOverviewLayoutModule`,
under the section `headerDisplayOnly`.

## Breaking Changes Introduced in 5.0

### ConfiguratorAddToCartButtonComponent

- `#displayOnly` template was added
- `<button class="cx-btn btn btn-block btn-primary cx-display-only-btn"></button>` was added to the `#displayOnly` template
- Now also uses `configurator.addToCart.buttonDisplayOnly` translation label key
- `OrderFacade` was added to constructor
- `CommonConfiguratorUtilsService` was added to constructor

#### Functions added:

- `leaveConfigurationOverview(): void `
- `goToOrderDetails(owner: CommonConfigurator.Owner): void `

#### Translation (i18n) changes

- `configurator.addToCart.buttonDisplayOnly` was added to `configurator-common.ts`

### PaymentFormComponent

#### Translation (i18n) changes

Contents of `payment.paymentForm.setAsDefault` changed from `Set as default` to `Set as default payment method` for screen reader improvements.

### AsmAuthService

- `coreLogout()` method was modified to trigger a global message by default. `showGlobalMsg: false` parameter can be passed to opt-out of the default global message.

### AuthService

- Added `GlobalMessageService` to constructor.
- `coreLogout()` method was modified to trigger a global message by default. `showGlobalMsg: false` parameter can be passed to opt-out of the default global message.

### AddressFormComponent

#### OrderConfirmationThankYouMessageComponent

- Component template was modified to display `span` instead of `h1` for page title.

#### Translation (i18n) changes

- Content of `address.addressForm.setAsDefault` changed from `Set as default` to `Set as default shipping address`

#### PromotionsComponent

- Component template was modified to display single promotions using the `p` tag and multiple promotions using `ul` list elements

### ConfiguratorCartEntryBundleInfoComponent

- `TranslationService` was added to constructor

#### CartDetailsComponent

- Component template was modified to display `h2` instead of `h4` for cart name.

#### CartItemComponent

- Component template was modified to display `h3` instead of `h2` for product name.

#### OrderSummaryComponent

- Component template was modified to display `h2` instead of `h3` for order summary.

#### ProductAttributesComponent

- Component template was modified to display `h2` instead of `h3` for classification name.

#### CartCouponComponent

- Component template was modified to display coupon as a `label` inside a form. Previously it was in a `div` before `form` tag.

#### CardComponent

- Component template was modified to display `span` instead of `h3` for card title.

### AuthHttpHeaderService

- The `refreshInProgress` property was removed. Use `refreshInProgress$` Observable instead.
- The `handleExpiredToken` method was removed. Use `getValidToken` instead.
- In `handleExpiredAccessToken` method third parameter `initialToken` is now required.

<<<<<<< HEAD
### QuickOrderService
- Removed `ProductAdapter` from constructor.
- Added `ProductSearchConnector` to constructor.
- The `search` method was removed. Use `searchProducts` instead.
- The `removeEntry` method was removed. Use `softDeleteEntry` instead.
=======
### QuickOrderFormComponent

- Removed `GlobalMessageService` from constructor.
- Added `Config` to constructor.
- Added `ChangeDetectorRef` to constructor.
- Added `WindowRef` to constructor.
>>>>>>> eeff0f58
<|MERGE_RESOLUTION|>--- conflicted
+++ resolved
@@ -104,17 +104,15 @@
 - The `handleExpiredToken` method was removed. Use `getValidToken` instead.
 - In `handleExpiredAccessToken` method third parameter `initialToken` is now required.
 
-<<<<<<< HEAD
 ### QuickOrderService
 - Removed `ProductAdapter` from constructor.
 - Added `ProductSearchConnector` to constructor.
 - The `search` method was removed. Use `searchProducts` instead.
 - The `removeEntry` method was removed. Use `softDeleteEntry` instead.
-=======
+
 ### QuickOrderFormComponent
 
 - Removed `GlobalMessageService` from constructor.
 - Added `Config` to constructor.
 - Added `ChangeDetectorRef` to constructor.
-- Added `WindowRef` to constructor.
->>>>>>> eeff0f58
+- Added `WindowRef` to constructor.