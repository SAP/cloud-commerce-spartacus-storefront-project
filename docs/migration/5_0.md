--- conflicted
+++ resolved
@@ -41,11 +41,10 @@
 
 - `configurator.addToCart.buttonDisplayOnly` was added to `configurator-common.ts`
 
-<<<<<<< HEAD
 #### CartDetailsComponent
 
 - `<h4 class="cx-total"></h4>` changed to `<span class="cx-total"></span>`
-=======
+
 ### ConfiguratorCartEntryBundleInfoComponent
 
 - `TranslationService` was added to constructor
@@ -78,5 +77,4 @@
 
 - The `refreshInProgress` property was removed. Use `refreshInProgress$` Observable instead.
 - The `handleExpiredToken` method was removed. Use `getValidToken` instead.
-- In `handleExpiredAccessToken` method third parameter `initialToken` is now required.
->>>>>>> 31dbbd03
+- In `handleExpiredAccessToken` method third parameter `initialToken` is now required.