# Technical Changes in Spartacus 5.0

## Breaking changes in product-configurator library

### Reduced number of page header slots and introduction of exit button

In case the rulebased product configurator is launched from product details, product catalog, or cart, the number of slots displayed in
the page header has been reduced compared to 4.0. We only show slots `SiteLogo`,`VariantConfigOverviewExitButton` and `MiniCart`.
For details see `CpqConfiguratorLayoutModule`, `VariantConfiguratorInteractiveLayoutModule` and `VariantConfiguratorOverviewLayoutModule`.
These modules are new in 5.0. The layout configuration was removed from `CpqConfiguratorInteractiveModule`, `VariantConfiguratorInteractiveModule`
and `VariantConfiguratorOverviewModule`.

Note that `VariantConfigOverviewExitButton` is new, and allows to leave the configuration. Clicking it directs the user to the product detail
page, configuration changes are not taken over to the cart.

### Specific page header slots in case configurator is launched in displayOnly mode

In case the rulebased product configurator is launched from the checkout review order page, from the order confirmation page or from the order
history page, the page header shows the standard Spartacus header slots (not the reduced set of header slots listed in the previous section).
Specifically, `VariantConfigOverviewExitButton` is not offered then.
For details, see `CpqConfiguratorPageLayoutHandler` and `VariantConfiguratorPageLayoutHandler`.
The page header slots used in case of the displayOnly mode can be configured in `CpqConfiguratorLayoutModule` and `VariantConfiguratorOverviewLayoutModule`,
under the section `headerDisplayOnly`.

### ConfiguratorCommonsService

The method `removeObsoleteProductBoundConfiguration` has been removed, as it's no longer needed. An obsolete product bound configuration is handled
within action `RemoveCartBoundConfigurations`. So in case you called `removeObsoleteProductBoundConfiguration` before, consider to raise that action, which will
clear all cart bound configurations, and in addition delete the obsolete product bound configuration that is predecessor of a cart bound configuration.

### ConfiguratorGroupTitleComponent

The member `configuration$` was not used and has been removed. In case you use it in a sub component, consider to declare it there via
`configuration$: Observable<Configurator.Configuration> = this.configRouterExtractorService .extractRouterData() .pipe( switchMap((routerData) => this.configuratorCommonsService.getConfiguration(routerData.owner) ) );`

### RulebasedConfiguratorEventListener

This service has been removed. It was responsible for deleting cart bound configurations when an order was submitted. This is now handled by `ConfiguratorRouterListener`, which checks on cart bound
configurations on every navigation that is not configurator related, and deletes cart bound configurations if needed.

## Breaking Changes Introduced in 5.0

### Translation (i18n) changes

- `configurator.addToCart.buttonDisplayOnly` was added to `configurator-common.ts`
- `quickOrder.entriesWasAdded` changed to `quickOrder.entriesWereAdded`

- `payment.paymentForm.setAsDefault` changed from `Set as default` to `Set as default payment method` for screen reader improvements.
- `storeFinder.storeFinder.searchBox` changed from `Enter postal code, town or address` to `Postal code, town or address`
- `common.searchBox.placeholder` changed from `Search here...` to `Enter product name or SKU`

- `payment.paymentForm.setAsDefault` changed from `Set as default` to `Set as default payment method` for screen reader improvements
- Translation for key `address.addressForm.setAsDefault` changed from `Set as default` to `Set as default shipping address`

### ConfiguratorAddToCartButtonComponent

- `#displayOnly` template was added
- `<button class="cx-btn btn btn-block btn-primary cx-display-only-btn"></button>` was added to the `#displayOnly` template
- Now also uses `configurator.addToCart.buttonDisplayOnly` translation label key
- Added `OrderFacade` to constructor.
- Added `CommonConfiguratorUtilsService` to constructor.

## ConfiguratorOverviewBundleAttributeComponent
- Added `TranslationService` to constructor.

## ConfiguratorGroupMenuComponent
- Added `TranslationService` to constructor.

## ConfiguratorAttributeProductCardComponent
- Added `TranslationService` to constructor.

### ConfiguratorAttributeProductCardComponentOptions
- Added new attributes `attributeLabel`, `attributeName`, `itemCount` and `itemIndex` to interface.

### ShippingAddressComponent

- Added `GlobalMessageService` to constructor.

### OrderConfirmationThankYouMessageComponent

- Component template was modified to display `span` instead of `h1` for page title.

### PromotionsComponent

- Component template was modified to display single promotions using the `p` tag and multiple promotions using `ul` list elements

### ConfiguratorCartEntryBundleInfoComponent

- `TranslationService` was added to constructor

### CartDetailsComponent

- Component template was modified to display `h2` instead of `h4` for cart name.

### CartItemComponent

- Component template was modified to display `h3` instead of `h2` for product name.

### OrderSummaryComponent

- Component template was modified to display `h2` instead of `h3` for order summary.

### ProductAttributesComponent

- Component template was modified to display `h2` instead of `h3` for classification name.

### CartCouponComponent

- Component template was modified to display coupon as a `label` inside a form. Previously it was in a `div` before `form` tag.

### CheckoutProgressComponent

- `section` element changed to `nav`.

### CardComponent

- Component template was modified to display `span` instead of `h3` for card title.
- `<a>{{action.name}}</a>` changed to `<button>{{ action.name }}</button>`
- `cx-card-link card-link btn-link` classes have been replaced with a single class `link`

### StoreFinderSearchComponent

- Component template modified, `input[attr.aria-label]="'common.search' | cxTranslate"` has been changed to `input[attr.aria-label]="'storeFinder.searchBoxLabel' | cxTranslate"`
- Component template modified, `cx-icon[attr.aria-label]="'common.search' | cxTranslate"` has been changed to `cx-icon[attr.aria-label]="'storeFinder.searchNearestStores' | cxTranslate"`

### SearchBoxComponent

- Component template modified, `<label class="searchbox" [class.dirty]="!!searchInput.value">` has been wrapped in a `div`

### AuthHttpHeaderService

- The `refreshInProgress` property was removed. Use `refreshInProgress$` Observable instead.
- The `handleExpiredToken` method was removed. Use `getValidToken` instead.
- In `handleExpiredAccessToken` method third parameter `initialToken` is now required.

### QuickOrderService

- Removed `ProductAdapter` from constructor.
- Added `ProductSearchConnector` to constructor.
- The `search` method was removed. Use `searchProducts` instead.
- The `removeEntry` method was removed. Use `softDeleteEntry` instead.

### QuickOrderFormComponent

- Removed `GlobalMessageService` from constructor.
- Added `Config` to constructor.
- Added `ChangeDetectorRef` to constructor.
- Added `WindowRef` to constructor.

- Component template modified, `input[attr.aria-label]="'common.search' | cxTranslate"` has been changed to `input[attr.aria-label]="'quickOrderForm.searchBoxLabel' | cxTranslate"`

### DeliveryModeComponent

<<<<<<< HEAD
- `ng-container` which wrapped `div.row.cx-checkout-btns` has been removed.
- `div.row.cx-checkout-btns` has been moved to `div.row > div.col-md-12ccol-lg-9 > ng-container`
- `div.row > div.col-md-12.col-lg-9 > ng-container` will appear only if `supportedDeliveryModes$` is loaded with length and `continueButtonPressed` flag is falsy.
- `div.form-check` element was wrapped by a `fieldset`, whose `disabled` property was bound to `deliveryModeSetInProcess$`.
- the `disabled` property binding of continue `button` was changed to: `deliveryModeInvalid || (deliveryModeSetInProcess$ | async)`.
=======
- the condition to show a spinner was changed to: `supportedDeliveryModes$ | async)?.length && !(isSetDeliveryModeBusy$ | async) && !continueButtonPressed`.
- the `*ngIf` directive of wrapper `ng-container` which holds `div.row.cx-checkout-btns` is removed.
- the `disabled` property binding of continue `button` was changed to: `deliveryModeInvalid || continueButtonPressed || (isSetDeliveryModeBusy$ | async)`.
>>>>>>> ba38f57e

### GenericLinkComponent

- `HamburgerMenuService` was added to constructor

### BreadcrumbComponent

#### Template changes

- `breadcrumb.component.html` markup structure change from `nav > span > a` to `nav > ol > li > a` for Screen reader improvements and corresponding styles has also been updated.

#### Translation (i18n) changes
<<<<<<< HEAD

- `common.breadcrumbs` was added to `common.ts`
=======
- `common.breadcrumbs` was added to `common.ts`

### AddressFormComponent

#### Template changes

- Separated the bootstrap class `"row"` from the parent `<div class="cx-address-form-btns">` to keep the html semantic and keep the cx class from overwriting the bootstrap styles
- Moved element `<div class="cx-address-form-btns">` inside the top level `<div class="row">`
- Changed classes of `<div class="col-md-12 col-lg-6">` to `<div class="col-md-13 col-lg-6">` inside `<div class="cx-address-form-btns">`
>>>>>>> ba38f57e
<|MERGE_RESOLUTION|>--- conflicted
+++ resolved
@@ -61,15 +61,19 @@
 - Added `CommonConfiguratorUtilsService` to constructor.
 
 ## ConfiguratorOverviewBundleAttributeComponent
+
 - Added `TranslationService` to constructor.
 
 ## ConfiguratorGroupMenuComponent
+
 - Added `TranslationService` to constructor.
 
 ## ConfiguratorAttributeProductCardComponent
+
 - Added `TranslationService` to constructor.
 
 ### ConfiguratorAttributeProductCardComponentOptions
+
 - Added new attributes `attributeLabel`, `attributeName`, `itemCount` and `itemIndex` to interface.
 
 ### ShippingAddressComponent
@@ -151,17 +155,9 @@
 
 ### DeliveryModeComponent
 
-<<<<<<< HEAD
-- `ng-container` which wrapped `div.row.cx-checkout-btns` has been removed.
-- `div.row.cx-checkout-btns` has been moved to `div.row > div.col-md-12ccol-lg-9 > ng-container`
-- `div.row > div.col-md-12.col-lg-9 > ng-container` will appear only if `supportedDeliveryModes$` is loaded with length and `continueButtonPressed` flag is falsy.
-- `div.form-check` element was wrapped by a `fieldset`, whose `disabled` property was bound to `deliveryModeSetInProcess$`.
-- the `disabled` property binding of continue `button` was changed to: `deliveryModeInvalid || (deliveryModeSetInProcess$ | async)`.
-=======
 - the condition to show a spinner was changed to: `supportedDeliveryModes$ | async)?.length && !(isSetDeliveryModeBusy$ | async) && !continueButtonPressed`.
 - the `*ngIf` directive of wrapper `ng-container` which holds `div.row.cx-checkout-btns` is removed.
 - the `disabled` property binding of continue `button` was changed to: `deliveryModeInvalid || continueButtonPressed || (isSetDeliveryModeBusy$ | async)`.
->>>>>>> ba38f57e
 
 ### GenericLinkComponent
 
@@ -174,10 +170,7 @@
 - `breadcrumb.component.html` markup structure change from `nav > span > a` to `nav > ol > li > a` for Screen reader improvements and corresponding styles has also been updated.
 
 #### Translation (i18n) changes
-<<<<<<< HEAD
 
-- `common.breadcrumbs` was added to `common.ts`
-=======
 - `common.breadcrumbs` was added to `common.ts`
 
 ### AddressFormComponent
@@ -186,5 +179,4 @@
 
 - Separated the bootstrap class `"row"` from the parent `<div class="cx-address-form-btns">` to keep the html semantic and keep the cx class from overwriting the bootstrap styles
 - Moved element `<div class="cx-address-form-btns">` inside the top level `<div class="row">`
-- Changed classes of `<div class="col-md-12 col-lg-6">` to `<div class="col-md-13 col-lg-6">` inside `<div class="cx-address-form-btns">`
->>>>>>> ba38f57e
+- Changed classes of `<div class="col-md-12 col-lg-6">` to `<div class="col-md-13 col-lg-6">` inside `<div class="cx-address-form-btns">`