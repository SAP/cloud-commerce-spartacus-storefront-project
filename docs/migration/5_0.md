--- conflicted
+++ resolved
@@ -269,19 +269,15 @@
 
 - Component template was modified to display coupon as a `label` inside a form. Previously it was in a `div` before `form` tag.
 
-<<<<<<< HEAD
-#### PaymentMethodsComponent
+### PaymentMethodsComponent
 
 - Added `GlobalMessageService` to constructor.
 
-#### CardComponent
-=======
 ### CheckoutProgressComponent
 
 - `section` element changed to `nav`.
 
 ### CardComponent
->>>>>>> 50eb249e
 
 - Component template was modified to display `span` instead of `h3` for card title.
 - `<a>{{action.name}}</a>` changed to `<button>{{ action.name }}</button>`
