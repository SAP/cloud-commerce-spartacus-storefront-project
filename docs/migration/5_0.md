--- conflicted
+++ resolved
@@ -544,7 +544,7 @@
 - Added new value `CONSIGNMENT_TRACKING` to `LAUNCH_CALLER`
 - Added new value `SUGGESTED_ADDRESSES` to `LAUNCH_CALLER`
 - Added new value `CLOSE_ACCOUNT` to `LAUNCH_CALLER`
-<<<<<<< HEAD
+- Added new value `COUPON` to `LAUNCH_CALLER`
 - Added new value `ADDED_TO_CART` to `LAUNCH_CALLER`
 
 ### AddedToCartDialogComponent
@@ -561,10 +561,6 @@
 - Directives `cxModal` and `cxModalReason` were removed from action buttons 
 - Close modal action is now performed by `(click)="dismissModal('Reason')"` method 
 
-=======
-- Added new value `COUPON` to `LAUNCH_CALLER`
-  
->>>>>>> 7d9b39d2
 ### CheckoutPaymentFormComponent
 
 - Removed `ModalService` from constructor
