--- conflicted
+++ resolved
@@ -61,20 +61,16 @@
 
 - Component template was modified to display coupon as a `label` inside a form. Previously it was in a `div` before `form` tag.
 
+#### PaymentMethodsComponent
+
+- Added `GlobalMessageService` as parameter for the class constructor
+
 #### CardComponent
 
 - Component template was modified to display `span` instead of `h3` for card title.
 
 ### AuthHttpHeaderService
 
-<<<<<<< HEAD
-- Component template was modified to display coupon as a `label` inside a form. Previously it was in a `div` before `form` tag.
-
-#### PaymentMethodsComponent
-
-- Added `GlobalMessageService` as parameter for the class constructor
-=======
 - The `refreshInProgress` property was removed. Use `refreshInProgress$` Observable instead.
 - The `handleExpiredToken` method was removed. Use `getValidToken` instead.
-- In `handleExpiredAccessToken` method third parameter `initialToken` is now required.
->>>>>>> 8e5fa701
+- In `handleExpiredAccessToken` method third parameter `initialToken` is now required.