--- conflicted
+++ resolved
@@ -41,13 +41,12 @@
 
 - `configurator.addToCart.buttonDisplayOnly` was added to `configurator-common.ts`
 
-<<<<<<< HEAD
 ### PaymentFormComponent
 
 #### Translation (i18n) changes
 
 Contents of `payment.paymentForm.setAsDefault` changed from `Set as default` to `Set as default payment method` for screen reader improvements.
-=======
+
 ### AsmAuthService
 
 - `coreLogout()` method was modified to trigger a global message by default. `showGlobalMsg: false` parameter can be passed to opt-out of the default global message.
@@ -56,7 +55,6 @@
 
 - Added `GlobalMessageService` to constructor.
 - `coreLogout()` method was modified to trigger a global message by default. `showGlobalMsg: false` parameter can be passed to opt-out of the default global message.
->>>>>>> 341ac358
 
 ### AddressFormComponent
 
