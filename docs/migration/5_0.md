# Technical Changes in Spartacus 5.0

## Breaking changes in product-configurator library

### Reduced number of page header slots and introduction of exit button

In case the rulebased product configurator is launched from product details, product catalog, or cart, the number of slots displayed in
the page header has been reduced compared to 4.0. We only show slots `SiteLogo`,`VariantConfigOverviewExitButton` and `MiniCart`.
For details see `CpqConfiguratorLayoutModule`, `VariantConfiguratorInteractiveLayoutModule` and `VariantConfiguratorOverviewLayoutModule`.
These modules are new in 5.0. The layout configuration was removed from `CpqConfiguratorInteractiveModule`, `VariantConfiguratorInteractiveModule`
and `VariantConfiguratorOverviewModule`.

Note that `VariantConfigOverviewExitButton` is new, and allows to leave the configuration. Clicking it directs the user to the product detail
page, configuration changes are not taken over to the cart.

### Specific page header slots in case configurator is launched in displayOnly mode

In case the rulebased product configurator is launched from the checkout review order page, from the order confirmation page or from the order
history page, the page header shows the standard Spartacus header slots (not the reduced set of header slots listed in the previous section).
Specifically, `VariantConfigOverviewExitButton` is not offered then.
For details, see `CpqConfiguratorPageLayoutHandler` and `VariantConfiguratorPageLayoutHandler`.
The page header slots used in case of the displayOnly mode can be configured in `CpqConfiguratorLayoutModule` and `VariantConfiguratorOverviewLayoutModule`,
under the section `headerDisplayOnly`.

### ConfiguratorCommonsService

The method `removeObsoleteProductBoundConfiguration` has been removed, as it's no longer needed. An obsolete product bound configuration is handled
within action `RemoveCartBoundConfigurations`. So in case you called `removeObsoleteProductBoundConfiguration` before, consider to raise that action, which will
clear all cart bound configurations, and in addition delete the obsolete product bound configuration that is predecessor of a cart bound configuration.

### ConfiguratorGroupTitleComponent

The member `configuration$` was not used and has been removed. In case you use it in a sub component, consider to declare it there via
`configuration$: Observable<Configurator.Configuration> = this.configRouterExtractorService .extractRouterData() .pipe( switchMap((routerData) => this.configuratorCommonsService.getConfiguration(routerData.owner) ) );`

### RulebasedConfiguratorEventListener

This service has been removed. It was responsible for deleting cart bound configurations when an order was submitted. This is now handled by `ConfiguratorRouterListener`, which checks on cart bound
configurations on every navigation that is not configurator related, and deletes cart bound configurations if needed.

## Breaking Changes Introduced in 5.0

### Translation (i18n) changes

- `configurator.addToCart.buttonDisplayOnly` was added to `configurator-common.ts`
- `quickOrderCartForm.entriesWasAdded` changed to `quickOrderCartForm.entriesWereAdded`
- `payment.paymentForm.setAsDefault` changed from `Set as default` to `Set as default payment method` for screen reader improvements.
- `storeFinder.storeFinder.searchBox` changed from `Enter postal code, town or address` to `Postal code, town or address`
- `common.searchBox.placeholder` changed from `Search here...` to `Enter product name or SKU`
- `payment.paymentForm.setAsDefault` changed from `Set as default` to `Set as default payment method` for screen reader improvements
<<<<<<< HEAD
- Translation for key `address.addressForm.setAsDefault` changed from `Set as default` to `Set as default delivery address`
=======
- Translation for key `address.addressForm.setAsDefault` changed from `Set as default` to `Set as default shipping address`
>>>>>>> 2c773282
- `quickOrderForm.searchBoxLabel` changed from `Enter Product name or SKU for quick order` to `Enter Product name or SKU for quick order. You can add up to {{ limit }} products per order.` for screen reader improvements.

### ConfiguratorAddToCartButtonComponent

- `#displayOnly` template was added
- `<button class="cx-btn btn btn-block btn-primary cx-display-only-btn"></button>` was added to the `#displayOnly` template
- Now also uses `configurator.addToCart.buttonDisplayOnly` translation label key
- `OrderFacade` was added to constructor
- `CommonConfiguratorUtilsService` was added to constructor

#### Functions added:

- `leaveConfigurationOverview(): void `
- `goToOrderDetails(owner: CommonConfigurator.Owner): void `

### AsmAuthService

- `coreLogout()` method was modified to trigger a global message by default. `showGlobalMsg: false` parameter can be passed to opt-out of the default global message.

### AuthService

- Added `GlobalMessageService` to constructor.
- `coreLogout()` method was modified to trigger a global message by default. `showGlobalMsg: false` parameter can be passed to opt-out of the default global message.

### AddressFormComponent

- Added `OrderFacade` to constructor.
- Added `CommonConfiguratorUtilsService` to constructor.
- Added `ConfiguratorStorefrontUtilsService` to constructor.
- Added `IntersectionService` to constructor.

### ConfiguratorOverviewBundleAttributeComponent

- Added `TranslationService` to constructor.

### ConfiguratorGroupMenuComponent

- `configurator.addToCart.buttonDisplayOnly` was added to `configurator-common.ts`

#### OrderHistoryComponent

- Changed `<h3 *ngIf="!type.replenishmentOrder"></h3>` to `<h2 *ngIf="!type.replenishmentOrder"></h2>`
- Added `TranslationService` to constructor.

### ConfiguratorAttributeProductCardComponent

- Added `TranslationService` to constructor.

### ConfiguratorAttributeProductCardComponentOptions

- Added new attributes `attributeLabel`, `attributeName`, `itemCount` and `itemIndex` to interface.

### ShippingAddressComponent

- Added `GlobalMessageService` to constructor.

### AddressBookComponent

- Added `GlobalMessageService` to constructor.
- Changed `setAddressAsDefault` method parameter type`string` to `Address`.

<<<<<<< HEAD
=======
### OrderConfirmationThankYouMessageComponent

- Component template was modified to display `span` instead of `h1` for page title.

>>>>>>> 2c773282
### OrderConfirmationThankYouMessageComponent

- Component template was modified to display `span` instead of `h1` for page title.

### OrderConfirmationThankYouMessageComponent

- Component template was modified to display `span` instead of `h1` for page title.

#### Translation (i18n) changes

- Content of `address.addressForm.setAsDefault` changed from `Set as default` to `Set as default delivery address`

#### PromotionsComponent

- Component template was modified to display single promotions using the `p` tag and multiple promotions using `ul` list elements

### ConfiguratorCartEntryBundleInfoComponent

- `TranslationService` was added to constructor

#### CartDetailsComponent

- Component template was modified to display `h2` instead of `h4` for cart name.

#### CartItemComponent

- Component template was modified to display `h3` instead of `h2` for product name.

#### OrderSummaryComponent

- Component template was modified to display `h2` instead of `h3` for order summary.
<<<<<<< HEAD
- Markup template changed in `order-summary.component.html`. `h2` tag has been converted to `div.cx-summary-heading` and `h4.cx-review-cart-heading` has been converted to `div.cx-review-cart-heading` in two places for screen reader improvements. 
=======
- Markup template changed in `order-summary.component.html`. `h2` tag has been converted to `div.cx-summary-heading` and `h4.cx-review-cart-heading` has been converted to `div.cx-review-cart-heading` in two places for screen reader improvements.
>>>>>>> 2c773282

#### ProductAttributesComponent

- Component template was modified to display `h2` instead of `h3` for classification name.

#### CartCouponComponent

- Component template was modified to display coupon as a `label` inside a form. Previously it was in a `div` before `form` tag.

### CheckoutProgressComponent

- `section` element changed to `nav`.

### CardComponent

- Component template was modified to display `span` instead of `h3` for card title.
- `<a>{{action.name}}</a>` changed to `<button>{{ action.name }}</button>`
- `cx-card-link card-link btn-link` classes have been replaced with a single class `link`

### StoreFinderSearchComponent

- Component template modified, `input[attr.aria-label]="'common.search' | cxTranslate"` has been changed to `input[attr.aria-label]="'storeFinder.searchBoxLabel' | cxTranslate"`
- Component template modified, `cx-icon[attr.aria-label]="'common.search' | cxTranslate"` has been changed to `cx-icon[attr.aria-label]="'storeFinder.searchNearestStores' | cxTranslate"`

### SearchBoxComponent

- Component template modified, `<label class="searchbox" [class.dirty]="!!searchInput.value">` has been wrapped in a `div`

### AuthHttpHeaderService

- The `refreshInProgress` property was removed. Use `refreshInProgress$` Observable instead.
- The `handleExpiredToken` method was removed. Use `getValidToken` instead.
- In `handleExpiredAccessToken` method third parameter `initialToken` is now required.

### QuickOrderService
- Removed `ProductAdapter` from constructor.
- Added `ProductSearchConnector` to constructor.
- The `search` method was removed. Use `searchProducts` instead.
- The `removeEntry` method was removed. Use `softDeleteEntry` instead.

### QuickOrderFormComponent

- Removed `GlobalMessageService` from constructor.
- Added `Config` to constructor.
- Added `ChangeDetectorRef` to constructor.
- Added `WindowRef` to constructor.

- Component template modified, `input[attr.aria-label]="'common.search' | cxTranslate"` has been changed to `input[attr.aria-label]="'quickOrderForm.searchBoxLabel' | cxTranslate"`

### DeliveryModeComponent

<<<<<<< HEAD
- the condition to show a spinner was changed to: `supportedDeliveryModes$ | async)?.length && !(isSetDeliveryModeBusy$ | async)`.
- the `ng-container` wrapper which holds `div.row.cx-checkout-btns` is removed.
- the `disabled` property binding of continue `button` was changed to: `deliveryModeInvalid`.
=======
- the condition to show a spinner was changed to: `supportedDeliveryModes$ | async)?.length && !(isSetDeliveryModeBusy$ | async) && !continueButtonPressed`.
- the `*ngIf` directive of wrapper `ng-container` which holds `div.row.cx-checkout-btns` is removed.
- the `disabled` property binding of continue `button` was changed to: `deliveryModeInvalid || continueButtonPressed || (isSetDeliveryModeBusy$ | async)`.
>>>>>>> 2c773282

### StoreFinderListItemComponent

- `store-finder-list-item.component.html` markup structure changed. `h2.cx-store-name > button` changed to `a.cx-store-name` for screen reader improvements.

### BreadcrumbComponent

#### Template changes

- `breadcrumb.component.html` markup structure change from `nav > span > a` to `nav > ol > li > a` for Screen reader improvements and corresponding styles has also been updated.

#### Translation (i18n) changes

- `common.breadcrumbs` was added to `common.ts`

### ConfiguratorExitButton

- `container$ | async as container` was added to the button to determine what the current owner type is. The button will be named accordingly

<<<<<<< HEAD
=======
### AddressFormComponent

>>>>>>> 2c773282
#### Template changes

- Separated the bootstrap class `"row"` from the parent `<div class="cx-address-form-btns">` to keep the html semantic and keep the cx class from overwriting the bootstrap styles
- Moved element `<div class="cx-address-form-btns">` inside the top level `<div class="row">`
- Changed classes of `<div class="col-md-12 col-lg-6">` to `<div class="col-md-13 col-lg-6">` inside `<div class="cx-address-form-btns">`

### CancelOrderComponent

#### Template changes

- Added `<cx-message>` element inside the wrapper `<ng-container *ngIf="form$ | async as form">` to indicate form error

### ReviewSubmitComponent

<<<<<<< HEAD
- Markup template changed in `review-submit.component.html`. `h4.cx-review-cart-total` tag has been converted to `div.cx-review-cart-total` for screen reader improvements. 
=======
- Markup template changed in `review-submit.component.html`. `h4.cx-review-cart-total` tag has been converted to `div.cx-review-cart-total` for screen reader improvements.
>>>>>>> 2c773282

### NavigationUIComponent

- public method `reinitalizeMenu` has been renamed to `reinitializeMenu` (typo).
- Added `WindowRef` to constructor.

#### Template changes - structure of navigation has been changed:

- whole content has been wrapped in `nav > ul`
<<<<<<< HEAD
- `div > span.back` has been replaced by `li > button.back` 
=======
- `div > span.back` has been replaced by `li > button.back`
>>>>>>> 2c773282
- every smaller `nav` has been changed to `li`
- `span` which was a header in `ng-template #heading` has been changed to `cx-generic-link` + `button` in most of the cases (except e.g. footer-nav structure)
- `div.wrapper > cx-generic-link` with "shop all ..." link has been removed. Now the `cx-generic-link` will be displayed in `#heading` (see point above).

#### Translations (i18n) changes

- key `common.navigation.shopAll` has been removed.
- added new keys: `common.navigation.categoryNavLabel`, `common.navigation.footerNavLabel`

<<<<<<< HEAD
=======
### ConfiguratorAttributeProductCardComponent

- `span` added (visually hidden) for screen-reader to read explanation for hidden button (in case option .hideRemoveButton is true

### ConfiguratorAttributeDropDownComponent

- `label` added (visually hidden) for screen-reader to read explanation of drop-down listbox (number of entries)

### ConfiguratorAttributeReadOnlyComponent

#### for staticDomain part:

- `span` added (visually hidden) for screen-reader to read `value x of attribute y` (in order to better distinguish between text of a value and text of an attribute for screen-reader users)
- `span` added with `aria-hidden=true` around visible read-only value to avoid double reading by screen-reader

#### for #noStaticDomain template:

- `span` added (visually hidden) for screen-reader to read `value x of attribute y` (in order to better distinguish between text of a value and text of an attribute for screen-reader users)
- `span` added with `aria-hidden=true` around visible read-only value to avoid double reading by screen-reader

#### for userInput part:

- `span` added (visually hidden) for screen-reader to read `value x of attribute y` (in order to better distinguish between text of a value and text of an attribute for screen-reader users)
- `span` added with `aria-hidden=true` around visible read-only value to avoid double reading by screen-reader

### ConfiguratorAttributeSingleSelectionBundleDropdownComponent

- `label` added (visually hidden) for screen-reader to read explanation of drop-down listbox (number of entries)

### ConfiguratorAttributeSingleSelectionImageComponent

- enclosing `div` added with attribute `role=listbox` to make clear for screen-reader that the enclosed divs belong to a list selection

### ConfiguratorConflictSuggestionComponent

- `span`-tags added around suggestion title and texts with attribute `aria-hidden=true` as the text for screen-reader is taken over by new attribute aria-label at `div`-tag to provide consistent screen-reader text for different browsers

### ConfiguratorAttributeSingleSelectionImageComponent

- `span`-tags added (visually hidden) to provide extra information for screen-reader users

### ConfiguratorOverviewAttributeComponent

- `span` added (visually hidden) for screen-reader to read `value x of attribute y` or `value x of attribute y surcharge z` if a price is present (in order to better distinguish between text of a value and text of an attribute for screen-reader users)

### ConfiguratorOverviewBundleAttributeComponent

- `span` added (visually hidden) for screen-reader to read `item x of attribute y`, `item x of attribute y, surcharge z`, `item x of attribute y, quantity 123` or `item x of attribute y, quantity 123, surcharge z` depending on availability of price and quantity

### ConfiguratorOverviewFormComponent

- `span`-tags added (visually hidden) to provide extra information for screen-reader users

### ConfiguratorProductTitleComponent

- `span` with attribute `aria-hidden=true` around visible link text to avoid double reading by screen-reader (text is covered by new `aria-label` attribute of surrounding `div`)

### ConfiguratorUpdateMessageComponent

- `div` with attributes `aria-live=polite` and `aria-atomic=false` added around update message div in order to monitor changes in this area. As soon as update message becomes visible it will be read by the screen-reader (in polite mode).

### Translation (i18n) changes related to accessibility in variant configuration

The following keys have been added to `configurator-common.ts`:

- `configurator.a11y.xx`
- `configurator.a11y.configureProduct`
- `configurator.a11y.cartEntryBundleInfo`
- `configurator.a11y.cartEntryBundleInfo_plural`
- `configurator.a11y.cartEntryBundleName`
- `configurator.a11y.cartEntryBundleNameWithQuantity`
- `configurator.a11y.cartEntryBundleNameWithPrice`
- `configurator.a11y.cartEntryBundle`
- `configurator.a11y.cartEntryInfoIntro`
- `configurator.a11y.cartEntryInfo`
- `configurator.a11y.nameOfAttribute`
- `configurator.a11y.valueOfAttribute`
- `configurator.a11y.forAttribute`
- `configurator.a11y.valueOfAttributeFull`
- `configurator.a11y.valueOfAttributeFullWithPrice`
- `configurator.a11y.selectedValueOfAttributeFull`
- `configurator.a11y.selectedValueOfAttributeFullWithPrice`
- `configurator.a11y.readOnlyValueOfAttributeFull`
- `configurator.a11y.valueOfAttributeBlank`
- `configurator.a11y.value`
- `configurator.a11y.attribute`
- `configurator.a11y.requiredAttribute`
- `configurator.a11y.listOfAttributesAndValues`
- `configurator.a11y.editAttributesAndValues`
- `configurator.a11y.group`
- `configurator.a11y.itemOfAttributeSelected`
- `configurator.a11y.itemOfAttributeSelectedWithPrice`
- `configurator.a11y.itemOfAttributeSelectedPressToUnselect`
- `configurator.a11y.itemOfAttributeSelectedPressToUnselectWithPrice`
- `configurator.a11y.itemOfAttributeUnselected`
- `configurator.a11y.itemOfAttributeUnselectedWithPrice`
- `configurator.a11y.selectNoItemOfAttribute`
- `configurator.a11y.itemOfAttribute`
- `configurator.a11y.itemOfAttributeFull`
- `configurator.a11y.itemOfAttributeFullWithPrice`
- `configurator.a11y.itemOfAttributeFullWithQuantity`
- `configurator.a11y.itemOfAttributeFullWithPriceAndQuantity`
- `configurator.a11y.itemDescription`
- `configurator.a11y.listbox`
- `configurator.a11y.valueSurcharge`
- `configurator.a11y.conflictDetected`
- `configurator.a11y.conflictsInConfiguration`
- `configurator.a11y.listOfGroups`
- `configurator.a11y.inListOfGroups`
- `configurator.a11y.groupName`
- `configurator.a11y.groupBack`
- `configurator.a11y.conflictBack`
- `configurator.a11y.iconConflict`
- `configurator.a11y.iconIncomplete`
- `configurator.a11y.iconComplete`
- `configurator.a11y.iconSubGroup`
- `configurator.a11y.next`
- `configurator.a11y.previous`
- `configurator.a11y.showMoreProductInfo`
- `configurator.a11y.showLessProductInfo`
- `configurator.a11y.productName`
- `configurator.a11y.productCode`
- `configurator.a11y.productDescription`
- `configurator.a11y.configurationPage`
- `configurator.a11y.configurationPageLink`
- `configurator.a11y.overviewPage`
- `configurator.a11y.overviewPageLink`

>>>>>>> 2c773282
### TabParagraphContainerComponent

#### Template changes

- Second ng-container, `<ng-container *ngFor="let component of components; let i = index">` has been wrapped in a `div` for screen reader improvements.

### ProductImageZoomProductImagesComponent

- Exposes field `product$: Observable<Product>` from parent component `ProductImagesComponent`

#### Template changes

<<<<<<< HEAD
- Element `<cx-carousel *ngIf="thumbs.length" class="thumbs"....>` has been wrapped in a new container `<ng-container *ngIf="product$ | async as product">` for screen reader improvements. 
=======
- Element `<cx-carousel *ngIf="thumbs.length" class="thumbs"....>` has been wrapped in a new container `<ng-container *ngIf="product$ | async as product">` for screen reader improvements.
>>>>>>> 2c773282
<|MERGE_RESOLUTION|>--- conflicted
+++ resolved
@@ -48,11 +48,7 @@
 - `storeFinder.storeFinder.searchBox` changed from `Enter postal code, town or address` to `Postal code, town or address`
 - `common.searchBox.placeholder` changed from `Search here...` to `Enter product name or SKU`
 - `payment.paymentForm.setAsDefault` changed from `Set as default` to `Set as default payment method` for screen reader improvements
-<<<<<<< HEAD
 - Translation for key `address.addressForm.setAsDefault` changed from `Set as default` to `Set as default delivery address`
-=======
-- Translation for key `address.addressForm.setAsDefault` changed from `Set as default` to `Set as default shipping address`
->>>>>>> 2c773282
 - `quickOrderForm.searchBoxLabel` changed from `Enter Product name or SKU for quick order` to `Enter Product name or SKU for quick order. You can add up to {{ limit }} products per order.` for screen reader improvements.
 
 ### ConfiguratorAddToCartButtonComponent
@@ -60,25 +56,6 @@
 - `#displayOnly` template was added
 - `<button class="cx-btn btn btn-block btn-primary cx-display-only-btn"></button>` was added to the `#displayOnly` template
 - Now also uses `configurator.addToCart.buttonDisplayOnly` translation label key
-- `OrderFacade` was added to constructor
-- `CommonConfiguratorUtilsService` was added to constructor
-
-#### Functions added:
-
-- `leaveConfigurationOverview(): void `
-- `goToOrderDetails(owner: CommonConfigurator.Owner): void `
-
-### AsmAuthService
-
-- `coreLogout()` method was modified to trigger a global message by default. `showGlobalMsg: false` parameter can be passed to opt-out of the default global message.
-
-### AuthService
-
-- Added `GlobalMessageService` to constructor.
-- `coreLogout()` method was modified to trigger a global message by default. `showGlobalMsg: false` parameter can be passed to opt-out of the default global message.
-
-### AddressFormComponent
-
 - Added `OrderFacade` to constructor.
 - Added `CommonConfiguratorUtilsService` to constructor.
 - Added `ConfiguratorStorefrontUtilsService` to constructor.
@@ -105,7 +82,7 @@
 
 - Added new attributes `attributeLabel`, `attributeName`, `itemCount` and `itemIndex` to interface.
 
-### ShippingAddressComponent
+### DeliveryAddressComponent
 
 - Added `GlobalMessageService` to constructor.
 
@@ -114,26 +91,15 @@
 - Added `GlobalMessageService` to constructor.
 - Changed `setAddressAsDefault` method parameter type`string` to `Address`.
 
-<<<<<<< HEAD
-=======
 ### OrderConfirmationThankYouMessageComponent
 
 - Component template was modified to display `span` instead of `h1` for page title.
 
->>>>>>> 2c773282
 ### OrderConfirmationThankYouMessageComponent
 
 - Component template was modified to display `span` instead of `h1` for page title.
 
-### OrderConfirmationThankYouMessageComponent
-
-- Component template was modified to display `span` instead of `h1` for page title.
-
-#### Translation (i18n) changes
-
-- Content of `address.addressForm.setAsDefault` changed from `Set as default` to `Set as default delivery address`
-
-#### PromotionsComponent
+### PromotionsComponent
 
 - Component template was modified to display single promotions using the `p` tag and multiple promotions using `ul` list elements
 
@@ -141,28 +107,24 @@
 
 - `TranslationService` was added to constructor
 
-#### CartDetailsComponent
+### CartDetailsComponent
 
 - Component template was modified to display `h2` instead of `h4` for cart name.
 
-#### CartItemComponent
+### CartItemComponent
 
 - Component template was modified to display `h3` instead of `h2` for product name.
 
-#### OrderSummaryComponent
+### OrderSummaryComponent
 
 - Component template was modified to display `h2` instead of `h3` for order summary.
-<<<<<<< HEAD
-- Markup template changed in `order-summary.component.html`. `h2` tag has been converted to `div.cx-summary-heading` and `h4.cx-review-cart-heading` has been converted to `div.cx-review-cart-heading` in two places for screen reader improvements. 
-=======
 - Markup template changed in `order-summary.component.html`. `h2` tag has been converted to `div.cx-summary-heading` and `h4.cx-review-cart-heading` has been converted to `div.cx-review-cart-heading` in two places for screen reader improvements.
->>>>>>> 2c773282
-
-#### ProductAttributesComponent
+
+### ProductAttributesComponent
 
 - Component template was modified to display `h2` instead of `h3` for classification name.
 
-#### CartCouponComponent
+### CartCouponComponent
 
 - Component template was modified to display coupon as a `label` inside a form. Previously it was in a `div` before `form` tag.
 
@@ -192,6 +154,7 @@
 - In `handleExpiredAccessToken` method third parameter `initialToken` is now required.
 
 ### QuickOrderService
+
 - Removed `ProductAdapter` from constructor.
 - Added `ProductSearchConnector` to constructor.
 - The `search` method was removed. Use `searchProducts` instead.
@@ -208,15 +171,9 @@
 
 ### DeliveryModeComponent
 
-<<<<<<< HEAD
 - the condition to show a spinner was changed to: `supportedDeliveryModes$ | async)?.length && !(isSetDeliveryModeBusy$ | async)`.
 - the `ng-container` wrapper which holds `div.row.cx-checkout-btns` is removed.
 - the `disabled` property binding of continue `button` was changed to: `deliveryModeInvalid`.
-=======
-- the condition to show a spinner was changed to: `supportedDeliveryModes$ | async)?.length && !(isSetDeliveryModeBusy$ | async) && !continueButtonPressed`.
-- the `*ngIf` directive of wrapper `ng-container` which holds `div.row.cx-checkout-btns` is removed.
-- the `disabled` property binding of continue `button` was changed to: `deliveryModeInvalid || continueButtonPressed || (isSetDeliveryModeBusy$ | async)`.
->>>>>>> 2c773282
 
 ### StoreFinderListItemComponent
 
@@ -236,11 +193,8 @@
 
 - `container$ | async as container` was added to the button to determine what the current owner type is. The button will be named accordingly
 
-<<<<<<< HEAD
-=======
 ### AddressFormComponent
 
->>>>>>> 2c773282
 #### Template changes
 
 - Separated the bootstrap class `"row"` from the parent `<div class="cx-address-form-btns">` to keep the html semantic and keep the cx class from overwriting the bootstrap styles
@@ -255,11 +209,7 @@
 
 ### ReviewSubmitComponent
 
-<<<<<<< HEAD
-- Markup template changed in `review-submit.component.html`. `h4.cx-review-cart-total` tag has been converted to `div.cx-review-cart-total` for screen reader improvements. 
-=======
 - Markup template changed in `review-submit.component.html`. `h4.cx-review-cart-total` tag has been converted to `div.cx-review-cart-total` for screen reader improvements.
->>>>>>> 2c773282
 
 ### NavigationUIComponent
 
@@ -269,11 +219,7 @@
 #### Template changes - structure of navigation has been changed:
 
 - whole content has been wrapped in `nav > ul`
-<<<<<<< HEAD
-- `div > span.back` has been replaced by `li > button.back` 
-=======
 - `div > span.back` has been replaced by `li > button.back`
->>>>>>> 2c773282
 - every smaller `nav` has been changed to `li`
 - `span` which was a header in `ng-template #heading` has been changed to `cx-generic-link` + `button` in most of the cases (except e.g. footer-nav structure)
 - `div.wrapper > cx-generic-link` with "shop all ..." link has been removed. Now the `cx-generic-link` will be displayed in `#heading` (see point above).
@@ -283,8 +229,6 @@
 - key `common.navigation.shopAll` has been removed.
 - added new keys: `common.navigation.categoryNavLabel`, `common.navigation.footerNavLabel`
 
-<<<<<<< HEAD
-=======
 ### ConfiguratorAttributeProductCardComponent
 
 - `span` added (visually hidden) for screen-reader to read explanation for hidden button (in case option .hideRemoveButton is true
@@ -413,7 +357,6 @@
 - `configurator.a11y.overviewPage`
 - `configurator.a11y.overviewPageLink`
 
->>>>>>> 2c773282
 ### TabParagraphContainerComponent
 
 #### Template changes
@@ -426,8 +369,4 @@
 
 #### Template changes
 
-<<<<<<< HEAD
-- Element `<cx-carousel *ngIf="thumbs.length" class="thumbs"....>` has been wrapped in a new container `<ng-container *ngIf="product$ | async as product">` for screen reader improvements. 
-=======
-- Element `<cx-carousel *ngIf="thumbs.length" class="thumbs"....>` has been wrapped in a new container `<ng-container *ngIf="product$ | async as product">` for screen reader improvements.
->>>>>>> 2c773282
+- Element `<cx-carousel *ngIf="thumbs.length" class="thumbs"....>` has been wrapped in a new container `<ng-container *ngIf="product$ | async as product">` for screen reader improvements.