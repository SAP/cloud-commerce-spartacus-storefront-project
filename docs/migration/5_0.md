# Technical Changes in Spartacus 5.0

## Removed incubator library

Incubator library is not being published anymore.

## Breaking changes in product-configurator library

### Reduced number of page header slots and introduction of exit button

In case the rulebased product configurator is launched from product details, product catalog, or cart, the number of slots displayed in
the page header has been reduced compared to 4.0. We only show slots `SiteLogo`,`VariantConfigOverviewExitButton` and `MiniCart`.
For details see `CpqConfiguratorLayoutModule`, `VariantConfiguratorInteractiveLayoutModule` and `VariantConfiguratorOverviewLayoutModule`.
These modules are new in 5.0. The layout configuration was removed from `CpqConfiguratorInteractiveModule`, `VariantConfiguratorInteractiveModule`
and `VariantConfiguratorOverviewModule`.

Note that `VariantConfigOverviewExitButton` is new, and allows to leave the configuration. Clicking it directs the user to the product detail
page, configuration changes are not taken over to the cart.

### Specific page header slots in case configurator is launched in displayOnly mode

In case the rulebased product configurator is launched from the checkout review order page, from the order confirmation page or from the order
history page, the page header shows the standard Spartacus header slots (not the reduced set of header slots listed in the previous section).
Specifically, `VariantConfigOverviewExitButton` is not offered then.
For details, see `CpqConfiguratorPageLayoutHandler` and `VariantConfiguratorPageLayoutHandler`.
The page header slots used in case of the displayOnly mode can be configured in `CpqConfiguratorLayoutModule` and `VariantConfiguratorOverviewLayoutModule`,
under the section `headerDisplayOnly`.

### ConfiguratorCommonsService

The method `removeObsoleteProductBoundConfiguration` has been removed, as it's no longer needed. An obsolete product bound configuration is handled
within action `RemoveCartBoundConfigurations`. So in case you called `removeObsoleteProductBoundConfiguration` before, consider to raise that action, which will
clear all cart bound configurations, and in addition delete the obsolete product bound configuration that is predecessor of a cart bound configuration.

### ConfiguratorGroupTitleComponent

The member `configuration$` was not used and has been removed. In case you use it in a sub component, consider to declare it there via
`configuration$: Observable<Configurator.Configuration> = this.configRouterExtractorService .extractRouterData() .pipe( switchMap((routerData) => this.configuratorCommonsService.getConfiguration(routerData.owner) ) );`

### ConfiguratorAddToCartButtonComponent

- `#displayOnly` template was added
- `<button class="cx-btn btn btn-block btn-primary cx-display-only-btn"></button>` was added to the `#displayOnly` template
- Now also uses `configurator.addToCart.buttonDisplayOnly` translation label key

### ConfiguratorGroupMenuComponent

- `configurator.addToCart.buttonDisplayOnly` was added to `configurator-common.ts`

### AuthRedirectService

- `reportAuthGuard` - method was removed. Use `saveCurrentNavigationUrl` method instead.
- `reportNotAuthGuard` - method not needed anymore. Every visited URL is now remembered automatically as redirect URL on `NavigationEnd` event.

### ConfiguratorAttributeHeaderComponent

- Changed signature of `isAttributeGroup`, removed `groupType` parameter
- Changed signature of `getConflictMessageKey`, removed `groupType` parameter

### ConfiguratorAttributeSingleSelectionBaseComponent

- Got 2 new input fields: `language` and `ownerType`, both of type `string`

### ConfiguratorAttributeProductCardComponentOptions

- Added new attributes `attributeLabel`, `attributeName`, `itemCount` and `itemIndex` to interface.

### ConfiguratorExitButton

- `container$ | async as container` was added to the button to determine what the current owner type is. The button will be named accordingly

### ConfiguratorAttributeProductCardComponent

- `span` added (visually hidden) for screen-reader to read explanation for hidden button (in case option .hideRemoveButton is true

### ConfiguratorAttributeDropDownComponent

- Added conditional includes of `<cx-configurator-attribute-numeric-input-field>` and `<cx-configurator-attribute-input-field>` because of the support for attributes with additional values
- Added styling  `.cx-configurator-attribute-additional-value { margin-inline-start: 0px; }` in order to render an additional attribute value properly
- Added `label` (visually hidden) for screen-reader to read explanation of drop-down listbox (number of entries)

### ConfiguratorAttributeRadioButtonComponent

- Added conditional includes of `<cx-configurator-attribute-numeric-input-field>` and `<cx-configurator-attribute-input-field>` because of the support for attributes with additional values
- Added styling  `.cx-configurator-attribute-additional-value { margin-inline-start: 0px; }` in order to render an additional attribute value properly

### ConfiguratorAttributeReadOnlyComponent

#### for staticDomain part:

- `span` added (visually hidden) for screen-reader to read `value x of attribute y` (in order to better distinguish between text of a value and text of an attribute for screen-reader users)
- `span` added with `aria-hidden=true` around visible read-only value to avoid double reading by screen-reader

#### for #noStaticDomain template:

- `span` added (visually hidden) for screen-reader to read `value x of attribute y` (in order to better distinguish between text of a value and text of an attribute for screen-reader users)
- `span` added with `aria-hidden=true` around visible read-only value to avoid double reading by screen-reader

#### for userInput part:

- `span` added (visually hidden) for screen-reader to read `value x of attribute y` (in order to better distinguish between text of a value and text of an attribute for screen-reader users)
- `span` added with `aria-hidden=true` around visible read-only value to avoid double reading by screen-reader

### ConfiguratorAttributeSingleSelectionBundleDropdownComponent

- `label` added (visually hidden) for screen-reader to read explanation of drop-down listbox (number of entries)

### ConfiguratorAttributeSingleSelectionImageComponent

- enclosing `div` added with attribute `role=listbox` to make clear for screen-reader that the enclosed divs belong to a list selection

### ConfiguratorConflictSuggestionComponent

- `span`-tags added around suggestion title and texts with attribute `aria-hidden=true` as the text for screen-reader is taken over by new attribute aria-label at `div`-tag to provide consistent screen-reader text for different browsers

### ConfiguratorAttributeSingleSelectionImageComponent

- `span`-tags added (visually hidden) to provide extra information for screen-reader users

### ConfiguratorOverviewAttributeComponent

- `span` added (visually hidden) for screen-reader to read `value x of attribute y` or `value x of attribute y surcharge z` if a price is present (in order to better distinguish between text of a value and text of an attribute for screen-reader users)

### ConfiguratorOverviewBundleAttributeComponent

- `span` added (visually hidden) for screen-reader to read `item x of attribute y`, `item x of attribute y, surcharge z`, `item x of attribute y, quantity 123` or `item x of attribute y, quantity 123, surcharge z` depending on availability of price and quantity

### ConfiguratorOverviewFormComponent

- `span`-tags added (visually hidden) to provide extra information for screen-reader users

### ConfiguratorProductTitleComponent

- `span` with attribute `aria-hidden=true` around visible link text to avoid double reading by screen-reader (text is covered by new `aria-label` attribute of surrounding `div`)

### ConfiguratorUpdateMessageComponent

- `div` with attributes `aria-live=polite` and `aria-atomic=false` added around update message div in order to monitor changes in this area. As soon as update message becomes visible it will be read by the screen-reader (in polite mode).

### OccConfiguratorVariantNormalizer

- Method `convertAttributeType` changes its signature from `convertAttributeType(type: OccConfigurator.UiType): Configurator.UiType` to `convertAttributeType(sourceAttribute: OccConfigurator.Attribute): Configurator.UiType`.

### ConfiguratorStorefrontUtilsService

The method `isInViewport` has been removed. It is no longer needed as scrolling is always executed on navigation regardless of position of element.

### TabParagraphContainerComponent

- `ariaLabel` has been added to fill the container aria-label based on displayed components.

#### Template changes

- Second ng-container, `<ng-container *ngFor="let component of components; let i = index">` has been wrapped in a `div` for screen reader improvements.
- `span` with class `accordion-icon` added as icon placeholder for screen reader improvements.

### ProductImageZoomProductImagesComponent

- Exposes field `product$: Observable<Product>` from parent component `ProductImagesComponent`

#### Template changes

- Element `<cx-carousel *ngIf="thumbs.length" class="thumbs"....>` has been wrapped in a new container `<ng-container *ngIf="product$ | async as product">` for screen reader improvements.

### CartTotalsComponent

- The `entries$` property was removed.
- The `cartValidationInProgress` property was removed.
- The `ngOnDestroy` method was removed.
- The `disableButtonWhileNavigation` method was removed.

#### Template changes

- Removed progress button component in favor for decoupling the cart-totals business logic and the button to proceed to checkout. The new button component which is CMS-driven is tied to a cms component called `CartProceedToCheckoutComponent` that is mapped to the Spartacus component `CartProceedToCheckoutComponent`.

### ProgressButtonComponent

- The Output property `clikEvent` has been renamed to `clickEvent` (typo).

### FacetListComponent

#### Template changes

- Top element `<div>` has been changed to `<sector>` to make accesibility navigation consistent.

### Translation (i18n) changes related to accessibility in variant configuration

The following keys have been added to `configurator-common.ts`:

- `configurator.a11y.xx`
- `configurator.a11y.configureProduct`
- `configurator.a11y.cartEntryBundleInfo`
- `configurator.a11y.cartEntryBundleInfo_other`
- `configurator.a11y.cartEntryBundleName`
- `configurator.a11y.cartEntryBundleNameWithQuantity`
- `configurator.a11y.cartEntryBundleNameWithPrice`
- `configurator.a11y.cartEntryBundle`
- `configurator.a11y.cartEntryInfoIntro`
- `configurator.a11y.cartEntryInfo`
- `configurator.a11y.nameOfAttribute`
- `configurator.a11y.valueOfAttribute`
- `configurator.a11y.forAttribute`
- `configurator.a11y.valueOfAttributeFull`
- `configurator.a11y.valueOfAttributeFullWithPrice`
- `configurator.a11y.selectedValueOfAttributeFull`
- `configurator.a11y.selectedValueOfAttributeFullWithPrice`
- `configurator.a11y.readOnlyValueOfAttributeFull`
- `configurator.a11y.valueOfAttributeBlank`
- `configurator.a11y.value`
- `configurator.a11y.attribute`
- `configurator.a11y.requiredAttribute`
- `configurator.a11y.listOfAttributesAndValues`
- `configurator.a11y.editAttributesAndValues`
- `configurator.a11y.group`
- `configurator.a11y.itemOfAttributeSelected`
- `configurator.a11y.itemOfAttributeSelectedWithPrice`
- `configurator.a11y.itemOfAttributeSelectedPressToUnselect`
- `configurator.a11y.itemOfAttributeSelectedPressToUnselectWithPrice`
- `configurator.a11y.itemOfAttributeUnselected`
- `configurator.a11y.itemOfAttributeUnselectedWithPrice`
- `configurator.a11y.selectNoItemOfAttribute`
- `configurator.a11y.itemOfAttribute`
- `configurator.a11y.itemOfAttributeFull`
- `configurator.a11y.itemOfAttributeFullWithPrice`
- `configurator.a11y.itemOfAttributeFullWithQuantity`
- `configurator.a11y.itemOfAttributeFullWithPriceAndQuantity`
- `configurator.a11y.itemDescription`
- `configurator.a11y.listbox`
- `configurator.a11y.valueSurcharge`
- `configurator.a11y.conflictDetected`
- `configurator.a11y.conflictsInConfiguration`
- `configurator.a11y.listOfGroups`
- `configurator.a11y.inListOfGroups`
- `configurator.a11y.groupName`
- `configurator.a11y.groupBack`
- `configurator.a11y.conflictBack`
- `configurator.a11y.iconConflict`
- `configurator.a11y.iconIncomplete`
- `configurator.a11y.iconComplete`
- `configurator.a11y.iconSubGroup`
- `configurator.a11y.next`
- `configurator.a11y.previous`
- `configurator.a11y.showMoreProductInfo`
- `configurator.a11y.showLessProductInfo`
- `configurator.a11y.productName`
- `configurator.a11y.productCode`
- `configurator.a11y.productDescription`
- `configurator.a11y.configurationPage`
- `configurator.a11y.configurationPageLink`
- `configurator.a11y.overviewPage`
- `configurator.a11y.overviewPageLink`
- `configurator.attribute.singleSelectAdditionalRequiredMessage`

## Breaking Changes Introduced in 5.0

### Translation (i18n) changes

- `configurator.conflict.viewConfigurationDetails` was added to `configurator-common.ts`
- `quickOrderCartForm.entriesWasAdded` changed to `quickOrderCartForm.entriesWereAdded`
- `quickOrder.addToCart` changed to `quickOrder.add`
- `payment.paymentForm.setAsDefault` changed from `Set as default` to `Set as default payment method` for screen reader improvements.
- `storeFinder.storeFinder.searchBox` changed from `Enter postal code, town or address` to `Postal code, town or address`
- `common.searchBox.placeholder` changed from `Search here...` to `Enter product name or SKU`
- Translation for key `address.addressForm.setAsDefault` changed from `Set as default` to `Set as default shipping address`
- `quickOrderForm.searchBoxLabel` changed from `Enter Product name or SKU for quick order` to `Enter Product name or SKU for quick order. You can add up to {{ limit }} products per order.` for screen reader improvements.
- `AccountOrderHistoryTabContainer.tabs.tabPanelContainerRegion` was added to `order.i18n.ts`

### OrderHistoryComponent

- Changed `<h3 *ngIf="!type.replenishmentOrder"></h3>` to `<h2 *ngIf="!type.replenishmentOrder"></h2>`

### AddressBookComponent

- Changed `setAddressAsDefault` method parameter type`string` to `Address`.

### OrderConfirmationThankYouMessageComponent

- Added `GlobalMessageService` to constructor.
- Added `TranslationService` to constructor.

#### Template Changes

- Component template was modified to display `span` instead of `h1` for page title.

### PromotionsComponent

- Component template was modified to display single promotions using the `p` tag and multiple promotions using `ul` list elements

### CartDetailsComponent

- Component template was modified to display `h2` instead of `h4` for cart name.
- Button in `#saveForLaterBtn` is no longer wrapped by div element.

### SaveForLaterComponent

- Button in `#moveToCartBtn` is no longer wrapped by div element.

### CartOutlets

- New enum values available: `LIST_ITEM` and `ITEM_CONFIGURATOR_ISSUES`;

### CartItemComponent

- Component template was modified to display `h3` instead of `h2` for product name.
- Component template was modified, `tabindex` for `a` element inside `<div class="col-2 cx-image-container">` has been changed from `-1` to `0`
- Added separated `[cxOutlet]="CartOutlets.ITEM_CONFIGURATOR_ISSUES"` inside `ITEM` outlet.

### CartItemListComponent

- Component template was modified to display native table instead of nested divs. The structure has been simplified and bootstrap classes has been removed. 
- It doesn't use `cx-cart-item` anymore. Instead, it uses new `cx-cart-item-list-row` component.

### ConfiguratorIssuesNotificationComponent

- Default config of outlet has been changed from `{id: CartOutlets.ITEM, position: OutletPosition.BEFORE}` to `{id: CartOutlets.ITEM_CONFIGURATOR_ISSUES, position: OutletPosition.REPLACE,}`.
  
### OrderSummaryComponent

- Component template was modified to display `h2` instead of `h3` for order summary.
- Markup template changed in `order-summary.component.html`. `h2` tag has been converted to `div.cx-summary-heading` and `h4.cx-review-cart-heading` has been converted to `div.cx-review-cart-heading` in two places for screen reader improvements.

### ProductAttributesComponent

- Component template was modified to display `h2` instead of `h3` for classification name.

### CartCouponComponent

- Component template was modified to display coupon as a `label` inside a form. Previously it was in a `div` before `form` tag.

### CheckoutProgressComponent

- `section` element changed to `nav`.

### CardComponent

- Component template was modified to display `span` instead of `h3` for card title.
- `<a>{{action.name}}</a>` changed to `<button>{{ action.name }}</button>`
- `cx-card-link card-link btn-link` classes have been replaced with a single class `link`

### StoreFinderSearchComponent

- Component template modified, `input[attr.aria-label]="'common.search' | cxTranslate"` has been changed to `input[attr.aria-label]="'storeFinder.searchBoxLabel' | cxTranslate"`
- Component template modified, `cx-icon[attr.aria-label]="'common.search' | cxTranslate"` has been changed to `cx-icon[attr.aria-label]="'storeFinder.searchNearestStores' | cxTranslate"`

### SearchBoxComponent

- Component template modified, `<label class="searchbox" [class.dirty]="!!searchInput.value">` has been wrapped in a `div`
- Attribute `role="listbox"` has been added to `ul` tags and `role="option"` to descendant `a` elements for accessibility improvements.

### AuthHttpHeaderService

- The `refreshInProgress` property was removed. Use `refreshInProgress$` Observable instead.
- The `handleExpiredToken` method was removed. Use `getValidToken` instead.
- In `handleExpiredAccessToken` method third parameter `initialToken` is now required.

### QuickOrderService

- The `search` method was removed. Use `searchProducts` instead.
- The `removeEntry` method was removed. Use `softDeleteEntry` instead.

### QuickOrderFormComponent

- Component template modified, `input[attr.aria-label]="'common.search' | cxTranslate"` has been changed to `input[attr.aria-label]="'quickOrderForm.searchBoxLabel' | cxTranslate"`

- Styling for `cx-quick-order-form` dom element: deprecated class `search` was removed. Use `quick-order-form-search-icon` class instead.

### QuickOrderTableComponent

- Component template was modified to display native table instead of nested divs. The structure has been simplified and bootstrap classes has been removed.

### QuickOrderItemComponent

- The selector should not be used independently - it should be applied for `tr` elements. 
- Component template was modified to display content of native table's cells (`td`) instead of nested divs. The structure has been simplified and bootstrap classes has been removed.

### WishListComponent

- Component template was modified to display native table instead of nested divs. The structure has been simplified and bootstrap classes has been removed.

### WishListItemComponent

- The selector should not be used independently - it should be applied for `tr` elements.
- Component template was modified to display content of native table's cells (`td`) instead of nested divs. The structure has been simplified and bootstrap classes has been removed.

### AmendOrderItemsComponent

- Component template was modified to display native table instead of nested divs. The structure has been simplified and bootstrap classes has been removed.

### ReturnRequestItemsComponent

- Component template was modified to display native table instead of nested divs. The structure has been simplified and bootstrap classes has been removed.

### DeliveryModeComponent

- the condition to show a spinner was changed to: `supportedDeliveryModes$ | async)?.length && !(isSetDeliveryModeBusy$ | async)`.
- the `ng-container` wrapper which holds `div.row.cx-checkout-btns` is removed.
- the `disabled` property binding of continue `button` was changed to: `deliveryModeInvalid`.

### StoreFinderListItemComponent

- `store-finder-list-item.component.html` markup structure changed. `h2.cx-store-name > button` changed to `a.cx-store-name` for screen reader improvements.

### BreadcrumbComponent

#### Template changes

- `breadcrumb.component.html` markup structure change from `nav > span > a` to `nav > ol > li > a` for Screen reader improvements and corresponding styles has also been updated.

#### Translation (i18n) changes

- `common.breadcrumbs` was added to `common.ts`

### ParagraphComponent

- `p` has been replaced by `div` tag.

### AddressFormComponent

#### Template changes

- Separated the bootstrap class `"row"` from the parent `<div class="cx-address-form-btns">` to keep the html semantic and keep the cx class from overwriting the bootstrap styles
- Moved element `<div class="cx-address-form-btns">` inside the top level `<div class="row">`
- Changed classes of `<div class="col-md-12 col-lg-6">` to `<div class="col-md-13 col-lg-6">` inside `<div class="cx-address-form-btns">`
- Changed classes of `<div class="col-md-12 col-lg-9">` to `<div class="col-md-12 col-xl-10">` inside `<form (ngSubmit)="verifyAddress()" [formGroup]="addressForm">` from the first row .column

### CancelOrderComponent

#### Template changes

- Added `<cx-message>` element inside the wrapper `<ng-container *ngIf="form$ | async as form">` to indicate form error

### ReviewSubmitComponent

- Markup template changed in `review-submit.component.html`. `h4.cx-review-cart-total` tag has been converted to `div.cx-review-cart-total` for screen reader improvements.

### NavigationUIComponent

- public method `reinitalizeMenu` has been renamed to `reinitializeMenu` (typo).

#### Template changes - structure of navigation has been changed:

- whole content has been wrapped in `nav > ul`
- `div > span.back` has been replaced by `li > button.back`
- every smaller `nav` has been changed to `li`
- `span` which was a header in `ng-template #heading` has been changed to `cx-generic-link` + `button` in most of the cases (except e.g. footer-nav structure)
- `div.wrapper > cx-generic-link` with "shop all ..." link has been removed. Now the `cx-generic-link` will be displayed in `#heading` (see point above).

#### Translations (i18n) changes

- key `common.navigation.shopAll` has been removed.
- added new keys: `common.navigation.categoryNavLabel`, `common.navigation.footerNavLabel`

### ProductImageZoomProductImagesComponent

- Exposes field `product$: Observable<Product>` from parent component `ProductImagesComponent`

#### Template changes

- Element `<cx-carousel *ngIf="thumbs.length" class="thumbs"....>` has been wrapped in a new container `<ng-container *ngIf="product$ | async as product">` for screen reader improvements.

### CheckoutPageMetaResolver

- Class now implements `PageHeadingResolver`
- Attribute `cart$: Observable<Cart>`has been removed
- Method `resolveTitle` has been modified to return `basePageMetaResolver.resolveTitle` instead of translating `'pageMetaResolver.checkout.title'` with parameter `totalItems` from `cart$`

### FacetListComponent

#### Template changes

- Top element `<div>` has been changed to `<sector>` to make accesibility navigation consistent.
- Attribute `role="group"` has been added on each `cx-facet` element to improve accesibility.
- `[cxFoxus]` directive was removed from `<cx-facet>` in template to support Screen Readers.
- `(unlock)` directive was removed from `<cx-facet>` in template to support Screen Readers.

### StoreFinderComponent

#### Template changes

- `div` container of class `cx-store-finder-wrapper` has been wrapped by another `div` for better a11y performance.

#### Translation (i18n) changes

- `resultsFound` key has been removed.
- Following keys `storesFound`, `ariaLabelCountriesCount` have been added for screen reader improvements.

### BadRequestHandler

- Method `handleBadLoginResponse` has been modified to determine error message for email update or password change based on url pathname.

### FacetComponent

- Attribute `role="checkbox"` has been added to checkable `a` elements for accesibility improvements.

#### Translations (i18n) changes

- Added new key `product.productFacetNavigation.ariaLabelItemsAvailable` to improve Screen Readers vocalization.

### SpinnerComponent

- Attribute `role="status"` has been added to `div` of class `loader-container` for accesibility improvements.

### SavedCartEvents

#### DeleteSavedCartEvent

- Event was moved to 'cart.events.ts' in @spartacus/cart/base/root, and renamed to DeleteCartEvent.

#### DeleteSavedCartSuccessEvent

- Event was moved to 'cart.events.ts' in @spartacus/cart/base/root, and renamed to DeleteCartSuccessEvent.

#### DeleteSavedCartFailEvent

- Event was moved to 'cart.events.ts' in @spartacus/cart/base/root, and renamed to DeleteCartFailEvent.

### CheckoutPlaceOrderComponent

#### Translation (i18n) changes

- Added new key `checkoutReview.placeOrder` to improve Screen Readers vocalization.

### FormErrorsComponent

- Class now implements 'DoCheck'.
- Added host attribute `role="alert"`.
- Added new property `hidden` which is host for class `cx-visually-hidden`.
- content rendering depends on `hidden` flag.
- deprecated field `errors$` has been removed.
- `errorsDetails$` field type has been changed from `Observable<Array<[string, string]>>` to `Observable<Array<[string, string | boolean]>>`

### ConfigModule 

 - Type of property `configFactory` in static method `withConfigFactory` has been changed from `Function` to `ConfigFactory` to improve type checking. 
 If needed, type can be extended by module augmentation. For more details, see [Extending Built-In Models](https://sap.github.io/spartacus-docs/type-augmentation/)

### Config providers

- Type of property `configFactory` in static methods `provideConfigFactory` and `provideDefaultConfigFactory` has been changed from `Function` to `ConfigFactory` to improve type checking. 
If needed, type can be extended by module augmentation. For more details, see [Extending Built-In Models](https://sap.github.io/spartacus-docs/type-augmentation/)


### OAuthLibWrapperService

- The method `tryLogin()` returns `Promise<OAuthTryLoginResult>` instead of `Promise<boolean>`.

### StockNotificationDialogComponent

#### Translation (i18n) changes

- `subscriptionDialog.notifiedSuffix` changed from `as soons as this product is back in stock.` to `as soon as this product is back in stock.`.
- `subscriptionDialog.manageChannelsPrefix` changed from `Manage your prefered notification channels at the ` to `Manage your preferred notification channels on the `.
- `subscriptionDialog.manageSubscriptionsPrefix` changed from `You can manage your subscriptions at ` to `You can manage your subscriptions on `.

### AddToCartComponent

#### Template changes

- Wrapped elements `cx-item-counter` and `span.info` in a `div` to prevent styling bug on Firefox.

### ProductIntroComponent

- Class no longer implements `AfterContentChecked`.
- Class has new protected field `reviewsComponentId`.
- Class has new protected field `reviewsTranslationKey`.
- Property `reviewsTabAvailable` has been renamed to `areReviewsAvailable$`.
- `areReviewsAvailable$` property type has been changed from `BehaviorSubject<boolean>` to `Observable<boolean>`
- `product$` property type has been changed from `Observable<Product>` to `Observable<Product | null>`
- Access modifier of method `getReviewsComponent` has been changed from `private` to `protected`.
- Return type of `getReviewsComponent` has been changed from `Element` to `HTMLElement | null`.
- Return type of `getTabsComponent` has been changed from `Element` to `HTMLElement | null`.
- Return type of `getTabByLabel` has been changed from `HTMLElement` to `HTMLElement | undefined`.

### i18next breaking changes
Due to i18next migration, certain set of keys have been migrated (from `_plural` to `_other`) to include proper plural form suffixes: 
- `common.pageMetaResolver.category.title_other` 
- `common.pageMetaResolver.search.title_other`
- `common.pageMetaResolver.search.findProductTitle_other`
- `common.searchBox.suggestionsResult_other` 
- `common.miniCart.item_other` 
- `product.productFacetNavigation.ariaLabelItemsAvailable_other`
- `product.productReview.addRate_other`
- `quickOrderList.errors.outOfStockErrorFound_other`
- `quickOrderList.warnings.reduceWarningFound_other`
- `quickOrderList.successes.addedToCartFound_other`
- `cart.cartItems.cartTotal_other`
- `cart.voucher.coupon_other`
- `cart.saveForLaterItems.itemTotal_other`
- `configurator.header.items_other`
- `configurator.notificationBanner.numberOfIssues_other`
- `configurator.a11y.cartEntryBundleInfo_other`
- `importEntriesDialog.warning_other`
- `importEntriesDialog.error_other`
- `storeFinder.storesFound_other`
- `storeFinder.fromStoresFound_other`

### UpdateProfileComponent

### MediaComponent
- `get loadingStrategy()` changed return type from `string` to `ImageLoadingStrategy | null`.

#### Translation (i18n) changes

- `updateProfileForm.title` changed from `''` to `'Title'`

### CheckoutPaymentTypeComponent

#### Template Changes

- Changed `<ng-container *ngIf="(typeSelected$ | async) && !(isUpdating$ | async); else loading">` to `<ng-container *ngIf="!!paymentTypes.length && (typeSelected$ | async) && !(isUpdating$ | async); else loading">`

### ProductCarouselComponent

- Template code for carousel item has been moved to a reusable component - `ProductCarouselItemComponent` Its selector is `<cx-product-carousel-item>`.

### KeyboardFocusModule

- `KeyboardFocusConfig` has been removed.
- `keyboardFocusFactory` had been removed.

<<<<<<< HEAD
### AsmMainUICmmponent

- Added `UserAccountFacade` to constructor.
- Removed `UserService` from constructor.
  
### CustomerEmulationComponent

- Added `UserAccountFacade` to constructor.
- Removed `UserService` from constructor.

### CxAgentAuthService

- Added `UserProfileFacade` to constructor.
- Removed `UserService` from constructor.

### SelectiveCartService

- Added `UserProfileFacade` to constructor.
- Removed `UserService` from constructor.

### SavedCartService

- Added `UserAccountFacade` to constructor.
- Removed `UserService` from constructor.

### WishListService

- Added `UserAccountFacade` to constructor.
- Removed `UserService` from constructor.

### UserFormComponent

- Added `UserProfileFacade` to constructor.
- Removed `UserService` from constructor.

### AdminGuard

- Added `UserAccountFacade` to constructor.
- Removed `UserService` from constructor. 

### B2BUserEffects 

- Added `UserAccountFacade` to constructor.
- Removed `UserService` from constructor.
  
### ApproverGuard

- Added `UserAccountFacade` to constructor.
- Removed `UserService` from constructor.

=======
### OnNavigateFocusService

- This service had been removed in favour of autoscroll fixes made to the `Router`.
    
>>>>>>> 746b5506
### OccEndpoints

- Endpoints `b2bUsers`, `b2bUser`, `b2bUserApprovers`, `b2bUserApprover`, `b2bUserUserGroups`, `b2bUserUserGroup`, `b2bUserPermissions`, `b2bUserPermission`, `budget`, `budgets`, `costCentersAll`, `costCenter`, `costCenters`, `costCenterBudgets`, `costCenterBudget`, `orgUnits`, `orgUnitsAvailable`, `orgUnitsTree`, `orgUnitsApprovalProcesses`, `orgUnit`, `orgUnitUsers`, `orgUnitUserRoles`, `orgUnitUserRole`, `orgUnitApprovers`, `orgUnitApprover`, `orgUnitsAddresses`, `orgUnitsAddress`, `permissions`, `permission`, `orderApprovalPermissionTypes`, `userGroups`, `userGroup`, `userGroupAvailableOrderApprovalPermissions`, `userGroupAvailableOrgCustomers`, `userGroupMembers`, `userGroupMember`, `userGroupOrderApprovalPermissions`, `userGroupOrderApprovalPermission` were removed from the declaration in `@spartacus/core`. Those endpoints are now provided with module augmentation from `@spartacus/organization/administration/occ`. Default values are also provided from this new entry point.
- Endpoints `orderApprovals`, `orderApproval`, `orderApprovalDecision`, were removed from the declaration in `@spartacus/core`. Those endpoints are now provided with module augmentation from `@spartacus/organization/order-approval/occ`. Default values are also provided from this new entry point.
- Endpoints `store`, `stores`, `storescounts`, were removed from the declaration in `@spartacus/core`. Those endpoints are now provided with module augmentation from `@spartacus/storefinder/occ`. Default values are also provided from this new entry point.

## Schematics

`Account` and `Profile` CLI names have been changed to `User-Account` and `User-Profile`, respectively, to better reflect their purpose.<|MERGE_RESOLUTION|>--- conflicted
+++ resolved
@@ -617,64 +617,7 @@
 
 - `KeyboardFocusConfig` has been removed.
 - `keyboardFocusFactory` had been removed.
-
-<<<<<<< HEAD
-### AsmMainUICmmponent
-
-- Added `UserAccountFacade` to constructor.
-- Removed `UserService` from constructor.
-  
-### CustomerEmulationComponent
-
-- Added `UserAccountFacade` to constructor.
-- Removed `UserService` from constructor.
-
-### CxAgentAuthService
-
-- Added `UserProfileFacade` to constructor.
-- Removed `UserService` from constructor.
-
-### SelectiveCartService
-
-- Added `UserProfileFacade` to constructor.
-- Removed `UserService` from constructor.
-
-### SavedCartService
-
-- Added `UserAccountFacade` to constructor.
-- Removed `UserService` from constructor.
-
-### WishListService
-
-- Added `UserAccountFacade` to constructor.
-- Removed `UserService` from constructor.
-
-### UserFormComponent
-
-- Added `UserProfileFacade` to constructor.
-- Removed `UserService` from constructor.
-
-### AdminGuard
-
-- Added `UserAccountFacade` to constructor.
-- Removed `UserService` from constructor. 
-
-### B2BUserEffects 
-
-- Added `UserAccountFacade` to constructor.
-- Removed `UserService` from constructor.
-  
-### ApproverGuard
-
-- Added `UserAccountFacade` to constructor.
-- Removed `UserService` from constructor.
-
-=======
-### OnNavigateFocusService
-
-- This service had been removed in favour of autoscroll fixes made to the `Router`.
     
->>>>>>> 746b5506
 ### OccEndpoints
 
 - Endpoints `b2bUsers`, `b2bUser`, `b2bUserApprovers`, `b2bUserApprover`, `b2bUserUserGroups`, `b2bUserUserGroup`, `b2bUserPermissions`, `b2bUserPermission`, `budget`, `budgets`, `costCentersAll`, `costCenter`, `costCenters`, `costCenterBudgets`, `costCenterBudget`, `orgUnits`, `orgUnitsAvailable`, `orgUnitsTree`, `orgUnitsApprovalProcesses`, `orgUnit`, `orgUnitUsers`, `orgUnitUserRoles`, `orgUnitUserRole`, `orgUnitApprovers`, `orgUnitApprover`, `orgUnitsAddresses`, `orgUnitsAddress`, `permissions`, `permission`, `orderApprovalPermissionTypes`, `userGroups`, `userGroup`, `userGroupAvailableOrderApprovalPermissions`, `userGroupAvailableOrgCustomers`, `userGroupMembers`, `userGroupMember`, `userGroupOrderApprovalPermissions`, `userGroupOrderApprovalPermission` were removed from the declaration in `@spartacus/core`. Those endpoints are now provided with module augmentation from `@spartacus/organization/administration/occ`. Default values are also provided from this new entry point.
