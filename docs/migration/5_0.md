# Technical Changes in Spartacus 5.0

## Breaking changes in product-configurator library

### Reduced number of page header slots and introduction of exit button

In case the rulebased product configurator is launched from product details, product catalog, or cart, the number of slots displayed in
the page header has been reduced compared to 4.0. We only show slots `SiteLogo`,`VariantConfigOverviewExitButton` and `MiniCart`.
For details see `CpqConfiguratorLayoutModule`, `VariantConfiguratorInteractiveLayoutModule` and `VariantConfiguratorOverviewLayoutModule`.
These modules are new in 5.0. The layout configuration was removed from `CpqConfiguratorInteractiveModule`, `VariantConfiguratorInteractiveModule`
and `VariantConfiguratorOverviewModule`.

Note that `VariantConfigOverviewExitButton` is new, and allows to leave the configuration. Clicking it directs the user to the product detail
page, configuration changes are not taken over to the cart.

### Specific page header slots in case configurator is launched in displayOnly mode

In case the rulebased product configurator is launched from the checkout review order page, from the order confirmation page or from the order
history page, the page header shows the standard Spartacus header slots (not the reduced set of header slots listed in the previous section).
Specifically, `VariantConfigOverviewExitButton` is not offered then.
For details, see `CpqConfiguratorPageLayoutHandler` and `VariantConfiguratorPageLayoutHandler`.
The page header slots used in case of the displayOnly mode can be configured in `CpqConfiguratorLayoutModule` and `VariantConfiguratorOverviewLayoutModule`,
under the section `headerDisplayOnly`.

### ConfiguratorCommonsService

The method `removeObsoleteProductBoundConfiguration` has been removed, as it's no longer needed. An obsolete product bound configuration is handled
within action `RemoveCartBoundConfigurations`. So in case you called `removeObsoleteProductBoundConfiguration` before, consider to raise that action, which will
clear all cart bound configurations, and in addition delete the obsolete product bound configuration that is predecessor of a cart bound configuration.

### ConfiguratorGroupTitleComponent

The member `configuration$` was not used and has been removed. In case you use it in a sub component, consider to declare it there via
`configuration$: Observable<Configurator.Configuration> = this.configRouterExtractorService .extractRouterData() .pipe( switchMap((routerData) => this.configuratorCommonsService.getConfiguration(routerData.owner) ) );`

### RulebasedConfiguratorEventListener

This service has been removed. It was responsible for deleting cart bound configurations when an order was submitted. This is now handled by `ConfiguratorRouterListener`, which checks on cart bound
configurations on every navigation that is not configurator related, and deletes cart bound configurations if needed.

<<<<<<< HEAD
## Breaking Changes Introduced in 5.0

### Translation (i18n) changes

- `configurator.addToCart.buttonDisplayOnly` was added to `configurator-common.ts`
- `quickOrderCartForm.entriesWasAdded` changed to `quickOrderCartForm.entriesWereAdded`
- `payment.paymentForm.setAsDefault` changed from `Set as default` to `Set as default payment method` for screen reader improvements.
- `storeFinder.storeFinder.searchBox` changed from `Enter postal code, town or address` to `Postal code, town or address`
- `common.searchBox.placeholder` changed from `Search here...` to `Enter product name or SKU`
- `payment.paymentForm.setAsDefault` changed from `Set as default` to `Set as default payment method` for screen reader improvements
- Translation for key `address.addressForm.setAsDefault` changed from `Set as default` to `Set as default delivery address`
- `quickOrderForm.searchBoxLabel` changed from `Enter Product name or SKU for quick order` to `Enter Product name or SKU for quick order. You can add up to {{ limit }} products per order.` for screen reader improvements.

=======
>>>>>>> deb35f68
### ConfiguratorAddToCartButtonComponent

- `#displayOnly` template was added
- `<button class="cx-btn btn btn-block btn-primary cx-display-only-btn"></button>` was added to the `#displayOnly` template
- Now also uses `configurator.addToCart.buttonDisplayOnly` translation label key
- Added `OrderFacade` to constructor.
- Added `CommonConfiguratorUtilsService` to constructor.
- Added `ConfiguratorStorefrontUtilsService` to constructor.
- Added `IntersectionService` to constructor.

### ConfiguratorOverviewBundleAttributeComponent

- Added `TranslationService` to constructor.

### ConfiguratorGroupMenuComponent

- `configurator.addToCart.buttonDisplayOnly` was added to `configurator-common.ts`

### ConfiguratorAttributeHeaderComponent

- Added `ConfiguratorCommonsService` to constructor.
- Added `ConfiguratorGroupsService` to constructor.
- Changed signature of `isAttributeGroup`, removed `groupType` parameter
- Changed signature of `getConflictMessageKey`, removed `groupType` parameter

### ConfiguratorAttributeProductCardComponent

- Added `TranslationService` to constructor.

### ConfiguratorAttributeProductCardComponentOptions

- Added new attributes `attributeLabel`, `attributeName`, `itemCount` and `itemIndex` to interface.

<<<<<<< HEAD
### DeliveryAddressComponent
=======
### ConfiguratorCartEntryBundleInfoComponent

- `TranslationService` was added to constructor

### ConfiguratorExitButton

- `container$ | async as container` was added to the button to determine what the current owner type is. The button will be named accordingly

### ConfiguratorAttributeProductCardComponent

- `span` added (visually hidden) for screen-reader to read explanation for hidden button (in case option .hideRemoveButton is true

### ConfiguratorAttributeDropDownComponent

- `label` added (visually hidden) for screen-reader to read explanation of drop-down listbox (number of entries)

### ConfiguratorAttributeReadOnlyComponent

#### for staticDomain part:

- `span` added (visually hidden) for screen-reader to read `value x of attribute y` (in order to better distinguish between text of a value and text of an attribute for screen-reader users)
- `span` added with `aria-hidden=true` around visible read-only value to avoid double reading by screen-reader

#### for #noStaticDomain template:

- `span` added (visually hidden) for screen-reader to read `value x of attribute y` (in order to better distinguish between text of a value and text of an attribute for screen-reader users)
- `span` added with `aria-hidden=true` around visible read-only value to avoid double reading by screen-reader

#### for userInput part:

- `span` added (visually hidden) for screen-reader to read `value x of attribute y` (in order to better distinguish between text of a value and text of an attribute for screen-reader users)
- `span` added with `aria-hidden=true` around visible read-only value to avoid double reading by screen-reader

### ConfiguratorAttributeSingleSelectionBundleDropdownComponent

- `label` added (visually hidden) for screen-reader to read explanation of drop-down listbox (number of entries)

### ConfiguratorAttributeSingleSelectionImageComponent

- enclosing `div` added with attribute `role=listbox` to make clear for screen-reader that the enclosed divs belong to a list selection

### ConfiguratorConflictSuggestionComponent

- `span`-tags added around suggestion title and texts with attribute `aria-hidden=true` as the text for screen-reader is taken over by new attribute aria-label at `div`-tag to provide consistent screen-reader text for different browsers

### ConfiguratorAttributeSingleSelectionImageComponent

- `span`-tags added (visually hidden) to provide extra information for screen-reader users

### ConfiguratorOverviewAttributeComponent

- `span` added (visually hidden) for screen-reader to read `value x of attribute y` or `value x of attribute y surcharge z` if a price is present (in order to better distinguish between text of a value and text of an attribute for screen-reader users)

### ConfiguratorOverviewBundleAttributeComponent

- `span` added (visually hidden) for screen-reader to read `item x of attribute y`, `item x of attribute y, surcharge z`, `item x of attribute y, quantity 123` or `item x of attribute y, quantity 123, surcharge z` depending on availability of price and quantity

### ConfiguratorOverviewFormComponent

- `span`-tags added (visually hidden) to provide extra information for screen-reader users

### ConfiguratorProductTitleComponent

- `span` with attribute `aria-hidden=true` around visible link text to avoid double reading by screen-reader (text is covered by new `aria-label` attribute of surrounding `div`)

### ConfiguratorUpdateMessageComponent

- `div` with attributes `aria-live=polite` and `aria-atomic=false` added around update message div in order to monitor changes in this area. As soon as update message becomes visible it will be read by the screen-reader (in polite mode).

### Translation (i18n) changes related to accessibility in variant configuration

The following keys have been added to `configurator-common.ts`:

- `configurator.a11y.xx`
- `configurator.a11y.configureProduct`
- `configurator.a11y.cartEntryBundleInfo`
- `configurator.a11y.cartEntryBundleInfo_plural`
- `configurator.a11y.cartEntryBundleName`
- `configurator.a11y.cartEntryBundleNameWithQuantity`
- `configurator.a11y.cartEntryBundleNameWithPrice`
- `configurator.a11y.cartEntryBundle`
- `configurator.a11y.cartEntryInfoIntro`
- `configurator.a11y.cartEntryInfo`
- `configurator.a11y.nameOfAttribute`
- `configurator.a11y.valueOfAttribute`
- `configurator.a11y.forAttribute`
- `configurator.a11y.valueOfAttributeFull`
- `configurator.a11y.valueOfAttributeFullWithPrice`
- `configurator.a11y.selectedValueOfAttributeFull`
- `configurator.a11y.selectedValueOfAttributeFullWithPrice`
- `configurator.a11y.readOnlyValueOfAttributeFull`
- `configurator.a11y.valueOfAttributeBlank`
- `configurator.a11y.value`
- `configurator.a11y.attribute`
- `configurator.a11y.requiredAttribute`
- `configurator.a11y.listOfAttributesAndValues`
- `configurator.a11y.editAttributesAndValues`
- `configurator.a11y.group`
- `configurator.a11y.itemOfAttributeSelected`
- `configurator.a11y.itemOfAttributeSelectedWithPrice`
- `configurator.a11y.itemOfAttributeSelectedPressToUnselect`
- `configurator.a11y.itemOfAttributeSelectedPressToUnselectWithPrice`
- `configurator.a11y.itemOfAttributeUnselected`
- `configurator.a11y.itemOfAttributeUnselectedWithPrice`
- `configurator.a11y.selectNoItemOfAttribute`
- `configurator.a11y.itemOfAttribute`
- `configurator.a11y.itemOfAttributeFull`
- `configurator.a11y.itemOfAttributeFullWithPrice`
- `configurator.a11y.itemOfAttributeFullWithQuantity`
- `configurator.a11y.itemOfAttributeFullWithPriceAndQuantity`
- `configurator.a11y.itemDescription`
- `configurator.a11y.listbox`
- `configurator.a11y.valueSurcharge`
- `configurator.a11y.conflictDetected`
- `configurator.a11y.conflictsInConfiguration`
- `configurator.a11y.listOfGroups`
- `configurator.a11y.inListOfGroups`
- `configurator.a11y.groupName`
- `configurator.a11y.groupBack`
- `configurator.a11y.conflictBack`
- `configurator.a11y.iconConflict`
- `configurator.a11y.iconIncomplete`
- `configurator.a11y.iconComplete`
- `configurator.a11y.iconSubGroup`
- `configurator.a11y.next`
- `configurator.a11y.previous`
- `configurator.a11y.showMoreProductInfo`
- `configurator.a11y.showLessProductInfo`
- `configurator.a11y.productName`
- `configurator.a11y.productCode`
- `configurator.a11y.productDescription`
- `configurator.a11y.configurationPage`
- `configurator.a11y.configurationPageLink`
- `configurator.a11y.overviewPage`
- `configurator.a11y.overviewPageLink`

## Breaking Changes Introduced in 5.0

### Translation (i18n) changes

- `configurator.addToCart.buttonDisplayOnly` was added to `configurator-common.ts`
- `configurator.conflict.viewConfigurationDetails` was added to `configurator-common.ts`
- `quickOrderCartForm.entriesWasAdded` changed to `quickOrderCartForm.entriesWereAdded`
- `payment.paymentForm.setAsDefault` changed from `Set as default` to `Set as default payment method` for screen reader improvements.
- `storeFinder.storeFinder.searchBox` changed from `Enter postal code, town or address` to `Postal code, town or address`
- `common.searchBox.placeholder` changed from `Search here...` to `Enter product name or SKU`
- `payment.paymentForm.setAsDefault` changed from `Set as default` to `Set as default payment method` for screen reader improvements
- Translation for key `address.addressForm.setAsDefault` changed from `Set as default` to `Set as default shipping address`
- `quickOrderForm.searchBoxLabel` changed from `Enter Product name or SKU for quick order` to `Enter Product name or SKU for quick order. You can add up to {{ limit }} products per order.` for screen reader improvements.

### OrderHistoryComponent

- Changed `<h3 *ngIf="!type.replenishmentOrder"></h3>` to `<h2 *ngIf="!type.replenishmentOrder"></h2>`
- Added `TranslationService` to constructor.

### ShippingAddressComponent
>>>>>>> deb35f68

- Added `GlobalMessageService` to constructor.

### AddressBookComponent

- Added `GlobalMessageService` to constructor.
- Changed `setAddressAsDefault` method parameter type`string` to `Address`.

### OrderConfirmationThankYouMessageComponent

- Component template was modified to display `span` instead of `h1` for page title.

### OrderConfirmationThankYouMessageComponent

- Component template was modified to display `span` instead of `h1` for page title.

### PromotionsComponent

- Component template was modified to display single promotions using the `p` tag and multiple promotions using `ul` list elements

### CartDetailsComponent

- Component template was modified to display `h2` instead of `h4` for cart name.

### CartItemComponent

- Component template was modified to display `h3` instead of `h2` for product name.
- Component template was modified, `tabindex` for `a` element inside `<div class="col-2 cx-image-container">` has been changed from `-1` to `0`

### OrderSummaryComponent

- Component template was modified to display `h2` instead of `h3` for order summary.
- Markup template changed in `order-summary.component.html`. `h2` tag has been converted to `div.cx-summary-heading` and `h4.cx-review-cart-heading` has been converted to `div.cx-review-cart-heading` in two places for screen reader improvements.

### ProductAttributesComponent

- Component template was modified to display `h2` instead of `h3` for classification name.

### CartCouponComponent

- Component template was modified to display coupon as a `label` inside a form. Previously it was in a `div` before `form` tag.

### CheckoutProgressComponent

- `section` element changed to `nav`.

### CardComponent

- Component template was modified to display `span` instead of `h3` for card title.
- `<a>{{action.name}}</a>` changed to `<button>{{ action.name }}</button>`
- `cx-card-link card-link btn-link` classes have been replaced with a single class `link`

### StoreFinderSearchComponent

- Component template modified, `input[attr.aria-label]="'common.search' | cxTranslate"` has been changed to `input[attr.aria-label]="'storeFinder.searchBoxLabel' | cxTranslate"`
- Component template modified, `cx-icon[attr.aria-label]="'common.search' | cxTranslate"` has been changed to `cx-icon[attr.aria-label]="'storeFinder.searchNearestStores' | cxTranslate"`

### SearchBoxComponent

- Component template modified, `<label class="searchbox" [class.dirty]="!!searchInput.value">` has been wrapped in a `div`

### AuthHttpHeaderService

- The `refreshInProgress` property was removed. Use `refreshInProgress$` Observable instead.
- The `handleExpiredToken` method was removed. Use `getValidToken` instead.
- In `handleExpiredAccessToken` method third parameter `initialToken` is now required.

### QuickOrderService

- Removed `ProductAdapter` from constructor.
- Added `ProductSearchConnector` to constructor.
- The `search` method was removed. Use `searchProducts` instead.
- The `removeEntry` method was removed. Use `softDeleteEntry` instead.

### QuickOrderFormComponent

- Removed `GlobalMessageService` from constructor.
- Added `Config` to constructor.
- Added `ChangeDetectorRef` to constructor.
- Added `WindowRef` to constructor.

- Component template modified, `input[attr.aria-label]="'common.search' | cxTranslate"` has been changed to `input[attr.aria-label]="'quickOrderForm.searchBoxLabel' | cxTranslate"`

### DeliveryModeComponent

- the condition to show a spinner was changed to: `supportedDeliveryModes$ | async)?.length && !(isSetDeliveryModeBusy$ | async)`.
- the `ng-container` wrapper which holds `div.row.cx-checkout-btns` is removed.
- the `disabled` property binding of continue `button` was changed to: `deliveryModeInvalid`.

### StoreFinderListItemComponent

- `store-finder-list-item.component.html` markup structure changed. `h2.cx-store-name > button` changed to `a.cx-store-name` for screen reader improvements.

### BreadcrumbComponent

#### Template changes

- `breadcrumb.component.html` markup structure change from `nav > span > a` to `nav > ol > li > a` for Screen reader improvements and corresponding styles has also been updated.

#### Translation (i18n) changes

- `common.breadcrumbs` was added to `common.ts`

### ParagraphComponent

- `p` has been replaced by `div` tag.

### AddressFormComponent

#### Template changes

- Separated the bootstrap class `"row"` from the parent `<div class="cx-address-form-btns">` to keep the html semantic and keep the cx class from overwriting the bootstrap styles
- Moved element `<div class="cx-address-form-btns">` inside the top level `<div class="row">`
- Changed classes of `<div class="col-md-12 col-lg-6">` to `<div class="col-md-13 col-lg-6">` inside `<div class="cx-address-form-btns">`
- Changed classes of `<div class="col-md-12 col-lg-9">` to `<div class="col-md-12 col-xl-10">` inside `<form (ngSubmit)="verifyAddress()" [formGroup]="addressForm">` from the first row .column

### CancelOrderComponent

#### Template changes

- Added `<cx-message>` element inside the wrapper `<ng-container *ngIf="form$ | async as form">` to indicate form error

### ReviewSubmitComponent

- Markup template changed in `review-submit.component.html`. `h4.cx-review-cart-total` tag has been converted to `div.cx-review-cart-total` for screen reader improvements.

### NavigationUIComponent

- public method `reinitalizeMenu` has been renamed to `reinitializeMenu` (typo).
- Added `WindowRef` to constructor.

#### Template changes - structure of navigation has been changed:

- whole content has been wrapped in `nav > ul`
- `div > span.back` has been replaced by `li > button.back`
- every smaller `nav` has been changed to `li`
- `span` which was a header in `ng-template #heading` has been changed to `cx-generic-link` + `button` in most of the cases (except e.g. footer-nav structure)
- `div.wrapper > cx-generic-link` with "shop all ..." link has been removed. Now the `cx-generic-link` will be displayed in `#heading` (see point above).

#### Translations (i18n) changes

- key `common.navigation.shopAll` has been removed.
- added new keys: `common.navigation.categoryNavLabel`, `common.navigation.footerNavLabel`

### TabParagraphContainerComponent

#### Template changes

- Second ng-container, `<ng-container *ngFor="let component of components; let i = index">` has been wrapped in a `div` for screen reader improvements.

### ProductImageZoomProductImagesComponent

- Exposes field `product$: Observable<Product>` from parent component `ProductImagesComponent`

#### Template changes

- Element `<cx-carousel *ngIf="thumbs.length" class="thumbs"....>` has been wrapped in a new container `<ng-container *ngIf="product$ | async as product">` for screen reader improvements.

### CheckoutPageMetaResolver

- Class now implements `PageHeadingResolver`
- Attribute `cart$: Observable<Cart>`has been removed
- Method `resolveTitle` has been modified to return `basePageMetaResolver.resolveTitle` instead of translating `'pageMetaResolver.checkout.title'` with parameter `totalItems` from `cart$`

### FacetListComponent

#### Template changes

- Top element `<div>` has been changed to `<sector>` to make accesibility navigation consistent.

### BadRequestHandler

- Moved `handleVoucherOperationError` method from `core` to the new handler `BadVoucherRequestHandler` in cart-lib<|MERGE_RESOLUTION|>--- conflicted
+++ resolved
@@ -38,22 +38,6 @@
 This service has been removed. It was responsible for deleting cart bound configurations when an order was submitted. This is now handled by `ConfiguratorRouterListener`, which checks on cart bound
 configurations on every navigation that is not configurator related, and deletes cart bound configurations if needed.
 
-<<<<<<< HEAD
-## Breaking Changes Introduced in 5.0
-
-### Translation (i18n) changes
-
-- `configurator.addToCart.buttonDisplayOnly` was added to `configurator-common.ts`
-- `quickOrderCartForm.entriesWasAdded` changed to `quickOrderCartForm.entriesWereAdded`
-- `payment.paymentForm.setAsDefault` changed from `Set as default` to `Set as default payment method` for screen reader improvements.
-- `storeFinder.storeFinder.searchBox` changed from `Enter postal code, town or address` to `Postal code, town or address`
-- `common.searchBox.placeholder` changed from `Search here...` to `Enter product name or SKU`
-- `payment.paymentForm.setAsDefault` changed from `Set as default` to `Set as default payment method` for screen reader improvements
-- Translation for key `address.addressForm.setAsDefault` changed from `Set as default` to `Set as default delivery address`
-- `quickOrderForm.searchBoxLabel` changed from `Enter Product name or SKU for quick order` to `Enter Product name or SKU for quick order. You can add up to {{ limit }} products per order.` for screen reader improvements.
-
-=======
->>>>>>> deb35f68
 ### ConfiguratorAddToCartButtonComponent
 
 - `#displayOnly` template was added
@@ -87,9 +71,6 @@
 
 - Added new attributes `attributeLabel`, `attributeName`, `itemCount` and `itemIndex` to interface.
 
-<<<<<<< HEAD
-### DeliveryAddressComponent
-=======
 ### ConfiguratorCartEntryBundleInfoComponent
 
 - `TranslationService` was added to constructor
@@ -228,6 +209,10 @@
 
 ## Breaking Changes Introduced in 5.0
 
+### DeliveryAddressComponent
+
+- Added GlobalMessageService to constructor.
+
 ### Translation (i18n) changes
 
 - `configurator.addToCart.buttonDisplayOnly` was added to `configurator-common.ts`
@@ -246,7 +231,6 @@
 - Added `TranslationService` to constructor.
 
 ### ShippingAddressComponent
->>>>>>> deb35f68
 
 - Added `GlobalMessageService` to constructor.
 
