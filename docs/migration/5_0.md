--- conflicted
+++ resolved
@@ -503,7 +503,6 @@
 - Added new property `hidden` which is host for class `cx-visually-hidden`
 - content rendering depends on `hidden` flag
 
-<<<<<<< HEAD
 ### ComponentWrapperDirective
 
 - `EventService` is now a new required constructor dependency.
@@ -511,11 +510,10 @@
 ### InnerComponentsHostDirective
 
 - Added `EventService` to constructor.
-=======
+
 ### OAuthLibWrapperService
 
 - The method `tryLogin()` returns `Promise<OAuthTryLoginResult>` instead of `Promise<boolean>`.
->>>>>>> 7bebc93d
 
 ### StockNotificationDialogComponent
 
