--- conflicted
+++ resolved
@@ -542,8 +542,50 @@
 
 ### Launch Config
 - Added new value `CONSIGNMENT_TRACKING` to `LAUNCH_CALLER`
-<<<<<<< HEAD
+- Added new value `SUGGESTED_ADDRESSES` to `LAUNCH_CALLER`
 - Added new value `CLOSE_ACCOUNT` to `LAUNCH_CALLER`
+  
+### CheckoutPaymentFormComponent
+
+- Removed `ModalService` from constructor
+- Added `LaunchDialogService` to constructor
+- `openSuggestedAddress` is now using `openDialogAndSubscribe` method from `LaunchDialogService`
+
+### AddressFormComponent
+
+- Removed `ModalService` from constructor
+- Added `LaunchDialogService` to constructor
+- `openSuggestedAddress` is now using `openDialogAndSubscribe` method from `LaunchDialogService`
+
+### SuggestedAddressesDialogComponent
+
+- Removed  `@Input() suggestedAddresses: Address[]`
+- Removed  `@Input() enteredAddress: Address`
+- Removed `ModalService` from constructor
+- Added `LaunchDialogService` to constructor
+- Added `ElementRef` to constructor
+- `closeModal` is now using `closeDialog` method from `LaunchDialogService`
+- Added `setSelectedAddress` method
+  
+#### Template Changes
+
+- template has been wrapped with `<div *ngIf="data$ | async as data" class="cx-suggested-addresses-dialog">` > `<div class="cx-suggested-addresses-container">`
+- Changed `<div class="cx-dialog-header modal-header">` to `<div class="cx-suggested-addresses-header">`
+- Changed `<div class="cx-dialog-title modal-title">` to `<div class="cx-suggested-addresses-header">`
+- Changed `<div class="cx-dialog-body modal-body" ngForm>` to `<div class="cx-suggested-addresses-body" ngForm>`
+- Removed `<div class="container">`
+- Removed all `<div class="row">`
+- Footer part has been wrapped with `<div class="cx-suggested-addresses-footer">`
+- Class `btn-block` has been removed from `<button class="btn btn-secondary btn-block cx-dialog-buttons" (click)="closeModal()">`
+- Class `btn-block` has been removed from `<button cxAutoFocus class="btn btn-primary btn-block cx-dialog-buttons" (click)="closeModal(selectedAddress)">`
+
+### AddressBookModule
+- `provideDefaultConfig(defaultSuggestedAddressesDialogLayoutConfig)` has ben added to `providers` section
+
+### LaunchDialogService
+
+- type of parameter `reason` in `closeDialog` method has been changed from `string` to `any`
+- return type of getter `dialogClose` has been changed from `Observable<string | undefined>` to `Observable<any | undefined>`
 
 ### CloseAccountComponent
 - Added `LaunchDialogService` to constructor
@@ -577,50 +619,4 @@
 ### CloseAccountModule
 
 - Added `KeyboardFocusModule` to `imports` section
-- Added `provideDefaultConfig(defaultCloseDialogModalLayoutConfig)` to `providers` section
-=======
-- Added new value `SUGGESTED_ADDRESSES` to `LAUNCH_CALLER`
-  
-### CheckoutPaymentFormComponent
-
-- Removed `ModalService` from constructor
-- Added `LaunchDialogService` to constructor
-- `openSuggestedAddress` is now using `openDialogAndSubscribe` method from `LaunchDialogService`
-
-### AddressFormComponent
-
-- Removed `ModalService` from constructor
-- Added `LaunchDialogService` to constructor
-- `openSuggestedAddress` is now using `openDialogAndSubscribe` method from `LaunchDialogService`
-
-### SuggestedAddressesDialogComponent
-
-- Removed  `@Input() suggestedAddresses: Address[]`
-- Removed  `@Input() enteredAddress: Address`
-- Removed `ModalService` from constructor
-- Added `LaunchDialogService` to constructor
-- Added `ElementRef` to constructor
-- `closeModal` is now using `closeDialog` method from `LaunchDialogService`
-- Added `setSelectedAddress` method
-  
-#### Template Changes
-
-- template has been wrapped with `<div *ngIf="data$ | async as data" class="cx-suggested-addresses-dialog">` > `<div class="cx-suggested-addresses-container">`
-- Changed `<div class="cx-dialog-header modal-header">` to `<div class="cx-suggested-addresses-header">`
-- Changed `<div class="cx-dialog-title modal-title">` to `<div class="cx-suggested-addresses-header">`
-- Changed `<div class="cx-dialog-body modal-body" ngForm>` to `<div class="cx-suggested-addresses-body" ngForm>`
-- Removed `<div class="container">`
-- Removed all `<div class="row">`
-- Footer part has been wrapped with `<div class="cx-suggested-addresses-footer">`
-- Class `btn-block` has been removed from `<button class="btn btn-secondary btn-block cx-dialog-buttons" (click)="closeModal()">`
-- Class `btn-block` has been removed from `<button cxAutoFocus class="btn btn-primary btn-block cx-dialog-buttons" (click)="closeModal(selectedAddress)">`
-
-### AddressBookModule
-
-- `provideDefaultConfig(defaultSuggestedAddressesDialogLayoutConfig)` has ben added to `providers` section
-
-### LaunchDialogService
-
-- type of parameter `reason` in `closeDialog` method has been changed from `string` to `any`
-- return type of getter `dialogClose` has been changed from `Observable<string | undefined>` to `Observable<any | undefined>`
->>>>>>> c1dfdda7
+- Added `provideDefaultConfig(defaultCloseDialogModalLayoutConfig)` to `providers` section