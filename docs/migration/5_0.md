--- conflicted
+++ resolved
@@ -41,7 +41,6 @@
 
 - `configurator.addToCart.buttonDisplayOnly` was added to `configurator-common.ts`
 
-<<<<<<< HEAD
 #### CartDetailsComponent
 
 - Component template was modified to display `h2` instead of `h4` for cart name.
@@ -54,10 +53,7 @@
 
 - Component template was modified to display `h2` instead of `h3` for order summary.
 
-#### CardComponent
-=======
 #### ProductAttributesComponent
->>>>>>> ab834fbf
 
 - Component template was modified to display `h2` instead of `h3` for classification name.
 
