# Technical Changes in Spartacus 5.0

## Breaking changes in product-configurator library

### Reduced number of page header slots and introduction of exit button

In case the rulebased product configurator is launched from product details, product catalog, or cart, the number of slots displayed in
the page header has been reduced compared to 4.0. We only show slots `SiteLogo`,`VariantConfigOverviewExitButton` and `MiniCart`.
For details see `CpqConfiguratorLayoutModule`, `VariantConfiguratorInteractiveLayoutModule` and `VariantConfiguratorOverviewLayoutModule`.
These modules are new in 5.0. The layout configuration was removed from `CpqConfiguratorInteractiveModule`, `VariantConfiguratorInteractiveModule`
and `VariantConfiguratorOverviewModule`.

Note that `VariantConfigOverviewExitButton` is new, and allows to leave the configuration. Clicking it directs the user to the product detail
page, configuration changes are not taken over to the cart.

### Specific page header slots in case configurator is launched in displayOnly mode

In case the rulebased product configurator is launched from the checkout review order page, from the order confirmation page or from the order
history page, the page header shows the standard Spartacus header slots (not the reduced set of header slots listed in the previous section).
Specifically, `VariantConfigOverviewExitButton` is not offered then.
For details, see `CpqConfiguratorPageLayoutHandler` and `VariantConfiguratorPageLayoutHandler`.
The page header slots used in case of the displayOnly mode can be configured in `CpqConfiguratorLayoutModule` and `VariantConfiguratorOverviewLayoutModule`,
under the section `headerDisplayOnly`.

### ConfiguratorCommonsService

The method `removeObsoleteProductBoundConfiguration` has been removed, as it's no longer needed. An obsolete product bound configuration is handled
within action `RemoveCartBoundConfigurations`. So in case you called `removeObsoleteProductBoundConfiguration` before, consider to raise that action, which will
clear all cart bound configurations, and in addition delete the obsolete product bound configuration that is predecessor of a cart bound configuration.

### ConfiguratorGroupTitleComponent

The member `configuration$` was not used and has been removed. In case you use it in a sub component, consider to declare it there via
`configuration$: Observable<Configurator.Configuration> = this.configRouterExtractorService .extractRouterData() .pipe( switchMap((routerData) => this.configuratorCommonsService.getConfiguration(routerData.owner) ) );`

### RulebasedConfiguratorEventListener

This service has been removed. It was responsible for deleting cart bound configurations when an order was submitted. This is now handled by `ConfiguratorRouterListener`, which checks on cart bound
configurations on every navigation that is not configurator related, and deletes cart bound configurations if needed.

<<<<<<< HEAD
## Breaking Changes Introduced in 5.0

### Translation (i18n) changes

As per `i18next` package update from v20 -> v21 there is breaking change with plurals (https://www.i18next.com/misc/migration-guide). All keys with `xxx_plural` changes to `xxx_other`.

- `configurator.addToCart.buttonDisplayOnly` was added to `configurator-common.ts`
- `quickOrderCartForm.entriesWasAdded` changed to `quickOrderCartForm.entriesWereAdded`
- `payment.paymentForm.setAsDefault` changed from `Set as default` to `Set as default payment method` for screen reader improvements.
- `storeFinder.storeFinder.searchBox` changed from `Enter postal code, town or address` to `Postal code, town or address`
- `common.searchBox.placeholder` changed from `Search here...` to `Enter product name or SKU`
- `payment.paymentForm.setAsDefault` changed from `Set as default` to `Set as default payment method` for screen reader improvements
- Translation for key `address.addressForm.setAsDefault` changed from `Set as default` to `Set as default shipping address`
- `quickOrderForm.searchBoxLabel` changed from `Enter Product name or SKU for quick order` to `Enter Product name or SKU for quick order. You can add up to {{ limit }} products per order.` for screen reader improvements.

=======
>>>>>>> d7f5ae5c
### ConfiguratorAddToCartButtonComponent

- `#displayOnly` template was added
- `<button class="cx-btn btn btn-block btn-primary cx-display-only-btn"></button>` was added to the `#displayOnly` template
- Now also uses `configurator.addToCart.buttonDisplayOnly` translation label key
- Added `OrderFacade` to constructor.
- Added `CommonConfiguratorUtilsService` to constructor.
- Added `ConfiguratorStorefrontUtilsService` to constructor.
- Added `IntersectionService` to constructor.

### ConfiguratorOverviewBundleAttributeComponent

- Added `TranslationService` to constructor.

### ConfiguratorGroupMenuComponent

- `configurator.addToCart.buttonDisplayOnly` was added to `configurator-common.ts`

### ConfiguratorAttributeHeaderComponent

- Added `ConfiguratorCommonsService` to constructor.
- Added `ConfiguratorGroupsService` to constructor.
- Changed signature of `isAttributeGroup`, removed `groupType` parameter
- Changed signature of `getConflictMessageKey`, removed `groupType` parameter

### ConfiguratorAttributeProductCardComponent

- Added `TranslationService` to constructor.

### ConfiguratorAttributeProductCardComponentOptions

- Added new attributes `attributeLabel`, `attributeName`, `itemCount` and `itemIndex` to interface.

### ConfiguratorCartEntryBundleInfoComponent

- `TranslationService` was added to constructor

### ConfiguratorExitButton

- `container$ | async as container` was added to the button to determine what the current owner type is. The button will be named accordingly

### ConfiguratorAttributeProductCardComponent

- `span` added (visually hidden) for screen-reader to read explanation for hidden button (in case option .hideRemoveButton is true

### ConfiguratorAttributeDropDownComponent

- `label` added (visually hidden) for screen-reader to read explanation of drop-down listbox (number of entries)

### ConfiguratorAttributeReadOnlyComponent

#### for staticDomain part:

- `span` added (visually hidden) for screen-reader to read `value x of attribute y` (in order to better distinguish between text of a value and text of an attribute for screen-reader users)
- `span` added with `aria-hidden=true` around visible read-only value to avoid double reading by screen-reader

#### for #noStaticDomain template:

- `span` added (visually hidden) for screen-reader to read `value x of attribute y` (in order to better distinguish between text of a value and text of an attribute for screen-reader users)
- `span` added with `aria-hidden=true` around visible read-only value to avoid double reading by screen-reader

#### for userInput part:

- `span` added (visually hidden) for screen-reader to read `value x of attribute y` (in order to better distinguish between text of a value and text of an attribute for screen-reader users)
- `span` added with `aria-hidden=true` around visible read-only value to avoid double reading by screen-reader

### ConfiguratorAttributeSingleSelectionBundleDropdownComponent

- `label` added (visually hidden) for screen-reader to read explanation of drop-down listbox (number of entries)

### ConfiguratorAttributeSingleSelectionImageComponent

- enclosing `div` added with attribute `role=listbox` to make clear for screen-reader that the enclosed divs belong to a list selection

### ConfiguratorConflictSuggestionComponent

- `span`-tags added around suggestion title and texts with attribute `aria-hidden=true` as the text for screen-reader is taken over by new attribute aria-label at `div`-tag to provide consistent screen-reader text for different browsers

### ConfiguratorAttributeSingleSelectionImageComponent

- `span`-tags added (visually hidden) to provide extra information for screen-reader users

### ConfiguratorOverviewAttributeComponent

- `span` added (visually hidden) for screen-reader to read `value x of attribute y` or `value x of attribute y surcharge z` if a price is present (in order to better distinguish between text of a value and text of an attribute for screen-reader users)

### ConfiguratorOverviewBundleAttributeComponent

- `span` added (visually hidden) for screen-reader to read `item x of attribute y`, `item x of attribute y, surcharge z`, `item x of attribute y, quantity 123` or `item x of attribute y, quantity 123, surcharge z` depending on availability of price and quantity

### ConfiguratorOverviewFormComponent

- `span`-tags added (visually hidden) to provide extra information for screen-reader users

### ConfiguratorProductTitleComponent

- `span` with attribute `aria-hidden=true` around visible link text to avoid double reading by screen-reader (text is covered by new `aria-label` attribute of surrounding `div`)

### ConfiguratorUpdateMessageComponent

- `div` with attributes `aria-live=polite` and `aria-atomic=false` added around update message div in order to monitor changes in this area. As soon as update message becomes visible it will be read by the screen-reader (in polite mode).

### Translation (i18n) changes related to accessibility in variant configuration

The following keys have been added to `configurator-common.ts`:

- `configurator.a11y.xx`
- `configurator.a11y.configureProduct`
- `configurator.a11y.cartEntryBundleInfo`
- `configurator.a11y.cartEntryBundleInfo_plural`
- `configurator.a11y.cartEntryBundleName`
- `configurator.a11y.cartEntryBundleNameWithQuantity`
- `configurator.a11y.cartEntryBundleNameWithPrice`
- `configurator.a11y.cartEntryBundle`
- `configurator.a11y.cartEntryInfoIntro`
- `configurator.a11y.cartEntryInfo`
- `configurator.a11y.nameOfAttribute`
- `configurator.a11y.valueOfAttribute`
- `configurator.a11y.forAttribute`
- `configurator.a11y.valueOfAttributeFull`
- `configurator.a11y.valueOfAttributeFullWithPrice`
- `configurator.a11y.selectedValueOfAttributeFull`
- `configurator.a11y.selectedValueOfAttributeFullWithPrice`
- `configurator.a11y.readOnlyValueOfAttributeFull`
- `configurator.a11y.valueOfAttributeBlank`
- `configurator.a11y.value`
- `configurator.a11y.attribute`
- `configurator.a11y.requiredAttribute`
- `configurator.a11y.listOfAttributesAndValues`
- `configurator.a11y.editAttributesAndValues`
- `configurator.a11y.group`
- `configurator.a11y.itemOfAttributeSelected`
- `configurator.a11y.itemOfAttributeSelectedWithPrice`
- `configurator.a11y.itemOfAttributeSelectedPressToUnselect`
- `configurator.a11y.itemOfAttributeSelectedPressToUnselectWithPrice`
- `configurator.a11y.itemOfAttributeUnselected`
- `configurator.a11y.itemOfAttributeUnselectedWithPrice`
- `configurator.a11y.selectNoItemOfAttribute`
- `configurator.a11y.itemOfAttribute`
- `configurator.a11y.itemOfAttributeFull`
- `configurator.a11y.itemOfAttributeFullWithPrice`
- `configurator.a11y.itemOfAttributeFullWithQuantity`
- `configurator.a11y.itemOfAttributeFullWithPriceAndQuantity`
- `configurator.a11y.itemDescription`
- `configurator.a11y.listbox`
- `configurator.a11y.valueSurcharge`
- `configurator.a11y.conflictDetected`
- `configurator.a11y.conflictsInConfiguration`
- `configurator.a11y.listOfGroups`
- `configurator.a11y.inListOfGroups`
- `configurator.a11y.groupName`
- `configurator.a11y.groupBack`
- `configurator.a11y.conflictBack`
- `configurator.a11y.iconConflict`
- `configurator.a11y.iconIncomplete`
- `configurator.a11y.iconComplete`
- `configurator.a11y.iconSubGroup`
- `configurator.a11y.next`
- `configurator.a11y.previous`
- `configurator.a11y.showMoreProductInfo`
- `configurator.a11y.showLessProductInfo`
- `configurator.a11y.productName`
- `configurator.a11y.productCode`
- `configurator.a11y.productDescription`
- `configurator.a11y.configurationPage`
- `configurator.a11y.configurationPageLink`
- `configurator.a11y.overviewPage`
- `configurator.a11y.overviewPageLink`

## Breaking Changes Introduced in 5.0

### Translation (i18n) changes

- `configurator.addToCart.buttonDisplayOnly` was added to `configurator-common.ts`
- `configurator.conflict.viewConfigurationDetails` was added to `configurator-common.ts`
- `quickOrderCartForm.entriesWasAdded` changed to `quickOrderCartForm.entriesWereAdded`
- `payment.paymentForm.setAsDefault` changed from `Set as default` to `Set as default payment method` for screen reader improvements.
- `storeFinder.storeFinder.searchBox` changed from `Enter postal code, town or address` to `Postal code, town or address`
- `common.searchBox.placeholder` changed from `Search here...` to `Enter product name or SKU`
- `payment.paymentForm.setAsDefault` changed from `Set as default` to `Set as default payment method` for screen reader improvements
- Translation for key `address.addressForm.setAsDefault` changed from `Set as default` to `Set as default shipping address`
- `quickOrderForm.searchBoxLabel` changed from `Enter Product name or SKU for quick order` to `Enter Product name or SKU for quick order. You can add up to {{ limit }} products per order.` for screen reader improvements.

### OrderHistoryComponent

- Changed `<h3 *ngIf="!type.replenishmentOrder"></h3>` to `<h2 *ngIf="!type.replenishmentOrder"></h2>`
- Added `TranslationService` to constructor.

### ShippingAddressComponent

- Added `GlobalMessageService` to constructor.

### AddressBookComponent

- Added `GlobalMessageService` to constructor.
- Changed `setAddressAsDefault` method parameter type`string` to `Address`.

### OrderConfirmationThankYouMessageComponent

- Component template was modified to display `span` instead of `h1` for page title.

### OrderConfirmationThankYouMessageComponent

- Component template was modified to display `span` instead of `h1` for page title.

### PromotionsComponent

- Component template was modified to display single promotions using the `p` tag and multiple promotions using `ul` list elements

### CartDetailsComponent

- Component template was modified to display `h2` instead of `h4` for cart name.

### CartItemComponent

- Component template was modified to display `h3` instead of `h2` for product name.
- Component template was modified, `tabindex` for `a` element inside `<div class="col-2 cx-image-container">` has been changed from `-1` to `0`

### OrderSummaryComponent

- Component template was modified to display `h2` instead of `h3` for order summary.
- Markup template changed in `order-summary.component.html`. `h2` tag has been converted to `div.cx-summary-heading` and `h4.cx-review-cart-heading` has been converted to `div.cx-review-cart-heading` in two places for screen reader improvements.

### ProductAttributesComponent

- Component template was modified to display `h2` instead of `h3` for classification name.

### CartCouponComponent

- Component template was modified to display coupon as a `label` inside a form. Previously it was in a `div` before `form` tag.

### CheckoutProgressComponent

- `section` element changed to `nav`.

### CardComponent

- Component template was modified to display `span` instead of `h3` for card title.
- `<a>{{action.name}}</a>` changed to `<button>{{ action.name }}</button>`
- `cx-card-link card-link btn-link` classes have been replaced with a single class `link`

### StoreFinderSearchComponent

- Component template modified, `input[attr.aria-label]="'common.search' | cxTranslate"` has been changed to `input[attr.aria-label]="'storeFinder.searchBoxLabel' | cxTranslate"`
- Component template modified, `cx-icon[attr.aria-label]="'common.search' | cxTranslate"` has been changed to `cx-icon[attr.aria-label]="'storeFinder.searchNearestStores' | cxTranslate"`

### SearchBoxComponent

- Component template modified, `<label class="searchbox" [class.dirty]="!!searchInput.value">` has been wrapped in a `div`

### AuthHttpHeaderService

- The `refreshInProgress` property was removed. Use `refreshInProgress$` Observable instead.
- The `handleExpiredToken` method was removed. Use `getValidToken` instead.
- In `handleExpiredAccessToken` method third parameter `initialToken` is now required.

### QuickOrderService

- Removed `ProductAdapter` from constructor.
- Added `ProductSearchConnector` to constructor.
- The `search` method was removed. Use `searchProducts` instead.
- The `removeEntry` method was removed. Use `softDeleteEntry` instead.

### QuickOrderFormComponent

- Removed `GlobalMessageService` from constructor.
- Added `Config` to constructor.
- Added `ChangeDetectorRef` to constructor.
- Added `WindowRef` to constructor.

- Component template modified, `input[attr.aria-label]="'common.search' | cxTranslate"` has been changed to `input[attr.aria-label]="'quickOrderForm.searchBoxLabel' | cxTranslate"`

### DeliveryModeComponent

- the condition to show a spinner was changed to: `supportedDeliveryModes$ | async)?.length && !(isSetDeliveryModeBusy$ | async) && !continueButtonPressed`.
- the `*ngIf` directive of wrapper `ng-container` which holds `div.row.cx-checkout-btns` is removed.
- the `disabled` property binding of continue `button` was changed to: `deliveryModeInvalid || continueButtonPressed || (isSetDeliveryModeBusy$ | async)`.

### StoreFinderListItemComponent

- `store-finder-list-item.component.html` markup structure changed. `h2.cx-store-name > button` changed to `a.cx-store-name` for screen reader improvements.

### BreadcrumbComponent

#### Template changes

- `breadcrumb.component.html` markup structure change from `nav > span > a` to `nav > ol > li > a` for Screen reader improvements and corresponding styles has also been updated.

#### Translation (i18n) changes

- `common.breadcrumbs` was added to `common.ts`

### ParagraphComponent

- `p` has been replaced by `div` tag.

### AddressFormComponent

#### Template changes

- Separated the bootstrap class `"row"` from the parent `<div class="cx-address-form-btns">` to keep the html semantic and keep the cx class from overwriting the bootstrap styles
- Moved element `<div class="cx-address-form-btns">` inside the top level `<div class="row">`
- Changed classes of `<div class="col-md-12 col-lg-6">` to `<div class="col-md-13 col-lg-6">` inside `<div class="cx-address-form-btns">`

### CancelOrderComponent

#### Template changes

- Added `<cx-message>` element inside the wrapper `<ng-container *ngIf="form$ | async as form">` to indicate form error

### ReviewSubmitComponent

- Markup template changed in `review-submit.component.html`. `h4.cx-review-cart-total` tag has been converted to `div.cx-review-cart-total` for screen reader improvements.

### NavigationUIComponent

- public method `reinitalizeMenu` has been renamed to `reinitializeMenu` (typo).
- Added `WindowRef` to constructor.

#### Template changes - structure of navigation has been changed:

- whole content has been wrapped in `nav > ul`
- `div > span.back` has been replaced by `li > button.back`
- every smaller `nav` has been changed to `li`
- `span` which was a header in `ng-template #heading` has been changed to `cx-generic-link` + `button` in most of the cases (except e.g. footer-nav structure)
- `div.wrapper > cx-generic-link` with "shop all ..." link has been removed. Now the `cx-generic-link` will be displayed in `#heading` (see point above).

#### Translations (i18n) changes

- key `common.navigation.shopAll` has been removed.
- added new keys: `common.navigation.categoryNavLabel`, `common.navigation.footerNavLabel`

<<<<<<< HEAD
### ConfiguratorAttributeProductCardComponent

- `span` added (visually hidden) for screen-reader to read explanation for hidden button (in case option .hideRemoveButton is true

### ConfiguratorAttributeDropDownComponent

- `label` added (visually hidden) for screen-reader to read explanation of drop-down listbox (number of entries)

### ConfiguratorAttributeReadOnlyComponent

#### for staticDomain part:

- `span` added (visually hidden) for screen-reader to read `value x of attribute y` (in order to better distinguish between text of a value and text of an attribute for screen-reader users)
- `span` added with `aria-hidden=true` around visible read-only value to avoid double reading by screen-reader

#### for #noStaticDomain template:

- `span` added (visually hidden) for screen-reader to read `value x of attribute y` (in order to better distinguish between text of a value and text of an attribute for screen-reader users)
- `span` added with `aria-hidden=true` around visible read-only value to avoid double reading by screen-reader

#### for userInput part:

- `span` added (visually hidden) for screen-reader to read `value x of attribute y` (in order to better distinguish between text of a value and text of an attribute for screen-reader users)
- `span` added with `aria-hidden=true` around visible read-only value to avoid double reading by screen-reader

### ConfiguratorAttributeSingleSelectionBundleDropdownComponent

- `label` added (visually hidden) for screen-reader to read explanation of drop-down listbox (number of entries)

### ConfiguratorAttributeSingleSelectionImageComponent

- enclosing `div` added with attribute `role=listbox` to make clear for screen-reader that the enclosed divs belong to a list selection

### ConfiguratorConflictSuggestionComponent

- `span`-tags added around suggestion title and texts with attribute `aria-hidden=true` as the text for screen-reader is taken over by new attribute aria-label at `div`-tag to provide consistent screen-reader text for different browsers

### ConfiguratorAttributeSingleSelectionImageComponent

- `span`-tags added (visually hidden) to provide extra information for screen-reader users

### ConfiguratorOverviewAttributeComponent

- `span` added (visually hidden) for screen-reader to read `value x of attribute y` or `value x of attribute y surcharge z` if a price is present (in order to better distinguish between text of a value and text of an attribute for screen-reader users)

### ConfiguratorOverviewBundleAttributeComponent

- `span` added (visually hidden) for screen-reader to read `item x of attribute y`, `item x of attribute y, surcharge z`, `item x of attribute y, quantity 123` or `item x of attribute y, quantity 123, surcharge z` depending on availability of price and quantity

### ConfiguratorOverviewFormComponent

- `span`-tags added (visually hidden) to provide extra information for screen-reader users

### ConfiguratorProductTitleComponent

- `span` with attribute `aria-hidden=true` around visible link text to avoid double reading by screen-reader (text is covered by new `aria-label` attribute of surrounding `div`)

### ConfiguratorUpdateMessageComponent

- `div` with attributes `aria-live=polite` and `aria-atomic=false` added around update message div in order to monitor changes in this area. As soon as update message becomes visible it will be read by the screen-reader (in polite mode).

### TabParagraphContainerComponent

#### Template changes

- Second ng-container, `<ng-container *ngFor="let component of components; let i = index">` has been wrapped in a `div` for screen reader improvements.

### ProductImageZoomProductImagesComponent

- Exposes field `product$: Observable<Product>` from parent component `ProductImagesComponent`

#### Template changes

- Element `<cx-carousel *ngIf="thumbs.length" class="thumbs"....>` has been wrapped in a new container `<ng-container *ngIf="product$ | async as product">` for screen reader improvements.

=======
>>>>>>> d7f5ae5c
### TabParagraphContainerComponent

#### Template changes

- Second ng-container, `<ng-container *ngFor="let component of components; let i = index">` has been wrapped in a `div` for screen reader improvements.

### ProductImageZoomProductImagesComponent

- Exposes field `product$: Observable<Product>` from parent component `ProductImagesComponent`

#### Template changes

- Element `<cx-carousel *ngIf="thumbs.length" class="thumbs"....>` has been wrapped in a new container `<ng-container *ngIf="product$ | async as product">` for screen reader improvements.

### FacetListComponent

#### Template changes

- Top element `<div>` has been changed to `<sector>` to make accesibility navigation consistent.

<<<<<<< HEAD
### Translation (i18n) changes related to accessibility in variant configuration

The following keys have been added to `configurator-common.ts`:

- `configurator.a11y.xx`
- `configurator.a11y.configureProduct`
- `configurator.a11y.cartEntryBundleInfo`
- `configurator.a11y.cartEntryBundleInfo_other`
- `configurator.a11y.cartEntryBundleName`
- `configurator.a11y.cartEntryBundleNameWithQuantity`
- `configurator.a11y.cartEntryBundleNameWithPrice`
- `configurator.a11y.cartEntryBundle`
- `configurator.a11y.cartEntryInfoIntro`
- `configurator.a11y.cartEntryInfo`
- `configurator.a11y.nameOfAttribute`
- `configurator.a11y.valueOfAttribute`
- `configurator.a11y.forAttribute`
- `configurator.a11y.valueOfAttributeFull`
- `configurator.a11y.valueOfAttributeFullWithPrice`
- `configurator.a11y.selectedValueOfAttributeFull`
- `configurator.a11y.selectedValueOfAttributeFullWithPrice`
- `configurator.a11y.readOnlyValueOfAttributeFull`
- `configurator.a11y.valueOfAttributeBlank`
- `configurator.a11y.value`
- `configurator.a11y.attribute`
- `configurator.a11y.requiredAttribute`
- `configurator.a11y.listOfAttributesAndValues`
- `configurator.a11y.editAttributesAndValues`
- `configurator.a11y.group`
- `configurator.a11y.itemOfAttributeSelected`
- `configurator.a11y.itemOfAttributeSelectedWithPrice`
- `configurator.a11y.itemOfAttributeSelectedPressToUnselect`
- `configurator.a11y.itemOfAttributeSelectedPressToUnselectWithPrice`
- `configurator.a11y.itemOfAttributeUnselected`
- `configurator.a11y.itemOfAttributeUnselectedWithPrice`
- `configurator.a11y.selectNoItemOfAttribute`
- `configurator.a11y.itemOfAttribute`
- `configurator.a11y.itemOfAttributeFull`
- `configurator.a11y.itemOfAttributeFullWithPrice`
- `configurator.a11y.itemOfAttributeFullWithQuantity`
- `configurator.a11y.itemOfAttributeFullWithPriceAndQuantity`
- `configurator.a11y.itemDescription`
- `configurator.a11y.listbox`
- `configurator.a11y.valueSurcharge`
- `configurator.a11y.conflictDetected`
- `configurator.a11y.conflictsInConfiguration`
- `configurator.a11y.listOfGroups`
- `configurator.a11y.inListOfGroups`
- `configurator.a11y.groupName`
- `configurator.a11y.groupBack`
- `configurator.a11y.conflictBack`
- `configurator.a11y.iconConflict`
- `configurator.a11y.iconIncomplete`
- `configurator.a11y.iconComplete`
- `configurator.a11y.iconSubGroup`
- `configurator.a11y.next`
- `configurator.a11y.previous`
- `configurator.a11y.showMoreProductInfo`
- `configurator.a11y.showLessProductInfo`
- `configurator.a11y.productName`
- `configurator.a11y.productCode`
- `configurator.a11y.productDescription`
- `configurator.a11y.configurationPage`
- `configurator.a11y.configurationPageLink`
- `configurator.a11y.overviewPage`
- `configurator.a11y.overviewPageLink`
=======
### BadRequestHandler

- Moved `handleVoucherOperationError` method from `core` to the new handler `BadVoucherRequestHandler` in cart-lib
>>>>>>> d7f5ae5c
<|MERGE_RESOLUTION|>--- conflicted
+++ resolved
@@ -1,4 +1,4 @@
-# Technical Changes in Spartacus 5.0
+## Breaking Changes Introduced in 5.0
 
 ## Breaking changes in product-configurator library
 
@@ -38,8 +38,6 @@
 This service has been removed. It was responsible for deleting cart bound configurations when an order was submitted. This is now handled by `ConfiguratorRouterListener`, which checks on cart bound
 configurations on every navigation that is not configurator related, and deletes cart bound configurations if needed.
 
-<<<<<<< HEAD
-## Breaking Changes Introduced in 5.0
 
 ### Translation (i18n) changes
 
@@ -54,8 +52,6 @@
 - Translation for key `address.addressForm.setAsDefault` changed from `Set as default` to `Set as default shipping address`
 - `quickOrderForm.searchBoxLabel` changed from `Enter Product name or SKU for quick order` to `Enter Product name or SKU for quick order. You can add up to {{ limit }} products per order.` for screen reader improvements.
 
-=======
->>>>>>> d7f5ae5c
 ### ConfiguratorAddToCartButtonComponent
 
 - `#displayOnly` template was added
@@ -388,7 +384,6 @@
 - key `common.navigation.shopAll` has been removed.
 - added new keys: `common.navigation.categoryNavLabel`, `common.navigation.footerNavLabel`
 
-<<<<<<< HEAD
 ### ConfiguratorAttributeProductCardComponent
 
 - `span` added (visually hidden) for screen-reader to read explanation for hidden button (in case option .hideRemoveButton is true
@@ -464,8 +459,6 @@
 
 - Element `<cx-carousel *ngIf="thumbs.length" class="thumbs"....>` has been wrapped in a new container `<ng-container *ngIf="product$ | async as product">` for screen reader improvements.
 
-=======
->>>>>>> d7f5ae5c
 ### TabParagraphContainerComponent
 
 #### Template changes
@@ -486,7 +479,6 @@
 
 - Top element `<div>` has been changed to `<sector>` to make accesibility navigation consistent.
 
-<<<<<<< HEAD
 ### Translation (i18n) changes related to accessibility in variant configuration
 
 The following keys have been added to `configurator-common.ts`:
@@ -553,8 +545,8 @@
 - `configurator.a11y.configurationPageLink`
 - `configurator.a11y.overviewPage`
 - `configurator.a11y.overviewPageLink`
-=======
+
+
 ### BadRequestHandler
 
-- Moved `handleVoucherOperationError` method from `core` to the new handler `BadVoucherRequestHandler` in cart-lib
->>>>>>> d7f5ae5c
+- Moved `handleVoucherOperationError` method from `core` to the new handler `BadVoucherRequestHandler` in cart-lib