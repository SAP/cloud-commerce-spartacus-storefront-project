--- conflicted
+++ resolved
@@ -542,29 +542,9 @@
 
 ### Launch Config
 - Added new value `CONSIGNMENT_TRACKING` to `LAUNCH_CALLER`
-<<<<<<< HEAD
-- Added new value `COUPON` to `LAUNCH_CALLER`
-
-### CouponCardComponent
-- changed detection strategy to `OnPush`
-- Removed `ModalService` from constructor
-- Added `LaunchDialogService` to constructor
-- Added `ViewContainerRef` to constructor
-- `readMore` is now using `openDialog` method from `LaunchDialogService`
-
-### CouponDialogComponent
-- changed detection strategy to `OnPush`
-- Removed `ModalService` from constructor
-- Added `LaunchDialogService` to constructor
-- Added `ElementRef` to constructor
-- Removed `dismissModal` method
-- Added `close` method, which is now using `closeDialog` method from `LaunchDialogService` to control dialog dismissing behaviour
-#### Template changes 
-- Added two levels of wrappers in template to align structure with other dialogs in project: `.cx-coupon-dialog` and `.cx-coupon-container`
-- Changed close button click event method from `dismissModal` to `close` 
-=======
 - Added new value `SUGGESTED_ADDRESSES` to `LAUNCH_CALLER`
 - Added new value `CLOSE_ACCOUNT` to `LAUNCH_CALLER`
+- Added new value `COUPON` to `LAUNCH_CALLER`
   
 ### CheckoutPaymentFormComponent
 
@@ -641,4 +621,22 @@
 
 - Added `KeyboardFocusModule` to `imports` section
 - Added `provideDefaultConfig(defaultCloseDialogModalLayoutConfig)` to `providers` section
->>>>>>> 61ca4564
+
+### CouponCardComponent
+- changed detection strategy to `OnPush`
+- Removed `ModalService` from constructor
+- Added `LaunchDialogService` to constructor
+- Added `ViewContainerRef` to constructor
+- `readMore` is now using `openDialog` method from `LaunchDialogService`
+
+### CouponDialogComponent
+
+- changed detection strategy to `OnPush`
+- Removed `ModalService` from constructor
+- Added `LaunchDialogService` to constructor
+- Added `ElementRef` to constructor
+- Removed `dismissModal` method
+- Added `close` method, which is now using `closeDialog` method from `LaunchDialogService` to control dialog dismissing behaviour
+#### Template changes 
+- Added two levels of wrappers in template to align structure with other dialogs in project: `.cx-coupon-dialog` and `.cx-coupon-container`
+- Changed close button click event method from `dismissModal` to `close` 