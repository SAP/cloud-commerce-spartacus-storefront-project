--- conflicted
+++ resolved
@@ -41,13 +41,12 @@
 
 - `configurator.addToCart.buttonDisplayOnly` was added to `configurator-common.ts`
 
-<<<<<<< HEAD
 ### PaymentFormComponent
 
 #### Translations (i18n) changes
 
 Contents of `payment.paymentForm.setAsDefault` changed from `Set as default` to `Set as default payment method` for screen reader improvements.
-=======
+
 #### PromotionsComponent
 
 - Component template was modified to display single promotions using the `p` tag and multiple promotions using `ul` list elements
@@ -55,7 +54,6 @@
 ### ConfiguratorCartEntryBundleInfoComponent
 
 - `TranslationService` was added to constructor
->>>>>>> 22c6ed6d
 
 #### CartDetailsComponent
 
