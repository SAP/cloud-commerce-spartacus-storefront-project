# Technical Changes in Spartacus 5.0

## Removed incubator library

Incubator library is not being published anymore.

## Breaking changes in product-configurator library

### Reduced number of page header slots and introduction of exit button

In case the rulebased product configurator is launched from product details, product catalog, or cart, the number of slots displayed in
the page header has been reduced compared to 4.0. We only show slots `SiteLogo`,`VariantConfigOverviewExitButton` and `MiniCart`.
For details see `CpqConfiguratorLayoutModule`, `VariantConfiguratorInteractiveLayoutModule` and `VariantConfiguratorOverviewLayoutModule`.
These modules are new in 5.0. The layout configuration was removed from `CpqConfiguratorInteractiveModule`, `VariantConfiguratorInteractiveModule`
and `VariantConfiguratorOverviewModule`.

Note that `VariantConfigOverviewExitButton` is new, and allows to leave the configuration. Clicking it directs the user to the product detail
page, configuration changes are not taken over to the cart.

### Specific page header slots in case configurator is launched in displayOnly mode

In case the rulebased product configurator is launched from the checkout review order page, from the order confirmation page or from the order
history page, the page header shows the standard Spartacus header slots (not the reduced set of header slots listed in the previous section).
Specifically, `VariantConfigOverviewExitButton` is not offered then.
For details, see `CpqConfiguratorPageLayoutHandler` and `VariantConfiguratorPageLayoutHandler`.
The page header slots used in case of the displayOnly mode can be configured in `CpqConfiguratorLayoutModule` and `VariantConfiguratorOverviewLayoutModule`,
under the section `headerDisplayOnly`.

### ConfiguratorCommonsService

The method `removeObsoleteProductBoundConfiguration` has been removed, as it's no longer needed. An obsolete product bound configuration is handled
within action `RemoveCartBoundConfigurations`. So in case you called `removeObsoleteProductBoundConfiguration` before, consider to raise that action, which will
clear all cart bound configurations, and in addition delete the obsolete product bound configuration that is predecessor of a cart bound configuration.

### ConfiguratorGroupTitleComponent

The member `configuration$` was not used and has been removed. In case you use it in a sub component, consider to declare it there via
`configuration$: Observable<Configurator.Configuration> = this.configRouterExtractorService .extractRouterData() .pipe( switchMap((routerData) => this.configuratorCommonsService.getConfiguration(routerData.owner) ) );`

### RulebasedConfiguratorEventListener

This service has been removed. It was responsible for deleting cart bound configurations when an order was submitted. This is now handled by `ConfiguratorRouterListener`, which checks on cart bound
configurations on every navigation that is not configurator related, and deletes cart bound configurations if needed.

### ConfiguratorAddToCartButtonComponent

- `#displayOnly` template was added
- `<button class="cx-btn btn btn-block btn-primary cx-display-only-btn"></button>` was added to the `#displayOnly` template
- Now also uses `configurator.addToCart.buttonDisplayOnly` translation label key
- Added `OrderFacade` to constructor.
- Added `CommonConfiguratorUtilsService` to constructor.
- Added `ConfiguratorStorefrontUtilsService` to constructor.
- Added `IntersectionService` to constructor.

### ConfiguratorOverviewBundleAttributeComponent

- Added `TranslationService` to constructor.

### ConfiguratorGroupMenuComponent

- `configurator.addToCart.buttonDisplayOnly` was added to `configurator-common.ts`

### AuthRedirectService

- `reportAuthGuard` - method was removed. Use `saveCurrentNavigationUrl` method instead.
- `reportNotAuthGuard` - method not needed anymore. Every visited URL is now remembered automatically as redirect URL on `NavigationEnd` event.

### NotAuthGuard

- Removed `AuthRedirectService` from constructor.

### LogoutGuard

- Removed `AuthRedirectService` from constructor.

### LoginGuard

- Removed `AuthRedirectService` from constructor.

### CdcLogoutGuard

- Removed `AuthRedirectService` from constructor.
### ConfiguratorAttributeHeaderComponent

- Added `ConfiguratorCommonsService` to constructor.
- Added `ConfiguratorGroupsService` to constructor.
- Added `ConfiguratorUISettingsConfig` to constructor.
- Changed signature of `isAttributeGroup`, removed `groupType` parameter
- Changed signature of `getConflictMessageKey`, removed `groupType` parameter

### ConfiguratorAttributeSingleSelectionBaseComponent

- Added `TranslationService` to constructor.
- Got 2 new input fields: `language` and `ownerType`, both of type `string`

### ConfiguratorAttributeNumericInputFieldComponent

- Added `TranslationService` to constructor.

### ConfiguratorAttributeProductCardComponent

- Added `TranslationService` to constructor.

### ConfiguratorAttributeProductCardComponentOptions

- Added new attributes `attributeLabel`, `attributeName`, `itemCount` and `itemIndex` to interface.

### ConfiguratorCartEntryBundleInfoComponent

- `TranslationService` was added to constructor

### ConfiguratorExitButton

- `container$ | async as container` was added to the button to determine what the current owner type is. The button will be named accordingly

### ConfiguratorAttributeProductCardComponent

- `span` added (visually hidden) for screen-reader to read explanation for hidden button (in case option .hideRemoveButton is true

### ConfiguratorAttributeDropDownComponent

- Added `TranslationService` to constructor.
- Added conditional includes of `<cx-configurator-attribute-numeric-input-field>` and `<cx-configurator-attribute-input-field>` because of the support for attributes with additional values
- Added styling  `.cx-configurator-attribute-additional-value { margin-inline-start: 0px; }` in order to render an additional attribute value properly
- Added `label` (visually hidden) for screen-reader to read explanation of drop-down listbox (number of entries)

### ConfiguratorAttributeRadioButtonComponent

- Added `TranslationService` to constructor.
- Added conditional includes of `<cx-configurator-attribute-numeric-input-field>` and `<cx-configurator-attribute-input-field>` because of the support for attributes with additional values
- Added styling  `.cx-configurator-attribute-additional-value { margin-inline-start: 0px; }` in order to render an additional attribute value properly

### ConfiguratorAttributeReadOnlyComponent

#### for staticDomain part:

- `span` added (visually hidden) for screen-reader to read `value x of attribute y` (in order to better distinguish between text of a value and text of an attribute for screen-reader users)
- `span` added with `aria-hidden=true` around visible read-only value to avoid double reading by screen-reader

#### for #noStaticDomain template:

- `span` added (visually hidden) for screen-reader to read `value x of attribute y` (in order to better distinguish between text of a value and text of an attribute for screen-reader users)
- `span` added with `aria-hidden=true` around visible read-only value to avoid double reading by screen-reader

#### for userInput part:

- `span` added (visually hidden) for screen-reader to read `value x of attribute y` (in order to better distinguish between text of a value and text of an attribute for screen-reader users)
- `span` added with `aria-hidden=true` around visible read-only value to avoid double reading by screen-reader

### ConfiguratorAttributeSingleSelectionBundleDropdownComponent

- `label` added (visually hidden) for screen-reader to read explanation of drop-down listbox (number of entries)

### ConfiguratorAttributeSingleSelectionImageComponent

- enclosing `div` added with attribute `role=listbox` to make clear for screen-reader that the enclosed divs belong to a list selection

### ConfiguratorConflictSuggestionComponent

- `span`-tags added around suggestion title and texts with attribute `aria-hidden=true` as the text for screen-reader is taken over by new attribute aria-label at `div`-tag to provide consistent screen-reader text for different browsers

### ConfiguratorAttributeSingleSelectionImageComponent

- `span`-tags added (visually hidden) to provide extra information for screen-reader users

### ConfiguratorOverviewAttributeComponent

- `span` added (visually hidden) for screen-reader to read `value x of attribute y` or `value x of attribute y surcharge z` if a price is present (in order to better distinguish between text of a value and text of an attribute for screen-reader users)

### ConfiguratorOverviewBundleAttributeComponent

- `span` added (visually hidden) for screen-reader to read `item x of attribute y`, `item x of attribute y, surcharge z`, `item x of attribute y, quantity 123` or `item x of attribute y, quantity 123, surcharge z` depending on availability of price and quantity

### ConfiguratorOverviewFormComponent

- `span`-tags added (visually hidden) to provide extra information for screen-reader users

### ConfiguratorProductTitleComponent

- `span` with attribute `aria-hidden=true` around visible link text to avoid double reading by screen-reader (text is covered by new `aria-label` attribute of surrounding `div`)

### ConfiguratorUpdateMessageComponent

- `div` with attributes `aria-live=polite` and `aria-atomic=false` added around update message div in order to monitor changes in this area. As soon as update message becomes visible it will be read by the screen-reader (in polite mode).

### OccConfiguratorVariantNormalizer

- Method `convertAttributeType` changes its signature from `convertAttributeType(type: OccConfigurator.UiType): Configurator.UiType` to `convertAttributeType(sourceAttribute: OccConfigurator.Attribute): Configurator.UiType`.

### ConfiguratorStorefrontUtilsService

The method `isInViewport` has been removed. It is no longer needed as scrolling is always executed on navigation regardless of position of element.

### TabParagraphContainerComponent

- `BreakpointService` service has been removed, accordion view is now displayed for all screen sizes.
- `ariaLabel` has been added to fill the container aria-label based on displayed components.

#### Template changes

- Second ng-container, `<ng-container *ngFor="let component of components; let i = index">` has been wrapped in a `div` for screen reader improvements.
- `span` with class `accordion-icon` added as icon placeholder for screen reader improvements.

### ProductImageZoomProductImagesComponent

- Exposes field `product$: Observable<Product>` from parent component `ProductImagesComponent`

#### Template changes

- Element `<cx-carousel *ngIf="thumbs.length" class="thumbs"....>` has been wrapped in a new container `<ng-container *ngIf="product$ | async as product">` for screen reader improvements.

### CartTotalsComponent

- The `entries$` property was removed.
- The `cartValidationInProgress` property was removed.
- Removed `Router` from constructor.
- The `ngOnDestroy` method was removed.
- The `disableButtonWhileNavigation` method was removed.

#### Template changes

- Removed progress button component in favor for decoupling the cart-totals business logic and the button to proceed to checkout. The new button component which is CMS-driven is tied to a cms component called `CartProceedToCheckoutComponent` that is mapped to the Spartacus component `CartProceedToCheckoutComponent`.

### ProgressButtonComponent

- The Output property `clikEvent` has been renamed to `clickEvent` (typo).

### FacetListComponent

#### Template changes

- Top element `<div>` has been changed to `<sector>` to make accesibility navigation consistent.

### Translation (i18n) changes related to accessibility in variant configuration

The following keys have been added to `configurator-common.ts`:

- `configurator.a11y.xx`
- `configurator.a11y.configureProduct`
- `configurator.a11y.cartEntryBundleInfo`
- `configurator.a11y.cartEntryBundleInfo_other`
- `configurator.a11y.cartEntryBundleName`
- `configurator.a11y.cartEntryBundleNameWithQuantity`
- `configurator.a11y.cartEntryBundleNameWithPrice`
- `configurator.a11y.cartEntryBundle`
- `configurator.a11y.cartEntryInfoIntro`
- `configurator.a11y.cartEntryInfo`
- `configurator.a11y.nameOfAttribute`
- `configurator.a11y.valueOfAttribute`
- `configurator.a11y.forAttribute`
- `configurator.a11y.valueOfAttributeFull`
- `configurator.a11y.valueOfAttributeFullWithPrice`
- `configurator.a11y.selectedValueOfAttributeFull`
- `configurator.a11y.selectedValueOfAttributeFullWithPrice`
- `configurator.a11y.readOnlyValueOfAttributeFull`
- `configurator.a11y.valueOfAttributeBlank`
- `configurator.a11y.value`
- `configurator.a11y.attribute`
- `configurator.a11y.requiredAttribute`
- `configurator.a11y.listOfAttributesAndValues`
- `configurator.a11y.editAttributesAndValues`
- `configurator.a11y.group`
- `configurator.a11y.itemOfAttributeSelected`
- `configurator.a11y.itemOfAttributeSelectedWithPrice`
- `configurator.a11y.itemOfAttributeSelectedPressToUnselect`
- `configurator.a11y.itemOfAttributeSelectedPressToUnselectWithPrice`
- `configurator.a11y.itemOfAttributeUnselected`
- `configurator.a11y.itemOfAttributeUnselectedWithPrice`
- `configurator.a11y.selectNoItemOfAttribute`
- `configurator.a11y.itemOfAttribute`
- `configurator.a11y.itemOfAttributeFull`
- `configurator.a11y.itemOfAttributeFullWithPrice`
- `configurator.a11y.itemOfAttributeFullWithQuantity`
- `configurator.a11y.itemOfAttributeFullWithPriceAndQuantity`
- `configurator.a11y.itemDescription`
- `configurator.a11y.listbox`
- `configurator.a11y.valueSurcharge`
- `configurator.a11y.conflictDetected`
- `configurator.a11y.conflictsInConfiguration`
- `configurator.a11y.listOfGroups`
- `configurator.a11y.inListOfGroups`
- `configurator.a11y.groupName`
- `configurator.a11y.groupBack`
- `configurator.a11y.conflictBack`
- `configurator.a11y.iconConflict`
- `configurator.a11y.iconIncomplete`
- `configurator.a11y.iconComplete`
- `configurator.a11y.iconSubGroup`
- `configurator.a11y.next`
- `configurator.a11y.previous`
- `configurator.a11y.showMoreProductInfo`
- `configurator.a11y.showLessProductInfo`
- `configurator.a11y.productName`
- `configurator.a11y.productCode`
- `configurator.a11y.productDescription`
- `configurator.a11y.configurationPage`
- `configurator.a11y.configurationPageLink`
- `configurator.a11y.overviewPage`
- `configurator.a11y.overviewPageLink`
- `configurator.attribute.singleSelectAdditionalRequiredMessage`

## Breaking Changes Introduced in 5.0

### DeliveryAddressComponent

- Added `GlobalMessageService` to constructor.

### Translation (i18n) changes

- `configurator.conflict.viewConfigurationDetails` was added to `configurator-common.ts`
- `quickOrderCartForm.entriesWasAdded` changed to `quickOrderCartForm.entriesWereAdded`
- `quickOrder.addToCart` changed to `quickOrder.add`
- `payment.paymentForm.setAsDefault` changed from `Set as default` to `Set as default payment method` for screen reader improvements.
- `storeFinder.storeFinder.searchBox` changed from `Enter postal code, town or address` to `Postal code, town or address`
- `common.searchBox.placeholder` changed from `Search here...` to `Enter product name or SKU`
- Translation for key `address.addressForm.setAsDefault` changed from `Set as default` to `Set as default shipping address`
- `quickOrderForm.searchBoxLabel` changed from `Enter Product name or SKU for quick order` to `Enter Product name or SKU for quick order. You can add up to {{ limit }} products per order.` for screen reader improvements.
- `AccountOrderHistoryTabContainer.tabs.tabPanelContainerRegion` was added to `order.i18n.ts`

### OrderHistoryComponent

- Changed `<h3 *ngIf="!type.replenishmentOrder"></h3>` to `<h2 *ngIf="!type.replenishmentOrder"></h2>`
- Added `TranslationService` to constructor.

### ShippingAddressComponent

- Added `GlobalMessageService` to constructor.

### AddressBookComponent

- Added `GlobalMessageService` to constructor.
- Changed `setAddressAsDefault` method parameter type`string` to `Address`.

### OrderConfirmationThankYouMessageComponent

- Added `GlobalMessageService` to constructor.
- Added `TranslationService` to constructor.

#### Template Changes

- Component template was modified to display `span` instead of `h1` for page title.

### PromotionsComponent

- Component template was modified to display single promotions using the `p` tag and multiple promotions using `ul` list elements

### CartDetailsComponent

- Component template was modified to display `h2` instead of `h4` for cart name.
- Button in `#saveForLaterBtn` is no longer wrapped by div element.

### SaveForLaterComponent

- Button in `#moveToCartBtn` is no longer wrapped by div element.

### CartOutlets

- New enum values available: `LIST_ITEM` and `ITEM_CONFIGURATOR_ISSUES`;

### CartItemComponent

- Component template was modified to display `h3` instead of `h2` for product name.
- Component template was modified, `tabindex` for `a` element inside `<div class="col-2 cx-image-container">` has been changed from `-1` to `0`
- Added separated `[cxOutlet]="CartOutlets.ITEM_CONFIGURATOR_ISSUES"` inside `ITEM` outlet.

### CartItemListComponent

- Component template was modified to display native table instead of nested divs. The structure has been simplified and bootstrap classes has been removed.
- It doesn't use `cx-cart-item` anymore. Instead, it uses new `cx-cart-item-list-row` component.

### ConfiguratorIssuesNotificationComponent

- Default config of outlet has been changed from `{id: CartOutlets.ITEM, position: OutletPosition.BEFORE}` to `{id: CartOutlets.ITEM_CONFIGURATOR_ISSUES, position: OutletPosition.REPLACE,}`.

### OrderSummaryComponent

- Component template was modified to display `h2` instead of `h3` for order summary.
- Markup template changed in `order-summary.component.html`. `h2` tag has been converted to `div.cx-summary-heading` and `h4.cx-review-cart-heading` has been converted to `div.cx-review-cart-heading` in two places for screen reader improvements.

### ProductAttributesComponent

- Component template was modified to display `h2` instead of `h3` for classification name.

### CartCouponComponent

- Component template was modified to display coupon as a `label` inside a form. Previously it was in a `div` before `form` tag.

### CheckoutProgressComponent

- `section` element changed to `nav`.

### CardComponent

- Component template was modified to display `span` instead of `h3` for card title.
- `<a>{{action.name}}</a>` changed to `<button>{{ action.name }}</button>`
- `cx-card-link card-link btn-link` classes have been replaced with a single class `link`

### StoreFinderSearchComponent

- Component template modified, `input[attr.aria-label]="'common.search' | cxTranslate"` has been changed to `input[attr.aria-label]="'storeFinder.searchBoxLabel' | cxTranslate"`
- Component template modified, `cx-icon[attr.aria-label]="'common.search' | cxTranslate"` has been changed to `cx-icon[attr.aria-label]="'storeFinder.searchNearestStores' | cxTranslate"`

### StoreFinderListComponent

- Component template modified, part under `<div class="cx-columns-mobile">` has been refactored to not depend on `NgbNav` anymore.
- All related directives have been removed, like: `ngbNav`, `ngbNavItem`, `ngbNavLink`, `ngbNavContent`, `ngbNavOutlet`.
- Attributes `role="tablist"` and `class="nav cx-nav"` were added to `ul`.
- Attribute `class="nav-item cx-nav-item"` has been added to `li` elements.
- Clickable tabs were replaced from `a` tag to `button`.
- Variable `displayModes` was added to iterate tabs through available display modes.
- Element `<div class="cx-address-col">` was wrapped by `<div id="tab-listView-panel" role="tabpanel" aria-labelledby="tab-listView">` to improve a11y performance.
- Element `<div class="cx-map-col">` was wrapped by `<div id="tab-mapView-panel" role="tabpanel" aria-labelledby="tab-mapView">` to improve a11y performance.
- To display appropriate content `[ngSwitch]` and `[ngSwitchCase]` directives were added.

### SearchBoxComponent

- Component template modified, `<label class="searchbox" [class.dirty]="!!searchInput.value">` has been wrapped in a `div`
- Attribute `role="listbox"` has been added to `ul` tags and `role="option"` to descendant `a` elements for accessibility improvements.

### AuthHttpHeaderService

- The `refreshInProgress` property was removed. Use `refreshInProgress$` Observable instead.
- The `handleExpiredToken` method was removed. Use `getValidToken` instead.
- In `handleExpiredAccessToken` method third parameter `initialToken` is now required.

### QuickOrderService

- Removed `ProductAdapter` from constructor.
- Added `ProductSearchConnector` to constructor.
- The `search` method was removed. Use `searchProducts` instead.
- The `removeEntry` method was removed. Use `softDeleteEntry` instead.

### QuickOrderFormComponent

- Removed `GlobalMessageService` from constructor.
- Added `Config` to constructor.
- Added `ChangeDetectorRef` to constructor.
- Added `WindowRef` to constructor.

- Component template modified, `input[attr.aria-label]="'common.search' | cxTranslate"` has been changed to `input[attr.aria-label]="'quickOrderForm.searchBoxLabel' | cxTranslate"`

- Styling for `cx-quick-order-form` dom element: deprecated class `search` was removed. Use `quick-order-form-search-icon` class instead.

### QuickOrderTableComponent

- Component template was modified to display native table instead of nested divs. The structure has been simplified and bootstrap classes has been removed.

### QuickOrderItemComponent

- The selector should not be used independently - it should be applied for `tr` elements.
- Component template was modified to display content of native table's cells (`td`) instead of nested divs. The structure has been simplified and bootstrap classes has been removed.

### WishListComponent

- Component template was modified to display native table instead of nested divs. The structure has been simplified and bootstrap classes has been removed.

### WishListItemComponent

- The selector should not be used independently - it should be applied for `tr` elements.
- Component template was modified to display content of native table's cells (`td`) instead of nested divs. The structure has been simplified and bootstrap classes has been removed.

### AmendOrderItemsComponent

- Component template was modified to display native table instead of nested divs. The structure has been simplified and bootstrap classes has been removed.

### ReturnRequestItemsComponent

- Component template was modified to display native table instead of nested divs. The structure has been simplified and bootstrap classes has been removed.

### DeliveryModeComponent

- the condition to show a spinner was changed to: `supportedDeliveryModes$ | async)?.length && !(isSetDeliveryModeBusy$ | async)`.
- the `ng-container` wrapper which holds `div.row.cx-checkout-btns` is removed.
- the `disabled` property binding of continue `button` was changed to: `deliveryModeInvalid`.

### StoreFinderListItemComponent

- `store-finder-list-item.component.html` markup structure changed. `h2.cx-store-name > button` changed to `a.cx-store-name` for screen reader improvements.

### BreadcrumbComponent

#### Template changes

- `breadcrumb.component.html` markup structure change from `nav > span > a` to `nav > ol > li > a` for Screen reader improvements and corresponding styles has also been updated.

#### Translation (i18n) changes

- `common.breadcrumbs` was added to `common.ts`

### ParagraphComponent

- `p` has been replaced by `div` tag.
- Added `Router` to constructor.

### AddressFormComponent

#### Template changes

- Separated the bootstrap class `"row"` from the parent `<div class="cx-address-form-btns">` to keep the html semantic and keep the cx class from overwriting the bootstrap styles
- Moved element `<div class="cx-address-form-btns">` inside the top level `<div class="row">`
- Changed classes of `<div class="col-md-12 col-lg-6">` to `<div class="col-md-13 col-lg-6">` inside `<div class="cx-address-form-btns">`
- Changed classes of `<div class="col-md-12 col-lg-9">` to `<div class="col-md-12 col-xl-10">` inside `<form (ngSubmit)="verifyAddress()" [formGroup]="addressForm">` from the first row .column

### CancelOrderComponent

#### Template changes

- Added `<cx-message>` element inside the wrapper `<ng-container *ngIf="form$ | async as form">` to indicate form error

### ReviewSubmitComponent

- Markup template changed in `review-submit.component.html`. `h4.cx-review-cart-total` tag has been converted to `div.cx-review-cart-total` for screen reader improvements.

### NavigationUIComponent

- public method `reinitalizeMenu` has been renamed to `reinitializeMenu` (typo).
- Added `WindowRef` to constructor.

#### Template changes - structure of navigation has been changed:

- whole content has been wrapped in `nav > ul`
- `div > span.back` has been replaced by `li > button.back`
- every smaller `nav` has been changed to `li`
- `span` which was a header in `ng-template #heading` has been changed to `cx-generic-link` + `button` in most of the cases (except e.g. footer-nav structure)
- `div.wrapper > cx-generic-link` with "shop all ..." link has been removed. Now the `cx-generic-link` will be displayed in `#heading` (see point above).

#### Translations (i18n) changes

- key `common.navigation.shopAll` has been removed.
- added new keys: `common.navigation.categoryNavLabel`, `common.navigation.footerNavLabel`

### ProductImageZoomProductImagesComponent

- Exposes field `product$: Observable<Product>` from parent component `ProductImagesComponent`

#### Template changes

- Element `<cx-carousel *ngIf="thumbs.length" class="thumbs"....>` has been wrapped in a new container `<ng-container *ngIf="product$ | async as product">` for screen reader improvements.

### CheckoutPageMetaResolver

- Class now implements `PageHeadingResolver`
- Attribute `cart$: Observable<Cart>`has been removed
- Method `resolveTitle` has been modified to return `basePageMetaResolver.resolveTitle` instead of translating `'pageMetaResolver.checkout.title'` with parameter `totalItems` from `cart$`

### FacetListComponent

#### Template changes

- Top element `<div>` has been changed to `<sector>` to make accesibility navigation consistent.
- Attribute `role="group"` has been added on each `cx-facet` element to improve accesibility.
- `[cxFoxus]` directive was removed from `<cx-facet>` in template to support Screen Readers.
- `(unlock)` directive was removed from `<cx-facet>` in template to support Screen Readers.

### StoreFinderComponent

#### Template changes

- `div` container of class `cx-store-finder-wrapper` has been wrapped by another `div` for better a11y performance.

#### Translation (i18n) changes

- `resultsFound` key has been removed.
- Following keys `storesFound`, `ariaLabelCountriesCount` have been added for screen reader improvements.

### BadRequestHandler

- Moved `handleVoucherOperationError` method from `core` to the new handler `BadVoucherRequestHandler` in cart-lib

- Method `handleBadLoginResponse` has been modified to determine error message for email update or password change based on url pathname.

### FacetComponent

- Attribute `role="checkbox"` has been added to checkable `a` elements for accesibility improvements.

#### Translations (i18n) changes

- Added new key `product.productFacetNavigation.ariaLabelItemsAvailable` to improve Screen Readers vocalization.

### SpinnerComponent

- Attribute `role="status"` has been added to `div` of class `loader-container` for accesibility improvements.

### SavedCartEvents

#### DeleteSavedCartEvent

- Event was moved to 'cart.events.ts' in @spartacus/cart/base/root, and renamed to DeleteCartEvent.

#### DeleteSavedCartSuccessEvent

- Event was moved to 'cart.events.ts' in @spartacus/cart/base/root, and renamed to DeleteCartSuccessEvent.

#### DeleteSavedCartFailEvent

- Event was moved to 'cart.events.ts' in @spartacus/cart/base/root, and renamed to DeleteCartFailEvent.

### CheckoutPlaceOrderComponent

#### Translation (i18n) changes

- Added new key `checkoutReview.placeOrder` to improve Screen Readers vocalization.

### ProductListComponent

- Added `GlobalMessageService` to constructor.

### FormErrorsComponent

- Class now implements 'DoCheck'.
- Added `ChangeDetectionRef` to constructor.
- Added `KeyValueDiffers` to constructor.
- Added host attribute `role="alert"`.
- Added new property `hidden` which is host for class `cx-visually-hidden`.
- content rendering depends on `hidden` flag.
- deprecated field `errors$` has been removed.
- `errorsDetails$` field type has been changed from `Observable<Array<[string, string]>>` to `Observable<Array<[string, string | boolean]>>`

### ConfigModule 

 - Type of property `configFactory` in static method `withConfigFactory` has been changed from `Function` to `ConfigFactory` to improve type checking. 
 If needed, type can be extended by module augmentation. For more details, see [Extending Built-In Models](https://sap.github.io/spartacus-docs/type-augmentation/)

### Config providers

- Type of property `configFactory` in static methods `provideConfigFactory` and `provideDefaultConfigFactory` has been changed from `Function` to `ConfigFactory` to improve type checking. 
If needed, type can be extended by module augmentation. For more details, see [Extending Built-In Models](https://sap.github.io/spartacus-docs/type-augmentation/)

### ComponentWrapperDirective

- `EventService` is now a new required constructor dependency.
- `cmfRef` has been made `protected` due to being unsafe.

### InnerComponentsHostDirective

- Added `EventService` to constructor.

### OAuthLibWrapperService

- The method `tryLogin()` returns `Promise<OAuthTryLoginResult>` instead of `Promise<boolean>`.

### StockNotificationDialogComponent

#### Translation (i18n) changes

- `subscriptionDialog.notifiedSuffix` changed from `as soons as this product is back in stock.` to `as soon as this product is back in stock.`.
- `subscriptionDialog.manageChannelsPrefix` changed from `Manage your prefered notification channels at the ` to `Manage your preferred notification channels on the `.
- `subscriptionDialog.manageSubscriptionsPrefix` changed from `You can manage your subscriptions at ` to `You can manage your subscriptions on `.

### AddToCartComponent

#### Template changes

- Wrapped elements `cx-item-counter` and `span.info` in a `div` to prevent styling bug on Firefox.

### ProductIntroComponent

- Class no longer implements `AfterContentChecked`.
- Class has new dependency `EventService`.
- Class has new protected field `reviewsComponentId`.
- Class has new protected field `reviewsTranslationKey`.
- Property `reviewsTabAvailable` has been renamed to `areReviewsAvailable$`.
- `areReviewsAvailable$` property type has been changed from `BehaviorSubject<boolean>` to `Observable<boolean>`
- `product$` property type has been changed from `Observable<Product>` to `Observable<Product | null>`
- Access modifier of method `getReviewsComponent` has been changed from `private` to `protected`.
- Return type of `getReviewsComponent` has been changed from `Element` to `HTMLElement | null`.
- Return type of `getTabsComponent` has been changed from `Element` to `HTMLElement | null`.
- Return type of `getTabByLabel` has been changed from `HTMLElement` to `HTMLElement | undefined`.

### i18next breaking changes
Due to i18next migration, certain set of keys have been migrated (from `_plural` to `_other`) to include proper plural form suffixes:
- `common.pageMetaResolver.category.title_other`
- `common.pageMetaResolver.search.title_other`
- `common.pageMetaResolver.search.findProductTitle_other`
- `common.searchBox.suggestionsResult_other`
- `common.miniCart.item_other`
- `product.productFacetNavigation.ariaLabelItemsAvailable_other`
- `product.productReview.addRate_other`
- `quickOrderList.errors.outOfStockErrorFound_other`
- `quickOrderList.warnings.reduceWarningFound_other`
- `quickOrderList.successes.addedToCartFound_other`
- `cart.cartItems.cartTotal_other`
- `cart.voucher.coupon_other`
- `cart.saveForLaterItems.itemTotal_other`
- `configurator.header.items_other`
- `configurator.notificationBanner.numberOfIssues_other`
- `configurator.a11y.cartEntryBundleInfo_other`
- `importEntriesDialog.warning_other`
- `importEntriesDialog.error_other`
- `storeFinder.storesFound_other`
- `storeFinder.fromStoresFound_other`

### GenericLinkComponent

- Added `GenericLinkComponentService` to constructor.

### BannerComponent

- Added `CmsService` to constructor.
- Added `SemanticPathService` to constructor.

### UpdateProfileComponent

### MediaComponent
- `get loadingStrategy()` changed return type from `string` to `ImageLoadingStrategy | null`.

#### Translation (i18n) changes

- `updateProfileForm.title` changed from `''` to `'Title'`

### CheckoutPaymentTypeComponent

#### Template Changes

- Changed `<ng-container *ngIf="(typeSelected$ | async) && !(isUpdating$ | async); else loading">` to `<ng-container *ngIf="!!paymentTypes.length && (typeSelected$ | async) && !(isUpdating$ | async); else loading">`

### ProductCarouselComponent

- Template code for carousel item has been moved to a reusable component - `ProductCarouselItemComponent` Its selector is `<cx-product-carousel-item>`.

### KeyboardFocusModule

- `KeyboardFocusConfig` has been removed.
- `keyboardFocusFactory` had been removed.

### OnNavigateFocusService

- This service had been removed in favour of autoscroll fixes made to the `Router`.

### AsmMainUICmmponent

- Added `UserAccountFacade` to constructor.
- Removed `UserService` from constructor.
  
### CustomerEmulationComponent

- Added `UserAccountFacade` to constructor.
- Removed `UserService` from constructor.

### CxAgentAuthService

- Added `UserProfileFacade` to constructor.
- Removed `UserService` from constructor.

### SelectiveCartService

- Added `UserProfileFacade` to constructor.
- Removed `UserService` from constructor.

### SavedCartService

- Added `UserAccountFacade` to constructor.
- Removed `UserService` from constructor.

### WishListService

- Added `UserAccountFacade` to constructor.
- Removed `UserService` from constructor.

### UserFormComponent

- Added `UserProfileFacade` to constructor.
- Removed `UserService` from constructor.

### AdminGuard

- Added `UserAccountFacade` to constructor.
- Removed `UserService` from constructor. 

### B2BUserEffects 

- Added `UserAccountFacade` to constructor.
- Removed `UserService` from constructor.
  
### ApproverGuard

- Added `UserAccountFacade` to constructor.
- Removed `UserService` from constructor.

### OccEndpoints

- Endpoints `b2bUsers`, `b2bUser`, `b2bUserApprovers`, `b2bUserApprover`, `b2bUserUserGroups`, `b2bUserUserGroup`, `b2bUserPermissions`, `b2bUserPermission`, `budget`, `budgets`, `costCentersAll`, `costCenter`, `costCenters`, `costCenterBudgets`, `costCenterBudget`, `orgUnits`, `orgUnitsAvailable`, `orgUnitsTree`, `orgUnitsApprovalProcesses`, `orgUnit`, `orgUnitUsers`, `orgUnitUserRoles`, `orgUnitUserRole`, `orgUnitApprovers`, `orgUnitApprover`, `orgUnitsAddresses`, `orgUnitsAddress`, `permissions`, `permission`, `orderApprovalPermissionTypes`, `userGroups`, `userGroup`, `userGroupAvailableOrderApprovalPermissions`, `userGroupAvailableOrgCustomers`, `userGroupMembers`, `userGroupMember`, `userGroupOrderApprovalPermissions`, `userGroupOrderApprovalPermission` were removed from the declaration in `@spartacus/core`. Those endpoints are now provided with module augmentation from `@spartacus/organization/administration/occ`. Default values are also provided from this new entry point.
- Endpoints `orderApprovals`, `orderApproval`, `orderApprovalDecision`, were removed from the declaration in `@spartacus/core`. Those endpoints are now provided with module augmentation from `@spartacus/organization/order-approval/occ`. Default values are also provided from this new entry point.
- Endpoints `store`, `stores`, `storescounts`, were removed from the declaration in `@spartacus/core`. Those endpoints are now provided with module augmentation from `@spartacus/storefinder/occ`. Default values are also provided from this new entry point.

### IconLoaderService

- Text type icon symbols are now converted into text, meaning DOM does not render HTML symbols anymore.

## Schematics

`Account` and `Profile` CLI names have been changed to `User-Account` and `User-Profile`, respectively, to better reflect their purpose.

## Merchandising Module Changes

### Not used converters removed

- Removed converter class `MerchandisingFacetNormalizer`
- Removed converter class `MerchandisingFacetToQueryparamNormalizer`
- Removed const `MERCHANDISING_FACET_NORMALIZER` pointing to MerchandisingFacetNormalizer converter
- Removed const `MERCHANDISING_FACET_TO_QUERYPARAM_NORMALIZER` pointing to MerchandisingFacetToQueryparamNormalizer converter
- Removed `forRoot` method from `MerchandisigModule`

### CdsMerchandisingProductService

- Removed `CdsMerchandisingSearchContextService` from constructor
- Changed return type for method `loadProductsForStrategy`  (`Observable<StrategyProducts>` -> `Observable<StrategyResponse>`)

### CdsMerchandisingUserContextService

- Removed `ConverterService` from constructor
- Added `FacetService` to constructor

<<<<<<< HEAD
### AsmComponentsModule

- Changed `provideConfig` to `provideDefaultConfig`.

### ImportOrderEntriesModule

- Changed `provideConfig` to `provideDefaultConfig`.

### CheckoutPlaceOrderModule

- Changed `provideConfig` to `provideDefaultConfig`.

### ReplenishmentOrderDetailsModule

- Changed `provideConfig` to `provideDefaultConfig`.

### ReplenishmentOrderHistoryModule

- Changed `provideConfig` to `provideDefaultConfig`.

### ProductImageZoomModule

- Changed `provideConfig` to `provideDefaultConfig`.

### CdsModule

- Changed `provideConfig` to `provideDefaultConfig`.

### AnonymousConsentManagementBannerModule

- Changed `provideConfig` to `provideDefaultConfig`.

### LayoutModule

- Changed `provideConfig` to `provideDefaultConfig`.

### TableModule

- Changed `provideConfig` to `provideDefaultConfig`.
=======
### TrackingEventsComponent
- All classes related to component templating have been prefixes with `cx-`
- Changed `<div class="events modal-body">` to `<div class="cx-tracking-events modal-body">`
- Changed `<div class="event-body">` to `<div class="cx-tracking-event-body">`
- Changed `<div class="event-content">` to `<div class="cx-tracking-event-content">`
- Changed `<div class="event-title">` to `<div class="cx-tracking-event-title">`
- Changed `<div class="event-city">` to `<div class="cx-tracking-event-city">`
- Changed `<div class="tracking-loading">` to `<div class="cx-tracking-loading">`

### AddedToCartDialogComponent

- Wrapper for entire dialog `<div #dialog>` has been removed. Instead all modal content was wrapped inside  `<div class="cx-modal-container">` and `<div class="cx-modal-content">` tags
- Directives `cxModal` and `cxModalReason` were removed from action buttons 
- Close modal action is now performed by `(click)="dismissModal('Reason')"` method 

### SuggestedAddressesDialogComponent

- template has been wrapped with `<div *ngIf="data$ | async as data" class="cx-suggested-addresses-dialog">` > `<div class="cx-suggested-addresses-container">`
- Changed `<div class="cx-dialog-header modal-header">` to `<div class="cx-suggested-addresses-header">`
- Changed `<div class="cx-dialog-title modal-title">` to `<div class="cx-suggested-addresses-header">`
- Changed `<div class="cx-dialog-body modal-body" ngForm>` to `<div class="cx-suggested-addresses-body" ngForm>`
- Removed `<div class="container">`
- Removed all `<div class="row">`
- Footer part has been wrapped with `<div class="cx-suggested-addresses-footer">`
- Class `btn-block` has been removed from `<button class="btn btn-secondary btn-block cx-dialog-buttons" (click)="closeModal()">`
- Class `btn-block` has been removed from `<button cxAutoFocus class="btn btn-primary btn-block cx-dialog-buttons" (click)="closeModal(selectedAddress)">`

### CloseAccountModalComponent

- template inside `<ng-container>` has been wrapped with `<div class="cx-close-account-modal" [cxFocus]="focusConfig" (esc)="dismissModal('Escape click')">` and `<div class="cx-close-account-modal-container">`
- Changed `<div class="modal-header cx-dialog-header">` to `<div class="cx-close-account-modal-header">`
- Changed `<h3 class="modal-title">` to `<h3 class="cx-close-account-modal-title">`
- Changed `<div class="modal-body">` to `<div class="cx-close-account-modal-body">`
- Changed `<div class="cx-btn-group">` to `<div class="cx-close-account-modal-footer">`
- All `<div class="cx-row">` have been removed
- Added class `.cx-close-account-modal` extending `.modal-dialog` and `.modal-dialog-centered`
- Added class `.cx-close-account-modal-container { padding: 1rem }` extending `.modal-content` 
- Added class `.cx-close-account-modal-header {display: flex; justify-content: space-between}` including `type('3')`
- Added class `.cx-close-account-modal-title` including `type('3')`
- Added class `.cx-close-account-modal-body { padding: 1rem 0 }` extending `.modal-body`
- Added class `cx-close-account-modal-footer { display: flex }`

### CouponDialogComponent

- Added two levels of wrappers in template to align structure with other dialogs in project: `.cx-coupon-dialog` and `.cx-coupon-container`
- Changed close button click event method from `dismissModal` to `close` 

### StockNotificationDialogComponent

- All modal content wrapped inside  `<div class="cx-stock-notification-dialog">` and `<div class="cx-modal-container">` tags
>>>>>>> dc194b1f
<|MERGE_RESOLUTION|>--- conflicted
+++ resolved
@@ -811,7 +811,6 @@
 - Removed `ConverterService` from constructor
 - Added `FacetService` to constructor
 
-<<<<<<< HEAD
 ### AsmComponentsModule
 
 - Changed `provideConfig` to `provideDefaultConfig`.
@@ -851,7 +850,7 @@
 ### TableModule
 
 - Changed `provideConfig` to `provideDefaultConfig`.
-=======
+
 ### TrackingEventsComponent
 - All classes related to component templating have been prefixes with `cx-`
 - Changed `<div class="events modal-body">` to `<div class="cx-tracking-events modal-body">`
@@ -901,5 +900,4 @@
 
 ### StockNotificationDialogComponent
 
-- All modal content wrapped inside  `<div class="cx-stock-notification-dialog">` and `<div class="cx-modal-container">` tags
->>>>>>> dc194b1f
+- All modal content wrapped inside  `<div class="cx-stock-notification-dialog">` and `<div class="cx-modal-container">` tags