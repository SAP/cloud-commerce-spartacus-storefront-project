--- conflicted
+++ resolved
@@ -43,11 +43,6 @@
 
 - `configurator.addToCart.buttonDisplayOnly` was added to `configurator-common.ts`
 
-<<<<<<< HEAD
-### CheckoutProgressComponent
-
-- `section` element changed to `nav`.
-=======
 #### CardComponent
 
 - Component template was modified to display `span` instead of `h3` for card title.
@@ -55,4 +50,7 @@
 #### CartCouponComponent
 
 - Component template was modified to display coupon as a `label` inside a form. Previously it was in a `div` before `form` tag.
->>>>>>> 73c0a826
+
+### CheckoutProgressComponent
+
+- `section` element changed to `nav`.