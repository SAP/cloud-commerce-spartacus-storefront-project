# Technical Changes in Spartacus 5.0

## CMS related changes in product-configurator library

### Reduced number of page header slots and introduction of exit button

In case the rulebased product configurator is launched from product details, product catalog, or cart, the number of slots displayed in
the page header has been reduced compared to 4.0. We only show slots `SiteLogo`,`VariantConfigOverviewExitButton` and `MiniCart`.
For details see `CpqConfiguratorLayoutModule`, `VariantConfiguratorInteractiveLayoutModule` and `VariantConfiguratorOverviewLayoutModule`.
These modules are new in 5.0. The layout configuration was removed from `CpqConfiguratorInteractiveModule`, `VariantConfiguratorInteractiveModule`
and `VariantConfiguratorOverviewModule`.

Note that `VariantConfigOverviewExitButton` is new, and allows to leave the configuration. Clicking it directs the user to the product detail
page, configuration changes are not taken over to the cart.

### Specific page header slots in case configurator is launched in displayOnly mode

In case the rulebased product configurator is launched from the checkout review order page, from the order confirmation page or from the order
history page, the page header shows the standard Spartacus header slots (not the reduced set of header slots listed in the previous section).
Specifically, `VariantConfigOverviewExitButton` is not offered then.
For details, see `CpqConfiguratorPageLayoutHandler` and `VariantConfiguratorPageLayoutHandler`.
The page header slots used in case of the displayOnly mode can be configured in `CpqConfiguratorLayoutModule` and `VariantConfiguratorOverviewLayoutModule`,
under the section `headerDisplayOnly`.

## Breaking Changes Introduced in 5.0

### ConfiguratorAddToCartButtonComponent

- `#displayOnly` template was added
- `<button class="cx-btn btn btn-block btn-primary cx-display-only-btn"></button>` was added to the `#displayOnly` template
- Now also uses `configurator.addToCart.buttonDisplayOnly` translation label key
- `OrderFacade` was added to constructor
- `CommonConfiguratorUtilsService` was added to constructor

#### Functions added:

- `leaveConfigurationOverview(): void `
- `goToOrderDetails(owner: CommonConfigurator.Owner): void `

#### Translations (i18n) changes

- `configurator.addToCart.buttonDisplayOnly` was added to `configurator-common.ts`

<<<<<<< HEAD
### AsmAuthService

- `coreLogout()` method was modified to trigger a global message by default. `showGlobalMsg: false` parameter can be passed to opt-out of the default global message.

### AuthService

- One new required constructor parameter `globalMessageService: GlobalMessageService`
- `coreLogout()` method was modified to trigger a global message by default. `showGlobalMsg: false` parameter can be passed to opt-out of the default global message.
=======
#### CardComponent

- Component template was modified to display `span` instead of `h3` for card title.

#### CartCouponComponent

- Component template was modified to display coupon as a `label` inside a form. Previously it was in a `div` before `form` tag.
>>>>>>> 73c0a826
<|MERGE_RESOLUTION|>--- conflicted
+++ resolved
@@ -41,7 +41,6 @@
 
 - `configurator.addToCart.buttonDisplayOnly` was added to `configurator-common.ts`
 
-<<<<<<< HEAD
 ### AsmAuthService
 
 - `coreLogout()` method was modified to trigger a global message by default. `showGlobalMsg: false` parameter can be passed to opt-out of the default global message.
@@ -50,12 +49,11 @@
 
 - One new required constructor parameter `globalMessageService: GlobalMessageService`
 - `coreLogout()` method was modified to trigger a global message by default. `showGlobalMsg: false` parameter can be passed to opt-out of the default global message.
-=======
+
 #### CardComponent
 
 - Component template was modified to display `span` instead of `h3` for card title.
 
 #### CartCouponComponent
 
-- Component template was modified to display coupon as a `label` inside a form. Previously it was in a `div` before `form` tag.
->>>>>>> 73c0a826
+- Component template was modified to display coupon as a `label` inside a form. Previously it was in a `div` before `form` tag.