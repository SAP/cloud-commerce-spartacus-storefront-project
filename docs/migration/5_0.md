--- conflicted
+++ resolved
@@ -775,16 +775,7 @@
 
 `Account` and `Profile` CLI names have been changed to `User-Account` and `User-Profile`, respectively, to better reflect their purpose.
 
-<<<<<<< HEAD
-### CdcJsService 
-
-- Added `GlobalMessageService` to constructor.
-
-## Breaking changes in user-profile library
-
-- Added `RegisterComponentService` that accepts `UserRegisterFacade` through constructor injection. `RegisterComponentService` has only those methods from `UserRegisterFacade` that are needed for `RegisterComponent`.
-- Updated the constructor of `RegisterComponent` and replaced `UserRegisterFacade` with `RegisterComponentService`.
-=======
+
 ## Merchandising Module Changes
 
 ### Not used converters removed
@@ -804,4 +795,12 @@
 
 - Removed `ConverterService` from constructor
 - Added `FacetService` to constructor
->>>>>>> 1da960b4
+
+### CdcJsService 
+
+- Added `GlobalMessageService` to constructor.
+
+## Breaking changes in user-profile library
+
+- Added `RegisterComponentService` that accepts `UserRegisterFacade` through constructor injection. `RegisterComponentService` has only those methods from `UserRegisterFacade` that are needed for `RegisterComponent`.
+- Updated the constructor of `RegisterComponent` and replaced `UserRegisterFacade` with `RegisterComponentService`.
