--- conflicted
+++ resolved
@@ -41,12 +41,9 @@
 
 - `configurator.addToCart.buttonDisplayOnly` was added to `configurator-common.ts`
 
-<<<<<<< HEAD
 #### OrderConfirmationThankYouMessageComponent
 
-- `<h1 class="cx-page-tile"></h1>` changed to `<span class="cx-page-title"></span>`
-=======
-### AddressFormComponent
+- Component template was modified to display `span` instead of `h1` for page title.
 
 #### Translation (i18n) changes
 
@@ -88,5 +85,4 @@
 
 - The `refreshInProgress` property was removed. Use `refreshInProgress$` Observable instead.
 - The `handleExpiredToken` method was removed. Use `getValidToken` instead.
-- In `handleExpiredAccessToken` method third parameter `initialToken` is now required.
->>>>>>> 51200cbd
+- In `handleExpiredAccessToken` method third parameter `initialToken` is now required.