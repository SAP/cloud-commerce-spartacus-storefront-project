--- conflicted
+++ resolved
@@ -41,7 +41,6 @@
 
 - `configurator.addToCart.buttonDisplayOnly` was added to `configurator-common.ts`
 
-<<<<<<< HEAD
 ### AsmAuthService
 
 - `coreLogout()` method was modified to trigger a global message by default. `showGlobalMsg: false` parameter can be passed to opt-out of the default global message.
@@ -50,7 +49,9 @@
 
 - Added `GlobalMessageService` to constructor.
 - `coreLogout()` method was modified to trigger a global message by default. `showGlobalMsg: false` parameter can be passed to opt-out of the default global message.
-=======
+
+#### CardComponent
+
 #### CartDetailsComponent
 
 - Component template was modified to display `h2` instead of `h4` for cart name.
@@ -70,7 +71,6 @@
 #### CartCouponComponent
 
 - Component template was modified to display coupon as a `label` inside a form. Previously it was in a `div` before `form` tag.
->>>>>>> 8e5fa701
 
 #### CardComponent
 
