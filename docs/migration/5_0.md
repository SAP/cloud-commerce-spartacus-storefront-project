--- conflicted
+++ resolved
@@ -198,7 +198,6 @@
 - Moved element `<div class="cx-address-form-btns">` inside the top level `<div class="row">`
 - Changed classes of `<div class="col-md-12 col-lg-6">` to `<div class="col-md-13 col-lg-6">` inside `<div class="cx-address-form-btns">`
 
-<<<<<<< HEAD
 ### CartTotalsComponent
 
 - The `entries$` property was removed.
@@ -214,13 +213,12 @@
 ## ProgressButtonComponent
 
 - The Output property `clikEvent` has been renamed to `clickEvent` (typo).
-=======
+
 ### CancelOrderComponent
 
 #### Template changes
 
 - Added `<cx-message>` element inside the wrapper `<ng-container *ngIf="form$ | async as form">` to indicate form error
->>>>>>> 1e937365
 
 ### ReviewSubmitComponent
 
