--- conflicted
+++ resolved
@@ -28,14 +28,13 @@
 
 - `configurator.addToCart.buttonDisplayOnly` was added to `configurator-common.ts`
 - `quickOrder.entriesWasAdded` changed to `quickOrder.entriesWereAdded`
-<<<<<<< HEAD
+
 - `payment.paymentForm.setAsDefault` changed from `Set as default` to `Set as default payment method` for screen reader improvements.
 - `storeFinder.storeFinder.searchBox` changed from `Enter postal code, town or address` to `Postal code, town or address`
 - `common.searchBox.placeholder` changed from `Search here...` to `Enter product name or SKU`
-=======
+
 - `payment.paymentForm.setAsDefault` changed from `Set as default` to `Set as default payment method` for screen reader improvements
 - Translation for key `address.addressForm.setAsDefault` changed from `Set as default` to `Set as default shipping address`
->>>>>>> ccdb5117
 
 ### ConfiguratorAddToCartButtonComponent
 
@@ -113,9 +112,8 @@
 - Added `Config` to constructor.
 - Added `ChangeDetectorRef` to constructor.
 - Added `WindowRef` to constructor.
-<<<<<<< HEAD
+
 - Component template modified, `input[attr.aria-label]="'common.search' | cxTranslate"` has been changed to `input[attr.aria-label]="'quickOrderForm.searchBoxLabel' | cxTranslate"`
-=======
 
 ### DeliveryModeComponent
 
@@ -131,5 +129,4 @@
 - `breadcrumb.component.html` markup structure change from `nav > span > a` to `nav > ol > li > a` for Screen reader improvements and corresponding styles has also been updated.
 
 #### Translation (i18n) changes
-- `common.breadcrumbs` was added to `common.ts`
->>>>>>> ccdb5117
+- `common.breadcrumbs` was added to `common.ts`