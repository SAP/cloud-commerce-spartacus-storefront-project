# Technical Changes in Spartacus 5.0

## Removed incubator library

Incubator library is not being published anymore.

## Breaking changes in product-configurator library

### Reduced number of page header slots and introduction of exit button

In case the rulebased product configurator is launched from product details, product catalog, or cart, the number of slots displayed in
the page header has been reduced compared to 4.0. We only show slots `SiteLogo`,`VariantConfigOverviewExitButton` and `MiniCart`.
For details see `CpqConfiguratorLayoutModule`, `VariantConfiguratorInteractiveLayoutModule` and `VariantConfiguratorOverviewLayoutModule`.
These modules are new in 5.0. The layout configuration was removed from `CpqConfiguratorInteractiveModule`, `VariantConfiguratorInteractiveModule`
and `VariantConfiguratorOverviewModule`.

Note that `VariantConfigOverviewExitButton` is new, and allows to leave the configuration. Clicking it directs the user to the product detail
page, configuration changes are not taken over to the cart.

### Specific page header slots in case configurator is launched in displayOnly mode

In case the rulebased product configurator is launched from the checkout review order page, from the order confirmation page or from the order
history page, the page header shows the standard Spartacus header slots (not the reduced set of header slots listed in the previous section).
Specifically, `VariantConfigOverviewExitButton` is not offered then.
For details, see `CpqConfiguratorPageLayoutHandler` and `VariantConfiguratorPageLayoutHandler`.
The page header slots used in case of the displayOnly mode can be configured in `CpqConfiguratorLayoutModule` and `VariantConfiguratorOverviewLayoutModule`,
under the section `headerDisplayOnly`.

### ConfiguratorAddToCartButtonComponent

- `#displayOnly` template was added
- `<button class="cx-btn btn btn-block btn-primary cx-display-only-btn"></button>` was added to the `#displayOnly` template
- Now also uses `configurator.addToCart.buttonDisplayOnly` translation label key

### ConfiguratorGroupMenuComponent

- `configurator.addToCart.buttonDisplayOnly` was added to `configurator-common.ts`

<<<<<<< HEAD
### ConfiguratorAttributeHeaderComponent

- Changed signature of `isAttributeGroup`, removed `groupType` parameter
- Changed signature of `getConflictMessageKey`, removed `groupType` parameter

=======
>>>>>>> 2d82c54b
### ConfiguratorAttributeSingleSelectionBaseComponent

- Got 2 new input fields: `language` and `ownerType`, both of type `string`

### ConfiguratorAttributeProductCardComponentOptions

- Added new attributes `attributeLabel`, `attributeName`, `itemCount` and `itemIndex` to interface.

### ConfiguratorExitButton

- `container$ | async as container` was added to the button to determine what the current owner type is. The button will be named accordingly

### ConfiguratorAttributeProductCardComponent

- `span` added (visually hidden) for screen-reader to read explanation for hidden button (in case option .hideRemoveButton is true

### ConfiguratorAttributeDropDownComponent

- Added conditional includes of `<cx-configurator-attribute-numeric-input-field>` and `<cx-configurator-attribute-input-field>` because of the support for attributes with additional values
- Added styling  `.cx-configurator-attribute-additional-value { margin-inline-start: 0px; }` in order to render an additional attribute value properly
- Added `label` (visually hidden) for screen-reader to read explanation of drop-down listbox (number of entries)

### ConfiguratorAttributeRadioButtonComponent

- Added conditional includes of `<cx-configurator-attribute-numeric-input-field>` and `<cx-configurator-attribute-input-field>` because of the support for attributes with additional values
- Added styling  `.cx-configurator-attribute-additional-value { margin-inline-start: 0px; }` in order to render an additional attribute value properly

### ConfiguratorAttributeReadOnlyComponent

#### for staticDomain part:

- `span` added (visually hidden) for screen-reader to read `value x of attribute y` (in order to better distinguish between text of a value and text of an attribute for screen-reader users)
- `span` added with `aria-hidden=true` around visible read-only value to avoid double reading by screen-reader

#### for #noStaticDomain template:

- `span` added (visually hidden) for screen-reader to read `value x of attribute y` (in order to better distinguish between text of a value and text of an attribute for screen-reader users)
- `span` added with `aria-hidden=true` around visible read-only value to avoid double reading by screen-reader

#### for userInput part:

- `span` added (visually hidden) for screen-reader to read `value x of attribute y` (in order to better distinguish between text of a value and text of an attribute for screen-reader users)
- `span` added with `aria-hidden=true` around visible read-only value to avoid double reading by screen-reader

### ConfiguratorAttributeSingleSelectionBundleDropdownComponent

- `label` added (visually hidden) for screen-reader to read explanation of drop-down listbox (number of entries)

### ConfiguratorAttributeSingleSelectionImageComponent

- enclosing `div` added with attribute `role=listbox` to make clear for screen-reader that the enclosed divs belong to a list selection

### ConfiguratorConflictSuggestionComponent

- `span`-tags added around suggestion title and texts with attribute `aria-hidden=true` as the text for screen-reader is taken over by new attribute aria-label at `div`-tag to provide consistent screen-reader text for different browsers

### ConfiguratorAttributeSingleSelectionImageComponent

- `span`-tags added (visually hidden) to provide extra information for screen-reader users

### ConfiguratorOverviewAttributeComponent

- `span` added (visually hidden) for screen-reader to read `value x of attribute y` or `value x of attribute y surcharge z` if a price is present (in order to better distinguish between text of a value and text of an attribute for screen-reader users)

### ConfiguratorOverviewBundleAttributeComponent

- `span` added (visually hidden) for screen-reader to read `item x of attribute y`, `item x of attribute y, surcharge z`, `item x of attribute y, quantity 123` or `item x of attribute y, quantity 123, surcharge z` depending on availability of price and quantity

### ConfiguratorOverviewFormComponent

- `span`-tags added (visually hidden) to provide extra information for screen-reader users

### ConfiguratorProductTitleComponent

- `span` with attribute `aria-hidden=true` around visible link text to avoid double reading by screen-reader (text is covered by new `aria-label` attribute of surrounding `div`)

### ConfiguratorUpdateMessageComponent

- `div` with attributes `aria-live=polite` and `aria-atomic=false` added around update message div in order to monitor changes in this area. As soon as update message becomes visible it will be read by the screen-reader (in polite mode).

### TabParagraphContainerComponent

- `ariaLabel` has been added to fill the container aria-label based on displayed components.

#### Template changes

- Second ng-container, `<ng-container *ngFor="let component of components; let i = index">` has been wrapped in a `div` for screen reader improvements.
- `span` with class `accordion-icon` added as icon placeholder for screen reader improvements.

### ProductImageZoomProductImagesComponent

- Exposes field `product$: Observable<Product>` from parent component `ProductImagesComponent`

#### Template changes

- Element `<cx-carousel *ngIf="thumbs.length" class="thumbs"....>` has been wrapped in a new container `<ng-container *ngIf="product$ | async as product">` for screen reader improvements.

#### Template changes

- Removed progress button component in favor for decoupling the cart-totals business logic and the button to proceed to checkout. The new button component which is CMS-driven is tied to a cms component called `CartProceedToCheckoutComponent` that is mapped to the Spartacus component `CartProceedToCheckoutComponent`.

### FacetListComponent

#### Template changes

- Top element `<div>` has been changed to `<sector>` to make accesibility navigation consistent.

### Translation (i18n) changes related to accessibility in variant configuration

The following keys have been added to `configurator-common.ts`:

- `configurator.a11y.xx`
- `configurator.a11y.configureProduct`
- `configurator.a11y.cartEntryBundleInfo`
- `configurator.a11y.cartEntryBundleInfo_other`
- `configurator.a11y.cartEntryBundleName`
- `configurator.a11y.cartEntryBundleNameWithQuantity`
- `configurator.a11y.cartEntryBundleNameWithPrice`
- `configurator.a11y.cartEntryBundle`
- `configurator.a11y.cartEntryInfoIntro`
- `configurator.a11y.cartEntryInfo`
- `configurator.a11y.nameOfAttribute`
- `configurator.a11y.valueOfAttribute`
- `configurator.a11y.forAttribute`
- `configurator.a11y.valueOfAttributeFull`
- `configurator.a11y.valueOfAttributeFullWithPrice`
- `configurator.a11y.selectedValueOfAttributeFull`
- `configurator.a11y.selectedValueOfAttributeFullWithPrice`
- `configurator.a11y.readOnlyValueOfAttributeFull`
- `configurator.a11y.valueOfAttributeBlank`
- `configurator.a11y.value`
- `configurator.a11y.attribute`
- `configurator.a11y.requiredAttribute`
- `configurator.a11y.listOfAttributesAndValues`
- `configurator.a11y.editAttributesAndValues`
- `configurator.a11y.group`
- `configurator.a11y.itemOfAttributeSelected`
- `configurator.a11y.itemOfAttributeSelectedWithPrice`
- `configurator.a11y.itemOfAttributeSelectedPressToUnselect`
- `configurator.a11y.itemOfAttributeSelectedPressToUnselectWithPrice`
- `configurator.a11y.itemOfAttributeUnselected`
- `configurator.a11y.itemOfAttributeUnselectedWithPrice`
- `configurator.a11y.selectNoItemOfAttribute`
- `configurator.a11y.itemOfAttribute`
- `configurator.a11y.itemOfAttributeFull`
- `configurator.a11y.itemOfAttributeFullWithPrice`
- `configurator.a11y.itemOfAttributeFullWithQuantity`
- `configurator.a11y.itemOfAttributeFullWithPriceAndQuantity`
- `configurator.a11y.itemDescription`
- `configurator.a11y.listbox`
- `configurator.a11y.valueSurcharge`
- `configurator.a11y.conflictDetected`
- `configurator.a11y.conflictsInConfiguration`
- `configurator.a11y.listOfGroups`
- `configurator.a11y.inListOfGroups`
- `configurator.a11y.groupName`
- `configurator.a11y.groupBack`
- `configurator.a11y.conflictBack`
- `configurator.a11y.iconConflict`
- `configurator.a11y.iconIncomplete`
- `configurator.a11y.iconComplete`
- `configurator.a11y.iconSubGroup`
- `configurator.a11y.next`
- `configurator.a11y.previous`
- `configurator.a11y.showMoreProductInfo`
- `configurator.a11y.showLessProductInfo`
- `configurator.a11y.productName`
- `configurator.a11y.productCode`
- `configurator.a11y.productDescription`
- `configurator.a11y.configurationPage`
- `configurator.a11y.configurationPageLink`
- `configurator.a11y.overviewPage`
- `configurator.a11y.overviewPageLink`
- `configurator.attribute.singleSelectAdditionalRequiredMessage`

## Breaking Changes Introduced in 5.0

### Translation (i18n) changes

- `configurator.conflict.viewConfigurationDetails` was added to `configurator-common.ts`
- `quickOrderCartForm.entriesWasAdded` changed to `quickOrderCartForm.entriesWereAdded`
- `quickOrder.addToCart` changed to `quickOrder.add`
- `payment.paymentForm.setAsDefault` changed from `Set as default` to `Set as default payment method` for screen reader improvements.
- `storeFinder.storeFinder.searchBox` changed from `Enter postal code, town or address` to `Postal code, town or address`
- `common.searchBox.placeholder` changed from `Search here...` to `Enter product name or SKU`
- Translation for key `address.addressForm.setAsDefault` changed from `Set as default` to `Set as default shipping address`
- `quickOrderForm.searchBoxLabel` changed from `Enter Product name or SKU for quick order` to `Enter Product name or SKU for quick order. You can add up to {{ limit }} products per order.` for screen reader improvements.
- `AccountOrderHistoryTabContainer.tabs.tabPanelContainerRegion` was added to `order.i18n.ts`

### OrderHistoryComponent

- Changed `<h3 *ngIf="!type.replenishmentOrder"></h3>` to `<h2 *ngIf="!type.replenishmentOrder"></h2>`

### OrderConfirmationThankYouMessageComponent

- Added `GlobalMessageService` to constructor.
- Added `TranslationService` to constructor.

#### Template Changes

- Component template was modified to display `span` instead of `h1` for page title.

### PromotionsComponent

- Component template was modified to display single promotions using the `p` tag and multiple promotions using `ul` list elements

### CartDetailsComponent

- Component template was modified to display `h2` instead of `h4` for cart name.
- Button in `#saveForLaterBtn` is no longer wrapped by div element.

### SaveForLaterComponent

- Button in `#moveToCartBtn` is no longer wrapped by div element.

### CartOutlets

- New enum values available: `LIST_ITEM` and `ITEM_CONFIGURATOR_ISSUES`;

### CartItemComponent

- Component template was modified to display `h3` instead of `h2` for product name.
- Component template was modified, `tabindex` for `a` element inside `<div class="col-2 cx-image-container">` has been changed from `-1` to `0`
- Added separated `[cxOutlet]="CartOutlets.ITEM_CONFIGURATOR_ISSUES"` inside `ITEM` outlet.

### CartItemListComponent

- Component template was modified to display native table instead of nested divs. The structure has been simplified and bootstrap classes has been removed. 
- It doesn't use `cx-cart-item` anymore. Instead, it uses new `cx-cart-item-list-row` component.

### ConfiguratorIssuesNotificationComponent

- Default config of outlet has been changed from `{id: CartOutlets.ITEM, position: OutletPosition.BEFORE}` to `{id: CartOutlets.ITEM_CONFIGURATOR_ISSUES, position: OutletPosition.REPLACE,}`.
  
### OrderSummaryComponent

- Component template was modified to display `h2` instead of `h3` for order summary.
- Markup template changed in `order-summary.component.html`. `h2` tag has been converted to `div.cx-summary-heading` and `h4.cx-review-cart-heading` has been converted to `div.cx-review-cart-heading` in two places for screen reader improvements.

### ProductAttributesComponent

- Component template was modified to display `h2` instead of `h3` for classification name.

### CartCouponComponent

- Component template was modified to display coupon as a `label` inside a form. Previously it was in a `div` before `form` tag.

### CheckoutProgressComponent

- `section` element changed to `nav`.

### CardComponent

- Component template was modified to display `span` instead of `h3` for card title.
- `<a>{{action.name}}</a>` changed to `<button>{{ action.name }}</button>`
- `cx-card-link card-link btn-link` classes have been replaced with a single class `link`

### StoreFinderSearchComponent

- Component template modified, `input[attr.aria-label]="'common.search' | cxTranslate"` has been changed to `input[attr.aria-label]="'storeFinder.searchBoxLabel' | cxTranslate"`
- Component template modified, `cx-icon[attr.aria-label]="'common.search' | cxTranslate"` has been changed to `cx-icon[attr.aria-label]="'storeFinder.searchNearestStores' | cxTranslate"`

### SearchBoxComponent

- Component template modified, `<label class="searchbox" [class.dirty]="!!searchInput.value">` has been wrapped in a `div`
- Attribute `role="listbox"` has been added to `ul` tags and `role="option"` to descendant `a` elements for accessibility improvements.

### QuickOrderFormComponent

- Component template modified, `input[attr.aria-label]="'common.search' | cxTranslate"` has been changed to `input[attr.aria-label]="'quickOrderForm.searchBoxLabel' | cxTranslate"`

- Styling for `cx-quick-order-form` dom element: deprecated class `search` was removed. Use `quick-order-form-search-icon` class instead.

### QuickOrderTableComponent

- Component template was modified to display native table instead of nested divs. The structure has been simplified and bootstrap classes has been removed.

### QuickOrderItemComponent

- The selector should not be used independently - it should be applied for `tr` elements. 
- Component template was modified to display content of native table's cells (`td`) instead of nested divs. The structure has been simplified and bootstrap classes has been removed.

### WishListComponent

- Component template was modified to display native table instead of nested divs. The structure has been simplified and bootstrap classes has been removed.

### WishListItemComponent

- The selector should not be used independently - it should be applied for `tr` elements.
- Component template was modified to display content of native table's cells (`td`) instead of nested divs. The structure has been simplified and bootstrap classes has been removed.

### AmendOrderItemsComponent

- Component template was modified to display native table instead of nested divs. The structure has been simplified and bootstrap classes has been removed.

### ReturnRequestItemsComponent

- Component template was modified to display native table instead of nested divs. The structure has been simplified and bootstrap classes has been removed.

### DeliveryModeComponent

- the condition to show a spinner was changed to: `supportedDeliveryModes$ | async)?.length && !(isSetDeliveryModeBusy$ | async)`.
- the `ng-container` wrapper which holds `div.row.cx-checkout-btns` is removed.

### StoreFinderListItemComponent

- `store-finder-list-item.component.html` markup structure changed. `h2.cx-store-name > button` changed to `a.cx-store-name` for screen reader improvements.

### BreadcrumbComponent

#### Template changes

- `breadcrumb.component.html` markup structure change from `nav > span > a` to `nav > ol > li > a` for Screen reader improvements and corresponding styles has also been updated.

#### Translation (i18n) changes

- `common.breadcrumbs` was added to `common.ts`

### ParagraphComponent

- `p` has been replaced by `div` tag.

### AddressFormComponent

#### Template changes

- Separated the bootstrap class `"row"` from the parent `<div class="cx-address-form-btns">` to keep the html semantic and keep the cx class from overwriting the bootstrap styles
- Moved element `<div class="cx-address-form-btns">` inside the top level `<div class="row">`
- Changed classes of `<div class="col-md-12 col-lg-6">` to `<div class="col-md-13 col-lg-6">` inside `<div class="cx-address-form-btns">`
- Changed classes of `<div class="col-md-12 col-lg-9">` to `<div class="col-md-12 col-xl-10">` inside `<form (ngSubmit)="verifyAddress()" [formGroup]="addressForm">` from the first row .column

### CancelOrderComponent

#### Template changes

- Added `<cx-message>` element inside the wrapper `<ng-container *ngIf="form$ | async as form">` to indicate form error

### ReviewSubmitComponent

- Markup template changed in `review-submit.component.html`. `h4.cx-review-cart-total` tag has been converted to `div.cx-review-cart-total` for screen reader improvements.

#### Template changes - structure of navigation has been changed:

- whole content has been wrapped in `nav > ul`
- `div > span.back` has been replaced by `li > button.back`
- every smaller `nav` has been changed to `li`
- `span` which was a header in `ng-template #heading` has been changed to `cx-generic-link` + `button` in most of the cases (except e.g. footer-nav structure)
- `div.wrapper > cx-generic-link` with "shop all ..." link has been removed. Now the `cx-generic-link` will be displayed in `#heading` (see point above).

#### Translations (i18n) changes

- key `common.navigation.shopAll` has been removed.
- added new keys: `common.navigation.categoryNavLabel`, `common.navigation.footerNavLabel`

### ProductImageZoomProductImagesComponent

- Exposes field `product$: Observable<Product>` from parent component `ProductImagesComponent`

#### Template changes

- Element `<cx-carousel *ngIf="thumbs.length" class="thumbs"....>` has been wrapped in a new container `<ng-container *ngIf="product$ | async as product">` for screen reader improvements.

### CheckoutPageMetaResolver

- Class now implements `PageHeadingResolver`

### FacetListComponent

#### Template changes

- Top element `<div>` has been changed to `<sector>` to make accesibility navigation consistent.
- Attribute `role="group"` has been added on each `cx-facet` element to improve accesibility.
- `[cxFoxus]` directive was removed from `<cx-facet>` in template to support Screen Readers.
- `(unlock)` directive was removed from `<cx-facet>` in template to support Screen Readers.

### StoreFinderComponent

#### Template changes

- `div` container of class `cx-store-finder-wrapper` has been wrapped by another `div` for better a11y performance.

#### Translation (i18n) changes

- `resultsFound` key has been removed.
- Following keys `storesFound`, `ariaLabelCountriesCount` have been added for screen reader improvements.

### FacetComponent

- Attribute `role="checkbox"` has been added to checkable `a` elements for accesibility improvements.

#### Translations (i18n) changes

- Added new key `product.productFacetNavigation.ariaLabelItemsAvailable` to improve Screen Readers vocalization.

### SpinnerComponent

- Attribute `role="status"` has been added to `div` of class `loader-container` for accesibility improvements.

### CheckoutPlaceOrderComponent

#### Translation (i18n) changes

- Added new key `checkoutReview.placeOrder` to improve Screen Readers vocalization.

### FormErrorsComponent

- Class now implements 'DoCheck'.
- Added host attribute `role="alert"`.
- Added new property `hidden` which is host for class `cx-visually-hidden`.
- content rendering depends on `hidden` flag.
- deprecated field `errors$` has been removed.
- `errorsDetails$` field type has been changed from `Observable<Array<[string, string]>>` to `Observable<Array<[string, string | boolean]>>`

### ComponentWrapperDirective

- `EventService` is now a new required constructor dependency.
- `cmfRef` has been made `protected` due to being unsafe.

### InnerComponentsHostDirective

- Added `EventService` to constructor.

### StockNotificationDialogComponent

#### Translation (i18n) changes

- `subscriptionDialog.notifiedSuffix` changed from `as soons as this product is back in stock.` to `as soon as this product is back in stock.`.
- `subscriptionDialog.manageChannelsPrefix` changed from `Manage your prefered notification channels at the ` to `Manage your preferred notification channels on the `.
- `subscriptionDialog.manageSubscriptionsPrefix` changed from `You can manage your subscriptions at ` to `You can manage your subscriptions on `.

### AddToCartComponent

#### Template changes

- Wrapped elements `cx-item-counter` and `span.info` in a `div` to prevent styling bug on Firefox.

### ProductIntroComponent

- Class no longer implements `AfterContentChecked`.
- Class has new dependency `EventService`.

### i18next breaking changes
Due to i18next migration, certain set of keys have been migrated (from `_plural` to `_other`) to include proper plural form suffixes: 
- `common.pageMetaResolver.category.title_other` 
- `common.pageMetaResolver.search.title_other`
- `common.pageMetaResolver.search.findProductTitle_other`
- `common.searchBox.suggestionsResult_other` 
- `common.miniCart.item_other` 
- `product.productFacetNavigation.ariaLabelItemsAvailable_other`
- `product.productReview.addRate_other`
- `quickOrderList.errors.outOfStockErrorFound_other`
- `quickOrderList.warnings.reduceWarningFound_other`
- `quickOrderList.successes.addedToCartFound_other`
- `cart.cartItems.cartTotal_other`
- `cart.voucher.coupon_other`
- `cart.saveForLaterItems.itemTotal_other`
- `configurator.header.items_other`
- `configurator.notificationBanner.numberOfIssues_other`
- `configurator.a11y.cartEntryBundleInfo_other`
- `importEntriesDialog.warning_other`
- `importEntriesDialog.error_other`
- `storeFinder.storesFound_other`
- `storeFinder.fromStoresFound_other`

### UpdateProfileComponent

### MediaComponent
- `get loadingStrategy()` changed return type from `string` to `ImageLoadingStrategy | null`.

#### Translation (i18n) changes

- `updateProfileForm.title` changed from `''` to `'Title'`

### CheckoutPaymentTypeComponent

#### Template Changes

- Changed `<ng-container *ngIf="(typeSelected$ | async) && !(isUpdating$ | async); else loading">` to `<ng-container *ngIf="!!paymentTypes.length && (typeSelected$ | async) && !(isUpdating$ | async); else loading">`

### ProductCarouselComponent

- Template code for carousel item has been moved to a reusable component - `ProductCarouselItemComponent` Its selector is `<cx-product-carousel-item>`.

### KeyboardFocusModule

- `KeyboardFocusConfig` has been removed.
- `keyboardFocusFactory` had been removed.
    
### OccEndpoints

- Endpoints `b2bUsers`, `b2bUser`, `b2bUserApprovers`, `b2bUserApprover`, `b2bUserUserGroups`, `b2bUserUserGroup`, `b2bUserPermissions`, `b2bUserPermission`, `budget`, `budgets`, `costCentersAll`, `costCenter`, `costCenters`, `costCenterBudgets`, `costCenterBudget`, `orgUnits`, `orgUnitsAvailable`, `orgUnitsTree`, `orgUnitsApprovalProcesses`, `orgUnit`, `orgUnitUsers`, `orgUnitUserRoles`, `orgUnitUserRole`, `orgUnitApprovers`, `orgUnitApprover`, `orgUnitsAddresses`, `orgUnitsAddress`, `permissions`, `permission`, `orderApprovalPermissionTypes`, `userGroups`, `userGroup`, `userGroupAvailableOrderApprovalPermissions`, `userGroupAvailableOrgCustomers`, `userGroupMembers`, `userGroupMember`, `userGroupOrderApprovalPermissions`, `userGroupOrderApprovalPermission` were removed from the declaration in `@spartacus/core`. Those endpoints are now provided with module augmentation from `@spartacus/organization/administration/occ`. Default values are also provided from this new entry point.
- Endpoints `orderApprovals`, `orderApproval`, `orderApprovalDecision`, were removed from the declaration in `@spartacus/core`. Those endpoints are now provided with module augmentation from `@spartacus/organization/order-approval/occ`. Default values are also provided from this new entry point.
- Endpoints `store`, `stores`, `storescounts`, were removed from the declaration in `@spartacus/core`. Those endpoints are now provided with module augmentation from `@spartacus/storefinder/occ`. Default values are also provided from this new entry point.

## Schematics

`Account` and `Profile` CLI names have been changed to `User-Account` and `User-Profile`, respectively, to better reflect their purpose.<|MERGE_RESOLUTION|>--- conflicted
+++ resolved
@@ -36,14 +36,6 @@
 
 - `configurator.addToCart.buttonDisplayOnly` was added to `configurator-common.ts`
 
-<<<<<<< HEAD
-### ConfiguratorAttributeHeaderComponent
-
-- Changed signature of `isAttributeGroup`, removed `groupType` parameter
-- Changed signature of `getConflictMessageKey`, removed `groupType` parameter
-
-=======
->>>>>>> 2d82c54b
 ### ConfiguratorAttributeSingleSelectionBaseComponent
 
 - Got 2 new input fields: `language` and `ownerType`, both of type `string`
