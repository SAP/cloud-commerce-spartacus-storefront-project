# Technical Changes in Spartacus 5.0

## Breaking changes in product-configurator library

### Reduced number of page header slots and introduction of exit button

In case the rulebased product configurator is launched from product details, product catalog, or cart, the number of slots displayed in
the page header has been reduced compared to 4.0. We only show slots `SiteLogo`,`VariantConfigOverviewExitButton` and `MiniCart`.
For details see `CpqConfiguratorLayoutModule`, `VariantConfiguratorInteractiveLayoutModule` and `VariantConfiguratorOverviewLayoutModule`.
These modules are new in 5.0. The layout configuration was removed from `CpqConfiguratorInteractiveModule`, `VariantConfiguratorInteractiveModule`
and `VariantConfiguratorOverviewModule`.

Note that `VariantConfigOverviewExitButton` is new, and allows to leave the configuration. Clicking it directs the user to the product detail
page, configuration changes are not taken over to the cart.

### Specific page header slots in case configurator is launched in displayOnly mode

In case the rulebased product configurator is launched from the checkout review order page, from the order confirmation page or from the order
history page, the page header shows the standard Spartacus header slots (not the reduced set of header slots listed in the previous section).
Specifically, `VariantConfigOverviewExitButton` is not offered then.
For details, see `CpqConfiguratorPageLayoutHandler` and `VariantConfiguratorPageLayoutHandler`.
The page header slots used in case of the displayOnly mode can be configured in `CpqConfiguratorLayoutModule` and `VariantConfiguratorOverviewLayoutModule`,
under the section `headerDisplayOnly`.

### ConfiguratorCommonsService

The method `removeObsoleteProductBoundConfiguration` has been removed, as it's no longer needed. An obsolete product bound configuration is handled
within action `RemoveCartBoundConfigurations`. So in case you called `removeObsoleteProductBoundConfiguration` before, consider to raise that action, which will
clear all cart bound configurations, and in addition delete the obsolete product bound configuration that is predecessor of a cart bound configuration.

### ConfiguratorGroupTitleComponent

The member `configuration$` was not used and has been removed. In case you use it in a sub component, consider to declare it there via
`configuration$: Observable<Configurator.Configuration> = this.configRouterExtractorService .extractRouterData() .pipe( switchMap((routerData) => this.configuratorCommonsService.getConfiguration(routerData.owner) ) );`

### RulebasedConfiguratorEventListener

This service has been removed. It was responsible for deleting cart bound configurations when an order was submitted. This is now handled by `ConfiguratorRouterListener`, which checks on cart bound
configurations on every navigation that is not configurator related, and deletes cart bound configurations if needed.

## Breaking Changes Introduced in 5.0

### Translation (i18n) changes

- `configurator.addToCart.buttonDisplayOnly` was added to `configurator-common.ts`
- `quickOrderCartForm.entriesWasAdded` changed to `quickOrderCartForm.entriesWereAdded`
- `payment.paymentForm.setAsDefault` changed from `Set as default` to `Set as default payment method` for screen reader improvements.
- `storeFinder.storeFinder.searchBox` changed from `Enter postal code, town or address` to `Postal code, town or address`
- `common.searchBox.placeholder` changed from `Search here...` to `Enter product name or SKU`
- `payment.paymentForm.setAsDefault` changed from `Set as default` to `Set as default payment method` for screen reader improvements
- Translation for key `address.addressForm.setAsDefault` changed from `Set as default` to `Set as default shipping address`
- `quickOrderForm.searchBoxLabel` changed from `Enter Product name or SKU for quick order` to `Enter Product name or SKU for quick order. You can add up to {{ limit }} products per order.` for screen reader improvements.

### ConfiguratorAddToCartButtonComponent

- `#displayOnly` template was added
- `<button class="cx-btn btn btn-block btn-primary cx-display-only-btn"></button>` was added to the `#displayOnly` template
- Now also uses `configurator.addToCart.buttonDisplayOnly` translation label key
- Added `OrderFacade` to constructor.
- Added `CommonConfiguratorUtilsService` to constructor.
- Added `ConfiguratorStorefrontUtilsService` to constructor.
- Added `IntersectionService` to constructor.

### ConfiguratorOverviewBundleAttributeComponent

- Added `TranslationService` to constructor.

### ConfiguratorGroupMenuComponent

- `configurator.addToCart.buttonDisplayOnly` was added to `configurator-common.ts`

#### OrderHistoryComponent

- Changed `<h3 *ngIf="!type.replenishmentOrder"></h3>` to `<h2 *ngIf="!type.replenishmentOrder"></h2>`
- Added `TranslationService` to constructor.

### ConfiguratorAttributeProductCardComponent

- Added `TranslationService` to constructor.

### ConfiguratorAttributeProductCardComponentOptions

- Added new attributes `attributeLabel`, `attributeName`, `itemCount` and `itemIndex` to interface.

### ShippingAddressComponent

- Added `GlobalMessageService` to constructor.

### AddressBookComponent

- Added `GlobalMessageService` to constructor.
- Changed `setAddressAsDefault` method parameter type`string` to `Address`.

### OrderConfirmationThankYouMessageComponent

- Component template was modified to display `span` instead of `h1` for page title.

### OrderConfirmationThankYouMessageComponent

- Component template was modified to display `span` instead of `h1` for page title.

### PromotionsComponent

- Component template was modified to display single promotions using the `p` tag and multiple promotions using `ul` list elements

### ConfiguratorCartEntryBundleInfoComponent

- `TranslationService` was added to constructor

### CartDetailsComponent

- Component template was modified to display `h2` instead of `h4` for cart name.

### CartItemComponent

- Component template was modified to display `h3` instead of `h2` for product name.
- Component template was modified, `tabindex` for `a` element inside `<div class="col-2 cx-image-container">` has been changed from `-1` to `0`

### OrderSummaryComponent

- Component template was modified to display `h2` instead of `h3` for order summary.
- Markup template changed in `order-summary.component.html`. `h2` tag has been converted to `div.cx-summary-heading` and `h4.cx-review-cart-heading` has been converted to `div.cx-review-cart-heading` in two places for screen reader improvements.

### ProductAttributesComponent

- Component template was modified to display `h2` instead of `h3` for classification name.

### CartCouponComponent

- Component template was modified to display coupon as a `label` inside a form. Previously it was in a `div` before `form` tag.

### CheckoutProgressComponent

- `section` element changed to `nav`.

### CardComponent

- Component template was modified to display `span` instead of `h3` for card title.
- `<a>{{action.name}}</a>` changed to `<button>{{ action.name }}</button>`
- `cx-card-link card-link btn-link` classes have been replaced with a single class `link`

### StoreFinderSearchComponent

- Component template modified, `input[attr.aria-label]="'common.search' | cxTranslate"` has been changed to `input[attr.aria-label]="'storeFinder.searchBoxLabel' | cxTranslate"`
- Component template modified, `cx-icon[attr.aria-label]="'common.search' | cxTranslate"` has been changed to `cx-icon[attr.aria-label]="'storeFinder.searchNearestStores' | cxTranslate"`

### SearchBoxComponent

- Component template modified, `<label class="searchbox" [class.dirty]="!!searchInput.value">` has been wrapped in a `div`

### AuthHttpHeaderService

- The `refreshInProgress` property was removed. Use `refreshInProgress$` Observable instead.
- The `handleExpiredToken` method was removed. Use `getValidToken` instead.
- In `handleExpiredAccessToken` method third parameter `initialToken` is now required.

### QuickOrderService

- Removed `ProductAdapter` from constructor.
- Added `ProductSearchConnector` to constructor.
- The `search` method was removed. Use `searchProducts` instead.
- The `removeEntry` method was removed. Use `softDeleteEntry` instead.

### QuickOrderFormComponent

- Removed `GlobalMessageService` from constructor.
- Added `Config` to constructor.
- Added `ChangeDetectorRef` to constructor.
- Added `WindowRef` to constructor.

- Component template modified, `input[attr.aria-label]="'common.search' | cxTranslate"` has been changed to `input[attr.aria-label]="'quickOrderForm.searchBoxLabel' | cxTranslate"`

### DeliveryModeComponent

- the condition to show a spinner was changed to: `supportedDeliveryModes$ | async)?.length && !(isSetDeliveryModeBusy$ | async) && !continueButtonPressed`.
- the `*ngIf` directive of wrapper `ng-container` which holds `div.row.cx-checkout-btns` is removed.
- the `disabled` property binding of continue `button` was changed to: `deliveryModeInvalid || continueButtonPressed || (isSetDeliveryModeBusy$ | async)`.

### StoreFinderListItemComponent

- `store-finder-list-item.component.html` markup structure changed. `h2.cx-store-name > button` changed to `a.cx-store-name` for screen reader improvements.

### BreadcrumbComponent

#### Template changes

- `breadcrumb.component.html` markup structure change from `nav > span > a` to `nav > ol > li > a` for Screen reader improvements and corresponding styles has also been updated.

#### Translation (i18n) changes

- `common.breadcrumbs` was added to `common.ts`

### ParagraphComponent

- `p` has been replaced by `div` tag.

### ConfiguratorExitButton

- `container$ | async as container` was added to the button to determine what the current owner type is. The button will be named accordingly

### AddressFormComponent

#### Template changes

- Separated the bootstrap class `"row"` from the parent `<div class="cx-address-form-btns">` to keep the html semantic and keep the cx class from overwriting the bootstrap styles
- Moved element `<div class="cx-address-form-btns">` inside the top level `<div class="row">`
- Changed classes of `<div class="col-md-12 col-lg-6">` to `<div class="col-md-13 col-lg-6">` inside `<div class="cx-address-form-btns">`

### CancelOrderComponent

#### Template changes

- Added `<cx-message>` element inside the wrapper `<ng-container *ngIf="form$ | async as form">` to indicate form error

### ReviewSubmitComponent

- Markup template changed in `review-submit.component.html`. `h4.cx-review-cart-total` tag has been converted to `div.cx-review-cart-total` for screen reader improvements.

### NavigationUIComponent

- public method `reinitalizeMenu` has been renamed to `reinitializeMenu` (typo).
- Added `WindowRef` to constructor.

#### Template changes - structure of navigation has been changed:

- whole content has been wrapped in `nav > ul`
- `div > span.back` has been replaced by `li > button.back`
- every smaller `nav` has been changed to `li`
- `span` which was a header in `ng-template #heading` has been changed to `cx-generic-link` + `button` in most of the cases (except e.g. footer-nav structure)
- `div.wrapper > cx-generic-link` with "shop all ..." link has been removed. Now the `cx-generic-link` will be displayed in `#heading` (see point above).

#### Translations (i18n) changes

- key `common.navigation.shopAll` has been removed.
- added new keys: `common.navigation.categoryNavLabel`, `common.navigation.footerNavLabel`

### ConfiguratorAttributeProductCardComponent

- `span` added (visually hidden) for screen-reader to read explanation for hidden button (in case option .hideRemoveButton is true

### ConfiguratorAttributeDropDownComponent

- `label` added (visually hidden) for screen-reader to read explanation of drop-down listbox (number of entries)

### ConfiguratorAttributeReadOnlyComponent

#### for staticDomain part:

- `span` added (visually hidden) for screen-reader to read `value x of attribute y` (in order to better distinguish between text of a value and text of an attribute for screen-reader users)
- `span` added with `aria-hidden=true` around visible read-only value to avoid double reading by screen-reader

#### for #noStaticDomain template:

- `span` added (visually hidden) for screen-reader to read `value x of attribute y` (in order to better distinguish between text of a value and text of an attribute for screen-reader users)
- `span` added with `aria-hidden=true` around visible read-only value to avoid double reading by screen-reader

#### for userInput part:

- `span` added (visually hidden) for screen-reader to read `value x of attribute y` (in order to better distinguish between text of a value and text of an attribute for screen-reader users)
- `span` added with `aria-hidden=true` around visible read-only value to avoid double reading by screen-reader

### ConfiguratorAttributeSingleSelectionBundleDropdownComponent

- `label` added (visually hidden) for screen-reader to read explanation of drop-down listbox (number of entries)

### ConfiguratorAttributeSingleSelectionImageComponent

- enclosing `div` added with attribute `role=listbox` to make clear for screen-reader that the enclosed divs belong to a list selection

### ConfiguratorConflictSuggestionComponent

- `span`-tags added around suggestion title and texts with attribute `aria-hidden=true` as the text for screen-reader is taken over by new attribute aria-label at `div`-tag to provide consistent screen-reader text for different browsers

### ConfiguratorAttributeSingleSelectionImageComponent

- `span`-tags added (visually hidden) to provide extra information for screen-reader users

### ConfiguratorOverviewAttributeComponent

- `span` added (visually hidden) for screen-reader to read `value x of attribute y` or `value x of attribute y surcharge z` if a price is present (in order to better distinguish between text of a value and text of an attribute for screen-reader users)

### ConfiguratorOverviewBundleAttributeComponent

- `span` added (visually hidden) for screen-reader to read `item x of attribute y`, `item x of attribute y, surcharge z`, `item x of attribute y, quantity 123` or `item x of attribute y, quantity 123, surcharge z` depending on availability of price and quantity

### ConfiguratorOverviewFormComponent

- `span`-tags added (visually hidden) to provide extra information for screen-reader users

### ConfiguratorProductTitleComponent

- `span` with attribute `aria-hidden=true` around visible link text to avoid double reading by screen-reader (text is covered by new `aria-label` attribute of surrounding `div`)

### ConfiguratorUpdateMessageComponent

- `div` with attributes `aria-live=polite` and `aria-atomic=false` added around update message div in order to monitor changes in this area. As soon as update message becomes visible it will be read by the screen-reader (in polite mode).

### Translation (i18n) changes related to accessibility in variant configuration

The following keys have been added to `configurator-common.ts`:

- `configurator.a11y.xx`
- `configurator.a11y.configureProduct`
- `configurator.a11y.cartEntryBundleInfo`
- `configurator.a11y.cartEntryBundleInfo_plural`
- `configurator.a11y.cartEntryBundleName`
- `configurator.a11y.cartEntryBundleNameWithQuantity`
- `configurator.a11y.cartEntryBundleNameWithPrice`
- `configurator.a11y.cartEntryBundle`
- `configurator.a11y.cartEntryInfoIntro`
- `configurator.a11y.cartEntryInfo`
- `configurator.a11y.nameOfAttribute`
- `configurator.a11y.valueOfAttribute`
- `configurator.a11y.forAttribute`
- `configurator.a11y.valueOfAttributeFull`
- `configurator.a11y.valueOfAttributeFullWithPrice`
- `configurator.a11y.selectedValueOfAttributeFull`
- `configurator.a11y.selectedValueOfAttributeFullWithPrice`
- `configurator.a11y.readOnlyValueOfAttributeFull`
- `configurator.a11y.valueOfAttributeBlank`
- `configurator.a11y.value`
- `configurator.a11y.attribute`
- `configurator.a11y.requiredAttribute`
- `configurator.a11y.listOfAttributesAndValues`
- `configurator.a11y.editAttributesAndValues`
- `configurator.a11y.group`
- `configurator.a11y.itemOfAttributeSelected`
- `configurator.a11y.itemOfAttributeSelectedWithPrice`
- `configurator.a11y.itemOfAttributeSelectedPressToUnselect`
- `configurator.a11y.itemOfAttributeSelectedPressToUnselectWithPrice`
- `configurator.a11y.itemOfAttributeUnselected`
- `configurator.a11y.itemOfAttributeUnselectedWithPrice`
- `configurator.a11y.selectNoItemOfAttribute`
- `configurator.a11y.itemOfAttribute`
- `configurator.a11y.itemOfAttributeFull`
- `configurator.a11y.itemOfAttributeFullWithPrice`
- `configurator.a11y.itemOfAttributeFullWithQuantity`
- `configurator.a11y.itemOfAttributeFullWithPriceAndQuantity`
- `configurator.a11y.itemDescription`
- `configurator.a11y.listbox`
- `configurator.a11y.valueSurcharge`
- `configurator.a11y.conflictDetected`
- `configurator.a11y.conflictsInConfiguration`
- `configurator.a11y.listOfGroups`
- `configurator.a11y.inListOfGroups`
- `configurator.a11y.groupName`
- `configurator.a11y.groupBack`
- `configurator.a11y.conflictBack`
- `configurator.a11y.iconConflict`
- `configurator.a11y.iconIncomplete`
- `configurator.a11y.iconComplete`
- `configurator.a11y.iconSubGroup`
- `configurator.a11y.next`
- `configurator.a11y.previous`
- `configurator.a11y.showMoreProductInfo`
- `configurator.a11y.showLessProductInfo`
- `configurator.a11y.productName`
- `configurator.a11y.productCode`
- `configurator.a11y.productDescription`
- `configurator.a11y.configurationPage`
- `configurator.a11y.configurationPageLink`
- `configurator.a11y.overviewPage`
- `configurator.a11y.overviewPageLink`

### TabParagraphContainerComponent

#### Template changes

- Second ng-container, `<ng-container *ngFor="let component of components; let i = index">` has been wrapped in a `div` for screen reader improvements.

### ProductImageZoomProductImagesComponent

- Exposes field `product$: Observable<Product>` from parent component `ProductImagesComponent`

#### Template changes

- Element `<cx-carousel *ngIf="thumbs.length" class="thumbs"....>` has been wrapped in a new container `<ng-container *ngIf="product$ | async as product">` for screen reader improvements.

### FacetListComponent

#### Template changes

- Top element `<div>` has been changed to `<sector>` to make accesibility navigation consistent. 

<<<<<<< HEAD
### StoreFinderComponent

#### Template changes

- `div` container of class `cx-store-finder-wrapper` has been wrapped by another `div` for better a11y performance.

#### Translation (i18n) changes

- `resultsFound` key has been removed.
- Following keys `storesFound`, `ariaLabelCountriesCount` have been added for screen reader improvements.
=======
### BadRequestHandler

- Moved `handleVoucherOperationError` method from `core` to the new handler `BadVoucherRequestHandler` in cart-lib
>>>>>>> b75c65cb
<|MERGE_RESOLUTION|>--- conflicted
+++ resolved
@@ -382,7 +382,6 @@
 
 - Top element `<div>` has been changed to `<sector>` to make accesibility navigation consistent. 
 
-<<<<<<< HEAD
 ### StoreFinderComponent
 
 #### Template changes
@@ -393,8 +392,7 @@
 
 - `resultsFound` key has been removed.
 - Following keys `storesFound`, `ariaLabelCountriesCount` have been added for screen reader improvements.
-=======
+
 ### BadRequestHandler
 
 - Moved `handleVoucherOperationError` method from `core` to the new handler `BadVoucherRequestHandler` in cart-lib
->>>>>>> b75c65cb
