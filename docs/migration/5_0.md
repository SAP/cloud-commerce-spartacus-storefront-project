## Breaking Changes Introduced in 5.0

## Removed incubator library

Incubator library is not being published anymore.

## Breaking changes in product-configurator library

### Reduced number of page header slots and introduction of exit button

In case the rulebased product configurator is launched from product details, product catalog, or cart, the number of slots displayed in
the page header has been reduced compared to 4.0. We only show slots `SiteLogo`,`VariantConfigOverviewExitButton` and `MiniCart`.
For details see `CpqConfiguratorLayoutModule`, `VariantConfiguratorInteractiveLayoutModule` and `VariantConfiguratorOverviewLayoutModule`.
These modules are new in 5.0. The layout configuration was removed from `CpqConfiguratorInteractiveModule`, `VariantConfiguratorInteractiveModule`
and `VariantConfiguratorOverviewModule`.

Note that `VariantConfigOverviewExitButton` is new, and allows to leave the configuration. Clicking it directs the user to the product detail
page, configuration changes are not taken over to the cart.

### Specific page header slots in case configurator is launched in displayOnly mode

In case the rulebased product configurator is launched from the checkout review order page, from the order confirmation page or from the order
history page, the page header shows the standard Spartacus header slots (not the reduced set of header slots listed in the previous section).
Specifically, `VariantConfigOverviewExitButton` is not offered then.
For details, see `CpqConfiguratorPageLayoutHandler` and `VariantConfiguratorPageLayoutHandler`.
The page header slots used in case of the displayOnly mode can be configured in `CpqConfiguratorLayoutModule` and `VariantConfiguratorOverviewLayoutModule`,
under the section `headerDisplayOnly`.

### ConfiguratorCommonsService

The method `removeObsoleteProductBoundConfiguration` has been removed, as it's no longer needed. An obsolete product bound configuration is handled
within action `RemoveCartBoundConfigurations`. So in case you called `removeObsoleteProductBoundConfiguration` before, consider to raise that action, which will
clear all cart bound configurations, and in addition delete the obsolete product bound configuration that is predecessor of a cart bound configuration.

### ConfiguratorGroupTitleComponent

The member `configuration$` was not used and has been removed. In case you use it in a sub component, consider to declare it there via
`configuration$: Observable<Configurator.Configuration> = this.configRouterExtractorService .extractRouterData() .pipe( switchMap((routerData) => this.configuratorCommonsService.getConfiguration(routerData.owner) ) );`

### RulebasedConfiguratorEventListener

This service has been removed. It was responsible for deleting cart bound configurations when an order was submitted. This is now handled by `ConfiguratorRouterListener`, which checks on cart bound
configurations on every navigation that is not configurator related, and deletes cart bound configurations if needed.


### Translation (i18n) changes

As per `i18next` package update from v20 -> v21 there is breaking change with plurals (https://www.i18next.com/misc/migration-guide). All keys with `xxx_plural` changes to `xxx_other`.

- `configurator.addToCart.buttonDisplayOnly` was added to `configurator-common.ts`
- `quickOrderCartForm.entriesWasAdded` changed to `quickOrderCartForm.entriesWereAdded`
- `payment.paymentForm.setAsDefault` changed from `Set as default` to `Set as default payment method` for screen reader improvements.
- `storeFinder.storeFinder.searchBox` changed from `Enter postal code, town or address` to `Postal code, town or address`
- `common.searchBox.placeholder` changed from `Search here...` to `Enter product name or SKU`
- `payment.paymentForm.setAsDefault` changed from `Set as default` to `Set as default payment method` for screen reader improvements
- Translation for key `address.addressForm.setAsDefault` changed from `Set as default` to `Set as default shipping address`
- `quickOrderForm.searchBoxLabel` changed from `Enter Product name or SKU for quick order` to `Enter Product name or SKU for quick order. You can add up to {{ limit }} products per order.` for screen reader improvements.

### ConfiguratorAddToCartButtonComponent

- `#displayOnly` template was added
- `<button class="cx-btn btn btn-block btn-primary cx-display-only-btn"></button>` was added to the `#displayOnly` template
- Now also uses `configurator.addToCart.buttonDisplayOnly` translation label key
- Added `OrderFacade` to constructor.
- Added `CommonConfiguratorUtilsService` to constructor.
- Added `ConfiguratorStorefrontUtilsService` to constructor.
- Added `IntersectionService` to constructor.

### ConfiguratorOverviewBundleAttributeComponent

- Added `TranslationService` to constructor.

### ConfiguratorGroupMenuComponent

- `configurator.addToCart.buttonDisplayOnly` was added to `configurator-common.ts`

### ConfiguratorAttributeHeaderComponent

- Added `ConfiguratorCommonsService` to constructor.
- Added `ConfiguratorGroupsService` to constructor.
- Changed signature of `isAttributeGroup`, removed `groupType` parameter
- Changed signature of `getConflictMessageKey`, removed `groupType` parameter

### ConfiguratorAttributeProductCardComponent

- Added `TranslationService` to constructor.

### ConfiguratorAttributeProductCardComponentOptions

- Added new attributes `attributeLabel`, `attributeName`, `itemCount` and `itemIndex` to interface.

### ConfiguratorCartEntryBundleInfoComponent

- `TranslationService` was added to constructor

### ConfiguratorExitButton

- `container$ | async as container` was added to the button to determine what the current owner type is. The button will be named accordingly

### ConfiguratorAttributeProductCardComponent

- `span` added (visually hidden) for screen-reader to read explanation for hidden button (in case option .hideRemoveButton is true

### ConfiguratorAttributeDropDownComponent

- `label` added (visually hidden) for screen-reader to read explanation of drop-down listbox (number of entries)

### ConfiguratorAttributeReadOnlyComponent

#### for staticDomain part:

- `span` added (visually hidden) for screen-reader to read `value x of attribute y` (in order to better distinguish between text of a value and text of an attribute for screen-reader users)
- `span` added with `aria-hidden=true` around visible read-only value to avoid double reading by screen-reader

#### for #noStaticDomain template:

- `span` added (visually hidden) for screen-reader to read `value x of attribute y` (in order to better distinguish between text of a value and text of an attribute for screen-reader users)
- `span` added with `aria-hidden=true` around visible read-only value to avoid double reading by screen-reader

#### for userInput part:

- `span` added (visually hidden) for screen-reader to read `value x of attribute y` (in order to better distinguish between text of a value and text of an attribute for screen-reader users)
- `span` added with `aria-hidden=true` around visible read-only value to avoid double reading by screen-reader

### ConfiguratorAttributeSingleSelectionBundleDropdownComponent

- `label` added (visually hidden) for screen-reader to read explanation of drop-down listbox (number of entries)

### ConfiguratorAttributeSingleSelectionImageComponent

- enclosing `div` added with attribute `role=listbox` to make clear for screen-reader that the enclosed divs belong to a list selection

### ConfiguratorConflictSuggestionComponent

- `span`-tags added around suggestion title and texts with attribute `aria-hidden=true` as the text for screen-reader is taken over by new attribute aria-label at `div`-tag to provide consistent screen-reader text for different browsers

### ConfiguratorAttributeSingleSelectionImageComponent

- `span`-tags added (visually hidden) to provide extra information for screen-reader users

### ConfiguratorOverviewAttributeComponent

- `span` added (visually hidden) for screen-reader to read `value x of attribute y` or `value x of attribute y surcharge z` if a price is present (in order to better distinguish between text of a value and text of an attribute for screen-reader users)

### ConfiguratorOverviewBundleAttributeComponent

- `span` added (visually hidden) for screen-reader to read `item x of attribute y`, `item x of attribute y, surcharge z`, `item x of attribute y, quantity 123` or `item x of attribute y, quantity 123, surcharge z` depending on availability of price and quantity

### ConfiguratorOverviewFormComponent

- `span`-tags added (visually hidden) to provide extra information for screen-reader users

### ConfiguratorProductTitleComponent

- `span` with attribute `aria-hidden=true` around visible link text to avoid double reading by screen-reader (text is covered by new `aria-label` attribute of surrounding `div`)

### ConfiguratorUpdateMessageComponent

- `div` with attributes `aria-live=polite` and `aria-atomic=false` added around update message div in order to monitor changes in this area. As soon as update message becomes visible it will be read by the screen-reader (in polite mode).

### TabParagraphContainerComponent

#### Template changes

- Second ng-container, `<ng-container *ngFor="let component of components; let i = index">` has been wrapped in a `div` for screen reader improvements.

### ProductImageZoomProductImagesComponent

- Exposes field `product$: Observable<Product>` from parent component `ProductImagesComponent`

#### Template changes

- Element `<cx-carousel *ngIf="thumbs.length" class="thumbs"....>` has been wrapped in a new container `<ng-container *ngIf="product$ | async as product">` for screen reader improvements.

### CartTotalsComponent

- The `entries$` property was removed.
- The `cartValidationInProgress` property was removed.
- Removed `Router` from constructor.
- The `ngOnDestroy` method was removed.
- The `disableButtonWhileNavigation` method was removed.

#### Template changes

- Removed progress button component in favor for decoupling the cart-totals business logic and the button to proceed to checkout. The new button component which is CMS-driven is tied to a cms component called `CartProceedToCheckoutComponent` that is mapped to the Spartacus component `CartProceedToCheckoutComponent`.

### ProgressButtonComponent

- The Output property `clikEvent` has been renamed to `clickEvent` (typo).

### FacetListComponent

#### Template changes

- Top element `<div>` has been changed to `<sector>` to make accesibility navigation consistent. 

### Translation (i18n) changes related to accessibility in variant configuration

The following keys have been added to `configurator-common.ts`:

- `configurator.a11y.xx`
- `configurator.a11y.configureProduct`
- `configurator.a11y.cartEntryBundleInfo`
- `configurator.a11y.cartEntryBundleInfo_plural`
- `configurator.a11y.cartEntryBundleName`
- `configurator.a11y.cartEntryBundleNameWithQuantity`
- `configurator.a11y.cartEntryBundleNameWithPrice`
- `configurator.a11y.cartEntryBundle`
- `configurator.a11y.cartEntryInfoIntro`
- `configurator.a11y.cartEntryInfo`
- `configurator.a11y.nameOfAttribute`
- `configurator.a11y.valueOfAttribute`
- `configurator.a11y.forAttribute`
- `configurator.a11y.valueOfAttributeFull`
- `configurator.a11y.valueOfAttributeFullWithPrice`
- `configurator.a11y.selectedValueOfAttributeFull`
- `configurator.a11y.selectedValueOfAttributeFullWithPrice`
- `configurator.a11y.readOnlyValueOfAttributeFull`
- `configurator.a11y.valueOfAttributeBlank`
- `configurator.a11y.value`
- `configurator.a11y.attribute`
- `configurator.a11y.requiredAttribute`
- `configurator.a11y.listOfAttributesAndValues`
- `configurator.a11y.editAttributesAndValues`
- `configurator.a11y.group`
- `configurator.a11y.itemOfAttributeSelected`
- `configurator.a11y.itemOfAttributeSelectedWithPrice`
- `configurator.a11y.itemOfAttributeSelectedPressToUnselect`
- `configurator.a11y.itemOfAttributeSelectedPressToUnselectWithPrice`
- `configurator.a11y.itemOfAttributeUnselected`
- `configurator.a11y.itemOfAttributeUnselectedWithPrice`
- `configurator.a11y.selectNoItemOfAttribute`
- `configurator.a11y.itemOfAttribute`
- `configurator.a11y.itemOfAttributeFull`
- `configurator.a11y.itemOfAttributeFullWithPrice`
- `configurator.a11y.itemOfAttributeFullWithQuantity`
- `configurator.a11y.itemOfAttributeFullWithPriceAndQuantity`
- `configurator.a11y.itemDescription`
- `configurator.a11y.listbox`
- `configurator.a11y.valueSurcharge`
- `configurator.a11y.conflictDetected`
- `configurator.a11y.conflictsInConfiguration`
- `configurator.a11y.listOfGroups`
- `configurator.a11y.inListOfGroups`
- `configurator.a11y.groupName`
- `configurator.a11y.groupBack`
- `configurator.a11y.conflictBack`
- `configurator.a11y.iconConflict`
- `configurator.a11y.iconIncomplete`
- `configurator.a11y.iconComplete`
- `configurator.a11y.iconSubGroup`
- `configurator.a11y.next`
- `configurator.a11y.previous`
- `configurator.a11y.showMoreProductInfo`
- `configurator.a11y.showLessProductInfo`
- `configurator.a11y.productName`
- `configurator.a11y.productCode`
- `configurator.a11y.productDescription`
- `configurator.a11y.configurationPage`
- `configurator.a11y.configurationPageLink`
- `configurator.a11y.overviewPage`
- `configurator.a11y.overviewPageLink`

## Breaking Changes Introduced in 5.0

### DeliveryAddressComponent

- Added GlobalMessageService to constructor.

### Translation (i18n) changes

- `configurator.conflict.viewConfigurationDetails` was added to `configurator-common.ts`
- `quickOrderCartForm.entriesWasAdded` changed to `quickOrderCartForm.entriesWereAdded`
- `quickOrder.addToCart` changed to `quickOrder.add`
- `payment.paymentForm.setAsDefault` changed from `Set as default` to `Set as default payment method` for screen reader improvements.
- `storeFinder.storeFinder.searchBox` changed from `Enter postal code, town or address` to `Postal code, town or address`
- `common.searchBox.placeholder` changed from `Search here...` to `Enter product name or SKU`
- Translation for key `address.addressForm.setAsDefault` changed from `Set as default` to `Set as default shipping address`
- `quickOrderForm.searchBoxLabel` changed from `Enter Product name or SKU for quick order` to `Enter Product name or SKU for quick order. You can add up to {{ limit }} products per order.` for screen reader improvements.

### OrderHistoryComponent

- Changed `<h3 *ngIf="!type.replenishmentOrder"></h3>` to `<h2 *ngIf="!type.replenishmentOrder"></h2>`
- Added `TranslationService` to constructor.

### ShippingAddressComponent

- Added `GlobalMessageService` to constructor.

### AddressBookComponent

- Added `GlobalMessageService` to constructor.
- Changed `setAddressAsDefault` method parameter type`string` to `Address`.

### OrderConfirmationThankYouMessageComponent

- Component template was modified to display `span` instead of `h1` for page title.

### OrderConfirmationThankYouMessageComponent

- Component template was modified to display `span` instead of `h1` for page title.

### PromotionsComponent

- Component template was modified to display single promotions using the `p` tag and multiple promotions using `ul` list elements

### CartDetailsComponent

- Component template was modified to display `h2` instead of `h4` for cart name.

### CartItemComponent

- Component template was modified to display `h3` instead of `h2` for product name.
- Component template was modified, `tabindex` for `a` element inside `<div class="col-2 cx-image-container">` has been changed from `-1` to `0`

### OrderSummaryComponent

- Component template was modified to display `h2` instead of `h3` for order summary.
- Markup template changed in `order-summary.component.html`. `h2` tag has been converted to `div.cx-summary-heading` and `h4.cx-review-cart-heading` has been converted to `div.cx-review-cart-heading` in two places for screen reader improvements.

### ProductAttributesComponent

- Component template was modified to display `h2` instead of `h3` for classification name.

### CartCouponComponent

- Component template was modified to display coupon as a `label` inside a form. Previously it was in a `div` before `form` tag.

### CheckoutProgressComponent

- `section` element changed to `nav`.

### CardComponent

- Component template was modified to display `span` instead of `h3` for card title.
- `<a>{{action.name}}</a>` changed to `<button>{{ action.name }}</button>`
- `cx-card-link card-link btn-link` classes have been replaced with a single class `link`

### StoreFinderSearchComponent

- Component template modified, `input[attr.aria-label]="'common.search' | cxTranslate"` has been changed to `input[attr.aria-label]="'storeFinder.searchBoxLabel' | cxTranslate"`
- Component template modified, `cx-icon[attr.aria-label]="'common.search' | cxTranslate"` has been changed to `cx-icon[attr.aria-label]="'storeFinder.searchNearestStores' | cxTranslate"`

### SearchBoxComponent

- Component template modified, `<label class="searchbox" [class.dirty]="!!searchInput.value">` has been wrapped in a `div`
- Attribute `role="listbox"` has been added to `ul` tags and `role="option"` to descendant `a` elements for accessibility improvements.

### AuthHttpHeaderService

- The `refreshInProgress` property was removed. Use `refreshInProgress$` Observable instead.
- The `handleExpiredToken` method was removed. Use `getValidToken` instead.
- In `handleExpiredAccessToken` method third parameter `initialToken` is now required.

### QuickOrderService

- Removed `ProductAdapter` from constructor.
- Added `ProductSearchConnector` to constructor.
- The `search` method was removed. Use `searchProducts` instead.
- The `removeEntry` method was removed. Use `softDeleteEntry` instead.

### QuickOrderFormComponent

- Removed `GlobalMessageService` from constructor.
- Added `Config` to constructor.
- Added `ChangeDetectorRef` to constructor.
- Added `WindowRef` to constructor.

- Component template modified, `input[attr.aria-label]="'common.search' | cxTranslate"` has been changed to `input[attr.aria-label]="'quickOrderForm.searchBoxLabel' | cxTranslate"`

### DeliveryModeComponent

- the condition to show a spinner was changed to: `supportedDeliveryModes$ | async)?.length && !(isSetDeliveryModeBusy$ | async)`.
- the `ng-container` wrapper which holds `div.row.cx-checkout-btns` is removed.
- the `disabled` property binding of continue `button` was changed to: `deliveryModeInvalid`.

### StoreFinderListItemComponent

- `store-finder-list-item.component.html` markup structure changed. `h2.cx-store-name > button` changed to `a.cx-store-name` for screen reader improvements.

### BreadcrumbComponent

#### Template changes

- `breadcrumb.component.html` markup structure change from `nav > span > a` to `nav > ol > li > a` for Screen reader improvements and corresponding styles has also been updated.

#### Translation (i18n) changes

- `common.breadcrumbs` was added to `common.ts`

### ParagraphComponent

- `p` has been replaced by `div` tag.

### AddressFormComponent

#### Template changes

- Separated the bootstrap class `"row"` from the parent `<div class="cx-address-form-btns">` to keep the html semantic and keep the cx class from overwriting the bootstrap styles
- Moved element `<div class="cx-address-form-btns">` inside the top level `<div class="row">`
- Changed classes of `<div class="col-md-12 col-lg-6">` to `<div class="col-md-13 col-lg-6">` inside `<div class="cx-address-form-btns">`
- Changed classes of `<div class="col-md-12 col-lg-9">` to `<div class="col-md-12 col-xl-10">` inside `<form (ngSubmit)="verifyAddress()" [formGroup]="addressForm">` from the first row .column

### CancelOrderComponent

#### Template changes

- Added `<cx-message>` element inside the wrapper `<ng-container *ngIf="form$ | async as form">` to indicate form error

### ReviewSubmitComponent

- Markup template changed in `review-submit.component.html`. `h4.cx-review-cart-total` tag has been converted to `div.cx-review-cart-total` for screen reader improvements.

### NavigationUIComponent

- public method `reinitalizeMenu` has been renamed to `reinitializeMenu` (typo).
- Added `WindowRef` to constructor.

#### Template changes - structure of navigation has been changed:

- whole content has been wrapped in `nav > ul`
- `div > span.back` has been replaced by `li > button.back`
- every smaller `nav` has been changed to `li`
- `span` which was a header in `ng-template #heading` has been changed to `cx-generic-link` + `button` in most of the cases (except e.g. footer-nav structure)
- `div.wrapper > cx-generic-link` with "shop all ..." link has been removed. Now the `cx-generic-link` will be displayed in `#heading` (see point above).

#### Translations (i18n) changes

- key `common.navigation.shopAll` has been removed.
- added new keys: `common.navigation.categoryNavLabel`, `common.navigation.footerNavLabel`

### ConfiguratorAttributeProductCardComponent

- `span` added (visually hidden) for screen-reader to read explanation for hidden button (in case option .hideRemoveButton is true

### ConfiguratorAttributeDropDownComponent

- `label` added (visually hidden) for screen-reader to read explanation of drop-down listbox (number of entries)

### ConfiguratorAttributeReadOnlyComponent

#### for staticDomain part:

- `span` added (visually hidden) for screen-reader to read `value x of attribute y` (in order to better distinguish between text of a value and text of an attribute for screen-reader users)
- `span` added with `aria-hidden=true` around visible read-only value to avoid double reading by screen-reader

#### for #noStaticDomain template:

- `span` added (visually hidden) for screen-reader to read `value x of attribute y` (in order to better distinguish between text of a value and text of an attribute for screen-reader users)
- `span` added with `aria-hidden=true` around visible read-only value to avoid double reading by screen-reader

#### for userInput part:

- `span` added (visually hidden) for screen-reader to read `value x of attribute y` (in order to better distinguish between text of a value and text of an attribute for screen-reader users)
- `span` added with `aria-hidden=true` around visible read-only value to avoid double reading by screen-reader

### ConfiguratorAttributeSingleSelectionBundleDropdownComponent

- `label` added (visually hidden) for screen-reader to read explanation of drop-down listbox (number of entries)

### ConfiguratorAttributeSingleSelectionImageComponent

- enclosing `div` added with attribute `role=listbox` to make clear for screen-reader that the enclosed divs belong to a list selection

### ConfiguratorConflictSuggestionComponent

- `span`-tags added around suggestion title and texts with attribute `aria-hidden=true` as the text for screen-reader is taken over by new attribute aria-label at `div`-tag to provide consistent screen-reader text for different browsers

### ConfiguratorAttributeSingleSelectionImageComponent

- `span`-tags added (visually hidden) to provide extra information for screen-reader users

### ConfiguratorOverviewAttributeComponent

- `span` added (visually hidden) for screen-reader to read `value x of attribute y` or `value x of attribute y surcharge z` if a price is present (in order to better distinguish between text of a value and text of an attribute for screen-reader users)

### ConfiguratorOverviewBundleAttributeComponent

- `span` added (visually hidden) for screen-reader to read `item x of attribute y`, `item x of attribute y, surcharge z`, `item x of attribute y, quantity 123` or `item x of attribute y, quantity 123, surcharge z` depending on availability of price and quantity

### ConfiguratorOverviewFormComponent

- `span`-tags added (visually hidden) to provide extra information for screen-reader users

### ConfiguratorProductTitleComponent

- `span` with attribute `aria-hidden=true` around visible link text to avoid double reading by screen-reader (text is covered by new `aria-label` attribute of surrounding `div`)

### ConfiguratorUpdateMessageComponent

- `div` with attributes `aria-live=polite` and `aria-atomic=false` added around update message div in order to monitor changes in this area. As soon as update message becomes visible it will be read by the screen-reader (in polite mode).

### TabParagraphContainerComponent

#### Template changes

- Second ng-container, `<ng-container *ngFor="let component of components; let i = index">` has been wrapped in a `div` for screen reader improvements.

### ProductImageZoomProductImagesComponent

- Exposes field `product$: Observable<Product>` from parent component `ProductImagesComponent`

#### Template changes

- Element `<cx-carousel *ngIf="thumbs.length" class="thumbs"....>` has been wrapped in a new container `<ng-container *ngIf="product$ | async as product">` for screen reader improvements.

### TabParagraphContainerComponent

#### Template changes

- Second ng-container, `<ng-container *ngFor="let component of components; let i = index">` has been wrapped in a `div` for screen reader improvements.

### ProductImageZoomProductImagesComponent

- Exposes field `product$: Observable<Product>` from parent component `ProductImagesComponent`

#### Template changes

- Element `<cx-carousel *ngIf="thumbs.length" class="thumbs"....>` has been wrapped in a new container `<ng-container *ngIf="product$ | async as product">` for screen reader improvements.

<<<<<<< HEAD
=======
### CheckoutPageMetaResolver

- Class now implements `PageHeadingResolver`
- Attribute `cart$: Observable<Cart>`has been removed
- Method `resolveTitle` has been modified to return `basePageMetaResolver.resolveTitle` instead of translating `'pageMetaResolver.checkout.title'` with parameter `totalItems` from `cart$`

>>>>>>> 5f5a1015
### FacetListComponent

#### Template changes

- Top element `<div>` has been changed to `<sector>` to make accesibility navigation consistent.
<<<<<<< HEAD
=======
- Attribute `role="group"` has been added on each `cx-facet` element to improve accesibility.
- `[cxFoxus]` directive was removed from `<cx-facet>` in template to support Screen Readers.
- `(unlock)` directive was removed from `<cx-facet>` in template to support Screen Readers.
>>>>>>> 5f5a1015

### Translation (i18n) changes related to accessibility in variant configuration

The following keys have been added to `configurator-common.ts`:

- `configurator.a11y.xx`
- `configurator.a11y.configureProduct`
- `configurator.a11y.cartEntryBundleInfo`
- `configurator.a11y.cartEntryBundleInfo_other`
- `configurator.a11y.cartEntryBundleName`
- `configurator.a11y.cartEntryBundleNameWithQuantity`
- `configurator.a11y.cartEntryBundleNameWithPrice`
- `configurator.a11y.cartEntryBundle`
- `configurator.a11y.cartEntryInfoIntro`
- `configurator.a11y.cartEntryInfo`
- `configurator.a11y.nameOfAttribute`
- `configurator.a11y.valueOfAttribute`
- `configurator.a11y.forAttribute`
- `configurator.a11y.valueOfAttributeFull`
- `configurator.a11y.valueOfAttributeFullWithPrice`
- `configurator.a11y.selectedValueOfAttributeFull`
- `configurator.a11y.selectedValueOfAttributeFullWithPrice`
- `configurator.a11y.readOnlyValueOfAttributeFull`
- `configurator.a11y.valueOfAttributeBlank`
- `configurator.a11y.value`
- `configurator.a11y.attribute`
- `configurator.a11y.requiredAttribute`
- `configurator.a11y.listOfAttributesAndValues`
- `configurator.a11y.editAttributesAndValues`
- `configurator.a11y.group`
- `configurator.a11y.itemOfAttributeSelected`
- `configurator.a11y.itemOfAttributeSelectedWithPrice`
- `configurator.a11y.itemOfAttributeSelectedPressToUnselect`
- `configurator.a11y.itemOfAttributeSelectedPressToUnselectWithPrice`
- `configurator.a11y.itemOfAttributeUnselected`
- `configurator.a11y.itemOfAttributeUnselectedWithPrice`
- `configurator.a11y.selectNoItemOfAttribute`
- `configurator.a11y.itemOfAttribute`
- `configurator.a11y.itemOfAttributeFull`
- `configurator.a11y.itemOfAttributeFullWithPrice`
- `configurator.a11y.itemOfAttributeFullWithQuantity`
- `configurator.a11y.itemOfAttributeFullWithPriceAndQuantity`
- `configurator.a11y.itemDescription`
- `configurator.a11y.listbox`
- `configurator.a11y.valueSurcharge`
- `configurator.a11y.conflictDetected`
- `configurator.a11y.conflictsInConfiguration`
- `configurator.a11y.listOfGroups`
- `configurator.a11y.inListOfGroups`
- `configurator.a11y.groupName`
- `configurator.a11y.groupBack`
- `configurator.a11y.conflictBack`
- `configurator.a11y.iconConflict`
- `configurator.a11y.iconIncomplete`
- `configurator.a11y.iconComplete`
- `configurator.a11y.iconSubGroup`
- `configurator.a11y.next`
- `configurator.a11y.previous`
- `configurator.a11y.showMoreProductInfo`
- `configurator.a11y.showLessProductInfo`
- `configurator.a11y.productName`
- `configurator.a11y.productCode`
- `configurator.a11y.productDescription`
- `configurator.a11y.configurationPage`
- `configurator.a11y.configurationPageLink`
- `configurator.a11y.overviewPage`
<<<<<<< HEAD
- `configurator.a11y.overviewPageLink`
=======
- `configurator.a11y.overviewPageLink`

### StoreFinderComponent
#### Template changes

- `div` container of class `cx-store-finder-wrapper` has been wrapped by another `div` for better a11y performance.

#### Translation (i18n) changes

- `resultsFound` key has been removed.
- Following keys `storesFound`, `ariaLabelCountriesCount` have been added for screen reader improvements.

### BadRequestHandler

- Moved `handleVoucherOperationError` method from `core` to the new handler `BadVoucherRequestHandler` in cart-lib

### FacetComponent

- Attribute `role="checkbox"` has been added to checkable `a` elements for accesibility improvements.

#### Translations (i18n) changes

- Added new key `product.productFacetNavigation.ariaLabelItemsAvailable` to improve Screen Readers vocalization.

### SavedCartEvents

#### DeleteSavedCartEvent

- Event was moved to 'cart.events.ts' in @spartacus/cart/base/root, and renamed to DeleteCartEvent.
  
#### DeleteSavedCartSuccessEvent

- Event was moved to 'cart.events.ts' in @spartacus/cart/base/root, and renamed to DeleteCartSuccessEvent.
  
#### DeleteSavedCartFailEvent

- Event was moved to 'cart.events.ts' in @spartacus/cart/base/root, and renamed to DeleteCartFailEvent.
>>>>>>> 5f5a1015
<|MERGE_RESOLUTION|>--- conflicted
+++ resolved
@@ -518,26 +518,20 @@
 
 - Element `<cx-carousel *ngIf="thumbs.length" class="thumbs"....>` has been wrapped in a new container `<ng-container *ngIf="product$ | async as product">` for screen reader improvements.
 
-<<<<<<< HEAD
-=======
 ### CheckoutPageMetaResolver
 
 - Class now implements `PageHeadingResolver`
 - Attribute `cart$: Observable<Cart>`has been removed
 - Method `resolveTitle` has been modified to return `basePageMetaResolver.resolveTitle` instead of translating `'pageMetaResolver.checkout.title'` with parameter `totalItems` from `cart$`
 
->>>>>>> 5f5a1015
 ### FacetListComponent
 
 #### Template changes
 
 - Top element `<div>` has been changed to `<sector>` to make accesibility navigation consistent.
-<<<<<<< HEAD
-=======
 - Attribute `role="group"` has been added on each `cx-facet` element to improve accesibility.
 - `[cxFoxus]` directive was removed from `<cx-facet>` in template to support Screen Readers.
 - `(unlock)` directive was removed from `<cx-facet>` in template to support Screen Readers.
->>>>>>> 5f5a1015
 
 ### Translation (i18n) changes related to accessibility in variant configuration
 
@@ -604,9 +598,6 @@
 - `configurator.a11y.configurationPage`
 - `configurator.a11y.configurationPageLink`
 - `configurator.a11y.overviewPage`
-<<<<<<< HEAD
-- `configurator.a11y.overviewPageLink`
-=======
 - `configurator.a11y.overviewPageLink`
 
 ### StoreFinderComponent
@@ -643,5 +634,4 @@
   
 #### DeleteSavedCartFailEvent
 
-- Event was moved to 'cart.events.ts' in @spartacus/cart/base/root, and renamed to DeleteCartFailEvent.
->>>>>>> 5f5a1015
+- Event was moved to 'cart.events.ts' in @spartacus/cart/base/root, and renamed to DeleteCartFailEvent.