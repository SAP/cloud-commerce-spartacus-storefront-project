--- conflicted
+++ resolved
@@ -41,7 +41,6 @@
 
 - `configurator.addToCart.buttonDisplayOnly` was added to `configurator-common.ts`
 
-<<<<<<< HEAD
 ### AsmAuthService
 
 - `coreLogout()` method was modified to trigger a global message by default. `showGlobalMsg: false` parameter can be passed to opt-out of the default global message.
@@ -50,7 +49,7 @@
 
 - Added `GlobalMessageService` to constructor.
 - `coreLogout()` method was modified to trigger a global message by default. `showGlobalMsg: false` parameter can be passed to opt-out of the default global message.
-=======
+
 #### PromotionsComponent
 
 - Component template was modified to display single promotions using the `p` tag and multiple promotions using `ul` list elements
@@ -58,7 +57,6 @@
 ### ConfiguratorCartEntryBundleInfoComponent
 
 - `TranslationService` was added to constructor
->>>>>>> 22c6ed6d
 
 #### CartDetailsComponent
 
