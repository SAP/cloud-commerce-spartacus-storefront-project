--- conflicted
+++ resolved
@@ -434,90 +434,11 @@
 - key `common.navigation.shopAll` has been removed.
 - added new keys: `common.navigation.categoryNavLabel`, `common.navigation.footerNavLabel`
 
-<<<<<<< HEAD
-### ConfiguratorAttributeProductCardComponent
-
-- `span` added (visually hidden) for screen-reader to read explanation for hidden button (in case option .hideRemoveButton is true
-
-### ConfiguratorAttributeDropDownComponent
-
-- `label` added (visually hidden) for screen-reader to read explanation of drop-down listbox (number of entries)
-
-### ConfiguratorAttributeReadOnlyComponent
-
-#### for staticDomain part:
-
-- `span` added (visually hidden) for screen-reader to read `value x of attribute y` (in order to better distinguish between text of a value and text of an attribute for screen-reader users)
-- `span` added with `aria-hidden=true` around visible read-only value to avoid double reading by screen-reader
-
-#### for #noStaticDomain template:
-
-- `span` added (visually hidden) for screen-reader to read `value x of attribute y` (in order to better distinguish between text of a value and text of an attribute for screen-reader users)
-- `span` added with `aria-hidden=true` around visible read-only value to avoid double reading by screen-reader
-
-#### for userInput part:
-
-- `span` added (visually hidden) for screen-reader to read `value x of attribute y` (in order to better distinguish between text of a value and text of an attribute for screen-reader users)
-- `span` added with `aria-hidden=true` around visible read-only value to avoid double reading by screen-reader
-
-### ConfiguratorAttributeSingleSelectionBundleDropdownComponent
-
-- `label` added (visually hidden) for screen-reader to read explanation of drop-down listbox (number of entries)
-
-### ConfiguratorAttributeSingleSelectionImageComponent
-
-- enclosing `div` added with attribute `role=listbox` to make clear for screen-reader that the enclosed divs belong to a list selection
-
-### ConfiguratorConflictSuggestionComponent
-
-- `span`-tags added around suggestion title and texts with attribute `aria-hidden=true` as the text for screen-reader is taken over by new attribute aria-label at `div`-tag to provide consistent screen-reader text for different browsers
-
-### ConfiguratorAttributeSingleSelectionImageComponent
-
-- `span`-tags added (visually hidden) to provide extra information for screen-reader users
-
-### ConfiguratorOverviewAttributeComponent
-
-- `span` added (visually hidden) for screen-reader to read `value x of attribute y` or `value x of attribute y surcharge z` if a price is present (in order to better distinguish between text of a value and text of an attribute for screen-reader users)
-
-### ConfiguratorOverviewBundleAttributeComponent
-
-- `span` added (visually hidden) for screen-reader to read `item x of attribute y`, `item x of attribute y, surcharge z`, `item x of attribute y, quantity 123` or `item x of attribute y, quantity 123, surcharge z` depending on availability of price and quantity
-
-### ConfiguratorOverviewFormComponent
-
-- `span`-tags added (visually hidden) to provide extra information for screen-reader users
-
-### ConfiguratorProductTitleComponent
-
-- `span` with attribute `aria-hidden=true` around visible link text to avoid double reading by screen-reader (text is covered by new `aria-label` attribute of surrounding `div`)
-
-### ConfiguratorUpdateMessageComponent
-
-- `div` with attributes `aria-live=polite` and `aria-atomic=false` added around update message div in order to monitor changes in this area. As soon as update message becomes visible it will be read by the screen-reader (in polite mode).
-
 ### TabParagraphContainerComponent
 
 #### Template changes
 
 - Second ng-container, `<ng-container *ngFor="let component of components; let i = index">` has been wrapped in a `div` for screen reader improvements.
-
-### ProductImageZoomProductImagesComponent
-
-- Exposes field `product$: Observable<Product>` from parent component `ProductImagesComponent`
-
-#### Template changes
-
-- Element `<cx-carousel *ngIf="thumbs.length" class="thumbs"....>` has been wrapped in a new container `<ng-container *ngIf="product$ | async as product">` for screen reader improvements.
-
-### TabParagraphContainerComponent
-
-#### Template changes
-
-- Second ng-container, `<ng-container *ngFor="let component of components; let i = index">` has been wrapped in a `div` for screen reader improvements.
-
-=======
->>>>>>> 024b0298
 ### ProductImageZoomProductImagesComponent
 
 - Exposes field `product$: Observable<Product>` from parent component `ProductImagesComponent`
