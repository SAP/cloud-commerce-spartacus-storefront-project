--- conflicted
+++ resolved
@@ -419,10 +419,6 @@
 
 - Attribute `role="status"` has been added to `div` of class `loader-container` for accesibility improvements.
 
-<<<<<<< HEAD
-
-=======
->>>>>>> 67fcdf35
 ### CheckoutPlaceOrderComponent
 
 #### Translation (i18n) changes
