# Technical Changes in Spartacus 5.0

## Breaking changes in product-configurator library

### Reduced number of page header slots and introduction of exit button

In case the rulebased product configurator is launched from product details, product catalog, or cart, the number of slots displayed in
the page header has been reduced compared to 4.0. We only show slots `SiteLogo`,`VariantConfigOverviewExitButton` and `MiniCart`.
For details see `CpqConfiguratorLayoutModule`, `VariantConfiguratorInteractiveLayoutModule` and `VariantConfiguratorOverviewLayoutModule`.
These modules are new in 5.0. The layout configuration was removed from `CpqConfiguratorInteractiveModule`, `VariantConfiguratorInteractiveModule`
and `VariantConfiguratorOverviewModule`.

Note that `VariantConfigOverviewExitButton` is new, and allows to leave the configuration. Clicking it directs the user to the product detail
page, configuration changes are not taken over to the cart.

### Specific page header slots in case configurator is launched in displayOnly mode

In case the rulebased product configurator is launched from the checkout review order page, from the order confirmation page or from the order
history page, the page header shows the standard Spartacus header slots (not the reduced set of header slots listed in the previous section).
Specifically, `VariantConfigOverviewExitButton` is not offered then.
For details, see `CpqConfiguratorPageLayoutHandler` and `VariantConfiguratorPageLayoutHandler`.
The page header slots used in case of the displayOnly mode can be configured in `CpqConfiguratorLayoutModule` and `VariantConfiguratorOverviewLayoutModule`,
under the section `headerDisplayOnly`.

### ConfiguratorCommonsService

The method `removeObsoleteProductBoundConfiguration` has been removed, as it's no longer needed. An obsolete product bound configuration is handled
within action `RemoveCartBoundConfigurations`. So in case you called `removeObsoleteProductBoundConfiguration` before, consider to raise that action, which will
clear all cart bound configurations, and in addition delete the obsolete product bound configuration that is predecessor of a cart bound configuration.

### ConfiguratorGroupTitleComponent

The member `configuration$` was not used and has been removed. In case you use it in a sub component, consider to declare it there via
`configuration$: Observable<Configurator.Configuration> = this.configRouterExtractorService .extractRouterData() .pipe( switchMap((routerData) => this.configuratorCommonsService.getConfiguration(routerData.owner) ) );`

### RulebasedConfiguratorEventListener

This service has been removed. It was responsible for deleting cart bound configurations when an order was submitted. This is now handled by `ConfiguratorRouterListener`, which checks on cart bound
configurations on every navigation that is not configurator related, and deletes cart bound configurations if needed.

## Breaking Changes Introduced in 5.0

### Translation (i18n) changes

- `configurator.addToCart.buttonDisplayOnly` was added to `configurator-common.ts`
- `quickOrder.entriesWasAdded` changed to `quickOrder.entriesWereAdded`

- `payment.paymentForm.setAsDefault` changed from `Set as default` to `Set as default payment method` for screen reader improvements.
- `storeFinder.storeFinder.searchBox` changed from `Enter postal code, town or address` to `Postal code, town or address`
- `common.searchBox.placeholder` changed from `Search here...` to `Enter product name or SKU`

- `payment.paymentForm.setAsDefault` changed from `Set as default` to `Set as default payment method` for screen reader improvements
- Translation for key `address.addressForm.setAsDefault` changed from `Set as default` to `Set as default shipping address`

### ConfiguratorAddToCartButtonComponent

- `#displayOnly` template was added
- `<button class="cx-btn btn btn-block btn-primary cx-display-only-btn"></button>` was added to the `#displayOnly` template
- Now also uses `configurator.addToCart.buttonDisplayOnly` translation label key
- Added `OrderFacade` to constructor.
- Added `CommonConfiguratorUtilsService` to constructor.
- Added `ConfiguratorStorefrontUtilsService` to constructor.
- Added `IntersectionService` to constructor.

### ConfiguratorOverviewBundleAttributeComponent

- Added `TranslationService` to constructor.

### ConfiguratorGroupMenuComponent

- Added `TranslationService` to constructor.

### ConfiguratorAttributeProductCardComponent

- Added `TranslationService` to constructor.

### ConfiguratorAttributeProductCardComponentOptions

- Added new attributes `attributeLabel`, `attributeName`, `itemCount` and `itemIndex` to interface.

### ShippingAddressComponent

- Added `GlobalMessageService` to constructor.

### AddressBookComponent

- Added `GlobalMessageService` to constructor.
- Changed `setAddressAsDefault` method parameter type`string` to `Address`.

### OrderConfirmationThankYouMessageComponent

- Component template was modified to display `span` instead of `h1` for page title.

### OrderConfirmationThankYouMessageComponent

- Component template was modified to display `span` instead of `h1` for page title.

### PromotionsComponent

- Component template was modified to display single promotions using the `p` tag and multiple promotions using `ul` list elements

### ConfiguratorCartEntryBundleInfoComponent

- `TranslationService` was added to constructor

### CartDetailsComponent

- Component template was modified to display `h2` instead of `h4` for cart name.

### CartItemComponent

- Component template was modified to display `h3` instead of `h2` for product name.

### OrderSummaryComponent

- Component template was modified to display `h2` instead of `h3` for order summary.
- Markup template changed in `order-summary.component.html`. `h2` tag has been converted to `div.cx-summary-heading` and `h4.cx-review-cart-heading` has been converted to `div.cx-review-cart-heading` in two places for screen reader improvements. 

### ProductAttributesComponent

- Component template was modified to display `h2` instead of `h3` for classification name.

### CartCouponComponent

- Component template was modified to display coupon as a `label` inside a form. Previously it was in a `div` before `form` tag.

### CheckoutProgressComponent

- `section` element changed to `nav`.

### CardComponent

- Component template was modified to display `span` instead of `h3` for card title.
- `<a>{{action.name}}</a>` changed to `<button>{{ action.name }}</button>`
- `cx-card-link card-link btn-link` classes have been replaced with a single class `link`

### StoreFinderSearchComponent

- Component template modified, `input[attr.aria-label]="'common.search' | cxTranslate"` has been changed to `input[attr.aria-label]="'storeFinder.searchBoxLabel' | cxTranslate"`
- Component template modified, `cx-icon[attr.aria-label]="'common.search' | cxTranslate"` has been changed to `cx-icon[attr.aria-label]="'storeFinder.searchNearestStores' | cxTranslate"`

### SearchBoxComponent

- Component template modified, `<label class="searchbox" [class.dirty]="!!searchInput.value">` has been wrapped in a `div`

### AuthHttpHeaderService

- The `refreshInProgress` property was removed. Use `refreshInProgress$` Observable instead.
- The `handleExpiredToken` method was removed. Use `getValidToken` instead.
- In `handleExpiredAccessToken` method third parameter `initialToken` is now required.

### QuickOrderService

- Removed `ProductAdapter` from constructor.
- Added `ProductSearchConnector` to constructor.
- The `search` method was removed. Use `searchProducts` instead.
- The `removeEntry` method was removed. Use `softDeleteEntry` instead.

### QuickOrderFormComponent

- Removed `GlobalMessageService` from constructor.
- Added `Config` to constructor.
- Added `ChangeDetectorRef` to constructor.
- Added `WindowRef` to constructor.

- Component template modified, `input[attr.aria-label]="'common.search' | cxTranslate"` has been changed to `input[attr.aria-label]="'quickOrderForm.searchBoxLabel' | cxTranslate"`

### DeliveryModeComponent

- the condition to show a spinner was changed to: `supportedDeliveryModes$ | async)?.length && !(isSetDeliveryModeBusy$ | async) && !continueButtonPressed`.
- the `*ngIf` directive of wrapper `ng-container` which holds `div.row.cx-checkout-btns` is removed.
- the `disabled` property binding of continue `button` was changed to: `deliveryModeInvalid || continueButtonPressed || (isSetDeliveryModeBusy$ | async)`.

### GenericLinkComponent

- `HamburgerMenuService` was added to constructor

### StoreFinderListItemComponent

- `store-finder-list-item.component.html` markup structure changed. `h2.cx-store-name > button` changed to `a.cx-store-name` for screen reader improvements.

### BreadcrumbComponent

#### Template changes

- `breadcrumb.component.html` markup structure change from `nav > span > a` to `nav > ol > li > a` for Screen reader improvements and corresponding styles has also been updated.

#### Translation (i18n) changes
<<<<<<< HEAD
- `common.breadcrumbs` was added to `common.ts`

### ParagraphComponent

- Replaced the HTML `p` tag with a `div`.
=======

- `common.breadcrumbs` was added to `common.ts`

### ConfiguratorExitButton

- `container$ | async as container` was added to the button to determine what the current owner type is. The button will be named accordingly

### AddressFormComponent

#### Template changes

- Separated the bootstrap class `"row"` from the parent `<div class="cx-address-form-btns">` to keep the html semantic and keep the cx class from overwriting the bootstrap styles
- Moved element `<div class="cx-address-form-btns">` inside the top level `<div class="row">`
- Changed classes of `<div class="col-md-12 col-lg-6">` to `<div class="col-md-13 col-lg-6">` inside `<div class="cx-address-form-btns">`

### CancelOrderComponent

#### Template changes

- Added `<cx-message>` element inside the wrapper `<ng-container *ngIf="form$ | async as form">` to indicate form error

### ReviewSubmitComponent

- Markup template changed in `review-submit.component.html`. `h4.cx-review-cart-total` tag has been converted to `div.cx-review-cart-total` for screen reader improvements. 
>>>>>>> 0735a36d
<|MERGE_RESOLUTION|>--- conflicted
+++ resolved
@@ -186,15 +186,12 @@
 - `breadcrumb.component.html` markup structure change from `nav > span > a` to `nav > ol > li > a` for Screen reader improvements and corresponding styles has also been updated.
 
 #### Translation (i18n) changes
-<<<<<<< HEAD
+
 - `common.breadcrumbs` was added to `common.ts`
 
 ### ParagraphComponent
 
 - Replaced the HTML `p` tag with a `div`.
-=======
-
-- `common.breadcrumbs` was added to `common.ts`
 
 ### ConfiguratorExitButton
 
@@ -216,5 +213,4 @@
 
 ### ReviewSubmitComponent
 
-- Markup template changed in `review-submit.component.html`. `h4.cx-review-cart-total` tag has been converted to `div.cx-review-cart-total` for screen reader improvements. 
->>>>>>> 0735a36d
+- Markup template changed in `review-submit.component.html`. `h4.cx-review-cart-total` tag has been converted to `div.cx-review-cart-total` for screen reader improvements. 