--- conflicted
+++ resolved
@@ -502,7 +502,6 @@
 - Added new property `hidden` which is host for class `cx-visually-hidden`
 - content rendering depends on `hidden` flag
 
-<<<<<<< HEAD
 ### ComponentWrapperDirective
 
 - `EventService` is now a new required constructor dependency.
@@ -510,12 +509,11 @@
 ### InnerComponentsHostDirective
 
 - Added `EventService` to constructor.
-=======
+
 ### StockNotificationDialogComponent
 
 #### Translation (i18n) changes
 
 - `subscriptionDialog.notifiedSuffix` changed from `as soons as this product is back in stock.` to `as soon as this product is back in stock.`.
 - `subscriptionDialog.manageChannelsPrefix` changed from `Manage your prefered notification channels at the ` to `Manage your preferred notification channels on the `.
-- `subscriptionDialog.manageSubscriptionsPrefix` changed from `You can manage your subscriptions at ` to `You can manage your subscriptions on `.
->>>>>>> 92c68fc6
+- `subscriptionDialog.manageSubscriptionsPrefix` changed from `You can manage your subscriptions at ` to `You can manage your subscriptions on `.