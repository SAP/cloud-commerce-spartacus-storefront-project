--- conflicted
+++ resolved
@@ -36,22 +36,8 @@
 - `#displayOnly` template was added
 - `<button class="cx-btn btn btn-block btn-primary cx-display-only-btn"></button>` was added to the `#displayOnly` template
 - Now also uses `configurator.addToCart.buttonDisplayOnly` translation label key
-<<<<<<< HEAD
-- `OrderFacade` was added to constructor
-- `CommonConfiguratorUtilsService` was added to constructor
-
-#### Functions added:
-
-- `leaveConfigurationOverview(): void `
-- `goToOrderDetails(owner: CommonConfigurator.Owner): void `
-
-#### Translation (i18n) changes
-
-- `configurator.addToCart.buttonDisplayOnly` was added to `configurator-common.ts`
-=======
 - Added `OrderFacade` to constructor.
 - Added `CommonConfiguratorUtilsService` to constructor.
->>>>>>> 038bd0ab
 
 #### OrderConfirmationThankYouMessageComponent
 
