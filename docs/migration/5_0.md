--- conflicted
+++ resolved
@@ -490,7 +490,6 @@
 
 - Top element `<div>` has been changed to `<sector>` to make accesibility navigation consistent.
 
-<<<<<<< HEAD
 ### Translation (i18n) changes related to accessibility in variant configuration
 
 The following keys have been added to `configurator-common.ts`:
@@ -558,9 +557,7 @@
 - `configurator.a11y.overviewPage`
 - `configurator.a11y.overviewPageLink`
 
-=======
 ### StoreFinderComponent
-
 #### Template changes
 
 - `div` container of class `cx-store-finder-wrapper` has been wrapped by another `div` for better a11y performance.
@@ -569,7 +566,6 @@
 
 - `resultsFound` key has been removed.
 - Following keys `storesFound`, `ariaLabelCountriesCount` have been added for screen reader improvements.
->>>>>>> 3944f483
 
 ### BadRequestHandler
 
