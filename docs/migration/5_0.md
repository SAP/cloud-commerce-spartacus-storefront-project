--- conflicted
+++ resolved
@@ -50,17 +50,16 @@
 
 ### ShippingAddressComponent
 
-<<<<<<< HEAD
-#### AddressBookComponent
+- Added `GlobalMessageService` to constructor.
 
+### AddressBookComponent
+
+- Added `GlobalMessageService` to constructor.
 - Changed `setAddressAsDefault` method to accept type `Address` instead of type `string`
 
-#### OrderConfirmationThankYouMessageComponent
+### OrderConfirmationThankYouMessageComponent
 
 - Component template was modified to display `span` instead of `h1` for page title.
-=======
-- Added `GlobalMessageService` to constructor.
->>>>>>> a7cbac0c
 
 ### OrderConfirmationThankYouMessageComponent
 
