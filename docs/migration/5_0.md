--- conflicted
+++ resolved
@@ -49,17 +49,11 @@
 - Added `GlobalMessageService` to constructor.
 - `coreLogout()` method was modified to trigger a global message by default. `showGlobalMsg: false` parameter can be passed to opt-out of the default global message.
 
-<<<<<<< HEAD
-### AddressFormComponent
-
 ### ShippingAddressComponent
 
 - Added `GlobalMessageService` to constructor.
 
-#### OrderConfirmationThankYouMessageComponent
-=======
 ### OrderConfirmationThankYouMessageComponent
->>>>>>> 4d172395
 
 - Component template was modified to display `span` instead of `h1` for page title.
 
