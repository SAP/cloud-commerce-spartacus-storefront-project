# Technical Changes in Spartacus 5.0

## CMS related changes in product-configurator library

### Reduced number of page header slots and introduction of exit button

In case the rulebased product configurator is launched from product details, product catalog, or cart, the number of slots displayed in
the page header has been reduced compared to 4.0. We only show slots `SiteLogo`,`VariantConfigOverviewExitButton` and `MiniCart`.
For details see `CpqConfiguratorLayoutModule`, `VariantConfiguratorInteractiveLayoutModule` and `VariantConfiguratorOverviewLayoutModule`.
These modules are new in 5.0. The layout configuration was removed from `CpqConfiguratorInteractiveModule`, `VariantConfiguratorInteractiveModule`
and `VariantConfiguratorOverviewModule`.

Note that `VariantConfigOverviewExitButton` is new, and allows to leave the configuration. Clicking it directs the user to the product detail
page, configuration changes are not taken over to the cart.

### Specific page header slots in case configurator is launched in displayOnly mode

In case the rulebased product configurator is launched from the checkout review order page, from the order confirmation page or from the order
history page, the page header shows the standard Spartacus header slots (not the reduced set of header slots listed in the previous section).
Specifically, `VariantConfigOverviewExitButton` is not offered then.
For details, see `CpqConfiguratorPageLayoutHandler` and `VariantConfiguratorPageLayoutHandler`.
The page header slots used in case of the displayOnly mode can be configured in `CpqConfiguratorLayoutModule` and `VariantConfiguratorOverviewLayoutModule`,
under the section `headerDisplayOnly`.

## Breaking Changes Introduced in 5.0

### ConfiguratorAddToCartButtonComponent

- `#displayOnly` template was added
- `<button class="cx-btn btn btn-block btn-primary cx-display-only-btn"></button>` was added to the `#displayOnly` template
- Now also uses `configurator.addToCart.buttonDisplayOnly` translation label key
- `OrderFacade` was added to constructor
- `CommonConfiguratorUtilsService` was added to constructor

#### Functions added:

- `leaveConfigurationOverview(): void `
- `goToOrderDetails(owner: CommonConfigurator.Owner): void `

#### Translation (i18n) changes

- `configurator.addToCart.buttonDisplayOnly` was added to `configurator-common.ts`

<<<<<<< HEAD
#### ShippingAddress Related Translation (i18n) changes

- Content of `address.addressForm.setAsDefault` changed from `Set as default` to `Set as default shipping address`
=======
#### PromotionsComponent

- Component template was modified to display single promotions using the `p` tag and multiple promotions using `ul` list elements
>>>>>>> 009b8fea

### ConfiguratorCartEntryBundleInfoComponent

- `TranslationService` was added to constructor

#### CartDetailsComponent

- Component template was modified to display `h2` instead of `h4` for cart name.

#### CartItemComponent

- Component template was modified to display `h3` instead of `h2` for product name.

#### OrderSummaryComponent

- Component template was modified to display `h2` instead of `h3` for order summary.

#### ProductAttributesComponent

- Component template was modified to display `h2` instead of `h3` for classification name.

#### CartCouponComponent

- Component template was modified to display coupon as a `label` inside a form. Previously it was in a `div` before `form` tag.

#### CardComponent

- Component template was modified to display `span` instead of `h3` for card title.

### AuthHttpHeaderService

- The `refreshInProgress` property was removed. Use `refreshInProgress$` Observable instead.
- The `handleExpiredToken` method was removed. Use `getValidToken` instead.
- In `handleExpiredAccessToken` method third parameter `initialToken` is now required.<|MERGE_RESOLUTION|>--- conflicted
+++ resolved
@@ -41,15 +41,13 @@
 
 - `configurator.addToCart.buttonDisplayOnly` was added to `configurator-common.ts`
 
-<<<<<<< HEAD
 #### ShippingAddress Related Translation (i18n) changes
 
 - Content of `address.addressForm.setAsDefault` changed from `Set as default` to `Set as default shipping address`
-=======
+
 #### PromotionsComponent
 
 - Component template was modified to display single promotions using the `p` tag and multiple promotions using `ul` list elements
->>>>>>> 009b8fea
 
 ### ConfiguratorCartEntryBundleInfoComponent
 
