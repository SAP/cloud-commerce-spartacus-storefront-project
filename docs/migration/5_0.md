--- conflicted
+++ resolved
@@ -119,13 +119,11 @@
 - Added `ChangeDetectorRef` to constructor.
 - Added `WindowRef` to constructor.
 
-<<<<<<< HEAD
+- Component template modified, `input[attr.aria-label]="'common.search' | cxTranslate"` has been changed to `input[attr.aria-label]="'quickOrderForm.searchBoxLabel' | cxTranslate"`
+
 ### NavigationUiComponent
 
 - In `toggleOpen` method a second parameter `navNode: NavigationNode` is now required.
-=======
-- Component template modified, `input[attr.aria-label]="'common.search' | cxTranslate"` has been changed to `input[attr.aria-label]="'quickOrderForm.searchBoxLabel' | cxTranslate"`
->>>>>>> 419be03e
 
 ### DeliveryModeComponent
 
