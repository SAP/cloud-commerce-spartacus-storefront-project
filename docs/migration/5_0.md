--- conflicted
+++ resolved
@@ -144,11 +144,6 @@
 - Added `ChangeDetectorRef` to constructor.
 - Added `WindowRef` to constructor.
 
-<<<<<<< HEAD
-### OrderSummaryComponent
-
-- Markup template changed in `order-summary.component.html`. `h2` tag has been converted to `div.cx-summary-heading` for screen reader improvements. 
-=======
 - Component template modified, `input[attr.aria-label]="'common.search' | cxTranslate"` has been changed to `input[attr.aria-label]="'quickOrderForm.searchBoxLabel' | cxTranslate"`
 
 ### DeliveryModeComponent
@@ -182,4 +177,7 @@
 - Separated the bootstrap class `"row"` from the parent `<div class="cx-address-form-btns">` to keep the html semantic and keep the cx class from overwriting the bootstrap styles
 - Moved element `<div class="cx-address-form-btns">` inside the top level `<div class="row">`
 - Changed classes of `<div class="col-md-12 col-lg-6">` to `<div class="col-md-13 col-lg-6">` inside `<div class="cx-address-form-btns">`
->>>>>>> 1daf6918
+
+### OrderSummaryComponent
+
+- Markup template changed in `order-summary.component.html`. `h2` tag has been converted to `div.cx-summary-heading` for screen reader improvements. 
