--- conflicted
+++ resolved
@@ -43,22 +43,9 @@
 - `leaveConfigurationOverview(): void `
 - `goToOrderDetails(owner: CommonConfigurator.Owner): void `
 
-<<<<<<< HEAD
-### AsmAuthService
-
-- `coreLogout()` method was modified to trigger a global message by default. `showGlobalMsg: false` parameter can be passed to opt-out of the default global message.
-
-### AuthService
-
-- Added `GlobalMessageService` to constructor.
-- `coreLogout()` method was modified to trigger a global message by default. `showGlobalMsg: false` parameter can be passed to opt-out of the default global message.
-
-### AddressFormComponent
-=======
 #### Translation (i18n) changes
 
 - `configurator.addToCart.buttonDisplayOnly` was added to `configurator-common.ts`
->>>>>>> 468f4fb7
 
 #### OrderConfirmationThankYouMessageComponent
 
