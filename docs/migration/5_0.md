--- conflicted
+++ resolved
@@ -26,24 +26,6 @@
 The page header slots used in case of the displayOnly mode can be configured in `CpqConfiguratorLayoutModule` and `VariantConfiguratorOverviewLayoutModule`,
 under the section `headerDisplayOnly`.
 
-<<<<<<< HEAD
-### RulebasedConfiguratorEventListener
-
-This service has been removed. It was responsible for deleting cart bound configurations when an order was submitted. This is now handled by `ConfiguratorRouterListener`, which checks on cart bound
-configurations on every navigation that is not configurator related, and deletes cart bound configurations if needed.
-=======
-### ConfiguratorCommonsService
-
-The method `removeObsoleteProductBoundConfiguration` has been removed, as it's no longer needed. An obsolete product bound configuration is handled
-within action `RemoveCartBoundConfigurations`. So in case you called `removeObsoleteProductBoundConfiguration` before, consider to raise that action, which will
-clear all cart bound configurations, and in addition delete the obsolete product bound configuration that is predecessor of a cart bound configuration.
-
-### ConfiguratorGroupTitleComponent
-
-The member `configuration$` was not used and has been removed. In case you use it in a sub component, consider to declare it there via
-`configuration$: Observable<Configurator.Configuration> = this.configRouterExtractorService .extractRouterData() .pipe( switchMap((routerData) => this.configuratorCommonsService.getConfiguration(routerData.owner) ) );`
->>>>>>> 6130c3e9
-
 ### ConfiguratorAddToCartButtonComponent
 
 - `#displayOnly` template was added
@@ -54,36 +36,6 @@
 
 - `configurator.addToCart.buttonDisplayOnly` was added to `configurator-common.ts`
 
-
-<<<<<<< HEAD
-### NotAuthGuard
-
-- Removed `AuthRedirectService` from constructor.
-
-### LogoutGuard
-
-- Removed `AuthRedirectService` from constructor.
-
-### LoginGuard
-
-- Removed `AuthRedirectService` from constructor.
-
-### CdcLogoutGuard
-
-- Removed `AuthRedirectService` from constructor.
-
-### ConfiguratorAttributeHeaderComponent
-
-- Added `ConfiguratorCommonsService` to constructor.
-- Added `ConfiguratorGroupsService` to constructor.
-- Added `ConfiguratorUISettingsConfig` to constructor.
-=======
-### ConfiguratorAttributeHeaderComponent
-
-- Changed signature of `isAttributeGroup`, removed `groupType` parameter
-- Changed signature of `getConflictMessageKey`, removed `groupType` parameter
->>>>>>> 6130c3e9
-
 ### ConfiguratorAttributeSingleSelectionBaseComponent
 
 - Got 2 new input fields: `language` and `ownerType`, both of type `string`
@@ -180,17 +132,6 @@
 #### Template changes
 
 - Element `<cx-carousel *ngIf="thumbs.length" class="thumbs"....>` has been wrapped in a new container `<ng-container *ngIf="product$ | async as product">` for screen reader improvements.
-
-### CartTotalsComponent
-
-<<<<<<< HEAD
-- Removed `Router` from constructor.
-=======
-- The `entries$` property was removed.
-- The `cartValidationInProgress` property was removed.
-- The `ngOnDestroy` method was removed.
-- The `disableButtonWhileNavigation` method was removed.
->>>>>>> 6130c3e9
 
 #### Template changes
 
@@ -288,14 +229,6 @@
 
 - Changed `<h3 *ngIf="!type.replenishmentOrder"></h3>` to `<h2 *ngIf="!type.replenishmentOrder"></h2>`
 
-### AddressBookComponent
-
-<<<<<<< HEAD
-- Added `GlobalMessageService` to constructor.
-=======
-- Changed `setAddressAsDefault` method parameter type`string` to `Address`.
->>>>>>> 6130c3e9
-
 ### OrderConfirmationThankYouMessageComponent
 
 - Added `GlobalMessageService` to constructor.
@@ -369,16 +302,6 @@
 
 - Component template modified, `<label class="searchbox" [class.dirty]="!!searchInput.value">` has been wrapped in a `div`
 - Attribute `role="listbox"` has been added to `ul` tags and `role="option"` to descendant `a` elements for accessibility improvements.
-
-### QuickOrderService
-
-<<<<<<< HEAD
-- Removed `ProductAdapter` from constructor.
-- Added `ProductSearchConnector` to constructor.
-=======
-- The `search` method was removed. Use `searchProducts` instead.
-- The `removeEntry` method was removed. Use `softDeleteEntry` instead.
->>>>>>> 6130c3e9
 
 ### QuickOrderFormComponent
 
@@ -453,14 +376,6 @@
 ### ReviewSubmitComponent
 
 - Markup template changed in `review-submit.component.html`. `h4.cx-review-cart-total` tag has been converted to `div.cx-review-cart-total` for screen reader improvements.
-
-### NavigationUIComponent
-
-<<<<<<< HEAD
-- Added `WindowRef` to constructor.
-=======
-- public method `reinitalizeMenu` has been renamed to `reinitializeMenu` (typo).
->>>>>>> 6130c3e9
 
 #### Template changes - structure of navigation has been changed:
 
@@ -507,13 +422,6 @@
 - `resultsFound` key has been removed.
 - Following keys `storesFound`, `ariaLabelCountriesCount` have been added for screen reader improvements.
 
-<<<<<<< HEAD
-=======
-### BadRequestHandler
-
-- Method `handleBadLoginResponse` has been modified to determine error message for email update or password change based on url pathname.
-
->>>>>>> 6130c3e9
 ### FacetComponent
 
 - Attribute `role="checkbox"` has been added to checkable `a` elements for accesibility improvements.
@@ -555,7 +463,6 @@
 - deprecated field `errors$` has been removed.
 - `errorsDetails$` field type has been changed from `Observable<Array<[string, string]>>` to `Observable<Array<[string, string | boolean]>>`
 
-<<<<<<< HEAD
 ### ComponentWrapperDirective
 
 - `EventService` is now a new required constructor dependency.
@@ -564,18 +471,6 @@
 ### InnerComponentsHostDirective
 
 - Added `EventService` to constructor.
-=======
-### ConfigModule 
-
- - Type of property `configFactory` in static method `withConfigFactory` has been changed from `Function` to `ConfigFactory` to improve type checking. 
- If needed, type can be extended by module augmentation. For more details, see [Extending Built-In Models](https://sap.github.io/spartacus-docs/type-augmentation/)
-
-### Config providers
-
-- Type of property `configFactory` in static methods `provideConfigFactory` and `provideDefaultConfigFactory` has been changed from `Function` to `ConfigFactory` to improve type checking. 
-If needed, type can be extended by module augmentation. For more details, see [Extending Built-In Models](https://sap.github.io/spartacus-docs/type-augmentation/)
-
->>>>>>> 6130c3e9
 
 ### StockNotificationDialogComponent
 
@@ -594,19 +489,7 @@
 ### ProductIntroComponent
 
 - Class no longer implements `AfterContentChecked`.
-<<<<<<< HEAD
 - Class has new dependency `EventService`.
-=======
-- Class has new protected field `reviewsComponentId`.
-- Class has new protected field `reviewsTranslationKey`.
-- Property `reviewsTabAvailable` has been renamed to `areReviewsAvailable$`.
-- `areReviewsAvailable$` property type has been changed from `BehaviorSubject<boolean>` to `Observable<boolean>`
-- `product$` property type has been changed from `Observable<Product>` to `Observable<Product | null>`
-- Access modifier of method `getReviewsComponent` has been changed from `private` to `protected`.
-- Return type of `getReviewsComponent` has been changed from `Element` to `HTMLElement | null`.
-- Return type of `getTabsComponent` has been changed from `Element` to `HTMLElement | null`.
-- Return type of `getTabByLabel` has been changed from `HTMLElement` to `HTMLElement | undefined`.
->>>>>>> 6130c3e9
 
 ### i18next breaking changes
 Due to i18next migration, certain set of keys have been migrated (from `_plural` to `_other`) to include proper plural form suffixes: 
