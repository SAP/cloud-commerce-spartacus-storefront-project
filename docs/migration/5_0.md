--- conflicted
+++ resolved
@@ -54,12 +54,8 @@
 
 ### AddressBookComponent
 
-<<<<<<< HEAD
 - Added `GlobalMessageService` to constructor.
-- Changed `setAddressAsDefault` method to accept type `Address` instead of type `string`
-=======
 - Changed `setAddressAsDefault` method parameter type`string` to `Address`.
->>>>>>> 2a416caa
 
 ### OrderConfirmationThankYouMessageComponent
 
