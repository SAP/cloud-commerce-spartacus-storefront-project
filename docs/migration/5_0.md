# Technical Changes in Spartacus 5.0

## Removed incubator library

Incubator library is not being published anymore.

## Breaking changes in product-configurator library

### Reduced number of page header slots and introduction of exit button

In case the rulebased product configurator is launched from product details, product catalog, or cart, the number of slots displayed in
the page header has been reduced compared to 4.0. We only show slots `SiteLogo`,`VariantConfigOverviewExitButton` and `MiniCart`.
For details see `CpqConfiguratorLayoutModule`, `VariantConfiguratorInteractiveLayoutModule` and `VariantConfiguratorOverviewLayoutModule`.
These modules are new in 5.0. The layout configuration was removed from `CpqConfiguratorInteractiveModule`, `VariantConfiguratorInteractiveModule`
and `VariantConfiguratorOverviewModule`.

Note that `VariantConfigOverviewExitButton` is new, and allows to leave the configuration. Clicking it directs the user to the product detail
page, configuration changes are not taken over to the cart.

### Specific page header slots in case configurator is launched in displayOnly mode

In case the rulebased product configurator is launched from the checkout review order page, from the order confirmation page or from the order
history page, the page header shows the standard Spartacus header slots (not the reduced set of header slots listed in the previous section).
Specifically, `VariantConfigOverviewExitButton` is not offered then.
For details, see `CpqConfiguratorPageLayoutHandler` and `VariantConfiguratorPageLayoutHandler`.
The page header slots used in case of the displayOnly mode can be configured in `CpqConfiguratorLayoutModule` and `VariantConfiguratorOverviewLayoutModule`,
under the section `headerDisplayOnly`.

### ConfiguratorAddToCartButtonComponent

- `#displayOnly` template was added
- `<button class="cx-btn btn btn-block btn-primary cx-display-only-btn"></button>` was added to the `#displayOnly` template
- Now also uses `configurator.addToCart.buttonDisplayOnly` translation label key

### ConfiguratorGroupMenuComponent

- `configurator.addToCart.buttonDisplayOnly` was added to `configurator-common.ts`

### ConfiguratorAttributeSingleSelectionBaseComponent

- Got 2 new input fields: `language` and `ownerType`, both of type `string`

### ConfiguratorAttributeProductCardComponentOptions

- Added new attributes `attributeLabel`, `attributeName`, `itemCount` and `itemIndex` to interface.

### ConfiguratorExitButton

- `container$ | async as container` was added to the button to determine what the current owner type is. The button will be named accordingly

### ConfiguratorAttributeProductCardComponent

- `span` added (visually hidden) for screen-reader to read explanation for hidden button (in case option .hideRemoveButton is true

### ConfiguratorAttributeDropDownComponent

- Added conditional includes of `<cx-configurator-attribute-numeric-input-field>` and `<cx-configurator-attribute-input-field>` because of the support for attributes with additional values
- Added styling  `.cx-configurator-attribute-additional-value { margin-inline-start: 0px; }` in order to render an additional attribute value properly
- Added `label` (visually hidden) for screen-reader to read explanation of drop-down listbox (number of entries)

### ConfiguratorAttributeRadioButtonComponent

- Added conditional includes of `<cx-configurator-attribute-numeric-input-field>` and `<cx-configurator-attribute-input-field>` because of the support for attributes with additional values
- Added styling  `.cx-configurator-attribute-additional-value { margin-inline-start: 0px; }` in order to render an additional attribute value properly

### ConfiguratorAttributeReadOnlyComponent

#### for staticDomain part:

- `span` added (visually hidden) for screen-reader to read `value x of attribute y` (in order to better distinguish between text of a value and text of an attribute for screen-reader users)
- `span` added with `aria-hidden=true` around visible read-only value to avoid double reading by screen-reader

#### for #noStaticDomain template:

- `span` added (visually hidden) for screen-reader to read `value x of attribute y` (in order to better distinguish between text of a value and text of an attribute for screen-reader users)
- `span` added with `aria-hidden=true` around visible read-only value to avoid double reading by screen-reader

#### for userInput part:

- `span` added (visually hidden) for screen-reader to read `value x of attribute y` (in order to better distinguish between text of a value and text of an attribute for screen-reader users)
- `span` added with `aria-hidden=true` around visible read-only value to avoid double reading by screen-reader

### ConfiguratorAttributeSingleSelectionBundleDropdownComponent

- `label` added (visually hidden) for screen-reader to read explanation of drop-down listbox (number of entries)

### ConfiguratorAttributeSingleSelectionImageComponent

- enclosing `div` added with attribute `role=listbox` to make clear for screen-reader that the enclosed divs belong to a list selection

### ConfiguratorConflictSuggestionComponent

- `span`-tags added around suggestion title and texts with attribute `aria-hidden=true` as the text for screen-reader is taken over by new attribute aria-label at `div`-tag to provide consistent screen-reader text for different browsers

### ConfiguratorAttributeSingleSelectionImageComponent

- `span`-tags added (visually hidden) to provide extra information for screen-reader users

### ConfiguratorOverviewAttributeComponent

- `span` added (visually hidden) for screen-reader to read `value x of attribute y` or `value x of attribute y surcharge z` if a price is present (in order to better distinguish between text of a value and text of an attribute for screen-reader users)

### ConfiguratorOverviewBundleAttributeComponent

- `span` added (visually hidden) for screen-reader to read `item x of attribute y`, `item x of attribute y, surcharge z`, `item x of attribute y, quantity 123` or `item x of attribute y, quantity 123, surcharge z` depending on availability of price and quantity

### ConfiguratorOverviewFormComponent

- `span`-tags added (visually hidden) to provide extra information for screen-reader users

### ConfiguratorProductTitleComponent

- `span` with attribute `aria-hidden=true` around visible link text to avoid double reading by screen-reader (text is covered by new `aria-label` attribute of surrounding `div`)

### ConfiguratorUpdateMessageComponent

- `div` with attributes `aria-live=polite` and `aria-atomic=false` added around update message div in order to monitor changes in this area. As soon as update message becomes visible it will be read by the screen-reader (in polite mode).

### ConfiguratorIssuesNotificationComponent

- Default config of outlet has been changed from `{id: CartOutlets.ITEM, position: OutletPosition.BEFORE}` to `{id: CartOutlets.ITEM_CONFIGURATOR_ISSUES, position: OutletPosition.REPLACE,}`.

### Translation (i18n) changes related to accessibility in variant configuration

The following keys have been added to `configurator-common.ts`:

- `configurator.a11y.xx`
- `configurator.a11y.configureProduct`
- `configurator.a11y.cartEntryBundleInfo`
- `configurator.a11y.cartEntryBundleInfo_other`
- `configurator.a11y.cartEntryBundleName`
- `configurator.a11y.cartEntryBundleNameWithQuantity`
- `configurator.a11y.cartEntryBundleNameWithPrice`
- `configurator.a11y.cartEntryBundle`
- `configurator.a11y.cartEntryInfoIntro`
- `configurator.a11y.cartEntryInfo`
- `configurator.a11y.nameOfAttribute`
- `configurator.a11y.valueOfAttribute`
- `configurator.a11y.forAttribute`
- `configurator.a11y.valueOfAttributeFull`
- `configurator.a11y.valueOfAttributeFullWithPrice`
- `configurator.a11y.selectedValueOfAttributeFull`
- `configurator.a11y.selectedValueOfAttributeFullWithPrice`
- `configurator.a11y.readOnlyValueOfAttributeFull`
- `configurator.a11y.valueOfAttributeBlank`
- `configurator.a11y.value`
- `configurator.a11y.attribute`
- `configurator.a11y.requiredAttribute`
- `configurator.a11y.listOfAttributesAndValues`
- `configurator.a11y.editAttributesAndValues`
- `configurator.a11y.group`
- `configurator.a11y.itemOfAttributeSelected`
- `configurator.a11y.itemOfAttributeSelectedWithPrice`
- `configurator.a11y.itemOfAttributeSelectedPressToUnselect`
- `configurator.a11y.itemOfAttributeSelectedPressToUnselectWithPrice`
- `configurator.a11y.itemOfAttributeUnselected`
- `configurator.a11y.itemOfAttributeUnselectedWithPrice`
- `configurator.a11y.selectNoItemOfAttribute`
- `configurator.a11y.itemOfAttribute`
- `configurator.a11y.itemOfAttributeFull`
- `configurator.a11y.itemOfAttributeFullWithPrice`
- `configurator.a11y.itemOfAttributeFullWithQuantity`
- `configurator.a11y.itemOfAttributeFullWithPriceAndQuantity`
- `configurator.a11y.itemDescription`
- `configurator.a11y.listbox`
- `configurator.a11y.valueSurcharge`
- `configurator.a11y.conflictDetected`
- `configurator.a11y.conflictsInConfiguration`
- `configurator.a11y.listOfGroups`
- `configurator.a11y.inListOfGroups`
- `configurator.a11y.groupName`
- `configurator.a11y.groupBack`
- `configurator.a11y.conflictBack`
- `configurator.a11y.iconConflict`
- `configurator.a11y.iconIncomplete`
- `configurator.a11y.iconComplete`
- `configurator.a11y.iconSubGroup`
- `configurator.a11y.next`
- `configurator.a11y.previous`
- `configurator.a11y.showMoreProductInfo`
- `configurator.a11y.showLessProductInfo`
- `configurator.a11y.productName`
- `configurator.a11y.productCode`
- `configurator.a11y.productDescription`
- `configurator.a11y.configurationPage`
- `configurator.a11y.configurationPageLink`
- `configurator.a11y.overviewPage`
- `configurator.a11y.overviewPageLink`
- `configurator.attribute.singleSelectAdditionalRequiredMessage`

## Breaking Changes Introduced in 5.0

### Translation (i18n) changes

- `configurator.conflict.viewConfigurationDetails` was added to `configurator-common.ts`
- `quickOrderCartForm.entriesWasAdded` changed to `quickOrderCartForm.entriesWereAdded`
- `quickOrder.addToCart` changed to `quickOrder.add`
- `payment.paymentForm.setAsDefault` changed from `Set as default` to `Set as default payment method` for screen reader improvements.
- `storeFinder.storeFinder.searchBox` changed from `Enter postal code, town or address` to `Postal code, town or address`
- `common.searchBox.placeholder` changed from `Search here...` to `Enter product name or SKU`
- Translation for key `address.addressForm.setAsDefault` changed from `Set as default` to `Set as default shipping address`
- `quickOrderForm.searchBoxLabel` changed from `Enter Product name or SKU for quick order` to `Enter Product name or SKU for quick order. You can add up to {{ limit }} products per order.` for screen reader improvements.
- `AccountOrderHistoryTabContainer.tabs.tabPanelContainerRegion` was added to `order.i18n.ts`

### TabParagraphContainerComponent

- `ariaLabel` has been added to fill the container aria-label based on displayed components.

#### Template changes

- Second ng-container, `<ng-container *ngFor="let component of components; let i = index">` has been wrapped in a `div` for screen reader improvements.
- `span` with class `accordion-icon` added as icon placeholder for screen reader improvements.

### ProductImageZoomProductImagesComponent

- Exposes field `product$: Observable<Product>` from parent component `ProductImagesComponent`

#### Template changes

- Element `<cx-carousel *ngIf="thumbs.length" class="thumbs"....>` has been wrapped in a new container `<ng-container *ngIf="product$ | async as product">` for screen reader improvements.


### CartTotalsComponent

#### Template changes

- Removed progress button component in favor for decoupling the cart-totals business logic and the button to proceed to checkout. The new button component which is CMS-driven is tied to a cms component called `CartProceedToCheckoutComponent` that is mapped to the Spartacus component `CartProceedToCheckoutComponent`.

### FacetListComponent

#### Template changes

- Top element `<div>` has been changed to `<sector>` to make accesibility navigation consistent.

### OrderHistoryComponent

- Changed `<h3 *ngIf="!type.replenishmentOrder"></h3>` to `<h2 *ngIf="!type.replenishmentOrder"></h2>`

### OrderConfirmationThankYouMessageComponent

#### Template Changes

- Component template was modified to display `span` instead of `h1` for page title.

### PromotionsComponent

- Component template was modified to display single promotions using the `p` tag and multiple promotions using `ul` list elements

### CartDetailsComponent

- Component template was modified to display `h2` instead of `h4` for cart name.
- Button in `#saveForLaterBtn` is no longer wrapped by div element.

### SaveForLaterComponent

- Button in `#moveToCartBtn` is no longer wrapped by div element.

### CartOutlets

- New enum values available: `LIST_ITEM` and `ITEM_CONFIGURATOR_ISSUES`;

### CartItemComponent

- Component template was modified to display `h3` instead of `h2` for product name.
- Component template was modified, `tabindex` for `a` element inside `<div class="col-2 cx-image-container">` has been changed from `-1` to `0`
- Added separated `[cxOutlet]="CartOutlets.ITEM_CONFIGURATOR_ISSUES"` inside `ITEM` outlet.

### CartItemListComponent

- Component template was modified to display native table instead of nested divs. The structure has been simplified and bootstrap classes has been removed. 
- It doesn't use `cx-cart-item` anymore. Instead, it uses new `cx-cart-item-list-row` component.
  
### OrderSummaryComponent

- Component template was modified to display `h2` instead of `h3` for order summary.
- Markup template changed in `order-summary.component.html`. `h2` tag has been converted to `div.cx-summary-heading` and `h4.cx-review-cart-heading` has been converted to `div.cx-review-cart-heading` in two places for screen reader improvements.

### ProductAttributesComponent

- Component template was modified to display `h2` instead of `h3` for classification name.

### CartCouponComponent

- Component template was modified to display coupon as a `label` inside a form. Previously it was in a `div` before `form` tag.

### CheckoutProgressComponent

- `section` element changed to `nav`.

### CardComponent

- Component template was modified to display `span` instead of `h3` for card title.
- `<a>{{action.name}}</a>` changed to `<button>{{ action.name }}</button>`
- `cx-card-link card-link btn-link` classes have been replaced with a single class `link`

### StoreFinderSearchComponent

- Component template modified, `input[attr.aria-label]="'common.search' | cxTranslate"` has been changed to `input[attr.aria-label]="'storeFinder.searchBoxLabel' | cxTranslate"`
- Component template modified, `cx-icon[attr.aria-label]="'common.search' | cxTranslate"` has been changed to `cx-icon[attr.aria-label]="'storeFinder.searchNearestStores' | cxTranslate"`

### SearchBoxComponent

- Component template modified, `<label class="searchbox" [class.dirty]="!!searchInput.value">` has been wrapped in a `div`
- Attribute `role="listbox"` has been added to `ul` tags and `role="option"` to descendant `a` elements for accessibility improvements.

### QuickOrderFormComponent

- Component template modified, `input[attr.aria-label]="'common.search' | cxTranslate"` has been changed to `input[attr.aria-label]="'quickOrderForm.searchBoxLabel' | cxTranslate"`
- Styling for `cx-quick-order-form` dom element: deprecated class `search` was removed. Use `quick-order-form-search-icon` class instead.

### QuickOrderTableComponent

- Component template was modified to display native table instead of nested divs. The structure has been simplified and bootstrap classes has been removed.

### QuickOrderItemComponent

- The selector should not be used independently - it should be applied for `tr` elements. 
- Component template was modified to display content of native table's cells (`td`) instead of nested divs. The structure has been simplified and bootstrap classes has been removed.

### WishListComponent

- Component template was modified to display native table instead of nested divs. The structure has been simplified and bootstrap classes has been removed.

### WishListItemComponent

- The selector should not be used independently - it should be applied for `tr` elements.
- Component template was modified to display content of native table's cells (`td`) instead of nested divs. The structure has been simplified and bootstrap classes has been removed.

### AmendOrderItemsComponent

- Component template was modified to display native table instead of nested divs. The structure has been simplified and bootstrap classes has been removed.

### ReturnRequestItemsComponent

- Component template was modified to display native table instead of nested divs. The structure has been simplified and bootstrap classes has been removed.

### DeliveryModeComponent

- the condition to show a spinner was changed to: `supportedDeliveryModes$ | async)?.length && !(isSetDeliveryModeBusy$ | async)`.
- the `ng-container` wrapper which holds `div.row.cx-checkout-btns` is removed.

### StoreFinderListItemComponent

- `store-finder-list-item.component.html` markup structure changed. `h2.cx-store-name > button` changed to `a.cx-store-name` for screen reader improvements.

### BreadcrumbComponent

#### Template changes

- `breadcrumb.component.html` markup structure change from `nav > span > a` to `nav > ol > li > a` for Screen reader improvements and corresponding styles has also been updated.

#### Translation (i18n) changes

- `common.breadcrumbs` was added to `common.ts`

### ParagraphComponent

- `p` has been replaced by `div` tag.

### AddressFormComponent

#### Template changes

- Separated the bootstrap class `"row"` from the parent `<div class="cx-address-form-btns">` to keep the html semantic and keep the cx class from overwriting the bootstrap styles
- Moved element `<div class="cx-address-form-btns">` inside the top level `<div class="row">`
- Changed classes of `<div class="col-md-12 col-lg-6">` to `<div class="col-md-13 col-lg-6">` inside `<div class="cx-address-form-btns">`
- Changed classes of `<div class="col-md-12 col-lg-9">` to `<div class="col-md-12 col-xl-10">` inside `<form (ngSubmit)="verifyAddress()" [formGroup]="addressForm">` from the first row .column

### CancelOrderComponent

#### Template changes

- Added `<cx-message>` element inside the wrapper `<ng-container *ngIf="form$ | async as form">` to indicate form error

### ReviewSubmitComponent

- Markup template changed in `review-submit.component.html`. `h4.cx-review-cart-total` tag has been converted to `div.cx-review-cart-total` for screen reader improvements.

#### Template changes - structure of navigation has been changed:

- whole content has been wrapped in `nav > ul`
- `div > span.back` has been replaced by `li > button.back`
- every smaller `nav` has been changed to `li`
- `span` which was a header in `ng-template #heading` has been changed to `cx-generic-link` + `button` in most of the cases (except e.g. footer-nav structure)
- `div.wrapper > cx-generic-link` with "shop all ..." link has been removed. Now the `cx-generic-link` will be displayed in `#heading` (see point above).

#### Translations (i18n) changes

- key `common.navigation.shopAll` has been removed.
- added new keys: `common.navigation.categoryNavLabel`, `common.navigation.footerNavLabel`

### CheckoutPageMetaResolver

- Class now implements `PageHeadingResolver`

### StoreFinderComponent

#### Template changes

- `div` container of class `cx-store-finder-wrapper` has been wrapped by another `div` for better a11y performance.

#### Translation (i18n) changes

- `resultsFound` key has been removed.
- Following keys `storesFound`, `ariaLabelCountriesCount` have been added for screen reader improvements.

### FacetComponent

- Attribute `role="checkbox"` has been added to checkable `a` elements for accesibility improvements.

#### Translations (i18n) changes

- Added new key `product.productFacetNavigation.ariaLabelItemsAvailable` to improve Screen Readers vocalization.

### SpinnerComponent

- Attribute `role="status"` has been added to `div` of class `loader-container` for accesibility improvements.

### CheckoutPlaceOrderComponent

#### Translation (i18n) changes

- Added new key `checkoutReview.placeOrder` to improve Screen Readers vocalization.

### FormErrorsComponent

- Class now implements 'DoCheck'.
- Added host attribute `role="alert"`.
- Added new property `hidden` which is host for class `cx-visually-hidden`.
- content rendering depends on `hidden` flag.
- `errorsDetails$` field type has been changed from `Observable<Array<[string, string]>>` to `Observable<Array<[string, string | boolean]>>`

### ComponentWrapperDirective

- `cmfRef` has been made `protected` due to being unsafe.

### StockNotificationDialogComponent

#### Translation (i18n) changes

- `subscriptionDialog.notifiedSuffix` changed from `as soons as this product is back in stock.` to `as soon as this product is back in stock.`.
- `subscriptionDialog.manageChannelsPrefix` changed from `Manage your prefered notification channels at the ` to `Manage your preferred notification channels on the `.
- `subscriptionDialog.manageSubscriptionsPrefix` changed from `You can manage your subscriptions at ` to `You can manage your subscriptions on `.

### AddToCartComponent

#### Template changes

- Wrapped elements `cx-item-counter` and `span.info` in a `div` to prevent styling bug on Firefox.

### i18next breaking changes
Due to i18next migration, certain set of keys have been migrated (from `_plural` to `_other`) to include proper plural form suffixes: 
- `common.pageMetaResolver.category.title_other` 
- `common.pageMetaResolver.search.title_other`
- `common.pageMetaResolver.search.findProductTitle_other`
- `common.searchBox.suggestionsResult_other` 
- `common.miniCart.item_other` 
- `product.productFacetNavigation.ariaLabelItemsAvailable_other`
- `product.productReview.addRate_other`
- `quickOrderList.errors.outOfStockErrorFound_other`
- `quickOrderList.warnings.reduceWarningFound_other`
- `quickOrderList.successes.addedToCartFound_other`
- `cart.cartItems.cartTotal_other`
- `cart.voucher.coupon_other`
- `cart.saveForLaterItems.itemTotal_other`
- `importEntriesDialog.warning_other`
- `importEntriesDialog.error_other`
- `storeFinder.storesFound_other`
- `storeFinder.fromStoresFound_other`

### UpdateProfileComponent

#### Translation (i18n) changes

- `updateProfileForm.title` changed from `''` to `'Title'`

### CheckoutPaymentTypeComponent

#### Template Changes

- Changed `<ng-container *ngIf="(typeSelected$ | async) && !(isUpdating$ | async); else loading">` to `<ng-container *ngIf="!!paymentTypes.length && (typeSelected$ | async) && !(isUpdating$ | async); else loading">`

### ProductCarouselComponent

- Template code for carousel item has been moved to a reusable component - `ProductCarouselItemComponent` Its selector is `<cx-product-carousel-item>`.

    
### OccEndpoints

- Endpoints `b2bUsers`, `b2bUser`, `b2bUserApprovers`, `b2bUserApprover`, `b2bUserUserGroups`, `b2bUserUserGroup`, `b2bUserPermissions`, `b2bUserPermission`, `budget`, `budgets`, `costCentersAll`, `costCenter`, `costCenters`, `costCenterBudgets`, `costCenterBudget`, `orgUnits`, `orgUnitsAvailable`, `orgUnitsTree`, `orgUnitsApprovalProcesses`, `orgUnit`, `orgUnitUsers`, `orgUnitUserRoles`, `orgUnitUserRole`, `orgUnitApprovers`, `orgUnitApprover`, `orgUnitsAddresses`, `orgUnitsAddress`, `permissions`, `permission`, `orderApprovalPermissionTypes`, `userGroups`, `userGroup`, `userGroupAvailableOrderApprovalPermissions`, `userGroupAvailableOrgCustomers`, `userGroupMembers`, `userGroupMember`, `userGroupOrderApprovalPermissions`, `userGroupOrderApprovalPermission` were removed from the declaration in `@spartacus/core`. Those endpoints are now provided with module augmentation from `@spartacus/organization/administration/occ`. Default values are also provided from this new entry point.
- Endpoints `orderApprovals`, `orderApproval`, `orderApprovalDecision`, were removed from the declaration in `@spartacus/core`. Those endpoints are now provided with module augmentation from `@spartacus/organization/order-approval/occ`. Default values are also provided from this new entry point.
- Endpoints `store`, `stores`, `storescounts`, were removed from the declaration in `@spartacus/core`. Those endpoints are now provided with module augmentation from `@spartacus/storefinder/occ`. Default values are also provided from this new entry point.

## Schematics

`Account` and `Profile` CLI names have been changed to `User-Account` and `User-Profile`, respectively, to better reflect their purpose.

## Merchandising Module Changes

### Not used converters removed

- Removed converter class `MerchandisingFacetNormalizer` 
- Removed converter class `MerchandisingFacetToQueryparamNormalizer` 
- Removed const `MERCHANDISING_FACET_NORMALIZER` pointing to MerchandisingFacetNormalizer converter
- Removed const `MERCHANDISING_FACET_TO_QUERYPARAM_NORMALIZER` pointing to MerchandisingFacetToQueryparamNormalizer converter
- Removed `forRoot` method from `MerchandisigModule` 

### CdsMerchandisingProductService

- Removed `CdsMerchandisingSearchContextService` from constructor
- Changed return type for method `loadProductsForStrategy`  (`Observable<StrategyProducts>` -> `Observable<StrategyResponse>`)

### CdsMerchandisingUserContextService 

- Removed `ConverterService` from constructor
- Added `FacetService` to constructor

<<<<<<< HEAD
### CheckoutPaymentFormComponent

- Removed `ModalService` from constructor
- Added `LaunchDialogService` to constructor
- `openSuggestedAddress` is now using `openDialogAndSubscribe` method from `LaunchDialogService`

### AddressFormComponent

- Removed `ModalService` from constructor
- Added `LaunchDialogService` to constructor
- `openSuggestedAddress` is now using `openDialogAndSubscribe` method from `LaunchDialogService`

### SuggestedAddressesDialogComponent

- Removed  `@Input() suggestedAddresses: Address[]`
- Removed  `@Input() enteredAddress: Address`
- Removed implementation of `OnInit` interface
- Removed `ModalService` from constructor
- Added `LaunchDialogService` to constructor
- Added `ElementRef` to constructor
- `closeModal` is now using `closeDialog` method from `LaunchDialogService`
- Added `setSelectedAddress` method
  
#### Template Changes

- template has been wrapped with `<div *ngIf="data$ | async as data" class="cx-suggested-addresses-dialog">` > `<div class="cx-suggested-addresses-container">`
- Changed `<div class="cx-dialog-header modal-header">` to `<div class="cx-suggested-addresses-header">`
- Changed `<div class="cx-dialog-title modal-title">` to `<div class="cx-suggested-addresses-header">`
- Changed `<div class="cx-dialog-body modal-body" ngForm>` to `<div class="cx-suggested-addresses-body" ngForm>`
- Removed `<div class="container">`
- Removed all `<div class="row">`
- Footer part has been wrapped with `<div class="cx-suggested-addresses-footer">`
- Class `btn-block` has been removed from `<button class="btn btn-secondary btn-block cx-dialog-buttons" (click)="closeModal()">`
- Class `btn-block` has been removed from `<button cxAutoFocus class="btn btn-primary btn-block cx-dialog-buttons" (click)="closeModal(selectedAddress)">`

### AddressBookModule

- `provideDefaultConfig(defaultSuggestedAddressesDialogLayoutConfig)` has ben added to `providers` section

### Launch Config
- Added new value `SUGGESTED_ADDRESSES` to `LAUNCH_CALLER`

### LaunchDialogService

- type of parameter `reason` in `closeDialog` method has been changed from `string` to `any`
- return type of getter `dialogClose` has been changed from `Observable<string | undefined>` to `Observable<any | undefined>`
=======

### ConsignmentTrackingComponent
- changed detection strategy to `OnPush`
- Removed `ModalService` from constructor
- Added `LaunchDialogService` to constructor
- Added `ViewContainerRef` to constructor
- `openTrackingDialog` is now using `openDialog` method from `LaunchDialogService`

### TrackingEventsComponent
- changed detection strategy to `OnPush`
- Removed `NgbActiveModal` from constructor
- Added `LaunchDialogService` to constructor
- Added `ElementRef` to constructor
- `close` is now using `closeDialog` method from `LaunchDialogService` to control dialog dismissing behaviour

#### Template changes 
- All classes related to component templating have been prefixes with `cx-`
- Changed `<div class="events modal-body">` to `<div class="cx-tracking-events modal-body">`
- Changed `<div class="event-body">` to `<div class="cx-tracking-event-body">`
- Changed `<div class="event-content">` to `<div class="cx-tracking-event-content">`
- Changed `<div class="event-title">` to `<div class="cx-tracking-event-title">`
- Changed `<div class="event-city">` to `<div class="cx-tracking-event-city">`
- Changed `<div class="tracking-loading">` to `<div class="cx-tracking-loading">`

### Launch Config
- Added new value `CONSIGNMENT_TRACKING` to `LAUNCH_CALLER`
>>>>>>> 3f73e95c
<|MERGE_RESOLUTION|>--- conflicted
+++ resolved
@@ -515,7 +515,34 @@
 - Removed `ConverterService` from constructor
 - Added `FacetService` to constructor
 
-<<<<<<< HEAD
+
+### ConsignmentTrackingComponent
+- changed detection strategy to `OnPush`
+- Removed `ModalService` from constructor
+- Added `LaunchDialogService` to constructor
+- Added `ViewContainerRef` to constructor
+- `openTrackingDialog` is now using `openDialog` method from `LaunchDialogService`
+
+### TrackingEventsComponent
+- changed detection strategy to `OnPush`
+- Removed `NgbActiveModal` from constructor
+- Added `LaunchDialogService` to constructor
+- Added `ElementRef` to constructor
+- `close` is now using `closeDialog` method from `LaunchDialogService` to control dialog dismissing behaviour
+
+#### Template changes 
+- All classes related to component templating have been prefixes with `cx-`
+- Changed `<div class="events modal-body">` to `<div class="cx-tracking-events modal-body">`
+- Changed `<div class="event-body">` to `<div class="cx-tracking-event-body">`
+- Changed `<div class="event-content">` to `<div class="cx-tracking-event-content">`
+- Changed `<div class="event-title">` to `<div class="cx-tracking-event-title">`
+- Changed `<div class="event-city">` to `<div class="cx-tracking-event-city">`
+- Changed `<div class="tracking-loading">` to `<div class="cx-tracking-loading">`
+
+### Launch Config
+- Added new value `CONSIGNMENT_TRACKING` to `LAUNCH_CALLER`
+- Added new value `SUGGESTED_ADDRESSES` to `LAUNCH_CALLER`
+  
 ### CheckoutPaymentFormComponent
 
 - Removed `ModalService` from constructor
@@ -555,38 +582,7 @@
 
 - `provideDefaultConfig(defaultSuggestedAddressesDialogLayoutConfig)` has ben added to `providers` section
 
-### Launch Config
-- Added new value `SUGGESTED_ADDRESSES` to `LAUNCH_CALLER`
-
 ### LaunchDialogService
 
 - type of parameter `reason` in `closeDialog` method has been changed from `string` to `any`
-- return type of getter `dialogClose` has been changed from `Observable<string | undefined>` to `Observable<any | undefined>`
-=======
-
-### ConsignmentTrackingComponent
-- changed detection strategy to `OnPush`
-- Removed `ModalService` from constructor
-- Added `LaunchDialogService` to constructor
-- Added `ViewContainerRef` to constructor
-- `openTrackingDialog` is now using `openDialog` method from `LaunchDialogService`
-
-### TrackingEventsComponent
-- changed detection strategy to `OnPush`
-- Removed `NgbActiveModal` from constructor
-- Added `LaunchDialogService` to constructor
-- Added `ElementRef` to constructor
-- `close` is now using `closeDialog` method from `LaunchDialogService` to control dialog dismissing behaviour
-
-#### Template changes 
-- All classes related to component templating have been prefixes with `cx-`
-- Changed `<div class="events modal-body">` to `<div class="cx-tracking-events modal-body">`
-- Changed `<div class="event-body">` to `<div class="cx-tracking-event-body">`
-- Changed `<div class="event-content">` to `<div class="cx-tracking-event-content">`
-- Changed `<div class="event-title">` to `<div class="cx-tracking-event-title">`
-- Changed `<div class="event-city">` to `<div class="cx-tracking-event-city">`
-- Changed `<div class="tracking-loading">` to `<div class="cx-tracking-loading">`
-
-### Launch Config
-- Added new value `CONSIGNMENT_TRACKING` to `LAUNCH_CALLER`
->>>>>>> 3f73e95c
+- return type of getter `dialogClose` has been changed from `Observable<string | undefined>` to `Observable<any | undefined>`