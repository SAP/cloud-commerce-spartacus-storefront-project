# Technical Changes in Spartacus 5.0

## Removed incubator library

Incubator library is not being published anymore.

## Breaking changes in product-configurator library

### Reduced number of page header slots and introduction of exit button

In case the rulebased product configurator is launched from product details, product catalog, or cart, the number of slots displayed in
the page header has been reduced compared to 4.0. We only show slots `SiteLogo`,`VariantConfigOverviewExitButton` and `MiniCart`.
For details see `CpqConfiguratorLayoutModule`, `VariantConfiguratorInteractiveLayoutModule` and `VariantConfiguratorOverviewLayoutModule`.
These modules are new in 5.0. The layout configuration was removed from `CpqConfiguratorInteractiveModule`, `VariantConfiguratorInteractiveModule`
and `VariantConfiguratorOverviewModule`.

Note that `VariantConfigOverviewExitButton` is new, and allows to leave the configuration. Clicking it directs the user to the product detail
page, configuration changes are not taken over to the cart.

### Specific page header slots in case configurator is launched in displayOnly mode

In case the rulebased product configurator is launched from the checkout review order page, from the order confirmation page or from the order
history page, the page header shows the standard Spartacus header slots (not the reduced set of header slots listed in the previous section).
Specifically, `VariantConfigOverviewExitButton` is not offered then.
For details, see `CpqConfiguratorPageLayoutHandler` and `VariantConfiguratorPageLayoutHandler`.
The page header slots used in case of the displayOnly mode can be configured in `CpqConfiguratorLayoutModule` and `VariantConfiguratorOverviewLayoutModule`,
under the section `headerDisplayOnly`.

### ConfiguratorCommonsService

The method `removeObsoleteProductBoundConfiguration` has been removed, as it's no longer needed. An obsolete product bound configuration is handled
within action `RemoveCartBoundConfigurations`. So in case you called `removeObsoleteProductBoundConfiguration` before, consider to raise that action, which will
clear all cart bound configurations, and in addition delete the obsolete product bound configuration that is predecessor of a cart bound configuration.

### ConfiguratorGroupTitleComponent

The member `configuration$` was not used and has been removed. In case you use it in a sub component, consider to declare it there via
`configuration$: Observable<Configurator.Configuration> = this.configRouterExtractorService .extractRouterData() .pipe( switchMap((routerData) => this.configuratorCommonsService.getConfiguration(routerData.owner) ) );`

### RulebasedConfiguratorEventListener

This service has been removed. It was responsible for deleting cart bound configurations when an order was submitted. This is now handled by `ConfiguratorRouterListener`, which checks on cart bound
configurations on every navigation that is not configurator related, and deletes cart bound configurations if needed.

### ConfiguratorAddToCartButtonComponent

- `#displayOnly` template was added
- `<button class="cx-btn btn btn-block btn-primary cx-display-only-btn"></button>` was added to the `#displayOnly` template
- Now also uses `configurator.addToCart.buttonDisplayOnly` translation label key
- Added `OrderFacade` to constructor.
- Added `CommonConfiguratorUtilsService` to constructor.
- Added `ConfiguratorStorefrontUtilsService` to constructor.
- Added `IntersectionService` to constructor.

### ConfiguratorOverviewBundleAttributeComponent

- Added `TranslationService` to constructor.

### ConfiguratorGroupMenuComponent

- `configurator.addToCart.buttonDisplayOnly` was added to `configurator-common.ts`

### ConfiguratorAttributeHeaderComponent

- Added `ConfiguratorCommonsService` to constructor.
- Added `ConfiguratorGroupsService` to constructor.
- Changed signature of `isAttributeGroup`, removed `groupType` parameter
- Changed signature of `getConflictMessageKey`, removed `groupType` parameter

### ConfiguratorAttributeProductCardComponent

- Added `TranslationService` to constructor.

### ConfiguratorAttributeProductCardComponentOptions

- Added new attributes `attributeLabel`, `attributeName`, `itemCount` and `itemIndex` to interface.

### ConfiguratorCartEntryBundleInfoComponent

- `TranslationService` was added to constructor

### ConfiguratorExitButton

- `container$ | async as container` was added to the button to determine what the current owner type is. The button will be named accordingly

### ConfiguratorAttributeProductCardComponent

- `span` added (visually hidden) for screen-reader to read explanation for hidden button (in case option .hideRemoveButton is true

### ConfiguratorAttributeDropDownComponent

- `label` added (visually hidden) for screen-reader to read explanation of drop-down listbox (number of entries)

### ConfiguratorAttributeReadOnlyComponent

#### for staticDomain part:

- `span` added (visually hidden) for screen-reader to read `value x of attribute y` (in order to better distinguish between text of a value and text of an attribute for screen-reader users)
- `span` added with `aria-hidden=true` around visible read-only value to avoid double reading by screen-reader

#### for #noStaticDomain template:

- `span` added (visually hidden) for screen-reader to read `value x of attribute y` (in order to better distinguish between text of a value and text of an attribute for screen-reader users)
- `span` added with `aria-hidden=true` around visible read-only value to avoid double reading by screen-reader

#### for userInput part:

- `span` added (visually hidden) for screen-reader to read `value x of attribute y` (in order to better distinguish between text of a value and text of an attribute for screen-reader users)
- `span` added with `aria-hidden=true` around visible read-only value to avoid double reading by screen-reader

### ConfiguratorAttributeSingleSelectionBundleDropdownComponent

- `label` added (visually hidden) for screen-reader to read explanation of drop-down listbox (number of entries)

### ConfiguratorAttributeSingleSelectionImageComponent

- enclosing `div` added with attribute `role=listbox` to make clear for screen-reader that the enclosed divs belong to a list selection

### ConfiguratorConflictSuggestionComponent

- `span`-tags added around suggestion title and texts with attribute `aria-hidden=true` as the text for screen-reader is taken over by new attribute aria-label at `div`-tag to provide consistent screen-reader text for different browsers

### ConfiguratorAttributeSingleSelectionImageComponent

- `span`-tags added (visually hidden) to provide extra information for screen-reader users

### ConfiguratorOverviewAttributeComponent

- `span` added (visually hidden) for screen-reader to read `value x of attribute y` or `value x of attribute y surcharge z` if a price is present (in order to better distinguish between text of a value and text of an attribute for screen-reader users)

### ConfiguratorOverviewBundleAttributeComponent

- `span` added (visually hidden) for screen-reader to read `item x of attribute y`, `item x of attribute y, surcharge z`, `item x of attribute y, quantity 123` or `item x of attribute y, quantity 123, surcharge z` depending on availability of price and quantity

### ConfiguratorOverviewFormComponent

- `span`-tags added (visually hidden) to provide extra information for screen-reader users

### ConfiguratorProductTitleComponent

- `span` with attribute `aria-hidden=true` around visible link text to avoid double reading by screen-reader (text is covered by new `aria-label` attribute of surrounding `div`)

### ConfiguratorUpdateMessageComponent

- `div` with attributes `aria-live=polite` and `aria-atomic=false` added around update message div in order to monitor changes in this area. As soon as update message becomes visible it will be read by the screen-reader (in polite mode).

### TabParagraphContainerComponent

- `BreakpointService` service has been removed, accordion view is now displayed for all screen sizes.

#### Template changes

- Second ng-container, `<ng-container *ngFor="let component of components; let i = index">` has been wrapped in a `div` for screen reader improvements.
- `span` with class `accordion-icon` added as icon placeholder for screen reader improvements.

### ProductImageZoomProductImagesComponent

- Exposes field `product$: Observable<Product>` from parent component `ProductImagesComponent`

#### Template changes

- Element `<cx-carousel *ngIf="thumbs.length" class="thumbs"....>` has been wrapped in a new container `<ng-container *ngIf="product$ | async as product">` for screen reader improvements.

### CartTotalsComponent

- The `entries$` property was removed.
- The `cartValidationInProgress` property was removed.
- Removed `Router` from constructor.
- The `ngOnDestroy` method was removed.
- The `disableButtonWhileNavigation` method was removed.

#### Template changes

- Removed progress button component in favor for decoupling the cart-totals business logic and the button to proceed to checkout. The new button component which is CMS-driven is tied to a cms component called `CartProceedToCheckoutComponent` that is mapped to the Spartacus component `CartProceedToCheckoutComponent`.

### ProgressButtonComponent

- The Output property `clikEvent` has been renamed to `clickEvent` (typo).

### FacetListComponent

#### Template changes

- Top element `<div>` has been changed to `<sector>` to make accesibility navigation consistent. 

### Translation (i18n) changes related to accessibility in variant configuration

The following keys have been added to `configurator-common.ts`:

- `configurator.a11y.xx`
- `configurator.a11y.configureProduct`
- `configurator.a11y.cartEntryBundleInfo`
- `configurator.a11y.cartEntryBundleInfo_plural`
- `configurator.a11y.cartEntryBundleName`
- `configurator.a11y.cartEntryBundleNameWithQuantity`
- `configurator.a11y.cartEntryBundleNameWithPrice`
- `configurator.a11y.cartEntryBundle`
- `configurator.a11y.cartEntryInfoIntro`
- `configurator.a11y.cartEntryInfo`
- `configurator.a11y.nameOfAttribute`
- `configurator.a11y.valueOfAttribute`
- `configurator.a11y.forAttribute`
- `configurator.a11y.valueOfAttributeFull`
- `configurator.a11y.valueOfAttributeFullWithPrice`
- `configurator.a11y.selectedValueOfAttributeFull`
- `configurator.a11y.selectedValueOfAttributeFullWithPrice`
- `configurator.a11y.readOnlyValueOfAttributeFull`
- `configurator.a11y.valueOfAttributeBlank`
- `configurator.a11y.value`
- `configurator.a11y.attribute`
- `configurator.a11y.requiredAttribute`
- `configurator.a11y.listOfAttributesAndValues`
- `configurator.a11y.editAttributesAndValues`
- `configurator.a11y.group`
- `configurator.a11y.itemOfAttributeSelected`
- `configurator.a11y.itemOfAttributeSelectedWithPrice`
- `configurator.a11y.itemOfAttributeSelectedPressToUnselect`
- `configurator.a11y.itemOfAttributeSelectedPressToUnselectWithPrice`
- `configurator.a11y.itemOfAttributeUnselected`
- `configurator.a11y.itemOfAttributeUnselectedWithPrice`
- `configurator.a11y.selectNoItemOfAttribute`
- `configurator.a11y.itemOfAttribute`
- `configurator.a11y.itemOfAttributeFull`
- `configurator.a11y.itemOfAttributeFullWithPrice`
- `configurator.a11y.itemOfAttributeFullWithQuantity`
- `configurator.a11y.itemOfAttributeFullWithPriceAndQuantity`
- `configurator.a11y.itemDescription`
- `configurator.a11y.listbox`
- `configurator.a11y.valueSurcharge`
- `configurator.a11y.conflictDetected`
- `configurator.a11y.conflictsInConfiguration`
- `configurator.a11y.listOfGroups`
- `configurator.a11y.inListOfGroups`
- `configurator.a11y.groupName`
- `configurator.a11y.groupBack`
- `configurator.a11y.conflictBack`
- `configurator.a11y.iconConflict`
- `configurator.a11y.iconIncomplete`
- `configurator.a11y.iconComplete`
- `configurator.a11y.iconSubGroup`
- `configurator.a11y.next`
- `configurator.a11y.previous`
- `configurator.a11y.showMoreProductInfo`
- `configurator.a11y.showLessProductInfo`
- `configurator.a11y.productName`
- `configurator.a11y.productCode`
- `configurator.a11y.productDescription`
- `configurator.a11y.configurationPage`
- `configurator.a11y.configurationPageLink`
- `configurator.a11y.overviewPage`
- `configurator.a11y.overviewPageLink`

## Breaking Changes Introduced in 5.0

### DeliveryAddressComponent

- Added GlobalMessageService to constructor.

### Translation (i18n) changes

- `configurator.conflict.viewConfigurationDetails` was added to `configurator-common.ts`
- `quickOrderCartForm.entriesWasAdded` changed to `quickOrderCartForm.entriesWereAdded`
- `quickOrder.addToCart` changed to `quickOrder.add`
- `payment.paymentForm.setAsDefault` changed from `Set as default` to `Set as default payment method` for screen reader improvements.
- `storeFinder.storeFinder.searchBox` changed from `Enter postal code, town or address` to `Postal code, town or address`
- `common.searchBox.placeholder` changed from `Search here...` to `Enter product name or SKU`
- Translation for key `address.addressForm.setAsDefault` changed from `Set as default` to `Set as default shipping address`
- `quickOrderForm.searchBoxLabel` changed from `Enter Product name or SKU for quick order` to `Enter Product name or SKU for quick order. You can add up to {{ limit }} products per order.` for screen reader improvements.

### OrderHistoryComponent

- Changed `<h3 *ngIf="!type.replenishmentOrder"></h3>` to `<h2 *ngIf="!type.replenishmentOrder"></h2>`
- Added `TranslationService` to constructor.

### ShippingAddressComponent

- Added `GlobalMessageService` to constructor.

### AddressBookComponent

- Added `GlobalMessageService` to constructor.
- Changed `setAddressAsDefault` method parameter type`string` to `Address`.

### OrderConfirmationThankYouMessageComponent

- Added `GlobalMessageService` to constructor.
- Added `TranslationService` to constructor.

#### Template Changes

- Component template was modified to display `span` instead of `h1` for page title.

### PromotionsComponent

- Component template was modified to display single promotions using the `p` tag and multiple promotions using `ul` list elements

### CartDetailsComponent

- Component template was modified to display `h2` instead of `h4` for cart name.

### CartItemComponent

- Component template was modified to display `h3` instead of `h2` for product name.
- Component template was modified, `tabindex` for `a` element inside `<div class="col-2 cx-image-container">` has been changed from `-1` to `0`

### OrderSummaryComponent

- Component template was modified to display `h2` instead of `h3` for order summary.
- Markup template changed in `order-summary.component.html`. `h2` tag has been converted to `div.cx-summary-heading` and `h4.cx-review-cart-heading` has been converted to `div.cx-review-cart-heading` in two places for screen reader improvements.

### ProductAttributesComponent

- Component template was modified to display `h2` instead of `h3` for classification name.

### CartCouponComponent

- Component template was modified to display coupon as a `label` inside a form. Previously it was in a `div` before `form` tag.

### CheckoutProgressComponent

- `section` element changed to `nav`.

### CardComponent

- Component template was modified to display `span` instead of `h3` for card title.
- `<a>{{action.name}}</a>` changed to `<button>{{ action.name }}</button>`
- `cx-card-link card-link btn-link` classes have been replaced with a single class `link`

### StoreFinderSearchComponent

- Component template modified, `input[attr.aria-label]="'common.search' | cxTranslate"` has been changed to `input[attr.aria-label]="'storeFinder.searchBoxLabel' | cxTranslate"`
- Component template modified, `cx-icon[attr.aria-label]="'common.search' | cxTranslate"` has been changed to `cx-icon[attr.aria-label]="'storeFinder.searchNearestStores' | cxTranslate"`

### SearchBoxComponent

- Component template modified, `<label class="searchbox" [class.dirty]="!!searchInput.value">` has been wrapped in a `div`
- Attribute `role="listbox"` has been added to `ul` tags and `role="option"` to descendant `a` elements for accessibility improvements.

### AuthHttpHeaderService

- The `refreshInProgress` property was removed. Use `refreshInProgress$` Observable instead.
- The `handleExpiredToken` method was removed. Use `getValidToken` instead.
- In `handleExpiredAccessToken` method third parameter `initialToken` is now required.

### QuickOrderService

- Removed `ProductAdapter` from constructor.
- Added `ProductSearchConnector` to constructor.
- The `search` method was removed. Use `searchProducts` instead.
- The `removeEntry` method was removed. Use `softDeleteEntry` instead.

### QuickOrderFormComponent

- Removed `GlobalMessageService` from constructor.
- Added `Config` to constructor.
- Added `ChangeDetectorRef` to constructor.
- Added `WindowRef` to constructor.

- Component template modified, `input[attr.aria-label]="'common.search' | cxTranslate"` has been changed to `input[attr.aria-label]="'quickOrderForm.searchBoxLabel' | cxTranslate"`

### DeliveryModeComponent

- the condition to show a spinner was changed to: `supportedDeliveryModes$ | async)?.length && !(isSetDeliveryModeBusy$ | async)`.
- the `ng-container` wrapper which holds `div.row.cx-checkout-btns` is removed.
- the `disabled` property binding of continue `button` was changed to: `deliveryModeInvalid`.

### StoreFinderListItemComponent

- `store-finder-list-item.component.html` markup structure changed. `h2.cx-store-name > button` changed to `a.cx-store-name` for screen reader improvements.

### BreadcrumbComponent

#### Template changes

- `breadcrumb.component.html` markup structure change from `nav > span > a` to `nav > ol > li > a` for Screen reader improvements and corresponding styles has also been updated.

#### Translation (i18n) changes

- `common.breadcrumbs` was added to `common.ts`

### ParagraphComponent

- `p` has been replaced by `div` tag.
- Added `Router` to constructor.

### AddressFormComponent

#### Template changes

- Separated the bootstrap class `"row"` from the parent `<div class="cx-address-form-btns">` to keep the html semantic and keep the cx class from overwriting the bootstrap styles
- Moved element `<div class="cx-address-form-btns">` inside the top level `<div class="row">`
- Changed classes of `<div class="col-md-12 col-lg-6">` to `<div class="col-md-13 col-lg-6">` inside `<div class="cx-address-form-btns">`
- Changed classes of `<div class="col-md-12 col-lg-9">` to `<div class="col-md-12 col-xl-10">` inside `<form (ngSubmit)="verifyAddress()" [formGroup]="addressForm">` from the first row .column

### CancelOrderComponent

#### Template changes

- Added `<cx-message>` element inside the wrapper `<ng-container *ngIf="form$ | async as form">` to indicate form error

### ReviewSubmitComponent

- Markup template changed in `review-submit.component.html`. `h4.cx-review-cart-total` tag has been converted to `div.cx-review-cart-total` for screen reader improvements.

### NavigationUIComponent

- public method `reinitalizeMenu` has been renamed to `reinitializeMenu` (typo).
- Added `WindowRef` to constructor.

#### Template changes - structure of navigation has been changed:

- whole content has been wrapped in `nav > ul`
- `div > span.back` has been replaced by `li > button.back`
- every smaller `nav` has been changed to `li`
- `span` which was a header in `ng-template #heading` has been changed to `cx-generic-link` + `button` in most of the cases (except e.g. footer-nav structure)
- `div.wrapper > cx-generic-link` with "shop all ..." link has been removed. Now the `cx-generic-link` will be displayed in `#heading` (see point above).

#### Translations (i18n) changes

- key `common.navigation.shopAll` has been removed.
- added new keys: `common.navigation.categoryNavLabel`, `common.navigation.footerNavLabel`

### ProductImageZoomProductImagesComponent

- Exposes field `product$: Observable<Product>` from parent component `ProductImagesComponent`

#### Template changes

- Element `<cx-carousel *ngIf="thumbs.length" class="thumbs"....>` has been wrapped in a new container `<ng-container *ngIf="product$ | async as product">` for screen reader improvements.

### CheckoutPageMetaResolver

- Class now implements `PageHeadingResolver`
- Attribute `cart$: Observable<Cart>`has been removed
- Method `resolveTitle` has been modified to return `basePageMetaResolver.resolveTitle` instead of translating `'pageMetaResolver.checkout.title'` with parameter `totalItems` from `cart$`

### FacetListComponent

#### Template changes

- Top element `<div>` has been changed to `<sector>` to make accesibility navigation consistent.
- Attribute `role="group"` has been added on each `cx-facet` element to improve accesibility.
- `[cxFoxus]` directive was removed from `<cx-facet>` in template to support Screen Readers.
- `(unlock)` directive was removed from `<cx-facet>` in template to support Screen Readers.

### StoreFinderComponent

#### Template changes

- `div` container of class `cx-store-finder-wrapper` has been wrapped by another `div` for better a11y performance.

#### Translation (i18n) changes

- `resultsFound` key has been removed.
- Following keys `storesFound`, `ariaLabelCountriesCount` have been added for screen reader improvements.

### BadRequestHandler

- Moved `handleVoucherOperationError` method from `core` to the new handler `BadVoucherRequestHandler` in cart-lib

### FacetComponent

- Attribute `role="checkbox"` has been added to checkable `a` elements for accesibility improvements.

#### Translations (i18n) changes

- Added new key `product.productFacetNavigation.ariaLabelItemsAvailable` to improve Screen Readers vocalization.

### SpinnerComponent

- Attribute `role="status"` has been added to `div` of class `loader-container` for accesibility improvements.

### SavedCartEvents

#### DeleteSavedCartEvent

- Event was moved to 'cart.events.ts' in @spartacus/cart/base/root, and renamed to DeleteCartEvent.
  
#### DeleteSavedCartSuccessEvent

- Event was moved to 'cart.events.ts' in @spartacus/cart/base/root, and renamed to DeleteCartSuccessEvent.
  
#### DeleteSavedCartFailEvent

- Event was moved to 'cart.events.ts' in @spartacus/cart/base/root, and renamed to DeleteCartFailEvent.

### CheckoutPlaceOrderComponent

#### Translation (i18n) changes

- Added new key `checkoutReview.placeOrder` to improve Screen Readers vocalization.

### ProductListComponent

- Added `GlobalMessageService` to constructor.

### FormErrorsComponent

- Class now implements 'DoCheck'.
- Added `ChangeDetectionRef` to constructor.
- Added `KeyValueDiffers` to constructor.
- Added host attribute `role="alert"`
- Added new property `hidden` which is host for class `cx-visually-hidden`
- content rendering depends on `hidden` flag

<<<<<<< HEAD
### OAuthLibWrapperService

- The method `tryLogin()` returns `Promise<OAuthTryLoginResult>` instead of `Promise<boolean>`.
=======
### StockNotificationDialogComponent

#### Translation (i18n) changes

- `subscriptionDialog.notifiedSuffix` changed from `as soons as this product is back in stock.` to `as soon as this product is back in stock.`.
- `subscriptionDialog.manageChannelsPrefix` changed from `Manage your prefered notification channels at the ` to `Manage your preferred notification channels on the `.
- `subscriptionDialog.manageSubscriptionsPrefix` changed from `You can manage your subscriptions at ` to `You can manage your subscriptions on `.
>>>>>>> 024b0298
<|MERGE_RESOLUTION|>--- conflicted
+++ resolved
@@ -503,16 +503,14 @@
 - Added new property `hidden` which is host for class `cx-visually-hidden`
 - content rendering depends on `hidden` flag
 
-<<<<<<< HEAD
 ### OAuthLibWrapperService
 
 - The method `tryLogin()` returns `Promise<OAuthTryLoginResult>` instead of `Promise<boolean>`.
-=======
+
 ### StockNotificationDialogComponent
 
 #### Translation (i18n) changes
 
 - `subscriptionDialog.notifiedSuffix` changed from `as soons as this product is back in stock.` to `as soon as this product is back in stock.`.
 - `subscriptionDialog.manageChannelsPrefix` changed from `Manage your prefered notification channels at the ` to `Manage your preferred notification channels on the `.
-- `subscriptionDialog.manageSubscriptionsPrefix` changed from `You can manage your subscriptions at ` to `You can manage your subscriptions on `.
->>>>>>> 024b0298
+- `subscriptionDialog.manageSubscriptionsPrefix` changed from `You can manage your subscriptions at ` to `You can manage your subscriptions on `.