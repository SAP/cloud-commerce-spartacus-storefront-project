# Technical Changes in Spartacus 5.0

## CMS related changes in product-configurator library

### Reduced number of page header slots and introduction of exit button

In case the rulebased product configurator is launched from product details, product catalog, or cart, the number of slots displayed in
the page header has been reduced compared to 4.0. We only show slots `SiteLogo`,`VariantConfigOverviewExitButton` and `MiniCart`.
For details see `CpqConfiguratorLayoutModule`, `VariantConfiguratorInteractiveLayoutModule` and `VariantConfiguratorOverviewLayoutModule`.
These modules are new in 5.0. The layout configuration was removed from `CpqConfiguratorInteractiveModule`, `VariantConfiguratorInteractiveModule`
and `VariantConfiguratorOverviewModule`.

Note that `VariantConfigOverviewExitButton` is new, and allows to leave the configuration. Clicking it directs the user to the product detail
page, configuration changes are not taken over to the cart.

### Specific page header slots in case configurator is launched in displayOnly mode

In case the rulebased product configurator is launched from the checkout review order page, from the order confirmation page or from the order
history page, the page header shows the standard Spartacus header slots (not the reduced set of header slots listed in the previous section).
Specifically, `VariantConfigOverviewExitButton` is not offered then.
For details, see `CpqConfiguratorPageLayoutHandler` and `VariantConfiguratorPageLayoutHandler`.
The page header slots used in case of the displayOnly mode can be configured in `CpqConfiguratorLayoutModule` and `VariantConfiguratorOverviewLayoutModule`,
under the section `headerDisplayOnly`.

## Breaking Changes Introduced in 5.0

### ConfiguratorAddToCartButtonComponent

- `#displayOnly` template was added
- `<button class="cx-btn btn btn-block btn-primary cx-display-only-btn"></button>` was added to the `#displayOnly` template
- Now also uses `configurator.addToCart.buttonDisplayOnly` translation label key
- `OrderFacade` was added to constructor
- `CommonConfiguratorUtilsService` was added to constructor



#### Functions added:

- `leaveConfigurationOverview(): void `
- `goToOrderDetails(owner: CommonConfigurator.Owner): void `

#### Translations (i18n) changes

- `configurator.addToCart.buttonDisplayOnly` was added to `configurator-common.ts`

#### CartDetailsComponent

- Component template was modified to display `h2` instead of `h4` for cart name.

#### CartItemComponent

- Component template was modified to display `h3` instead of `h2` for product name.

#### OrderSummaryComponent

- Component template was modified to display `h2` instead of `h3` for order summary.

#### ProductAttributesComponent

- Component template was modified to display `h2` instead of `h3` for classification name.

#### CartCouponComponent

- Component template was modified to display coupon as a `label` inside a form. Previously it was in a `div` before `form` tag.

#### CardComponent

- Component template was modified to display `span` instead of `h3` for card title.

### AuthHttpHeaderService

<<<<<<< HEAD
- Component template was modified to display coupon as a `label` inside a form. Previously it was in a `div` before `form` tag.

### CheckoutProgressComponent

- `section` element changed to `nav`.
=======
- The `refreshInProgress` property was removed. Use `refreshInProgress$` Observable instead.
- The `handleExpiredToken` method was removed. Use `getValidToken` instead.
- In `handleExpiredAccessToken` method third parameter `initialToken` is now required.
>>>>>>> db683b07
<|MERGE_RESOLUTION|>--- conflicted
+++ resolved
@@ -63,20 +63,16 @@
 
 - Component template was modified to display coupon as a `label` inside a form. Previously it was in a `div` before `form` tag.
 
+### CheckoutProgressComponent
+
+- `section` element changed to `nav`.
+
 #### CardComponent
 
 - Component template was modified to display `span` instead of `h3` for card title.
 
 ### AuthHttpHeaderService
 
-<<<<<<< HEAD
-- Component template was modified to display coupon as a `label` inside a form. Previously it was in a `div` before `form` tag.
-
-### CheckoutProgressComponent
-
-- `section` element changed to `nav`.
-=======
 - The `refreshInProgress` property was removed. Use `refreshInProgress$` Observable instead.
 - The `handleExpiredToken` method was removed. Use `getValidToken` instead.
-- In `handleExpiredAccessToken` method third parameter `initialToken` is now required.
->>>>>>> db683b07
+- In `handleExpiredAccessToken` method third parameter `initialToken` is now required.