# Migrating a custom app to use Spartacus v2211

Before upgrading Spartacus to the new major version v2211, you need to first:
- upgrade to the latest minor 6.x of Spartacus
- upgrade Angular to version v16 and then to v17

## Update Angular to 16 and 17

You cannot jump 2 Angular major versions, but need to upgrade one by one, first to v16 and then to v17.

### Update Angular to 16 and 3rd party deps to be compatible with Angular 16

Follow the [Angular guidelines for upgrading from v15 to v16](https://update.angular.io/?l=3&v=15.0-16.0) and bump the Angular version locally, and update other 3rd party dependencies from Angular ecosystem  to versions compatible with Angular 16 (e.g. `@ng-select/ng-select@11`, `@ngrx/store@16`, `ngx-infinite-scroll@16`):

```bash
ng update @angular/core@16 @angular/cli@16 @ng-select/ng-select@11 @ngrx/store@16 ngx-infinite-scroll@16  --force
git add .
git commit -m "update angular 16 and 3rd party deps angular 16 compatible"
```

Note: the flag `--force` might be needed, e.g. if you get an `npm` installation error: `Package "@nguniversal/builders" has an incompatible peer dependency to "@angular-devkit/build-angular" (requires "^15.0.0", would install "16.2.10").`

### Update Angular to 17 and 3rd party deps to be compatible with Angular 17

Follow the [Angular guidelines for upgrading from v16 to v17](https://update.angular.io/?l=3&v=16.0-17.0) and bump the Angular version locally. 

Please also update other 3rd part dependencies from Angular ecosystem to versions compatible with Angular 17, e.g. `@ng-select/ng-select@12`, `@ngrx/store@17`, `ngx-infinite-scroll@17`:

```bash
ng update @angular/core@17 @angular/cli@17 @ng-select/ng-select@12 @ngrx/store@17 ngx-infinite-scroll@17 --force
git add .
git commit -m "update angular 17 and 3rd party deps angular 17 compatible"
```

Note: the flag `--force` might be needed, e.g. if you get an `npm` installation error: 
```error
Package "@nguniversal/express-engine" has an incompatible peer dependency to "@angular/common" (requires "^15.0.0" (extended), would install "17.0.5")
Package "@nguniversal/express-engine" has an incompatible peer dependency to "@angular/core" (requires "^15.0.0" (extended), would install "17.0.5").
Package "@nguniversal/express-engine" has an incompatible peer dependency to "@angular/platform-server" (requires "^15.0.0" (extended), would install "17.0.5").
```

### Update rxjs and i18next libraries

Because Spartacus v2211 uses rxjs v7 and i18next v23.7.6, update these libraries in your project:

```bash
npm i rxjs@^7.8.0 i18next@^23.7.6 i18next-http-backend@^2.4.2 i18next-resources-to-backend@^1.2.0
git add .
git commit -m "update rxjs 7 and i18next libraries"
<<<<<<< HEAD
```
### Run Spartacus update

After successfully updating the application to Angular 17, execute this command to initiate the Spartacus update process.

```bash
ng update @spartacus/schematics@2211.19
```

## If you used SSR, now fix it after Angular migration schematics changed it

### Bring back `server.ts` which got replaced by the Angular migration schematics

Angular migration schematics renamed your `server.ts` file to `server.ts.bak` and created a brand new `server.ts` file. Please revert this change:

- remove `server.ts` created by the Angular migration schematics
- rename back your file `server.ts.bak` to `server.ts` (which Angular migration schematics renamed previously to `server.ts.bak`)

### Fix import paths in `server.ts` file:
In your `server.ts` file change the import path for `zone.js`:
```diff
- import 'zone.js/dist/zone-node';
+ import 'zone.js/node';
```

Change the import path of `ngExpressEngine` in the following way in your `server.ts`:
```diff
- import { ngExpressEngine as engine } from '@nguniversal/express-engine';
+ import { ngExpressEngine as engine } from '@spartacus/setup/ssr';
```

**Why**: The `ngExpressEngine` got removed from the Public API of Angular and was incorporated to Spartacus.

### If you used tokens `REQUEST` and `RESPONSE` , now fix it after Angular migration schematics changed it

The tokens `REQUEST` and `RESPONSE` got removed from the Public API of Angular and were incorporated to Spartacus

If you were using `REQUEST` and `RESPONSE` tokens in your app, Angular migration schematics already created for you *local* tokens `REQUEST` and `RESPONSE` defined and provided *in your app*. This is not what Spartacus expects, so please remove them from your local app. And instead use the tokens exported from Spartacus Public API:

1. remove the definitions and providers of `REQUEST` and `RESPONSE` tokens from your app:

Remove file `express.tokens.ts`
```diff
- import { InjectionToken } from '@angular/core';
- import { Request, Response } from 'express';
- 
- export const REQUEST = new InjectionToken<Request>('REQUEST');
- export const RESPONSE = new InjectionToken<Response>('RESPONSE');
```

2. for any usages of tokens `REQUEST` and `RESPONSE` in your app, change the import paths to the Spartacus Public API  `"@spartacus/setup/ssr"`, like in the example snippets below:

```diff
// any of your custom file using REQUEST token

- import { REQUEST } from '../(some-local-path)/express.tokens';
+ import { REQUEST } from "@spartacus/setup/ssr"`

// and/or RESPONSE token:

- import { RESPONSE } from '../(some-local-path)/express.tokens';
+ import { RESPONSE } from "@spartacus/setup/ssr"`
```

Note: `../(some-local-path)` is just an example local path. In reality the path that you need to change will depend on the relative position of the file in your app.
=======
```
>>>>>>> bcd54dc4
<|MERGE_RESOLUTION|>--- conflicted
+++ resolved
@@ -47,72 +47,12 @@
 npm i rxjs@^7.8.0 i18next@^23.7.6 i18next-http-backend@^2.4.2 i18next-resources-to-backend@^1.2.0
 git add .
 git commit -m "update rxjs 7 and i18next libraries"
-<<<<<<< HEAD
 ```
+
 ### Run Spartacus update
 
 After successfully updating the application to Angular 17, execute this command to initiate the Spartacus update process.
 
 ```bash
 ng update @spartacus/schematics@2211.19
-```
-
-## If you used SSR, now fix it after Angular migration schematics changed it
-
-### Bring back `server.ts` which got replaced by the Angular migration schematics
-
-Angular migration schematics renamed your `server.ts` file to `server.ts.bak` and created a brand new `server.ts` file. Please revert this change:
-
-- remove `server.ts` created by the Angular migration schematics
-- rename back your file `server.ts.bak` to `server.ts` (which Angular migration schematics renamed previously to `server.ts.bak`)
-
-### Fix import paths in `server.ts` file:
-In your `server.ts` file change the import path for `zone.js`:
-```diff
-- import 'zone.js/dist/zone-node';
-+ import 'zone.js/node';
-```
-
-Change the import path of `ngExpressEngine` in the following way in your `server.ts`:
-```diff
-- import { ngExpressEngine as engine } from '@nguniversal/express-engine';
-+ import { ngExpressEngine as engine } from '@spartacus/setup/ssr';
-```
-
-**Why**: The `ngExpressEngine` got removed from the Public API of Angular and was incorporated to Spartacus.
-
-### If you used tokens `REQUEST` and `RESPONSE` , now fix it after Angular migration schematics changed it
-
-The tokens `REQUEST` and `RESPONSE` got removed from the Public API of Angular and were incorporated to Spartacus
-
-If you were using `REQUEST` and `RESPONSE` tokens in your app, Angular migration schematics already created for you *local* tokens `REQUEST` and `RESPONSE` defined and provided *in your app*. This is not what Spartacus expects, so please remove them from your local app. And instead use the tokens exported from Spartacus Public API:
-
-1. remove the definitions and providers of `REQUEST` and `RESPONSE` tokens from your app:
-
-Remove file `express.tokens.ts`
-```diff
-- import { InjectionToken } from '@angular/core';
-- import { Request, Response } from 'express';
-- 
-- export const REQUEST = new InjectionToken<Request>('REQUEST');
-- export const RESPONSE = new InjectionToken<Response>('RESPONSE');
-```
-
-2. for any usages of tokens `REQUEST` and `RESPONSE` in your app, change the import paths to the Spartacus Public API  `"@spartacus/setup/ssr"`, like in the example snippets below:
-
-```diff
-// any of your custom file using REQUEST token
-
-- import { REQUEST } from '../(some-local-path)/express.tokens';
-+ import { REQUEST } from "@spartacus/setup/ssr"`
-
-// and/or RESPONSE token:
-
-- import { RESPONSE } from '../(some-local-path)/express.tokens';
-+ import { RESPONSE } from "@spartacus/setup/ssr"`
-```
-
-Note: `../(some-local-path)` is just an example local path. In reality the path that you need to change will depend on the relative position of the file in your app.
-=======
-```
->>>>>>> bcd54dc4
+```