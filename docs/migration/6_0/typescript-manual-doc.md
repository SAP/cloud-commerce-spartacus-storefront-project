<!--
  Most typescript breaking changes should be detected and documented automatically by a script if a change is apparent when comparing the public API of the previous version vs the public API of the new major version.

  This file should contain typescript change documentation for changes not immediately apparent while comparing the public api between the older release and the current release and therefore will not be detected by the breaking change detection script.

  Examples of typescript breaking changes that are not detectable by the script are:
    * High level changes or refactoring
    * Behaviour changes that are not backwards compatible and worth mentioning 
-->

## SSR and Prerendering

If you are using prerendering, you will need to provide the following function to your `AppServerModule`:

```ts
import { provideServer } from '@spartacus/setup/ssr';
@NgModule({
  ...
  providers: [
    ...provideServer({
      serverRequestOrigin: process.env['SERVER_REQUEST_ORIGIN'],
    }),
    ...
  ],
})
export class AppServerModule {}
```

It is _mandatory_ to set the `serverRequestOrigin` option for the prerendering, as it can not be automatically resolved.

In SSR mode, it will be automatically resolved from the express server, therefore it doesn't have to be set via this option.
If explicitly set, this option will take precedence over the express server.


### OnNavigateService

- When using Spartacus's implementation for Scroll Position Restoration we need to disable automatic scroll restoration provided by the browser viewportScroller to work correctly. `viewportScroller.setHistoryScrollRestoration('manual')`

### UpdatePasswordComponentService

- Added `AuthRedirectService` to constructor.
- Added `AuthService` to constructor.

### ParagraphComponent

- The `handleClick()` method now uses the condition `documentHost === element.host` to recognise external links.
- The `handleClick()` method now uses `router.navigateByUrl()` to navigate internal links.

### CloseAccoutModalComponent

- The `onSuccess()` method now uses `authService.coreLogout()` to log user out before routing to homepage.

### QuickOrderOrderEntriesContext

- `addEntries` method now passes `productsData` to the `canAdd()` method to assist the `īsLimit()` method in recognizing limit breaches.

<<<<<<< HEAD
## OrderHistoryService

- The method `getOrderDetailsLoading()` has been added and returning order details loading state.

## OrderDetailsService

- Added `isOrderDetailsLoading()` which uses `getOrderDetailsLoading()` method to display valid state in a template.
=======
### CheckoutDeliveryAddressComponent

- `getCardContent()` method now uses `getAddressNumbers()` util to get the correct phone numbers to display.

### CheckoutPaymentFormComponent

- `getAddressCardContent()` method now uses `getAddressNumbers()` util to get the correct phone numbers to display.

### CheckoutReviewSubmitComponent

- `getDeliveryAddressCard()` method now uses `getAddressNumbers()` util to get the correct phone numbers to display.

### AddressBookComponent

- `getCardContent()` method now uses `getAddressNumbers()` util to get the correct phone numbers to display.

## BadRequestHandler

- `handleBadPassword()` method now calls `getErrorTranslationKey()` to get more detailed information about type of an error and translate them.
>>>>>>> 617a30c8
<|MERGE_RESOLUTION|>--- conflicted
+++ resolved
@@ -54,15 +54,6 @@
 
 - `addEntries` method now passes `productsData` to the `canAdd()` method to assist the `īsLimit()` method in recognizing limit breaches.
 
-<<<<<<< HEAD
-## OrderHistoryService
-
-- The method `getOrderDetailsLoading()` has been added and returning order details loading state.
-
-## OrderDetailsService
-
-- Added `isOrderDetailsLoading()` which uses `getOrderDetailsLoading()` method to display valid state in a template.
-=======
 ### CheckoutDeliveryAddressComponent
 
 - `getCardContent()` method now uses `getAddressNumbers()` util to get the correct phone numbers to display.
@@ -82,4 +73,11 @@
 ## BadRequestHandler
 
 - `handleBadPassword()` method now calls `getErrorTranslationKey()` to get more detailed information about type of an error and translate them.
->>>>>>> 617a30c8
+
+## OrderHistoryService
+
+- The method `getOrderDetailsLoading()` has been added and returning order details loading state.
+
+## OrderDetailsService
+
+- Added `isOrderDetailsLoading()` which uses `getOrderDetailsLoading()` method to display valid state in a template.