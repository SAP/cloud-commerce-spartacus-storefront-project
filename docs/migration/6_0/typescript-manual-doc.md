--- conflicted
+++ resolved
@@ -118,13 +118,8 @@
 
 ### MyInterestsComponent
 
-<<<<<<< HEAD
 - Added `GlobalMessageService` to constructor.
-=======
-- Added `isOrderDetailsLoading()` which uses `getOrderDetailsLoading()` method to display valid state in a template.
-
 ## Spartacus PWA schematics
 
 - `ng g @spartacus/schematics:add-pwa` and `ng add @spartacus/schematics --pwa` has been removed and is not longer supported.
-- If you would like to add the angular pwa to your application, you can run the command `ng add @angular/pwa --project <project-name>` and remove the service worker references in your app.module.ts to have the same output as what our custom pwa schematics did.
->>>>>>> 61fb3ee4
+- If you would like to add the angular pwa to your application, you can run the command `ng add @angular/pwa --project <project-name>` and remove the service worker references in your app.module.ts to have the same output as what our custom pwa schematics did.