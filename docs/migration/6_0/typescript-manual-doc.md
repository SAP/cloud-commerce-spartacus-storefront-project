--- conflicted
+++ resolved
@@ -107,13 +107,10 @@
 
 - Added `isOrderDetailsLoading()` which uses `getOrderDetailsLoading()` method to display valid state in a template.
 
-<<<<<<< HEAD
 ## GoogleMapRendererService
 
 There is a new condition to render the map.  In `StoreFinderConfig`, the config `googleMaps.apiKey` must have a value for the goole maps script to be embedded and display the map.  This change is done to comply with security best practices. 
-=======
 ## Spartacus PWA schematics
 
 - `ng g @spartacus/schematics:add-pwa` and `ng add @spartacus/schematics --pwa` has been removed and is not longer supported.
-- If you would like to add the angular pwa to your application, you can run the command `ng add @angular/pwa --project <project-name>` and remove the service worker references in your app.module.ts to have the same output as what our custom pwa schematics did.
->>>>>>> 61fb3ee4
+- If you would like to add the angular pwa to your application, you can run the command `ng add @angular/pwa --project <project-name>` and remove the service worker references in your app.module.ts to have the same output as what our custom pwa schematics did.