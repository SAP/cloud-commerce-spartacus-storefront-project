--- conflicted
+++ resolved
@@ -72,17 +72,6 @@
 
 - `getCardContent()` method now uses `getAddressNumbers()` util to get the correct phone numbers to display.
 
-<<<<<<< HEAD
-### ConfiguratorFormComponent
-
-- The view that display the current group has been carved out into a new component ConfiguratorGroupComponent. Reason: We need to display a group
-  also as part of the new conflict solver dialog that is introduced for the AVC configurator. This means that `configurator-form.component.html`
-  is much smaller and includes `configurator-group.component.html`, moreover many methods previously residing in `configurator-form.component.ts` have
-  been moved to `configurator-group.component.ts`
-  
-=======
-## Feature lib product-configurator
-
 ### ConfiguratorFormComponent
 
  The view that display the current group has been carved out into a new component ConfiguratorGroupComponent. Reason: We need to display a group also as part of the new conflict solver dialog that is introduced for the AVC configurator. This means that `configurator-form.component.html` is much smaller and includes `configurator-group.component.html`, moreover many methods previously residing in `configurator-form.component.ts` have been moved to `configurator-group.component.ts`
@@ -98,7 +87,6 @@
 #### Working with UI types not known to SPA
 It is now possible to register custom attribute type components for UI types not known to SPA (not part of enumeration `Configurator.UiType`). Those UI types must be based on standard UI types (because business logic is attached to these types both on UI and commerce backend level) and their identifier must follow a convention described in the documentation of `Configurator.Attribute#uiTypeVariation` 
 
->>>>>>> 4206b169
 ### ConfiguratorOverviewMenuComponent
 
 - By navigation to a certain overview group via overview menu the browser does not scroll anymore to the container of the group  `'#' + ovGroupId`, but to the title of the corresponding group `'#' + ovGroupId+ ' h2'`.
