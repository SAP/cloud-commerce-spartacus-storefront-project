<!--
  Most typescript breaking changes should be detected and documented automatically by a script if a change is apparent when comparing the public API of the previous version vs the public API of the new major version.

  This file should contain typescript change documentation for changes not immediately apparent while comparing the public api between the older release and the current release and therefore will not be detected by the breaking change detection script.

  Examples of typescript breaking changes that are not detectable by the script are:
    * High level changes or refactoring
    * Behaviour changes that are not backwards compatible and worth mentioning 
-->

## SSR and Prerendering

If you are using prerendering, you will need to provide the following function to your `AppServerModule`:

```ts
import { provideServer } from '@spartacus/setup/ssr';
@NgModule({
  ...
  providers: [
    ...provideServer({
      serverRequestOrigin: process.env['SERVER_REQUEST_ORIGIN'],
    }),
    ...
  ],
})
export class AppServerModule {}
```

It is _mandatory_ to set the `serverRequestOrigin` option for the prerendering, as it can not be automatically resolved.

In SSR mode, it will be automatically resolved from the express server, therefore it doesn't have to be set via this option.
If explicitly set, this option will take precedence over the express server.


### OnNavigateService

- When using Spartacus's implementation for Scroll Position Restoration we need to disable automatic scroll restoration provided by the browser viewportScroller to work correctly. `viewportScroller.setHistoryScrollRestoration('manual')`

### UpdatePasswordComponentService

- Added `AuthRedirectService` to constructor.
- Added `AuthService` to constructor.

### ParagraphComponent

- The `handleClick()` method now uses the condition `documentHost === element.host` to recognise external links.
- The `handleClick()` method now uses `router.navigateByUrl()` to navigate internal links.

### CloseAccoutModalComponent

- The `onSuccess()` method now uses `authService.coreLogout()` to log user out before routing to homepage.

### QuickOrderOrderEntriesContext

- `addEntries` method now passes `productsData` to the `canAdd()` method to assist the `īsLimit()` method in recognizing limit breaches.

### CheckoutDeliveryAddressComponent

- `getCardContent()` method now uses `getAddressNumbers()` util to get the correct phone numbers to display.

### CheckoutPaymentFormComponent

- `getAddressCardContent()` method now uses `getAddressNumbers()` util to get the correct phone numbers to display.

### CheckoutReviewSubmitComponent

- `getDeliveryAddressCard()` method now uses `getAddressNumbers()` util to get the correct phone numbers to display.

### AddressBookComponent

- `getCardContent()` method now uses `getAddressNumbers()` util to get the correct phone numbers to display.

<<<<<<< HEAD
### Feature lib product-configurator 

#### ConfiguratorFormComponent

- The view that display the current group has been carved out into a new component ConfiguratorGroupComponent. Reason: We need to display a group
  also as part of the new conflict solver dialog that is introduced for the AVC configurator. This means that `configurator-form.component.html`
  is much smaller and includes `configurator-group.component.html`, moreover many methods previously residing in `configurator-form.component.ts` have
  been moved to `configurator-group.component.ts`
=======
## BadRequestHandler

- `handleBadPassword()` method now calls `getErrorTranslationKey()` to get more detailed information about type of an error and translate them.

## OrderHistoryService

- The method `getOrderDetailsLoading()` has been added and returning order details loading state.

## OrderDetailsService

- Added `isOrderDetailsLoading()` which uses `getOrderDetailsLoading()` method to display valid state in a template.
>>>>>>> 6b4aaa16
<|MERGE_RESOLUTION|>--- conflicted
+++ resolved
@@ -70,7 +70,6 @@
 
 - `getCardContent()` method now uses `getAddressNumbers()` util to get the correct phone numbers to display.
 
-<<<<<<< HEAD
 ### Feature lib product-configurator 
 
 #### ConfiguratorFormComponent
@@ -79,7 +78,7 @@
   also as part of the new conflict solver dialog that is introduced for the AVC configurator. This means that `configurator-form.component.html`
   is much smaller and includes `configurator-group.component.html`, moreover many methods previously residing in `configurator-form.component.ts` have
   been moved to `configurator-group.component.ts`
-=======
+  
 ## BadRequestHandler
 
 - `handleBadPassword()` method now calls `getErrorTranslationKey()` to get more detailed information about type of an error and translate them.
@@ -90,5 +89,4 @@
 
 ## OrderDetailsService
 
-- Added `isOrderDetailsLoading()` which uses `getOrderDetailsLoading()` method to display valid state in a template.
->>>>>>> 6b4aaa16
+- Added `isOrderDetailsLoading()` which uses `getOrderDetailsLoading()` method to display valid state in a template.