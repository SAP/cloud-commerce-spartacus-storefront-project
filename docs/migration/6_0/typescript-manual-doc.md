<!--
  Most typescript breaking changes should be detected and documented automatically by a script if a change is apparent when comparing the public API of the previous version vs the public API of the new major version.

  This file should contain typescript change documentation for changes not immediately apparent while comparing the public api between the older release and the current release and therefore will not be detected by the breaking change detection script.

  Examples of typescript breaking changes that are not detectable by the script are:
    * High level changes or refactoring
    * Behaviour changes that are not backwards compatible and worth mentioning 
-->

## SSR and Prerendering

If you are using prerendering, you will need to provide the following function to your `AppServerModule`:

```ts
import { provideServer } from '@spartacus/setup/ssr';
@NgModule({
  ...
  providers: [
    ...provideServer({
      serverRequestOrigin: process.env['SERVER_REQUEST_ORIGIN'],
    }),
    ...
  ],
})
export class AppServerModule {}
```

It is _mandatory_ to set the `serverRequestOrigin` option for the prerendering, as it can not be automatically resolved.

In SSR mode, it will be automatically resolved from the express server, therefore it doesn't have to be set via this option.
If explicitly set, this option will take precedence over the express server.


### OnNavigateService

- When using Spartacus's implementation for Scroll Position Restoration we need to disable automatic scroll restoration provided by the browser viewportScroller to work correctly. `viewportScroller.setHistoryScrollRestoration('manual')`

### UpdatePasswordComponentService

- Added `AuthRedirectService` to constructor.
- Added `AuthService` to constructor.

### ParagraphComponent

- The `handleClick()` method now uses the condition `documentHost === element.host` to recognize external links.
- The `handleClick()` method now uses `router.navigateByUrl()` to navigate internal links.

### CloseAccountModalComponent

- The `onSuccess()` method now uses `authService.coreLogout()` to log user out before routing to homepage.

### QuickOrderOrderEntriesContext

- `addEntries` method now passes `productsData` to the `canAdd()` method to assist the `īsLimit()` method in recognizing limit breaches.

<<<<<<< HEAD
### TranslationService

- Method 'translate' changed from
  
  ```ts
    translate(key: string, options?: any, whitespaceUntilLoaded?: boolean): Observable<string>;
  ```

  to
  
  ```ts
    translate(key: string | string[], options?: any, whitespaceUntilLoaded?: boolean): Observable<string>;
  ```

  Passing an array of keys to the method 'translate' allows you to pass the fallback keys that will be used if the first key is not found in the translation file.

### I18nextTranslationService

- Method 'translate' changed from
  
  ```ts
    translate(key: string, options?: any, whitespaceUntilLoaded?: boolean): Observable<string>;
  ```

  to
  
  ```ts
    translate(key: string | string[], options?: any, whitespaceUntilLoaded?: boolean): Observable<string>;
  ```

### TranslationPipe

- Method 'transform' changed from
  
  ```ts
    transform(input: Translatable | string, options: TranslatableParams = {}): string
  ```

  to
  
  ```ts
    transform(input: Translatable | string | string[], options: TranslatableParams = {}): string
  ```

### Translatable interface

- Type of the property 'key' is now `string | string[]`
=======
### CheckoutDeliveryAddressComponent

- `getCardContent()` method now uses `getAddressNumbers()` util to get the correct phone numbers to display.

### CheckoutPaymentFormComponent

- `getAddressCardContent()` method now uses `getAddressNumbers()` util to get the correct phone numbers to display.

### CheckoutReviewSubmitComponent

- `getDeliveryAddressCard()` method now uses `getAddressNumbers()` util to get the correct phone numbers to display.

### AddressBookComponent

- `getCardContent()` method now uses `getAddressNumbers()` util to get the correct phone numbers to display.
>>>>>>> b55e8aba
<|MERGE_RESOLUTION|>--- conflicted
+++ resolved
@@ -54,7 +54,6 @@
 
 - `addEntries` method now passes `productsData` to the `canAdd()` method to assist the `īsLimit()` method in recognizing limit breaches.
 
-<<<<<<< HEAD
 ### TranslationService
 
 - Method 'translate' changed from
@@ -102,7 +101,7 @@
 ### Translatable interface
 
 - Type of the property 'key' is now `string | string[]`
-=======
+
 ### CheckoutDeliveryAddressComponent
 
 - `getCardContent()` method now uses `getAddressNumbers()` util to get the correct phone numbers to display.
@@ -117,5 +116,4 @@
 
 ### AddressBookComponent
 
-- `getCardContent()` method now uses `getAddressNumbers()` util to get the correct phone numbers to display.
->>>>>>> b55e8aba
+- `getCardContent()` method now uses `getAddressNumbers()` util to get the correct phone numbers to display.