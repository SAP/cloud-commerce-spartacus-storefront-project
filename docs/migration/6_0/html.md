--- conflicted
+++ resolved
@@ -188,7 +188,22 @@
 
 - Changed design and structure of how delivery modes are displayed
 
-<<<<<<< HEAD
+### AsmMainUiComponent
+
+- Custom customer list has been added as first child of `<div class="asm-bar-actions">` tag
+
+### CustomerEmulationComponent
+
+- Removed the disabled `<input>` element and replaced it with the corresponding information in the `<div class="cx-asm-customerInfo"> element.
+
+### ExportOrderEntriesComponent
+
+- Changed translation key from `exportEntries.exportToCsv` to `exportEntries.exportProductToCsv`
+
+### ReplenishmentOrderCancellationDialogComponent 
+
+- Icon button has been added with closing dialog functionality inside `<div class="cx-cancel-replenishment-dialog-header">`
+
 ### AddToCartComponent
 
 - Changed line 31 classes from `'link cx-action-link'` to `'btn btn-tertiary'`
@@ -361,20 +376,3 @@
 ### FileUploadComponent
 
 - Changed line 12 classes from `'btn btn-action'` to `'btn btn-secondary'`
-=======
-### AsmMainUiComponent
-
-- Custom customer list has been added as first child of `<div class="asm-bar-actions">` tag
-
-### CustomerEmulationComponent
-
-- Removed the disabled `<input>` element and replaced it with the corresponding information in the `<div class="cx-asm-customerInfo"> element.
-
-### ExportOrderEntriesComponent
-
-- Changed translation key from `exportEntries.exportToCsv` to `exportEntries.exportProductToCsv`
-
-### ReplenishmentOrderCancellationDialogComponent 
-
-- Icon button has been added with closing dialog functionality inside `<div class="cx-cancel-replenishment-dialog-header">`
->>>>>>> db1592ed
