--- conflicted
+++ resolved
@@ -206,15 +206,12 @@
 
 ### AddToCartComponent
 
-<<<<<<< HEAD
 - Changed line 33 classes from `'link cx-action-link'` to `'btn btn-tertiary'`
 - Changed line 37 to have `button` content wrapped in a `span` tag on line 46. The `AddToCart` string can be interchanged with `BuyItAgain`
 - Added Icon wrapped in a `span` tag which appears when `AddToCart` string is changed to `BuyItAgain`.
-=======
 - Changed line 31 classes from `'link cx-action-link'` to `'btn btn-tertiary'`
 - Added class `cx-dialog-pickup-store` to line 39.
 - Added `span class="cx-dialog-pickup-store-name"` to line 41
->>>>>>> 5c1e1679
 
 ### CartCouponComponent
 
