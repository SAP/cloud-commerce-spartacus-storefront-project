<!--
  This file contains breaking changes in html markup.
-->


### AppliedCouponsComponent

- Removed invalid attribute (`role="filter"`) from div tags for accesibility improvements.
- `<div class="coupon-summary">` element has been removed.

### OrderHistoryComponent

- Added `PONumber` and `costCenter` columns to the `table`
- Attribute `role="table"` has been added to `table` for accessibility improvements.
- Added hidden `caption` in the `table` for accessibility improvements.
- Attribute `role="row"` has been added to `tr` for accessibility improvements.
- Attribute `role="cell"` has been added to `td` for accessibility improvements.
- Wrapped `th` tags with `tr` for accessibility improvements.

### OrderApprovalListComponent

- Wrapped `cx-sorting` with `label` and added hidden `span` for accessibility improvements.
- Attribute `role="table"` has been added to `table` for accessibility improvements.
- Added hidden `caption` in the `table` for accessibility improvements.
- Attribute `role="row"` has been added to `tr` for accessibility improvements.
- Attribute `role="cell"` has been added to `td` for accessibility improvements.

### ReplenishmentOrderHistoryComponent

- Added column header text for actions column.
- Added hidden `caption` in the `table` for accessibility improvements.

### SavedCartListComponent

- Replaced h3 tag with h2 tag `header` for accessibility improvements.

### PaymentMethodsComponent

- Replaced h3 tag with h2 tag `header` for accessibility improvements.

### MyCouponsComponent

- Replaced h3 tag with h2 tag `header` for accessibility improvements.

### MyInterestsComponent

- Replaced h3 tag with h2 tag `header` for accessibility improvements.

### AddressBookComponent

- Replaced p tag with h2 tag for `header` for accessibility improvements.

### CouponCardComponent

- Replaced anchor tag with button tag for `read more` link for accesibility tabbing improvements.


### QuickOrderFormComponent
- Renamed `div` tag `id` value and `input` tag `aria-controls` value to remove duplicate ids occurred in the screen.

### FacetListComponent

- Separated button tag from header tag for accessibility improvements


### QuickOrderComponent

- Replaced h3 tag with h2 tag `header` for accessibility improvements.

### defaultCouponLayoutConfig

- Changed `inline: true` to `inlineRoot: true` for keyboard tabbing and VO to work correctly.

### defaultAnonymousConsentLayoutConfig

- Changed `inline: true` to `inlineRoot: true` for keyboard tabbing and VO to work correctly.

### StoreFinderSearchComponent

- Added `tabindex"` to control tab stop for accessibility improvements.

### UpdateProfileComponent

- Removed empty option(`ng-option`) from the title code selector(`ng-select`).

### UserRegistrationFormComponent

- Added `id` attribute to `ng-select` to generate `aria-controls` for accessibility improvements.

### CardComponent

- Replaced `a` tag with `button` for accessibility improvements.

### ActiveFacetsComponent

- Replaced `h4` tag with `h2` tag header for accessibility improvements.

### UnitLevelOrderOverviewComponent

- Removed a condition to hide 2nd order summary column

### AddressBookFormComponent

- Added `cellphone` field to the `addressForm`
- Added `Cellphone` field to adress card with corresponding form group element

### ConfiguratorAttributeDropDownComponent

- Drop down options now can contain the technical attribute value key (if expert mode is active) and the value price if present

### ConfiguratorAttributeReadOnlyComponent

- Component content now wrapped in `<fieldset>`
- Label now can contain the technical attribute value key (if expert mode is active)
- New class `cx-read-only-attribute-label` attached to the label has been introduced
- Label is wrapped in `<div class="cx-value-label-pair">` for accessibility improvements
- Value price is displayed in addition to label, wrapped in `<div class="cx-value-price">`

### ConfiguratorGroupTitleComponent

- Contains <cx-hamburger-menu> for mobile resolutions

### ConfiguratorOverviewMenuComponent

- Overview menu is wrapped in an unordered list`<ul>` for accessibility improvements

### ConfiguratorOverviewFormComponent

- Overview group style class is now compiled by component `<div [ngClass]="getGroupLevelStyleClasses(level, group.subGroups)">`

### ConfiguratorProductTitleComponent

- Now as well contains information about the knowledge base that was used to run the configuration. This information
  is only visible in case expert mode is active. The knowledge base related information is enclosed with `<div class="cx-kb-key-details">`

<<<<<<< HEAD
### AsmMainUiComponent

- Custom customer list has been added as first child of `<div class="asm-bar-actions">` tag

### CustomerEmulationComponent

- Removed the disabled `<input>` element and replaced it with the corresponding information in the `<div class="cx-asm-customerInfo"> element.

### ExportOrderEntriesComponent

- Changed translation key from `exportEntries.exportToCsv` to `exportEntries.exportProductToCsv`

### ReplenishmentOrderCancellationDialogComponent 

- Icon button has been added with closing dialog functionality inside `<div class="cx-cancel-replenishment-dialog-header">`

### 
=======
### CheckoutReviewSubmitComponent

- Removed `col-md-12` from `div` tag used to display entries

### CheckoutDeliveryAddressComponent

- Replaced translation text from `checkoutAddress.deliveryAddress` to `checkoutAddress.shippingAddress` in the element `<h2 class="cx-checkout-title d-none d-lg-block d-xl-block">`

#### CSAgentLoginFormComponent

- Replaced `div.spinner` tag with `cx-dot-spinner`. And changing assertions to `expect(el.query(By.css('cx-dot-spinner'))).toBeTruthy();` in unit tests.

#### CustomerSelectionComponent

- Replaced `div.spinner` tag with `cx-dot-spinner`. And changing assertions to `expect(el.query(By.css('cx-dot-spinner'))).toBeTruthy();` in unit tests.

### CheckoutTranslations

- Changed default English translation for key `checkoutProgress.paymentDetails` from `Payment Details` to `Payment`
- Changed default English translation for key `checkoutProgress.reviewOrder` from `Review Order` to `Review`
- Changed default English translation for key `checkoutProgress.deliveryAddress` from `Delivery Address` to `Shipping Address`
- Removed English translation key for `checkoutAddress.deliveryAddress`. In default templates it is replaced with `checkoutAddress.shippingAddress`

### CheckoutDeliveryModeComponent

- Changed design and structure of how delivery modes are displayed
>>>>>>> 646124be
<|MERGE_RESOLUTION|>--- conflicted
+++ resolved
@@ -133,25 +133,6 @@
 - Now as well contains information about the knowledge base that was used to run the configuration. This information
   is only visible in case expert mode is active. The knowledge base related information is enclosed with `<div class="cx-kb-key-details">`
 
-<<<<<<< HEAD
-### AsmMainUiComponent
-
-- Custom customer list has been added as first child of `<div class="asm-bar-actions">` tag
-
-### CustomerEmulationComponent
-
-- Removed the disabled `<input>` element and replaced it with the corresponding information in the `<div class="cx-asm-customerInfo"> element.
-
-### ExportOrderEntriesComponent
-
-- Changed translation key from `exportEntries.exportToCsv` to `exportEntries.exportProductToCsv`
-
-### ReplenishmentOrderCancellationDialogComponent 
-
-- Icon button has been added with closing dialog functionality inside `<div class="cx-cancel-replenishment-dialog-header">`
-
-### 
-=======
 ### CheckoutReviewSubmitComponent
 
 - Removed `col-md-12` from `div` tag used to display entries
@@ -178,4 +159,19 @@
 ### CheckoutDeliveryModeComponent
 
 - Changed design and structure of how delivery modes are displayed
->>>>>>> 646124be
+
+### AsmMainUiComponent
+
+- Custom customer list has been added as first child of `<div class="asm-bar-actions">` tag
+
+### CustomerEmulationComponent
+
+- Removed the disabled `<input>` element and replaced it with the corresponding information in the `<div class="cx-asm-customerInfo"> element.
+
+### ExportOrderEntriesComponent
+
+- Changed translation key from `exportEntries.exportToCsv` to `exportEntries.exportProductToCsv`
+
+### ReplenishmentOrderCancellationDialogComponent 
+
+- Icon button has been added with closing dialog functionality inside `<div class="cx-cancel-replenishment-dialog-header">`