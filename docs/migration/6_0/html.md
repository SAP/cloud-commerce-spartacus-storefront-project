<!--
  This file contains breaking changes in html markup.
-->


### AppliedCouponsComponent

- Removed invalid attribute (role) from div tags for accesibility improvements.

### OrderHistoryComponent

- Added `PONumber` and `costCenter` columns to the `table`
- Attribute `role="table"` has been added to `table` for accessibility improvements.
- Added hidden `caption` in the `table` for accessibility improvements.
- Attribute `role="row"` has been added to `tr` for accessibility improvements.
- Attribute `role="cell"` has been added to `td` for accessibility improvements.
- Wrapped `th` tags with `tr` for accessibility improvements.

### OrderApprovalListComponent

- Wrapped `cx-sorting` with `label` and added hidden `span` for accessibility improvements.
- Attribute `role="table"` has been added to `table` for accessibility improvements.
- Added hidden `caption` in the `table` for accessibility improvements.
- Attribute `role="row"` has been added to `tr` for accessibility improvements.
- Attribute `role="cell"` has been added to `td` for accessibility improvements.

### ReplenishmentOrderHistoryComponent

- Added column header text for actions column.
- Added hidden `caption` in the `table` for accessibility improvements.

### SavedCartListComponent

- Replaced h3 tag with h2 tag `header` for accessibility improvements.

### PaymentMethodsComponent

- Replaced h3 tag with h2 tag `header` for accessibility improvements.

### MyCouponsComponent

- Replaced h3 tag with h2 tag `header` for accessibility improvements.

### MyInterestsComponent

- Replaced h3 tag with h2 tag `header` for accessibility improvements.

### AddressBookComponent

- Replaced p tag with h2 tag for `header` for accessibility improvements.

### CouponCardComponent

- Replaced anchor tag with button tag for `read more` link for accesibility tabbing improvements.


### QuickOrderFormComponent
- Renamed `div` tag `id` value and `input` tag `aria-controls` value to remove duplicate ids occurred in the screen.

### FacetListComponent

- Separated button tag from header tag for accessibility improvements


### QuickOrderComponent

- Replaced h3 tag with h2 tag `header` for accessibility improvements.

### defaultCouponLayoutConfig

- Changed `inline: true` to `inlineRoot: true` for keyboard tabbing and VO to work correctly.

### defaultAnonymousConsentLayoutConfig

- Changed `inline: true` to `inlineRoot: true` for keyboard tabbing and VO to work correctly.


### StoreFinderSearchComponent

- Added `tabindex"` to control tab stop for accessibility improvements.

### UpdateProfileComponent

- Removed empty option(`ng-option`) from the title code selector(`ng-select`).

### UserRegistrationFormComponent

- Added `id` attribute to `ng-select` to generate `aria-controls` for accessibility improvements.

### CardComponent

- Replaced `a` tag with `button` for accessibility improvements.

### ActiveFacetsComponent

- Replaced `h4` tag with `h2` tag header for accessibility improvements.

### UnitLevelOrderOverviewComponent

- Removed a condition to hide 2nd order summary column

### AddressBookFormComponent

- Added `Cellphone` field to the `addressForm`

### AddressBookFormComponent

- Added `Cellphone` field to adress card

### Feature lib product-configurator 

#### ConfiguratorAttributeDropDownComponent

- Drop down options now can contain the technical attribute value key (if expert mode is active) and the value price if present

#### ConfiguratorAttributeReadOnlyComponent

- Component content now wrapped in `<fieldset>`
- Label now can contain the technical attribute value key (if expert mode is active)
- New class `cx-read-only-attribute-label` attached to the label has been introduced
- Label is wrapped in `<div class="cx-value-label-pair">` for accessibility improvements
- Value price is displayed in addition to label, wrapped in `<div class="cx-value-price">`

#### ConfiguratorGroupTitleComponent

- Contains <cx-hamburger-menu> for mobile resolutions

#### ConfiguratorOverviewMenuComponent

- Overview menu is wrapped in an unordered list`<ul>` for accessibility improvements

#### ConfiguratorOverviewFormComponent

- Overview group style class is now compiled by component `<div [ngClass]="getGroupLevelStyleClasses(level, group.subGroups)">`

#### ConfiguratorProductTitleComponent

- Now as well contains information about the knowledge base that was used to run the configuration. This information
  is only visible in case expert mode is active. The knowledge base related information is enclosed with `<div class="cx-kb-key-details">`

<<<<<<< HEAD
#### CustomerTicketingCreateDialogComponent

- Create ticket dailog cancel button class has been changed to `class="btn btn-secondary"` from `class="btn btn-action"`

#### CustomerTicketingReopenDialogComponent

- Reopen ticket dailog cancel button class has been changed to `class="btn btn-secondary"` from `class="btn btn-action"`

#### CustomerTicketingCloseDialogComponent

- Close ticket dailog cancel button class has been changed to `class="btn btn-secondary"` from `class="btn btn-action"`

#### CustomerTicketingCloseComponent 

- Customer ticketing cancel button class has been changed to `class="btn btn-secondary"` from `class="btn btn-action"`

#### ReplenishmentOrderHistoryComponent

- Replenish order history cancel button class has changed from `class="cx-order-cancel btn btn-link"` to `class="cx-order-cancel btn btn-secondary"`

#### AnonymousConsentManagementBannerComponent

- Changed bootstrap class on buttons from `col-lg-8` to `col-lg-7` and `col-lg-4` to `col-lg-5`.
=======
### CheckoutReviewSubmitComponent

- Removed `col-md-12` from `div` tag used to display entries

### CheckoutDeliveryAddressComponent

- Replaced translation text from `checkoutAddress.deliveryAddress` to `checkoutAddress.shippingAddress` in the element `<h2 class="cx-checkout-title d-none d-lg-block d-xl-block">`

### CheckoutTranslations

- Changed default English translation for key `checkoutProgress.paymentDetails` from `Payment Details` to `Payment`
- Changed default English translation for key `checkoutProgress.reviewOrder` from `Review Order` to `Review`
- Changed default English translation for key `checkoutProgress.deliveryAddress` from `Delivery Address` to `Shipping Address`
- Removed English translation key for `checkoutAddress.deliveryAddress`. In default templates it is replaced with `checkoutAddress.shippingAddress`

### CheckoutDeliveryModeComponent

- Changed design and structure of how delivery modes are displayed
>>>>>>> 14bf7f77
<|MERGE_RESOLUTION|>--- conflicted
+++ resolved
@@ -138,7 +138,6 @@
 - Now as well contains information about the knowledge base that was used to run the configuration. This information
   is only visible in case expert mode is active. The knowledge base related information is enclosed with `<div class="cx-kb-key-details">`
 
-<<<<<<< HEAD
 #### CustomerTicketingCreateDialogComponent
 
 - Create ticket dailog cancel button class has been changed to `class="btn btn-secondary"` from `class="btn btn-action"`
@@ -162,7 +161,7 @@
 #### AnonymousConsentManagementBannerComponent
 
 - Changed bootstrap class on buttons from `col-lg-8` to `col-lg-7` and `col-lg-4` to `col-lg-5`.
-=======
+
 ### CheckoutReviewSubmitComponent
 
 - Removed `col-md-12` from `div` tag used to display entries
@@ -181,4 +180,3 @@
 ### CheckoutDeliveryModeComponent
 
 - Changed design and structure of how delivery modes are displayed
->>>>>>> 14bf7f77
