<!--
  This file contains breaking changes in html markup.
-->


### AppliedCouponsComponent

- Removed invalid attribute (role) from div tags for accesibility improvements.

### OrderHistoryComponent

- Added `PONumber` and `costCenter` columns to the `table`
- Attribute `role="table"` has been added to `table` for accessibility improvements.
- Added hidden `caption` in the `table` for accessibility improvements.
- Attribute `role="row"` has been added to `tr` for accessibility improvements.
- Attribute `role="cell"` has been added to `td` for accessibility improvements.
- Wrapped `th` tags with `tr` for accessibility improvements.

### OrderApprovalListComponent

- Wrapped `cx-sorting` with `label` and added hidden `span` for accessibility improvements.
- Attribute `role="table"` has been added to `table` for accessibility improvements.
- Added hidden `caption` in the `table` for accessibility improvements.
- Attribute `role="row"` has been added to `tr` for accessibility improvements.
- Attribute `role="cell"` has been added to `td` for accessibility improvements.

### ReplenishmentOrderHistoryComponent

- Added column header text for actions column.
- Added hidden `caption` in the `table` for accessibility improvements.

### SavedCartListComponent

- Replaced h3 tag with h2 tag `header` for accessibility improvements.

### PaymentMethodsComponent

- Replaced h3 tag with h2 tag `header` for accessibility improvements.

### MyCouponsComponent

- Replaced h3 tag with h2 tag `header` for accessibility improvements.

### MyInterestsComponent

- Replaced h3 tag with h2 tag `header` for accessibility improvements.

### AddressBookComponent

- Replaced p tag with h2 tag for `header` for accessibility improvements.

### CouponCardComponent

- Replaced anchor tag with button tag for `read more` link for accesibility tabbing improvements.


### QuickOrderFormComponent
- Renamed `div` tag `id` value and `input` tag `aria-controls` value to remove duplicate ids occurred in the screen.

### FacetListComponent

- Separated button tag from header tag for accessibility improvements


### QuickOrderComponent

- Replaced h3 tag with h2 tag `header` for accessibility improvements.

### defaultCouponLayoutConfig

- Changed `inline: true` to `inlineRoot: true` for keyboard tabbing and VO to work correctly.

### defaultAnonymousConsentLayoutConfig

- Changed `inline: true` to `inlineRoot: true` for keyboard tabbing and VO to work correctly.


### StoreFinderSearchComponent

- Added `tabindex="-1"` to avoid tab stop for accessibility improvements.

### UpdateProfileComponent

- Removed empty option(`ng-option`) from the title code selector(`ng-select`).
<<<<<<< HEAD

### UserRegistrationFormComponent

- Added id attriute to `ng-select` to generate `aria-controls` for accessibility improvements.
=======
>>>>>>> 6612c8bf
<|MERGE_RESOLUTION|>--- conflicted
+++ resolved
@@ -82,10 +82,7 @@
 ### UpdateProfileComponent
 
 - Removed empty option(`ng-option`) from the title code selector(`ng-select`).
-<<<<<<< HEAD
 
 ### UserRegistrationFormComponent
 
-- Added id attriute to `ng-select` to generate `aria-controls` for accessibility improvements.
-=======
->>>>>>> 6612c8bf
+- Added id attribute to `ng-select` to generate `aria-controls` for accessibility improvements.