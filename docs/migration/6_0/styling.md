<!--
  This file contains styling breaking changes.
-->
### ActiveFacetsComponent

- Replaced `h4` style class with `h2` style class
- Removed styling for `h4` tag

### Feature lib product-configurator 

#### ConfiguratorAddToCartButtonComponent

- Added `z-index: 10;` to `%cx-configurator-add-to-cart-button`

#### ConfiguratorAttributeHeaderComponent

- Set `margin-block-end` to `0px` instead of `17px`
- Added `.cx-action-link { font-size: 14px; min-height: 0px;} `to `.cx-conflict-msg `
- Added `padding-block-end: 5px; padding-block-start: 5px; display: block;` to `img`

#### ConfiguratorAttributeReadOnlyComponent

- `%cx-configurator-attribute-read-only` now only contains `@include cx-configurator-attribute-type();`. This mixin already has all
  the needed styling settings

#### ConfigureCartEntryComponent

- Styling file was obsolete and has been removed because `link cx-action-link` classes are used

#### ConfiguratorConflictSolverDialogComponent

- `z-index: 2000` added to `%cx-configurator-conflict-solver-dialog` to control which dialog is rendered on top if multiple open. The new ConfiguratorRestartDialogComponent uses z-index 3000.

#### ConfiguratorConflictSuggestionComponent

- `margin-inline-start` changed to `-15px` instead of `-20px`
- `margin-inline-end` changed to `-15px` instead of `-20px`
- Added `padding-inline-start: 0px;` to `.cx-title`

#### ConfiguratorExitButtonComponent

- Styling file was obsolete and has been removed 
- Added `btn btn-tertiary` classes to `button`

#### ConfiguratorGroupTitleComponent

- `margin-block-end` changed to `-15px` instead of `-20px`
- `cx-hamburger-menu` styling added to `.cx-group-title`

#### ConfiguratorGroupMenuComponent

- Added `@include media-breakpoint-down(md) {background-color: var(--cx-color-background)}` to `.cx-group-menu`
- Added `@include media-breakpoint-down(md) {font-weight: var(--cx-font-weight-semi); border-bottom: 1px solid var(--cx-color-light); background-color: var(--cx-color-medium);}` to `.cx-menu-back`
- Added `@include media-breakpoint-down(md) {text-transform: uppercase; font-weight: var(--cx-font-weight-semi);}` to `.cx-menu-item`
- Added `@include media-breakpoint-down(md) {border-bottom: 1px solid var(--cx-color-medium);}` to `button:not(.cx-menu-conflict)`

#### ConfiguratorIssuesNotificationComponent

- Added property `font-weight: var(--cx-font-weight-semi)`

#### ConfiguratorOverviewAttributeComponent

- `line-break` changed to `normal` instead of `anywhere`
- `z-index: -6;` added to `.cx-attribute-value`, `.cx-attribute-label` and `.cx-attribute-price`

#### ConfiguratorOverviewFilterDialogComponent

- `z-index: 1000` added to `%cx-configurator-overview-filter-dialog` to control which dialog is rendered on top if multiple open

#### ConfiguratorOverviewFilterButtonComponent

- `btn btn-secondary` classes are added to `button`

#### ConfiguratorOverviewFormComponent

- `padding-inline-start: 0px;` removed from `%cx-configurator-overview-form`
- `padding-inline-end: 0px;` removed from `%cx-configurator-overview-form` 
- `padding-inline-start: 0px;` removed from `.cx-group`
- `padding-inline-end: 0px;` removed from `.cx-group` 
- `$subgroupLevel2Top: 60px; $subgroupLevel3Top: 112px; $subgroupLevel4Top: 164px; $subgroupLevel5Top: 216px;` added to `%cx-configurator-overview-form`
- `padding-inline-start: 32px;padding-inline-end: 32px;padding-block-start: 16px;padding-block-end: 16px;`added to `&.topLevel { h2`
- `background-color: var(--cx-color-inverse);`added to `&.topLevel { h2`
- `margin-bottom` changed to `-20px` instead of `-60px` in `&.subgroupTopLevel`
- ` &.subgroup` styling added in `.cx-group`
- Styling added for subgroups on `sm` resolutions

#### ConfiguratorOverviewMenuComponent

- `ul` wraps the content of `cx-configurator-overview-menu`.

#### ConfiguratorOverviewNotificationBannerComponent

- Removed obsolet styling for `button.link` except `font-size: inherit`

#### ConfiguratorProductTitleComponent

- Added property `box-shadow: inset 0px 10px 7px -12px var(--cx-color-dark)` to `.cx-general-product-info` class

#### ConfiguratorVariantOverviewPage

- Handles a new slot `VariantConfigOverviewNavigation`; previously it only got one slot, so no specific styling was required besides
  including the page template `cx-configurator-template`. 
  Now, however, it needs to define the relative and absolute sizes of the two slots involved. The new slot `VariantConfigOverviewNavigation` gets
  `30%`, the other slot `VariantConfigOverviewContent` `70%` of the available space.
 
#### CustomerSelectionComponent

- `.spinner` styling removed from `%cx-customer-selection`
- `cx-dot-spinner` styling added in `.asm-results`

#### CSAgentLoginFormComponent

- `cx-dot-spinner` styling added in `%cx-csagent-login-form`

#### AsmMainUiComponent

- `.spinner` styling removed from `%cx-asm-main-ui`

### Feature lib asm 

#### AsmMainUiComponent

- Added property `background-image: url("data:image/svg+xml,%3Csvg xmlns='http://www.w3.org/2000/svg'%3E%3Cpath fill='black' d='M14.53 4.53l-1.06-1.06L9 7.94 4.53 3.47 3.47 4.53 7.94 9l-4.47 4.47 1.06 1.06L9 10.06l4.47 4.47 1.06-1.06L10.06 9z'/%3E%3C/svg%3E");` to `.close`
- Added property `background-image: url("[...IMAGE_URI...]");` to `.logout`
- Added property `color: inherit; background-color: #ffffff; box-shadow: 2px 2px rgba(85, 107, 130, 0.1), inset 0px -1px 0px rgba(85, 107, 130, 0.2);` to `.asm-bar`

#### AsmSessionTimerComponent

- Added property `background: url("[...IMAGE_URI...]") no-repeat center center;` to `.reset`

#### AsmToggleUiComponent

- Added property `color: #d50101;` to `.label`
- Added property `background: url("[...IMAGE_URI...]") center center no-repeat;` to `.collapseIcon`
- Added property `background: url("[...IMAGE_URI...]") center center no-repeat;` to `.expandIcon`

#### CustomerEmulationComponent

- Added property `justify-content: flex-start; align-items: baseline; @media (max-width: 940px) { flex-direction: column; > * { margin-bottom: 12px; } }` to `%cx-customer-emulation`
- Added selector `button`
- Added property `color: #aa0808; font-weight: 700; background-color: #ffd6ea; border: 1px solid #ffd6ea; border-radius: 8px; padding: 6px 10px; @media (max-width: 940px) { width: 100%; }` to `button`
- Added selector `label`
- Added property `margin-inline-end: 10px; margin-inline-start: 0; margin-top: 0; margin-bottom: 0; color: #556b82;` to `label`
- Added selector `.cx-asm-customerInfo`
- Added property `display: flex; flex-direction: column; margin-inline-end: 15px;  .cx-asm-name { color: #1d2d3e; } .cx-asm-uid { color: #556b82; }` to `.cx-asm-customerInfo`

#### CustomerSelectionComponent

- Added property `.input-contaier { display: flex; .icon-wrapper { display: flex; outline: 0; border: 1px solid #89919a; color: #ffffff; background-color: #1672b7; padding: 0 12px; height: 36px; border-top-left-radius: 4px; border-bottom-left-radius: 4px; border-right-width: 0px; cursor: pointer; } input { border: none; border-radius: 4px; background-color: #eff1f2; box-shadow: 0px 4px 4px rgb(0 0 0 / 25%); } } .searchTermLabel { display: flex; align-items: center; color: #556b82; min-width: auto; margin: 0 15px 0 0; }` to `label`
- Changed property `@media (min-width: 575px)` from `{ margin-inline-end: 15px; min-width: 20rem; }` to `{ margin-inline-end: 15px; min-width: 20rem; margin-bottom: 0; min-width: 25rem; }` in `label`
- Added selector `button[type='submit']`
- Added property `background-color: #ebf5cb; opacity: 0.4; border: 1px solid #ebf5cb; border-radius: 8px; color: #256f3a; font-weight: 700; transition: opacity 0.3s; &.active { opacity: 1; }` to `button[type='submit]'`

### Font Awesome Icons

- The Font Awesome css library, used for icons, is not downloaded at runtime anymore.  The default icon configuration is still based on the same Font Awesome icons.  However, the Font Awesome css is now bundled with the Spartacus styles.  This change is done to comply with security best practices.
 
#### Forms styling

- `border-color: var(--cx-color-medium);` changed to `border-color: var(--cx-color-medium);`

#### ReplenishmentOrderHistoryComponent

- removed `text-decoration: underline; text-transform: uppercase; color: var(--cx-color-primary);padding-inline-start: 0;  color: var(--cx-color-text);` from `.cx-order-cancel`.
- removed `tfm 5.1 wrapper ` on line 87. It was giving the wrong color.
- removed `tfm 5.1 wrapper ` on `.cx-order-cancel`

#### OrderHistoryComponent

- `.cx-order-history-code` added `color: var(--cx-color-primary);`

#### UnitLevelOrderHistoryComponent

-  Added  `(--cx-color-primary)` to `.cx-unit-level-order-history-code .cx-unit-level-order-history-value`

#### QuickOrderComponent

- added `input {height: 47px;}` to fix the input height on focus.

#### AnonymousConsentManagementBannerComponent 

- Added `button {margin-bottom: 10px;}` to line 29.

#### AddedToCartDialogComponent

- Added `.cx-modal-content {height: 100%;}` on line 4.
- Added `.cx-dialog-pickup-store {padding-inline-start: 4.063rem;}`
- Added `.cx-dialog-pickup-store-name {font-weight: var(--cx-font-weight-semi);}`

### Fonts library

- CSS fonts were downloaded in runtime from third party servers using Google Fonts. It is now replaced by Fontsource library, a self-hosted solution. The css fonts asset is now bundled with the Spartacus styles. This change is done to comply with security best practices.

### PaymentMethodsComponent

- Removed styling for class `.cx-checkout-title`

### OrderDetailsItemsComponent

- Removed `margin-top: 30px` from `%cx-order-details-items`

### OrderDetailsShippingComponent

- Renamed `%cx-order-details-shipping` to `%cx-order-overview`

### OrderOverviewComponent

- Modifed and added elements to follow the redesign of order overview

### AgnosticTable

- Replaced `border-bottom: 1px solid var(--cx-color-light)` with `border-top: 1px solid var(--cx-color-light)` in the `tr` style class

### OrderConfirmationThankYouMessage

- Replaced `font-weight: $font-weight-normal` with `font-weight: var(--cx-font-weight-bold)` and `font-size: var(--cx-font-size, 1.5rem);` in the `h2` style class

### CartItemListRowComponent

- Replaced line 21 and 22 `text-align: end; width: 100%;` to `margin-inline-start: auto;`

### MiniCartComponent 

- Replaced line 12 `min-width: 70px;` with `min-width: 90px;`
- Removed line 21 `color: currentColor;`

### QuickOrderFormComponent

- Added `input { height: 47px;}` to line 16
- Changed line 20 from `color: var(--cx-color-light);` to `color: var(--cx-color-medium);`

### AddToSavedCartComponent

- Added on line 28 `a.disabled {color: gray; cursor: not-allowed; text-decoration: underline;}`

### SavedCartListComponent

- Removed line 129 to 135 `.cx-saved-cart-list-make-cart-active {.cx-saved-cart-make-active {text-decoration: underline;text-transform: capitalize;}} `

### PaymentMethodsComponent

- Changed class `.btn-action` to `.btn-secondary` and `@include media-breakpoint-down(sm)` to `@include media-breakpoint-down(md)`

### checkout-media-style.scss

- Changed class `.btn-action` to `.btn-secondary` and `@include media-breakpoint-down(sm)` to `@include media-breakpoint-down(md)`

### OrderDetailActionsComponent

- Changed class `.btn-action` to `.btn-secondary` and `@include media-breakpoint-down(sm)` to `@include media-breakpoint-down(md)`

### OrderHistoryComponent

- Added `color: var(--cx-color-primary);` to line 82

### ReplenishmentOrderHistoryComponent

- Removed from line 88 ` @include forVersion(5.1) {color: var(--cx-color-text);}`
- Removed 

### ReplenishmentOrderHistoryService

- Replaced  .cx-order-cancel `{text-decoration: underline;text-transform: uppercase;color: var(--cx-color-primary);padding-inline-start: 0;@include forVersion(5.1) {@include type('7');text-transform: var(--cx-button-text-transform);color: var(--cx-color-text); }` with `font-size: var(--cx-font-size, 0.875rem);`

### ReturnRequestOverviewComponent

- Changed line 10 `.btn-action` to `.btn-secondary`

### ReplenishmentOrderCancellationDialogComponent

- Changed line 6 `.btn-action` to `.btn-secondary`

### buttons.scss

- Changed line 78 `background-color: var(--cx-color-primary);border-color: var(--cx-color-primary);` to `background-color: var(--cx-color-primary-accent);border-color: var(--cx-color-primary-accent);`

- Changed line 66 disabled button colors on `btn-primary`
`background-color` to `var(--cx-color-border-focus)`
`border-color: var(--cx-color-border-focus);` to `border: var(--cx-color-border-focus)`

- Changed line 69 `border-color: var(--cx-color-primary);` to `{border-color: var(--cx-color-border-focus);}`

- Removed line 70 `@include cx-darken(100);`

- Changed line 113 disabled button colors on `btn-secondary`
`background-color` to `var(--cx-color-border-focus)`,
`border-color: var(--cx-color-primary-accent);` to `border-color: var(--cx-color-border-focus);`
`color: var(--cx-color-primary-accent);` to `color: var(--cx-color-border-focus);`
And added `&:hover {border-color: var(--cx-color-border-focus);}`

- Changed line 161 `.btn-tertiary &hover` from `background-color: var(--cx-color-inverse);` to `background-color: var(--cx-color-transparent);`.

- Changed lined 173 to `background-color: var(--cx-color-transparent);` from `background-color: var(--cx-color-inverse);`

- Changed line 180 to `background-color: var(--cx-color-transparent);` from `background-color: var(--cx-color-inverse);`

- Added `color: var(--cx-color-border-focus);` to line 188



### company-page-template.scss

- Changed line 18 from `--cx-img-filter: invert(71%) sepia(50%) saturate(7474%) hue-rotate(329deg)brightness(110%) contrast(99%);` to `--cx-img-filter: invert(34%) sepia(61%) saturate(1353%) hue-rotate(178deg)brightness(90%) contrast(90%);`

### UnitLevelOrderHistoryComponent

- Added line 146 `color: var(--cx-color-primary);`

### ConfiguratorPreviousNextButtonsComponent

- Removed `.btn-action` from line 21 and 30. 
- Removed `.cx-btn` from line 4 and 12
- Added `.btn-block` to line 4 and 12
- Removed styling for disabled `.btn-secondary`

### _login.scss

- Added to line 2 `color: var(--cx-color-text);`
- Changed `color: var(--cx-color-inverse);` to `color: var(--cx-color-text);`

### _theme.scss

- Added `@import 'theme/santorini/variables';` and commented out `@import 'theme/sparta/variables';`. This makes Santorini theme the main theme.

### BreadcrumbComponent

- Added `box-shadow: inset 0px 10px 7px -12px var(--cx-color-dark); @include media-breakpoint-up(lg) {box-shadow: none;}`

### FooterNavigationComponent 

- Added to line 2 `background-color: var(--cx-color-background-dark);`

### _link.scss

- Added to link 8 `text-decoration: underline;` 

### NavigationUIComponent

- Line 27 replaced hex color with color variable `color: var(--cx-color-text);`
- Line 37 replaced hex color with color variable `color: var(--cx-color-inverse);`
- Line 258 - 261 added `@include media-breakpoint-up(lg) {background-color: var(--cx-color-text);}`
- Added `&.accNavComponent { background-color: transparent;}` to Line 383

### ScrollToTopComponent 

- Changed line 21 to `background-color: var(--cx-color-primary);` and added `border-radius: 12px`

### TabParagraphContainerComponent

- Changed line 24 to `color: var(--cx-color-secondary);`
- Changed line 89 `color: var(--cx-color-primary-accent);`
- Changed line 109 to `height: 3px;` from `height: 5px;`
- Changed line 110 to `color: var(--cx-color-primary-accent);`

### Header.scss

- Cahnged line 4 to `background-color: var(--cx-color-light);`
- Added `@include media-breakpoint-up(lg) {background: linear-gradient(to top,var(--cx-color-background-dark) $header-height,va(--cx-color-light) 0);` to line 7.
- Added  line 31 `.SiteLinks {font-weight: var(--cx-font-weight-semi);`
- Changed `background-color: var(--cx-color-dark);` to `background-color: var(--cx-background-dark);` on line 56
- Changed line 71 to `color: var(--cx-color-medium);`
- Added line 162 `background-color: var(--cx-color-primary);`
- Added `color: var(--cx-color-primary);` to line 188
- Added `.cx-hamburger` and `.hamburger-inner` styling
- Added to line 43 `height: 100vh; background-color: var(--cx-color-background);`

### NavigationUIComponent

- Changed line 131 `border-bottom: 1px solid var(--cx-color-light);` to `border-bottom: 1px solid var(--cx-color-medium);`

### AddToCartComponent

- Changed line 25 to `color: var(--cx-color-primary);`
- Changed line 26 to `text-decoration-color: var(--cx-color-primary);`
- Changed line 30 to `color: var(--cx-color-primary);`

### StoreComponent

- Removed line 61 `width: 92%;` and 62 `margin: auto;`

### PickupOptionDialogComponent 

- Added line 5 `align-items: normal;`
- Added line 9-10 `@include media-breakpoint-down(md) {height: 100%;}`
- Added line 14-17 `@include media-breakpoint-down(md) {height: 100%;}`
<<<<<<< HEAD
=======

>>>>>>> 92c519bd
### CustomerTicketingListComponent

- Added line 134 `@include media-breakpoint-down(sm) {flex-wrap: wrap;}`
- Added line 152 `@include media-breakpoint-down(sm) {width: 100% ; margin-bottom: 17px;}`

### CustomerTicketingCreateComponent

- Added line 23-26 `width: 100%; .cx-customer-ticketing-create { width: 100%;}`<|MERGE_RESOLUTION|>--- conflicted
+++ resolved
@@ -383,10 +383,7 @@
 - Added line 5 `align-items: normal;`
 - Added line 9-10 `@include media-breakpoint-down(md) {height: 100%;}`
 - Added line 14-17 `@include media-breakpoint-down(md) {height: 100%;}`
-<<<<<<< HEAD
-=======
-
->>>>>>> 92c519bd
+
 ### CustomerTicketingListComponent
 
 - Added line 134 `@include media-breakpoint-down(sm) {flex-wrap: wrap;}`
