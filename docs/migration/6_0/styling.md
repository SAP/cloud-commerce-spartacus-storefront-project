--- conflicted
+++ resolved
@@ -61,13 +61,11 @@
   including the page template `cx-configurator-template`. 
   Now, however, it needs to define the relative and absolute sizes of the two slots involved. The new slot `VariantConfigOverviewNavigation` gets
   `30%`, the other slot `VariantConfigOverviewContent` `70%` of the available space.
- 
-<<<<<<< HEAD
-### Fonts library
-CSS fonts were downloaded in runtime from third party servers using Google Fonts. It is now replaced by Fontsource library, a self-hosted solution. The css fonts asset is now bundled with the Spartacus styles. This change is done to comply with security best practices.
-=======
 
 ### Font Awesome Icons
 
 The Font Awesome css library, used for icons, is not downloaded at runtime anymore.  The default icon configuration is still based on the same Font Awesome icons.  However, the Font Awesome css is now bundled with the Spartacus styles.  This change is done to comply with security best practices.
->>>>>>> 2836455a
+
+### Fonts library
+
+CSS fonts were downloaded in runtime from third party servers using Google Fonts. It is now replaced by Fontsource library, a self-hosted solution. The css fonts asset is now bundled with the Spartacus styles. This change is done to comply with security best practices.