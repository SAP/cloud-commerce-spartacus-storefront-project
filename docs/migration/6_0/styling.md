<!--
  This file contains styling breaking changes.
-->
### ActiveFacetsComponent

- Replaced `h4` style class with `h2` style class

### Feature lib product-configurator 

#### ConfiguratorAddToCartButtonComponent

- Added `z-index: 10;` to `%cx-configurator-add-to-cart-button`

#### ConfiguratorAttributeHeaderComponent

- Set `margin-block-end` to `0px` instead of `17px`
- Added `.cx-action-link { color: var(--cx-color-text);font-size: 14px; min-height: 0px;} `to `.cx-conflict-msg `
- Added `padding-block-end: 5px; padding-block-start: 5px; display: block;` to `img`

#### ConfiguratorAttributeReadOnlyComponent

- `%cx-configurator-attribute-read-only` now only contains `@include cx-configurator-attribute-type();`. This mixin already has all
  the needed styling settings

#### ConfiguratorConflictSolverDialogComponent

- `z-index: 2000` added to `%cx-configurator-conflict-solver-dialog` to control which dialog is rendered on top if multiple open. The new ConfiguratorRestartDialogComponent uses z-index 3000.

#### ConfiguratorConflictSuggestionComponent

- `margin-inline-start` changed to `-15px` instead of `-20px`
- `margin-inline-end` changed to `-15px` instead of `-20px`
- added `padding-inline-start: 0px;` to `.cx-title`

#### ConfiguratorGroupTitleComponent

- `margin-block-end` changed to `-15px` instead of `-20px`
- `cx-hamburger-menu` styling added to `.cx-group-title`

#### ConfiguratorOverviewAttributeComponent

- `line-break` changed to `normal` instead of `anywhere`
- `z-index: -6;` added to `.cx-attribute-value`, `.cx-attribute-label` and `.cx-attribute-price`

#### ConfiguratorOverviewFilterDialogComponent

- `z-index: 1000` added to `%cx-configurator-overview-filter-dialog` to control which dialog is rendered on top if multiple open

#### ConfiguratorOverviewFormComponent

- `padding-inline-start: 0px;` removed from `%cx-configurator-overview-form`
- `padding-inline-end: 0px;` removed from `%cx-configurator-overview-form` 
- `padding-inline-start: 0px;` removed from `.cx-group`
- `padding-inline-end: 0px;` removed from `.cx-group` 
- `$subgroupLevel2Top: 60px; $subgroupLevel3Top: 112px; $subgroupLevel4Top: 164px; $subgroupLevel5Top: 216px;` added to `%cx-configurator-overview-form`
- `padding-inline-start: 32px;padding-inline-end: 32px;padding-block-start: 16px;padding-block-end: 16px;`added to `&.topLevel { h2`
- `background-color: var(--cx-color-inverse);`added to `&.topLevel { h2`
- `margin-bottom` changed to `-20px` instead of `-60px` in `&.subgroupTopLevel`
- ` &.subgroup` styling added in `.cx-group`
- Styling added for subgroups on `sm` resolutions

#### ConfiguratorOverviewMenuComponent

- `ul` wraps the content of `cx-configurator-overview-menu`.

#### ConfiguratorVariantOverviewPage

- Handles a new slot `VariantConfigOverviewNavigation`; previously it only got one slot, so no specific styling was required besides
  including the page template `cx-configurator-template`. 
  Now, however, it needs to define the relative and absolute sizes of the two slots involved. The new slot `VariantConfigOverviewNavigation` gets
  `30%`, the other slot `VariantConfigOverviewContent` `70%` of the available space.

### Font Awesome Icons

<<<<<<< HEAD
The Font Awesome css library, used for icons, is not downloaded at runtime anymore.  The default icon configuration is still based on the same Font Awesome icons.  However, the Font Awesome css is now bundled with the Spartacus styles.  This change is done to comply with security best practices.

### PaymentMethodsComponent

- Removed styling for class `.cx-checkout-title`

### OrderDetailsItemsComponent

- Removed `margin-top: 30px` from `%cx-order-details-items`

### OrderDetailsShippingComponent

- Renamed `%cx-order-details-shipping` to `%cx-order-overview`

### OrderOverviewComponent

- Modifed and added elements to follow the redesign of order overview

### AgnosticTable

- Replaced `border-bottom: 1px solid var(--cx-color-light)` with `border-top: 1px solid var(--cx-color-light)` in the `tr` style class

### OrderConfirmationThankYouMessage

- Replaced `font-weight: $font-weight-normal` with `font-weight: var(--cx-font-weight-bold)` and `font-size: var(--cx-font-size, 1.5rem);` in the `h2` style class
=======
- The Font Awesome css library, used for icons, is not downloaded at runtime anymore.  The default icon configuration is still based on the same Font Awesome icons.  However, the Font Awesome css is now bundled with the Spartacus styles.  This change is done to comply with security best practices.

### Fonts library

- CSS fonts were downloaded in runtime from third party servers using Google Fonts. It is now replaced by Fontsource library, a self-hosted solution. The css fonts asset is now bundled with the Spartacus styles. This change is done to comply with security best practices.
>>>>>>> c39082fc
<|MERGE_RESOLUTION|>--- conflicted
+++ resolved
@@ -72,8 +72,11 @@
 
 ### Font Awesome Icons
 
-<<<<<<< HEAD
-The Font Awesome css library, used for icons, is not downloaded at runtime anymore.  The default icon configuration is still based on the same Font Awesome icons.  However, the Font Awesome css is now bundled with the Spartacus styles.  This change is done to comply with security best practices.
+- The Font Awesome css library, used for icons, is not downloaded at runtime anymore.  The default icon configuration is still based on the same Font Awesome icons.  However, the Font Awesome css is now bundled with the Spartacus styles.  This change is done to comply with security best practices.
+
+### Fonts library
+
+- CSS fonts were downloaded in runtime from third party servers using Google Fonts. It is now replaced by Fontsource library, a self-hosted solution. The css fonts asset is now bundled with the Spartacus styles. This change is done to comply with security best practices.
 
 ### PaymentMethodsComponent
 
@@ -97,11 +100,4 @@
 
 ### OrderConfirmationThankYouMessage
 
-- Replaced `font-weight: $font-weight-normal` with `font-weight: var(--cx-font-weight-bold)` and `font-size: var(--cx-font-size, 1.5rem);` in the `h2` style class
-=======
-- The Font Awesome css library, used for icons, is not downloaded at runtime anymore.  The default icon configuration is still based on the same Font Awesome icons.  However, the Font Awesome css is now bundled with the Spartacus styles.  This change is done to comply with security best practices.
-
-### Fonts library
-
-- CSS fonts were downloaded in runtime from third party servers using Google Fonts. It is now replaced by Fontsource library, a self-hosted solution. The css fonts asset is now bundled with the Spartacus styles. This change is done to comply with security best practices.
->>>>>>> c39082fc
+- Replaced `font-weight: $font-weight-normal` with `font-weight: var(--cx-font-weight-bold)` and `font-size: var(--cx-font-size, 1.5rem);` in the `h2` style class