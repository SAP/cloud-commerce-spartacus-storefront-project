--- conflicted
+++ resolved
@@ -121,9 +121,6 @@
 
 ### Font Awesome Icons
 
-<<<<<<< HEAD
-The Font Awesome css library, used for icons, is not downloaded at runtime anymore.  The default icon configuration is still based on the same Font Awesome icons.  However, the Font Awesome css is now bundled with the Spartacus styles.  This change is done to comply with security best practices.
-=======
 - The Font Awesome css library, used for icons, is not downloaded at runtime anymore.  The default icon configuration is still based on the same Font Awesome icons.  However, the Font Awesome css is now bundled with the Spartacus styles.  This change is done to comply with security best practices.
 
 ### Fonts library
@@ -152,5 +149,4 @@
 
 ### OrderConfirmationThankYouMessage
 
-- Replaced `font-weight: $font-weight-normal` with `font-weight: var(--cx-font-weight-bold)` and `font-size: var(--cx-font-size, 1.5rem);` in the `h2` style class
->>>>>>> 646124be
+- Replaced `font-weight: $font-weight-normal` with `font-weight: var(--cx-font-weight-bold)` and `font-size: var(--cx-font-size, 1.5rem);` in the `h2` style class