# Technical Changes in Spartacus 3.0

## Breaking Changes

### Translations (i18n) changed
- fixed the typo in the key `user.register.managementInMyAccount` (previously ...`managmentInMyAccount`)

### Default Router options changed
The Angular router can be initialized with so-called `ExtraOptions` in the `forRoot` method fo the `RouterModule`. See https://angular.io/api/router/ExtraOptions for more information on those options. 

The default `ExtraOptions` have changed with 3.0. Before 3.0, Spartacus set the `anchorScrolling` and `scrollPositionRestoration` options. In Spartacus 3.0, the `scrollPositionRestoration` has dropped, and the `relativeLinkResolution` and `initialNavigation` has been added. See the below table for the actual values and reasoning

| Option | < 3.0 | > 3.0
| --- | --- |  --- 
| `anchorScrolling` | `'enabled'` | `'enabled'`
| `scrollPositionRestoration` | `'enabled'` | (removed)
| `relativeLinkResolution` | n/a | `'corrected'`
| `initialNavigation` | n/a | `'enabled'`
| | |

The enabled `scrollPositionRestoration` was causing a bad experience in most cases, as it would scroll the page to the top on each route change. This is unexpected in a single page experience. 

The corrected `relativeLinkResolution` is used to opt-in to [a fix](https://github.com/angular/angular/issues/37355) that has been added in angular. This will become default from angular 11 onwards. 

The enabled `initialNavigation` provides better experience with server side rendering, starting initial navigation before the root component is created and blocking bootstrap until the initial navigation is complete. More details available in  [Angular documentation](https://angular.io/api/router/InitialNavigation).

The `RouterModule.forRoot()` method can actually only be called _once_ in an angular application. This makes the default options rather opinionated, which is why the default configurations are carefully selected in Spartacus. The options that have been added/removed can be provided in your custom application with the Angular `ROUTER_CONFIGURATION` injection token. For example: 

```typescript
providers: [
    {
        provide: ROUTER_CONFIGURATION,
        useValue: {
        scrollPositionRestoration: 'enabled'
        }
    }
]
```

There's no automation (schematics) planned for this change. 

### Page Layout
With version 2.1 we've started to add the page layout based style class to the root element of the application (`cx-storefront`). This is done in addition to the style class added by the `PageLayoutComponent`. The style class on the `PageLayoutComponent` was considered to be too limited, as it would not affect selectors outside the page template component. 

The implementation of the page layout based style class has moved from the `PageLayoutComponent` to the `PageTemplateDirective`. This results in a cleaner `PageLayoutComponent` with a constructor that no longer requires the lower level `renderer2` service and `ElementRef`. The constructor reduces to the following signature: 
```ts
constructor(protected pageLayoutService: PageLayoutService) {}
```

We've also made the `PageLayoutService` a _protected_ argument, so that it is extensible. 

There's no automation (schematics) planned to migrate constructors automatically. 

### ContentPageMetaResolver
`ContentPageMetaResolver` has a new required constructor dependency `RoutingPageMetaResolver`.

### HttpClientModule is not imported in feature libraries
 
In most cases **HttpClientModule** should only be imported in the root app module, as importing it in lazy-loaded modules can
cause unexpected side effects regarding the visibility of HTTP_INTERCEPTORS, etc. To fix this, we removed all **HttpClientModule** imports from all our
feature libraries and moved them to recipes. 

There's no automation (schematics) planned for this change. 
    
### CmsComponentsService
Method `CmsComponentsService.getChildRoutes` changed return type from `Route[]` to `CmsComponentChildRoutesConfig`

### Config cmsComponents
The property `childRoutes` of config `cmsComponents` changed type from `Route[]` to `Route[] | CmsComponentChildRoutesConfig`.

### PageMetaService lazy-loading related changes

- Protected method `PageMetaService.getMetaResolver` changed its return type from `PageMateResolver` to `Observable<PageMetaResolver>` so it can take into account page meta resolvers from lazy loaded features. 
- PageMetaService's constructor is now using `UnifiedInjector` instead of injecting `PageMetaResolver` token directly.  

### ConverterService lazy-loading related changes

- ConverterService constructor is now using `UnifiedInjector` instead of standard `Injector` 

### OutletRefDirective unregisters template on destroy
The directive's template in unregistered from outlet on directive destroy.

Before v3.0, when an instance of `OutletRefDirective` was destroyed (removed from DOM), its template remained registered for the Outlet, which could cause the same template being rendered multiple times in case of re-creation of the same `[cxOutletRef]` later on. Now it's fixed.

### CartItemComponent lost members
`CartItemComponent` lost members: 
- `@Output()` `view` - instead use `[cxModal]` directive to close modal on link click
- `viewItem()` - instead use `[cxModal]` directive to close modal on link click

### CartItemListComponent
There can be more than one cart entry with the same product code. So now they are referenced by the property `entryNumber` instead of the product code in `CartItemListComponent`.

### AddedToCartDialogComponent lost members
`AddedToCartDialogComponent` lost members: 
- `increment` - use new `numberOfEntriesBeforeAdd` instead
- `cartEntry$` - use `activeCartService.getLastEntry(productCode)` instead

### The type of BaseSiteService is changed
Before it is:
- `BaseSiteService implements SiteContext<string>`
  
Now it is:
- `BaseSiteService implements SiteContext<BaseSite>`

The return type of the function `getAll()` is changed from:
- `getAll(): Observable<string[]>` 

to:
- `getAll(): Observable<BaseSite[]>`

### CheckoutProgressMobileBottomComponent
- `routerState$` property has been removed. This logic is now handled by `checkoutStepService`.
- `activeStepUrl` property has been removed. This logic is now handled by `checkoutStepService`.
- `steps` property has been removed - use `steps$` instead.

### CheckoutProgressMobileTopComponent
- `routerState$` property has been removed. This logic is now handled by `checkoutStepService`.
- `activeStepUrl` property has been removed. This logic is now handled by `checkoutStepService`.
- `steps` property has been removed - use `steps$` instead.

### CheckoutProgressComponent
- `routerState$` property has been removed. This logic is now handled by `checkoutStepService`.
- `activeStepUrl` property has been removed. This logic is now handled by `checkoutStepService`.
- `steps` property has been removed - use `steps$` instead.

### DeliveryModeComponent
- `checkoutStepUrlNext` property has been removed. This logic is now handled by `checkoutStepService`.
- `checkoutStepUrlPrevious` property has been removed. This logic is now handled by `checkoutStepService`.

### OrderDetailShippingComponent
- `getPaymentCardContent` was removed, please check the `OrderOverviewComponent` instead.
- `getShippingMethodCardContent` was removed, please check the `OrderOverviewComponent` instead.
- `getAddressCardContent` was removed, please check the `OrderOverviewComponent` instead.
- `getBillingAddressCardContent` was removed, please check the `OrderOverviewComponent` instead.

### PaymentMethodComponent
- `checkoutStepUrlNext` property has been removed. This logic is now handled by `checkoutStepService`.
- `checkoutStepUrlPrevious` property has been removed. This logic is now handled by `checkoutStepService`.
- `goNext` method has been renamed to `next`.
- `goPrevious` method has been renamed to `back`.

### ShippingAddressComponent
- `existingAddresses$` property has been removed.
- `newAddressFormManuallyOpened` property has been renamed to `addressFormOpened`.
- `goNext` method has been renamed to `next`.
- `goPrevious` method has been renamed to `back`.

### CheckoutAuthGuard
- `canActivate` method now returns type `Observable<boolean | UrlTree`.

### CheckoutConfigService
- `steps` property has been removed - use `checkoutStepService` instead.
- `checkoutStepService` method has been removed - use `checkoutStepRoute` method in `checkoutStepService` instead.
- `getFirstCheckoutStepRoute` method has been removed - use `getFirstCheckoutStepRoute` method in `checkoutStepService` instead.
- `getFirstCheckoutStepRoute` method has been removed - use `getFirstCheckoutStepRoute` method in `checkoutStepService` instead.
- `getNextCheckoutStepUrl` method has been removed - use `getNextCheckoutStepUrl` method in `checkoutStepService` instead.
- `getPreviousCheckoutStepUrl` method has been removed - use `getPreviousCheckoutStepUrl` method in `checkoutStepService` instead.
- `getCurrentStepIndex` method has been removed - use `getCurrentStepIndex` method in `checkoutStepService` instead.

<<<<<<< HEAD
### BreakpointService
- Public getter method `window()` was removed. Instead directly reference the `windowRef`.
- Protected method `getClosest` was removed. Instead use the method `getBreakpoint`.
=======
### ItemCounterComponent 

- The component now implements `OnInit` and `OnDestroy`.

### UpdateEmailComponent

- Method `onSuccess` changed its return type from `void` to `Promise<void>` in order to wait for the logout to complete before updating the email.
>>>>>>> 18c8c656

## Automated Migrations for Version 3

- `CheckoutProgressMobileBottomComponent` no longer uses `CheckoutConfig`, `RoutingService` and `RoutingConfigService`. These services usage was replaced with the corresponding methods from `CheckoutStepService`. This service needs to be provided to `CheckoutProgressMobileBottomComponent`.
- `CheckoutAuthGuard` no longer uses `RoutingService`. This service usage was replaced with the corresponding methods from `Router` and `SemanticPathService`. Additional services `UserService` and `GlobalMessageService` also need to be provided to `CheckoutAuthGuard`.
- `CheckoutProgressMobileTopComponent` no longer uses `CheckoutConfig`, `RoutingService` and `RoutingConfigService`. These services usage was replaced with the corresponding methods form `CheckoutStepService`. This service needs to be provided to `CheckoutProgressMobileTopComponent`.
- `CheckoutProgressComponent` no longer uses `CheckoutConfig`, `RoutingService` and `RoutingConfigService`. These services usage was replaced with the corresponding methods form `CheckoutStepService`. This service needs to be provided to `CheckoutProgressComponent`.
- `DeliveryModeSetGuard` no longer uses `CheckoutConfigService`. This service usage was replaced with the corresponding methods form `CheckoutStepService`. This service needs to be provided to `DeliveryModeSetGuard`.
- `DeliveryModeComponent` no longer uses `RoutingService`. This service usage was replaced with the corresponding methods form `CheckoutStepService`. This service needs to be provided to `DeliveryModeComponent`.
- `LoginFormComponent` no longer uses `ActivatedRoute`, `CheckoutConfigService` and `AuthRedirectService`. The logic using these services was moved to a different component.
- `OrderDetailShippingComponent` no longer uses `TranslationService`. The logic using these services was moved to `OrderDetailShippingComponent`.
- `PaymentDetailsSetGuard` no longer uses `CheckoutConfigService`. This service usage was replaced with the corresponding methods form `CheckoutStepService`. This service needs to be provided to `PaymentDetailsSetGuard`.
- `PaymentMethodComponent` no longer uses `CheckoutConfigService` and `RoutingService`. These services usage was replaced with the corresponding methods form `CheckoutStepService`. This service needs to be provided to `PaymentMethodComponent`.
- `ReviewSubmitComponent` no longer uses `CheckoutConfigService`. This service usage was replaced with the corresponding methods form `CheckoutStepService`. In addition, `PaymentTypeService`, `CheckoutCostCenterService` and `UserCostCenterService` need to be provided to `ReviewSubmitComponent`.
- `ShippingAddressSetGuard` no longer uses `CheckoutConfigService`. This service usage was replaced with the corresponding methods form `CheckoutStepService`. This service needs to be provided to `ShippingAddressSetGuard`.
- `ShippingAddressComponent` no longer uses `CheckoutConfigService` and `RoutingService`. These services usage was replaced with the corresponding methods form `CheckoutStepService`. This service needs to be provided to `ShippingAddressComponent`.<|MERGE_RESOLUTION|>--- conflicted
+++ resolved
@@ -157,11 +157,9 @@
 - `getPreviousCheckoutStepUrl` method has been removed - use `getPreviousCheckoutStepUrl` method in `checkoutStepService` instead.
 - `getCurrentStepIndex` method has been removed - use `getCurrentStepIndex` method in `checkoutStepService` instead.
 
-<<<<<<< HEAD
 ### BreakpointService
 - Public getter method `window()` was removed. Instead directly reference the `windowRef`.
 - Protected method `getClosest` was removed. Instead use the method `getBreakpoint`.
-=======
 ### ItemCounterComponent 
 
 - The component now implements `OnInit` and `OnDestroy`.
@@ -169,7 +167,6 @@
 ### UpdateEmailComponent
 
 - Method `onSuccess` changed its return type from `void` to `Promise<void>` in order to wait for the logout to complete before updating the email.
->>>>>>> 18c8c656
 
 ## Automated Migrations for Version 3
 
