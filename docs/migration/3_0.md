# Technical Changes in Spartacus 3.0

## Breaking Changes

### Translations (i18n) changed

- fixed the typo in the key `user.register.managementInMyAccount` (previously ...`managmentInMyAccount`)
- key `checkout.checkoutReview.editShippingMethod` has been removed
- key `checkout.checkoutReview.editPaymentMethod` has been removed

### Default Router options changed

The Angular router can be initialized with so-called `ExtraOptions` in the `forRoot` method fo the `RouterModule`. See https://angular.io/api/router/ExtraOptions for more information on those options.

The default `ExtraOptions` have changed with 3.0. Before 3.0, Spartacus set the `anchorScrolling` and `scrollPositionRestoration` options. In Spartacus 3.0, the `scrollPositionRestoration` has dropped, and the `relativeLinkResolution` and `initialNavigation` has been added. See the below table for the actual values and reasoning

| Option                      | < 3.0       | > 3.0         |
| --------------------------- | ----------- | ------------- |
| `anchorScrolling`           | `'enabled'` | `'enabled'`   |
| `scrollPositionRestoration` | `'enabled'` | (removed)     |
| `relativeLinkResolution`    | n/a         | `'corrected'` |
| `initialNavigation`         | n/a         | `'enabled'`   |
|                             |             |

The enabled `scrollPositionRestoration` was causing a bad experience in most cases, as it would scroll the page to the top on each route change. This is unexpected in a single page experience.

The corrected `relativeLinkResolution` is used to opt-in to [a fix](https://github.com/angular/angular/issues/37355) that has been added in angular. This will become default from angular 11 onwards.

The enabled `initialNavigation` provides better experience with server side rendering, starting initial navigation before the root component is created and blocking bootstrap until the initial navigation is complete. More details available in [Angular documentation](https://angular.io/api/router/InitialNavigation).

The `RouterModule.forRoot()` method can actually only be called _once_ in an angular application. This makes the default options rather opinionated, which is why the default configurations are carefully selected in Spartacus. The options that have been added/removed can be provided in your custom application with the Angular `ROUTER_CONFIGURATION` injection token. For example:

```typescript
providers: [
  {
    provide: ROUTER_CONFIGURATION,
    useValue: {
      scrollPositionRestoration: 'enabled',
    },
  },
];
```

There's no automation (schematics) planned for this change.

### Page Layout

With version 2.1 we've started to add the page layout based style class to the root element of the application (`cx-storefront`). This is done in addition to the style class added by the `PageLayoutComponent`. The style class on the `PageLayoutComponent` was considered to be too limited, as it would not affect selectors outside the page template component.

The implementation of the page layout based style class has moved from the `PageLayoutComponent` to the `PageTemplateDirective`. This results in a cleaner `PageLayoutComponent` with a constructor that no longer requires the lower level `renderer2` service and `ElementRef`. The constructor reduces to the following signature:

```ts
constructor(protected pageLayoutService: PageLayoutService) {}
```

We've also made the `PageLayoutService` a _protected_ argument, so that it is extensible.

There's no automation (schematics) planned to migrate constructors automatically.

### Static CMS structure config changes

- `default-header-config` and `default-cms-content-config` have been removed. Use `defaultCmsContentProviders` instead to create CMS content.

### Storefront config

- New config `SeoConfig` is imported.

### ContentPageMetaResolver

`ContentPageMetaResolver` has a new required constructor dependency `RoutingPageMetaResolver`.

### LoginFormComponent

It's no longer the responsibility of the `LoginFormComponent` to redirect to the anticipated page (it no longer calls the method `AuthRedirectService.redirect`).
Now the redirecting logic is placed inside the core `AuthService` to support more OAuth flows.

`LoginFormComponent` no longer has properties `loginAsGuest`, `sub` and the method `ngOnDestroy`.

### HttpClientModule is not imported in feature libraries

In most cases **HttpClientModule** should only be imported in the root app module, as importing it in lazy-loaded modules can
cause unexpected side effects regarding the visibility of HTTP_INTERCEPTORS, etc. To fix this, we removed all **HttpClientModule** imports from all our
feature libraries and moved them to recipes.

There's no automation (schematics) planned for this change.

### SSR Engine Optimizations

`NgExpressEngineDecorator` now adds SSR Optimization logic on top of the universal engine by default.

`NgExpressEngineDecorator` was moved from `@spartacus/core` to `@spartacus/setup/ssr`. Also `NgExpressEngineDecorator.get()` method now accepts an additional second parameter to fine-tune SSR optimizations. Passing `null` there will turn off optimizations by removing optimization layer completely (bring back default 2.x behavior).

### Store finder functionality has been moved to a new library

Store finder logic from `@spartacus/core` and store finder components from `@spartacus/storefront` were moved to respective entrypoints in `@spartacus/misc/storefinder`.
Store finder translations (`storeFinderTranslations`) and translation chunks (`storeFinderTranslationChunksConfig`) were moved to `@spartacus/misc/storefinder/assets`.
Store finder functionality is now also lazy-loadable out of the box.

### StockNotificationComponent

`StockNotificationComponent` has a new required dependency `UserIdService`, but no more depends on `AuthService`.

### CmsComponentsService

Method `CmsComponentsService.getChildRoutes` changed return type from `Route[]` to `CmsComponentChildRoutesConfig`

### Config cmsComponents

The property `childRoutes` of config `cmsComponents` changed type from `Route[]` to `Route[] | CmsComponentChildRoutesConfig`.

### PageMetaService lazy-loading related changes

- Protected method `PageMetaService.getMetaResolver` changed its return type from `PageMateResolver` to `Observable<PageMetaResolver>` so it can take into account page meta resolvers from lazy loaded features.
- PageMetaService's constructor is now using `UnifiedInjector` instead of injecting `PageMetaResolver` token directly.

### ConverterService lazy-loading related changes

- ConverterService constructor is now using `UnifiedInjector` instead of standard `Injector`

### Payload for constructor of PlaceOrder class from Checkout actions requires an additional property

- Checkout.action constructor payload now needs a `termsChecked` additional property

### PlaceOrderComponent
- `placeOrderSubscription` property was removed - no replacement
- The component has new required constructor dependencies: `CheckoutReplenishmentFormService`, `LaunchDialogService` and `ViewContainerRef`.

### Property renamed in `SearchConfig` interface

| Old Name   | New Name |
| ---------- | -------- |
| `sortCode` | `sort`   |

### Changes in `CheckoutStepsState` interface
- New property: currently required `poNumber: { po: string; costCenter: string; };`
- Change type: property `orderDetails` type has been changed from `Order` to `Order | ReplenishmentOrder`

### Changes in `CheckoutState` interface
- New property: currently required `paymentTypes: PaymentTypesState;`
- New property: currently required `orderType: OrderTypesState;`
  
### OutletRefDirective unregisters template on destroy

The directive's template in unregistered from outlet on directive destroy.

Before v3.0, when an instance of `OutletRefDirective` was destroyed (removed from DOM), its template remained registered for the Outlet, which could cause the same template being rendered multiple times in case of re-creation of the same `[cxOutletRef]` later on. Now it's fixed.

### CartItemComponent lost members

`CartItemComponent` lost members:

- `@Output()` `view` - instead use `[cxModal]` directive to close modal on link click
- `viewItem()` - instead use `[cxModal]` directive to close modal on link click

### CartItemListComponent

There can be more than one cart entry with the same product code. So now they are referenced by the property `entryNumber` instead of the product code in `CartItemListComponent`.

### AddToCartComponent

`AddToCartComponent` lost members:

- `increment` - use new `numberOfEntriesBeforeAdd` instead
- `cartEntry$` - use `activeCartService.getLastEntry(productCode)` instead

### Auth module refactor

- `@spartacus/core` have new dependency on `angular-oauth2-oidc` library. It's used to handle OAuth login/logout flows in spartacus.

#### Store

- `AuthSelectors` were removed. Selectors related to client token were moved under `ClientAuthSelectors`. User token is no longer stored in ngrx store. To get the token use `AuthStorageService.getToken` method.
- `StateWithAuth` was removed. State related to client token was moved to `StateWithClientAuth`. Data related to user token are stored in `AuthStorageService` and `UserIdService`.
- `AuthState` was removed. State related to client token was moved to `ClientAuthState`. Data related to user token are stored in `AuthStorageService` and `UserIdService`.
- `UserTokenState` was removed. Data related to user token are no longer stored in ngrx store. User token is stored in `AuthStorageService` and user id is stored in `UserIdService`.
- `AUTH_FEATURE` was removed. Client token state is under the key from `CLIENT_AUTH_FEATURE` variable.
- `CLIENT_TOKEN_DATA` variable value changed to `[Client auth] Client Token Data`. Previously it was `[Auth] Client Token Data`.
- `AuthActions` now only contains `Login` and `Logout` action class and `LOGIN`, `LOGOUT` variables with action type. Actions related to client token (`LoadClientToken...`) are now available under `ClientAuthActions` export. Constant `LOGOUT_CUSTOMER_SUPPORT_AGENT` is available in `AsmActions` export. Actions related to user token were removed (`LOAD_USER_TOKEN`, `LOAD_USER_TOKEN_FAIL`, `LOAD_USER_TOKEN_SUCCESS`, `REFRESH_USER_TOKEN`, `REFRESH_USER_TOKEN_FAIL`, `REFRESH_USER_TOKEN_SUCCESS`, `REVOKE_USER_TOKEN`, `REVOKE_USER_TOKEN_FAIL`, `REVOKE_USER_TOKEN_SUCCESS`, `LoadUserToken`, `LoadUserTokenFail`, `LoadUserTokenSuccess`, `RefreshUserToken`, `RefreshUserTokenSuccess`, `RefreshUserTokenFail`, `RevokeUserToken`, `RevokeUserTokenSuccess` and `RevokeUserTokenFail`). Instead initialize user token load, refresh or revoke with methods exposed in `AuthService` and `OAuthLibWrapperService`.

#### Models

- `UserToken` interface was replaced with `AuthToken` interface. New interface contains different properties than the previous to match requirements of `angular-oauth2-oidc` library.
- `AuthenticationToken` interface was removed. Use `AuthToken` or `ClientToken` directly.
- `Occ.UserGroupList` interface was removed.
- `Occ.UserSignUp` interface was removed.

#### Guards

- `NotAuthGuard` now returns `Observable<UrlTree>` for homepage for logged in users instead of invoking redirect. Constructor also changed for this guard. `RoutingService` is no longer needed, but `SemanticPathService` and `Router` is now required.
- `AuthGuard` now returns `Observable<UrlTree>` for login page for anonymous users instead of invoking redirect. Constructor also changed for this guard. `RoutingService` is no longer needed, but `SemanticPathService` is now required.

#### Services

- `AuthRedirectService` now requires `AuthRedirectStorageService`. Make sure to provide it. It is an replacement for private variable `redirectUrl`.
- `AuthService` now requires `UserIdService`, `OAuthLibWrapperService`, `AuthStorageService`, `AuthRedirectService` and `RoutingService`.
- `AuthService.authorize` was renamed to `loginWithCredentials`. It returns Promise that resolves after login procedure completes. Instead of dispatching action the method now invokes login method from the OAuth library and sets correct userId, dispatches `Login` action and redirects to previously visited page.
- `AuthService.getOccUserId` was removed from `AuthService`. Use `UserIdService.getUserId` method instead. It is the direct replacement.
- `AuthService.invokeWithUserId` was moved to `UserIdService`. It is available under the same name.
- `AuthService.getUserToken` was removed. To check if user is logged in use `isUserLoggedIn` and to get user id use `UserIdService.getUserId`. If you need access to tokens then use `AuthStorageService.getToken`.
- `AuthService.refreshUserToken` was moved and renamed to `OAuthLibWrapperService.refreshToken`. The behavior changed as well. It not only dispatches action, but performs complete refresh token procedure from OAuth library.
- `AuthService.authorizeWithToken` was removed. Instead you can create object of the shape `AuthToken` and pass to `AuthStorageService.setToken`.
- `AuthService.logout` method changed behavior to redirect to `logout` page. Then the method `AuthService.coreLogout` will be dispatched and perform operations previously done by `logout` method (Logout action dispatch, clearing local state, revoking tokens).
- `AuthService.getClientToken`, `AuthService.refreshClientToken` and `AuthService.isClientTokenLoaded` were moved to `ClientTokenService`.

#### Config

- `AuthConfig` no longer extends `OccConfig`.
- `login` and `revoke` endpoints were removed from `OccConfig`. `login` endpoint is now available under `tokenEndpoint` property in `AuthConfig`. `revoke` endpoint is available under `revokeEndpoint` property in `AuthConfig`.
- `storageSync` configuration for `auth` branch in ngrx store was removed. State of token, userId is now synchronized with `AuthStatePersistenceService`. Override this service if you want to sync more properties to localStorage (eg. `refresh_token`).
- `storageSync` configuration for `anonymous-consents` branch in ngrx store was removed. State is now synchronized with `AnonymousConsentsStatePersistenceService`. Override this service if you want to sync more/less properties to localStorage.

### KymaModule

`KymaModule` were removed with all it's code. We expose the same functionality through configuration of auth.

To fetch OpenId token along with access token in Resource Owner Password Flow you have to use following configuration.

```ts
authentication: {
  client_id: 'client4kyma',
  client_secret: 'secret',
  OAuthLibConfig: {
    responseType: 'id_token',
    scope: 'openid',
    customTokenParameters: ['token_type', 'id_token'],
  }
}
```

Then you can access OpenId token with `OAuthLibWrapperService.getIdToken` method. For more options related to OpenId token look into `angular-oauth2-oidc` library documentation.

### ASM module refactor

- `getCustomerSupportAgentTokenState`, `getCustomerSupportAgentToken` and `getCustomerSupportAgentTokenLoading` were removed from `AsmSelectors`. To get token use `AuthStorageService.getToken` and `AsmAuthStorageService.getTokenTarget` to check if it belongs to CS agent.
- Effects in `AsmModule` now instead of `makeErrorSerializable` use `normalizeHttpError` for error transformation.
- `storageSync` configuration for `asm` branch in ngrx store was removed. State of ASM UI, tokens is now synchronized with `AsmStatePersistenceService`.
- `CSAGENT_TOKEN_DATA` variable was removed.
- `AsmState.csagentToken` was removed. Token is now stored in `AuthStorageService`. Check `AsmAuthStorageService.getTokenTarget` to validate if the token belongs to the CS agent.
- `AsmActions` no longer contains actions related to customer agent token (`LoadCustomerSupportAgentToken`, `LoadCustomerSupportAgentTokenFail`, `LoadCustomerSupportAgentTokenSuccess`). Instead interact directly with `CsAgentAuthService`.
- `CustomerSupportAgentTokenInterceptor` interceptor was removed. Token and error handling for CS agent requests are now handled by `AuthInterceptor` and `AsmAuthHttpHeaderService`.

#### AsmAuthService

Service was renamed to `CsAgentAuthService`. `AsmAuthService` is now responsible for making `AuthService` aware of ASM and adjusts it for CS agent support.

- `AsmAuthService.authorizeCustomerSupportAgent` was moved to `CsAgentAuthService`. It now performs full login flow for CS agent and resolves when it completes.
- `AsmAuthService.startCustomerEmulationSession` was moved to `CsAgentAuthService`. Behavior haven't changed.
- `AsmAuthService.isCustomerEmulationToken` was removed. To check token use `AuthStorageService.getToken` and to check if it belongs to CS agent use `AsmAuthStorageService.getTokenTarget`.
- `AsmAuthService.getCustomerSupportAgentToken` was removed. To check token use `AuthStorageService.getToken` and to check if it belongs to CS agent use `AsmAuthStorageService.getTokenTarget`.
- `AsmAuthService.getCustomerSupportAgentTokenLoading` was moved to `CsAgentAuthService`. Warning! It is not implemented there yet.
- `AsmAuthService.logoutCustomerSupportAgent` was moved to `CsAgentAuthService`. It performs logout procedure for CS agent and resolves when it completes.

### CDC library

- `CdcUserTokenEffects` now uses `normalizeHttpError` for error serialization.
- `CdcUserTokenEffects.loadCdcUserToken$` effect now calls `CdcAuthService.loginWithToken` instead of dispatching `AuthActions.LoadUserTokenSuccess` action.
- `CdcAuthService` no longer extends `AuthService`.
- `CdcAuthService` have new required dependencies. `AuthStorageService`, `UserIdService`, `GlobalMessageService` and `AuthRedirectService` needs to provided.
- `CdcAuthService.authorizeWithCustomCdcFlow` method was renamed to `loginWithCustomCdcFlow`.
- `CdcAuthService.logout` method was removed. Now CDC hooks into logout process, by providing `CdcLogoutGuard` as `LogoutGuard`.
- `CdcJsService` now requires `AuthService` as `CdcAuthService` no longer extends it. `AuthService` should be passed after `CdcAuthService`. `CdcAuthService` is available in service under `cdcAuth` and `AuthService` is available under `auth` property. Additionally `GlobalMessageService` and `AuthRedirectService` are not longer required. We don't provide automatic migration for that constructor change!

### OrderDetailHeadlineComponent

Order detail headline component has been removed.

### OrderDetailShippingComponent

The following functions have been removed from the component:

- getAddressCardContent()
- getBillingAddressCardContent()
- getPaymentCardContent()
- getShippingMethodCardContent()

### OrderConfirmationOverviewComponent

The following functions have been removed from the component:

- getAddressCardContent()
- getDeliveryModeCardContent()
- getPaymentInfoCardContent()
- getBillingAddressCardContent()

- `order$` now has a return type of `Observable<any>` instead of `Observable<Order>`

### The type of BaseSiteService is changed

Before it was:

- `BaseSiteService implements SiteContext<string>`

Now it is:

- `BaseSiteService implements SiteContext<BaseSite>`

The return type of the function `getAll()` is changed from:

- `getAll(): Observable<string[]>`

to:

- `getAll(): Observable<BaseSite[]>`

The return type of the function `setActive(baseSite: string)` is changed from:

- `setActive(baseSite: string): Subscription`

to:

- `setActive(baseSite: string): void`

### ConfigInitializerService's constructor has an additional parameter added

Before it was:

```ts
  constructor(
    @Inject(Config) protected config: any,
    @Optional()
    @Inject(CONFIG_INITIALIZER_FORROOT_GUARD)
    protected initializerGuard
  ) {}
```

Now it is:

```ts
  constructor(
    @Inject(Config) protected config: any,
    @Optional()
    @Inject(CONFIG_INITIALIZER_FORROOT_GUARD)
    protected initializerGuard,
    @Inject(RootConfig) protected rootConfig: any
```

### CmsComponentsService constructor has an additional parameter added

Before it was:

```ts
  constructor(
    protected config: CmsConfig,
    @Inject(PLATFORM_ID) protected platformId: Object
  ) {}
```

Now it is:

```ts
  constructor(
    protected config: CmsConfig,
    @Inject(PLATFORM_ID) protected platformId: Object,
    protected featureModules?: FeatureModulesService
  ) {}
```

#### configurationFactory was removed

Configuration merging logic now uses separate tokens for default configuration and user configuration.

### CheckoutProgressMobileBottomComponent

- `routerState$` property has been removed. This logic is now handled by `checkoutStepService`.
- `activeStepUrl` property has been removed. This logic is now handled by `checkoutStepService`.
- `steps` property has been removed - use `steps$` instead.

### CheckoutProgressMobileTopComponent

- `routerState$` property has been removed. This logic is now handled by `checkoutStepService`.
- `activeStepUrl` property has been removed. This logic is now handled by `checkoutStepService`.
- `steps` property has been removed - use `steps$` instead.

### CheckoutProgressComponent

- `routerState$` property has been removed. This logic is now handled by `checkoutStepService`.
- `activeStepUrl` property has been removed. This logic is now handled by `checkoutStepService`.
- `steps` property has been removed - use `steps$` instead.

### DeliveryModeComponent

- `checkoutStepUrlNext` property has been removed. This logic is now handled by `checkoutStepService`.
- `checkoutStepUrlPrevious` property has been removed. This logic is now handled by `checkoutStepService`.

### OrderDetailShippingComponent

- `getPaymentCardContent` was removed, please check the `OrderOverviewComponent` instead.
- `getShippingMethodCardContent` was removed, please check the `OrderOverviewComponent` instead.
- `getAddressCardContent` was removed, please check the `OrderOverviewComponent` instead.
- `getBillingAddressCardContent` was removed, please check the `OrderOverviewComponent` instead.

### PaymentMethodComponent

- `checkoutStepUrlNext` property has been removed. This logic is now handled by `checkoutStepService`.
- `checkoutStepUrlPrevious` property has been removed. This logic is now handled by `checkoutStepService`.
- `goNext` method has been renamed to `next`.
- `goPrevious` method has been renamed to `back`.

### ShippingAddressComponent

- `existingAddresses$` property has been removed.
- `newAddressFormManuallyOpened` property has been renamed to `addressFormOpened`.
- `goNext` method has been renamed to `next`.
- `goPrevious` method has been renamed to `back`.

### CheckoutAuthGuard

- `canActivate` method now returns type `Observable<boolean | UrlTree`.

### CheckoutConfigService

- `steps` property has been removed - use `checkoutStepService` instead.
- `checkoutStepService` method has been removed - use `checkoutStepRoute` method in `checkoutStepService` instead.
- `getFirstCheckoutStepRoute` method has been removed - use `getFirstCheckoutStepRoute` method in `checkoutStepService` instead.
- `getFirstCheckoutStepRoute` method has been removed - use `getFirstCheckoutStepRoute` method in `checkoutStepService` instead.
- `getNextCheckoutStepUrl` method has been removed - use `getNextCheckoutStepUrl` method in `checkoutStepService` instead.
- `getPreviousCheckoutStepUrl` method has been removed - use `getPreviousCheckoutStepUrl` method in `checkoutStepService` instead.
- `getCurrentStepIndex` method has been removed - use `getCurrentStepIndex` method in `checkoutStepService` instead.
- `CheckoutConfigService` no longer uses `RoutingConfigService`.

### Method placeOrder in CheckoutAdapter, OccCheckoutAdapter and CheckoutConnector

The method `placeOrder` of `CheckoutAdapter`, `OccCheckoutAdapter` and `CheckoutConnector` now has 3rd, a new required argument `termsChecked: boolean`.

### BreakpointService

- Public getter method `window()` was removed. Instead directly reference the `windowRef`.
- Protected method `getClosest` was removed. Instead use the method `getBreakpoint`.
- Property `_breakpoints` has been removed.
- Public getter `breakpoint$` was removed. Instead use the property `breakpoint$`.
- `BreakpointService` has new required `platform` dependency.

### ProtectedRoutesGuard

The return type of the method `ProtectedRoutesGuard.canActivate` changed from `Observable<boolean>` to `Observable<boolean | UrlTree>`

### ItemCounterComponent

- The component now implements `OnInit` and `OnDestroy`.

### UpdateEmailComponent

- Method `onSuccess` changed its return type from `void` to `Promise<void>` in order to wait for the logout to complete before updating the email.

### StorefrontComponent

- `collapseMenuIfClickOutside` method param type changed from `MouseEvent` to `any`. Behaviour has also been modified to only trigger when header element is passed to the function.

### StarRatingComponent

- The component uses `HostBinding` to bind to css custom properties (available since angular 9), which is why we no longer need the `ElementRef` and `Renderer2` in the constructor. There's a automated constructor migration added for the 3.0 release.
- ngOnInit is no longer used
- the `setRate` no longer requires a 2nd argument (`force`)
- the `setRateOnEvent()` method is replaced by reusing the `setRate()` (this is also fixing a bug), we bind `keydown.space` now directly form the view. The more generic `keydown` output binding is removed.

### CartNotEmptyGuard

- Method `canActivate` changed its return type from `Observable<boolean>` to `Observable<boolean | UrlTree>` to support OAuth flows.
- new required constructor dependency `SemanticPathService`.
- new required constructor dependency `Router`.
- no longer uses `RoutingService`. This service usage was replaced with the corresponding methods from `Router` and `SemanticPathService`.

### NotCheckoutAuthGuard

- Method `canActivate` changed its return type from `Observable<boolean>` to `Observable<boolean | UrlTree>` to support OAuth flows.

### ProductVariantGuard

- Method `canActivate` now requires a parameter of type `ActivatedRouteSnapshot`.

### LogoutGuard

- Method `canActivate` changed its return type from `Observable<boolean>` to `Observable<boolean | UrlTree>` to support OAuth flows.
- Method `logout` return type has been changed from `void` to `Promise<any>` to support OAuth flows.
- Method `redirect` was removed. Use `getRedirectUrl` instead.

### CurrentProductService

- `getProduct` method will now only emit distinct product.

### MultiCartStatePersistenceService

- `sync` method has been renamed to `initSync`.

### ProductReferenceService

- `get` method has been removed. Use `getProductReferences` and `loadProductReferences` methods instead.

### LanguageService

- Method `setActive` changed its return type from `Subscription` to `void`.

### CurrencyService

- Method `setActive` changed its return type from `Subscription` to `void`.

### OccCmsComponentAdapter

The OCC CMS component API in SAP Commerce Cloud before version 1905 was using a POST method. This has changed in 1905 (using GET going forward). Spartacus has supported both version from version 1.0 by using a `legacy` flag to distinguish this backend API behavior. With release 3.0 we maintain the support for the pre 1905 CMS component API, but the implementation has moved to a separate adapter. With that change, we're also dropping the `legacy` flag in the OCC configuration.

### UserState

The interface for the ngrx state `UserState` now has new required properties: `replenishmentOrders`, `replenishmentOrder` and `costCenters`.

### CloseAccountModalComponent

The property `userToken$` of `CloseAccountModalComponent` has been replaced with `isLoggedIn$` of type `Observable<boolean>`.

### BaseSiteState

The interface `BaseSiteState` has now a new required property `entities: BaseSiteEntities`.

### UserService

- Method `loadOrderList` of `UserService` also loads replenishment orders when the url contains a replenishment code.

### UserOrderService

- Method `getTitles` of `UserOrderService` will load titles when it is empty.


### Checkout selectors 
- Selector `getCheckoutOrderDetails` changed its MemoizedSelector return types. Instead of `Order` now we get union `Order | ReplenishmentOrder`.

### ProductListComponentService
- Property `sub` was removed from `ProductListComponentService`. It is no longer used.
- Method `setQuery` was removed from `ProductListComponentService`. It is no longer used.
- Method `viewPage` was removed from `ProductListComponentService`. It is no longer used.

### ProductCarouselService

The following functions have been removed from the component:

- getProductReferences()

### CheckoutService

- Method `placeOrder` of `CheckoutService` now requires `termsChecked` parameter.
- Method `getOrderDetails` changed its return type from `Observable<Order>` to `Observable<Order | ReplenishmentOrder>`.


### AnonymousConsentTemplatesAdapter

- Method `loadAnonymousConsents` of `AnonymousConsentTemplatesAdapter` is no longer optional.

### AnonymousConsentTemplatesConnector

- Method `loadAnonymousConsents` of `AnonymousConsentTemplatesConnector` changed the return type from `Observable<AnonymousConsent[] | null>` to `Observable<AnonymousConsent[]>`,

### SplitViewComponent

- The property `subscription` of `SplitViewComponent` is no longer protected. It's private now.

## Automated Migrations for Version 3

- `CheckoutProgressMobileBottomComponent` no longer uses `CheckoutConfig`, `RoutingService` and `RoutingConfigService`. These services usage was replaced with the corresponding methods from `CheckoutStepService`. This service needs to be provided to `CheckoutProgressMobileBottomComponent`.
- `CheckoutAuthGuard` no longer uses `RoutingService`. This service usage was replaced with the corresponding methods from `Router` and `SemanticPathService`. Additional services `UserService` and `GlobalMessageService` also need to be provided to `CheckoutAuthGuard`.
- `CheckoutProgressMobileTopComponent` no longer uses `CheckoutConfig`, `RoutingService` and `RoutingConfigService`. These services usage was replaced with the corresponding methods from `CheckoutStepService`. This service needs to be provided to `CheckoutProgressMobileTopComponent`.
- `CheckoutProgressComponent` no longer uses `CheckoutConfig`, `RoutingService` and `RoutingConfigService`. These services usage was replaced with the corresponding methods form `CheckoutStepService`. This service needs to be provided to `CheckoutProgressComponent`.
- `DeliveryModeSetGuard` no longer uses `CheckoutConfigService`. This service usage was replaced with the corresponding methods form `CheckoutStepService`. This service needs to be provided to `DeliveryModeSetGuard`.
- `DeliveryModeComponent` no longer uses `RoutingService`. This service usage was replaced with the corresponding methods form `CheckoutStepService`. This service needs to be provided to `DeliveryModeComponent`.
- `LoginFormComponent` no longer uses `ActivatedRoute`, `CheckoutConfigService` and `AuthRedirectService`. The logic using these services was moved to a different component.
- `OrderDetailShippingComponent` no longer uses `TranslationService`. The logic using these services was moved to `OrderDetailShippingComponent`.
- `PaymentDetailsSetGuard` no longer uses `CheckoutConfigService`. This service usage was replaced with the corresponding methods form `CheckoutStepService`. This service needs to be provided to `PaymentDetailsSetGuard`.
- `PaymentMethodComponent` no longer uses `CheckoutConfigService` and `RoutingService`. These services usage was replaced with the corresponding methods form `CheckoutStepService`. This service needs to be provided to `PaymentMethodComponent`.
- `ReviewSubmitComponent` no longer uses `CheckoutConfigService`. This service usage was replaced with the corresponding methods form `CheckoutStepService`. In addition, `PaymentTypeService`, `CheckoutCostCenterService` and `UserCostCenterService` need to be provided to `ReviewSubmitComponent`.
- `ShippingAddressSetGuard` no longer uses `CheckoutConfigService`. This service usage was replaced with the corresponding methods form `CheckoutStepService`. This service needs to be provided to `ShippingAddressSetGuard`.
- `ShippingAddressComponent` no longer uses `CheckoutConfigService` and `RoutingService`. These services usage was replaced with the corresponding methods form `CheckoutStepService`. This service needs to be provided to `ShippingAddressComponent`.
- `MultiCartService` now requires the additional provider `UserIdService`.
- `PageSlotComponent` no longer uses `CmsComponentsService`. This service usage was replaces with the `PageSlotService`.
- `ForbiddenHandler` now uses `GlobalMessageService`, `AuthService`, `OccEndpointsService`.
- `CheckoutPaymentService` no longer uses `AuthService`. This service usage was replaced with the corresponding methods from `UserIdService`.
- `CheckoutService` no longer uses `AuthService`. This service usage was replaced with the corresponding methods from `UserIdService`.
- `CustomerCouponService` no longer uses `AuthService`. This service usage was replaced with the corresponding methods from `UserIdService`.
- `OrderReturnRequestService` no longer uses `AuthService`. This service usage was replaced with the corresponding methods from `UserIdService`.
- `UserAddressService` no longer uses `AuthService`. This service usage was replaced with the corresponding methods from `UserIdService`.
- `UserConsentService` now also requires `UserIdService`.
- `UserInterestsService` no longer uses `AuthService`. This service usage was replaced with the corresponding methods from `UserIdService`.
- `UserNotificationPreferenceService` no longer uses `AuthService`. This service usage was replaced with the corresponding methods from `UserIdService`.
- `UserOrderService` no longer uses `AuthService`. This service usage was replaced with the corresponding methods from `UserIdService`. Now also requires `RoutingService`.
- `UserPaymentService` no longer uses `AuthService`. This service usage was replaced with the corresponding methods from `UserIdService`.
- `UserService` no longer uses `AuthService`. This service usage was replaced with the corresponding methods from `UserIdService`.
- `ActiveCartService` no longer uses `AuthService`. This service usage was replaces with the `UserIdService`.
- `CartVoucherService` no longer uses `AuthService`. This service usage was replaces with the `UserIdService`.
- `SelectiveCartService` no longer uses `AuthService`. This service usage was replaces with the `UserIdService`.
- `WishListService` no longer uses `AuthService`. This service usage was replaces with the `UserIdService`.
- `CheckoutDeliveryService` no longer uses `AuthService`. This service usage was replaces with the `UserIdService`.
- `UnauthorizedErrorHandler` has been removed.
- `StarRatingComponent` no longer uses `ElementRef` and `Renderer2`.
<<<<<<< HEAD
- `OrderConfirmationOverviewComponent` no longer uses `TranslationService`. The logic using this service was moved to the `OrderOverviewComponent`.
=======
- `ProductCarouselService` no longer uses `ProductReferenceService`.
- `NotCheckoutAuthGuard` no longer uses `RoutingService`. This service usage was replaced with the corresponding methods from `SemanticPathService` and `Router`.
- `StoreFinderSearchConfig` has been removed. `SearchConfig` should be used instead.
- `ForgotPasswordComponent` now also requires `AuthConfigService`.
- `OrderHistoryComponent` now also requires `UserReplenishmentOrderService`.
- `OrderReturnGuard` no longer uses `RoutingService`. This service usage was replaced with the corresponding methods from `Router` and `SemanticPathService`.
- `OrderCancellationGuard` no longer uses `RoutingService`. This service usage was replaced with the corresponding methods from `Router` and `SemanticPathService`.
- `OutletRefDirective` no longer uses `FeatureConfigService`.
- `OutletService` no longer uses `FeatureConfigService`.
- `RoutingService` now also requires `RoutingParamsService`.
- `TOKEN_REVOCATION_HEADER` has been removed.
- `JsonLdScriptFactory` now also requires `SeoConfig`.
- `LogoutGuard` no longer uses `RoutingService`. This service usage was replaced with the corresponding methods from `Router`.
- `ProductVariantGuard` no longer uses `RoutingService`. This service usage was replaced with the corresponding methods from `Router` and `SemanticPathService`.
- `FeatureModulesService` no longer has `getInjectors` method.
- `CmsComponentsService` no longer has `getInjectors` method.
- `SplitViewDeactivateGuard` has been removed.
- `FeatureModulesService` no longer uses `Compiler`. Newly added method `getModule` does not need it anymore.
- `FeatureModulesService` no longer uses `Injector`. Newly added method `getModule` does not need it anymore.
- `FeatureModulesService` now uses `LazyModulesService`.
- `JsonLdProducttReviewBuilder` now uses `SeoConfig`.
- `RegisterComponent` now uses `AuthConfigService`.
- `SplitViewComponent` now also requires `BreakpointService` and `ElementRef`.
- `CheckoutGuard` now also requires `CheckoutStepService`.
>>>>>>> 2f60e709
<|MERGE_RESOLUTION|>--- conflicted
+++ resolved
@@ -587,9 +587,6 @@
 - `CheckoutDeliveryService` no longer uses `AuthService`. This service usage was replaces with the `UserIdService`.
 - `UnauthorizedErrorHandler` has been removed.
 - `StarRatingComponent` no longer uses `ElementRef` and `Renderer2`.
-<<<<<<< HEAD
-- `OrderConfirmationOverviewComponent` no longer uses `TranslationService`. The logic using this service was moved to the `OrderOverviewComponent`.
-=======
 - `ProductCarouselService` no longer uses `ProductReferenceService`.
 - `NotCheckoutAuthGuard` no longer uses `RoutingService`. This service usage was replaced with the corresponding methods from `SemanticPathService` and `Router`.
 - `StoreFinderSearchConfig` has been removed. `SearchConfig` should be used instead.
@@ -614,4 +611,4 @@
 - `RegisterComponent` now uses `AuthConfigService`.
 - `SplitViewComponent` now also requires `BreakpointService` and `ElementRef`.
 - `CheckoutGuard` now also requires `CheckoutStepService`.
->>>>>>> 2f60e709
+- `OrderConfirmationOverviewComponent` no longer uses `TranslationService`. The logic using this service was moved to the `OrderOverviewComponent`.