--- conflicted
+++ resolved
@@ -95,11 +95,6 @@
 - `increment` - use new `numberOfEntriesBeforeAdd` instead
 - `cartEntry$` - use `activeCartService.getLastEntry(productCode)` instead
 
-<<<<<<< HEAD
-### BreakpointService
-- Public getter method `window()` was removed. Instead directly reference the `windowRef`.
-- Protected method `getClosest` was removed. Instead use the method `getBreakpoint`.
-=======
 ### The type of BaseSiteService is changed
 Before it is:
 - `BaseSiteService implements SiteContext<string>`
@@ -112,7 +107,6 @@
 
 to:
 - `getAll(): Observable<BaseSite[]>`
->>>>>>> bbebabb2
 
 ### CheckoutProgressMobileBottomComponent
 - `routerState$` property has been removed. This logic is now handled by `checkoutStepService`.
@@ -163,6 +157,10 @@
 - `getPreviousCheckoutStepUrl` method has been removed - use `getPreviousCheckoutStepUrl` method in `checkoutStepService` instead.
 - `getCurrentStepIndex` method has been removed - use `getCurrentStepIndex` method in `checkoutStepService` instead.
 
+### BreakpointService
+- Public getter method `window()` was removed. Instead directly reference the `windowRef`.
+- Protected method `getClosest` was removed. Instead use the method `getBreakpoint`.
+
 ## Automated Migrations for Version 3
 
 - `CheckoutProgressMobileBottomComponent` no longer uses `CheckoutConfig`, `RoutingService` and `RoutingConfigService`. These services usage was replaced with the corresponding methods from `CheckoutStepService`. This service needs to be provided to `CheckoutProgressMobileBottomComponent`.
