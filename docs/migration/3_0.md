--- conflicted
+++ resolved
@@ -190,8 +190,5 @@
 - `ReviewSubmitComponent` no longer uses `CheckoutConfigService`. This service usage was replaced with the corresponding methods form `CheckoutStepService`. In addition, `PaymentTypeService`, `CheckoutCostCenterService` and `UserCostCenterService` need to be provided to `ReviewSubmitComponent`.
 - `ShippingAddressSetGuard` no longer uses `CheckoutConfigService`. This service usage was replaced with the corresponding methods form `CheckoutStepService`. This service needs to be provided to `ShippingAddressSetGuard`.
 - `ShippingAddressComponent` no longer uses `CheckoutConfigService` and `RoutingService`. These services usage was replaced with the corresponding methods form `CheckoutStepService`. This service needs to be provided to `ShippingAddressComponent`.
-<<<<<<< HEAD
-- `PageSlotComponent` no loger uses `CmsComponentsService`. This servei usage was replaces with the `PageSlotService`.
-=======
 - `MultiCartService` now requires the additional provider `UserIdService`.
->>>>>>> d3c99192
+- `PageSlotComponent` no loger uses `CmsComponentsService`. This servei usage was replaces with the `PageSlotService`.