--- conflicted
+++ resolved
@@ -77,14 +77,13 @@
 
 - ConverterService constructor is now using `UnifiedInjector` instead of standard `Injector` 
 
-<<<<<<< HEAD
 ### Property renamed in `SearchConfig` interface
-
 
 | Old Name | New Name 
 | --- | --- 
 | `sortCode` | `sort` 
-=======
+
+
 ### OutletRefDirective unregisters template on destroy
 The directive's template in unregistered from outlet on directive destroy.
 
@@ -102,4 +101,3 @@
 `AddedToCartDialogComponent` lost members: 
 - `increment` - use new `numberOfEntriesBeforeAdd` instead
 - `cartEntry$` - use `activeCartService.getLastEntry(productCode)` instead
->>>>>>> c7fa46c9
