--- conflicted
+++ resolved
@@ -267,7 +267,7 @@
 
 - `getProduct` method will now only emit distinct product.
 
-<<<<<<< HEAD
+
 ### MultiCartStatePersistenceService
 
 - `sync` method has been renamed to `initSync`.
@@ -275,10 +275,10 @@
 ### ProductReferenceService
 
 - `get` method has been removed. Use `getProductReferences` and `loadProductReferences` methods instead.
-=======
+
 ### OccCmsComponentAdapter
 The OCC CMS component API in SAP Commerce Cloud before version 1905 was using a POST method. This has changed in 1905 (using GET going forward). Spartacus has supported both version from version 1.0 by using a `legacy` flag to distinguish this backend API behavior. With release 3.0 we maintain the support for the pre 1905 CMS component API, but the implementation has moved to a separate adapter. With that change, we're also dropping the `legacy` flag in the OCC configuration. 
->>>>>>> 20c58d6c
+
 
 ## Automated Migrations for Version 3
 
@@ -297,7 +297,6 @@
 - `ShippingAddressComponent` no longer uses `CheckoutConfigService` and `RoutingService`. These services usage was replaced with the corresponding methods form `CheckoutStepService`. This service needs to be provided to `ShippingAddressComponent`.
 - `MultiCartService` now requires the additional provider `UserIdService`.
 - `PageSlotComponent` no longer uses `CmsComponentsService`. This service usage was replaces with the `PageSlotService`.
-<<<<<<< HEAD
 - `ForbiddenHandler` now uses `GlobalMessageService`, `AuthService`, `OccEndpointsService`.
 - `CheckoutPaymentService` no longer uses `AuthService`. This service usage was replaced with the corresponding methods from `UserIdService`.
 - `CheckoutService` no longer uses `AuthService`. This service usage was replaced with the corresponding methods from `UserIdService`.
@@ -307,10 +306,8 @@
 - `UserConsentService` now also requires `UserIdService`.
 - `UserInterestsService` no longer uses `AuthService`. This service usage was replaced with the corresponding methods from `UserIdService`.
 - `UserNotificationPreferenceService` no longer uses `AuthService`. This service usage was replaced with the corresponding methods from `UserIdService`.
-=======
 - `ActiveCartService` no longer uses `AuthService`. This service usage was replaces with the `UserIdService`.
 - `CartVoucherService` no longer uses `AuthService`. This service usage was replaces with the `UserIdService`.
 - `SelectiveCartService` no longer uses `AuthService`. This service usage was replaces with the `UserIdService`.
 - `WishListService` no longer uses `AuthService`. This service usage was replaces with the `UserIdService`.
 - `CheckoutDeliveryService` no longer uses `AuthService`. This service usage was replaces with the `UserIdService`.
->>>>>>> 20c58d6c
