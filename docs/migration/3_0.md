--- conflicted
+++ resolved
@@ -124,7 +124,6 @@
 to:
 - `getAll(): Observable<BaseSite[]>`
 
-<<<<<<< HEAD
 ### ConfigInitializerService's constructor has an additional parameter added
 Before it is:
 ```ts
@@ -144,7 +143,6 @@
     @Inject(CONFIG_INITIALIZER_FORROOT_GUARD)
     protected initializerGuard,
     @Inject(RootConfig) protected rootConfig: any
-=======
 
 ### CmsComponentsService's constructor has an additional parameter added
 Before it is:
@@ -161,7 +159,6 @@
     protected config: CmsConfig,
     @Inject(PLATFORM_ID) protected platformId: Object,
     protected featureModules?: FeatureModulesService
->>>>>>> fb8b74d5
   ) {}
 ```
 
