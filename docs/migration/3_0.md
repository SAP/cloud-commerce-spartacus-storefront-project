--- conflicted
+++ resolved
@@ -76,14 +76,12 @@
 
 ### ConverterService lazy-loading related changes
 
-<<<<<<< HEAD
 - ConverterService constructor is now using `UnifiedInjector` instead of standard `Injector`
 
 ### Payload for constructor of PlaceOrder class from Checkout actions requires an additional property
 
 - Checkout.action constructor payload now needs a `termsChecked` additional property
 
-=======
 - ConverterService constructor is now using `UnifiedInjector` instead of standard `Injector` 
 
 ### OutletRefDirective unregisters template on destroy
@@ -103,4 +101,3 @@
 `AddedToCartDialogComponent` lost members: 
 - `increment` - use new `numberOfEntriesBeforeAdd` instead
 - `cartEntry$` - use `activeCartService.getLastEntry(productCode)` instead
->>>>>>> e7277e38
