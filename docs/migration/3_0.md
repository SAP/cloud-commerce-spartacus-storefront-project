--- conflicted
+++ resolved
@@ -535,7 +535,6 @@
 - `CheckoutDeliveryService` no longer uses `AuthService`. This service usage was replaces with the `UserIdService`.
 - `UnauthorizedErrorHandler` has been removed.
 - `StarRatingComponent` no longer uses `ElementRef` and `Renderer2`.
-<<<<<<< HEAD
 - `StoreFinderSearchConfig` has been removed. `SearchConfig` should be used instead.
 - `ForgotPasswordComponent` now also requires `AuthConfigService`.
 - `OrderHistoryComponent` now also requires `UserReplenishmentOrderService`.
@@ -544,6 +543,4 @@
 - `OutletRefDirective` no longer uses `FeatureConfigService`.
 - `OutletService` no longer uses `FeatureConfigService`.
 - `RoutingService` now also requires `RoutingParamsService`.
-=======
-- `TOKEN_REVOCATION_HEADER` has been removed.
->>>>>>> c621572c
+- `TOKEN_REVOCATION_HEADER` has been removed.