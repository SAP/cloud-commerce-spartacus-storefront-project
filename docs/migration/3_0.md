# Technical Changes in Spartacus 3.0

## Breaking Changes

### Translations (i18n) changed

- fixed the typo in the key `user.register.managementInMyAccount` (previously ...`managmentInMyAccount`)
- key `checkout.checkoutReview.editShippingMethod` has been removed
- key `checkout.checkoutReview.editPaymentMethod` has been removed

### Default Router options changed

The Angular router can be initialized with so-called `ExtraOptions` in the `forRoot` method fo the `RouterModule`. See https://angular.io/api/router/ExtraOptions for more information on those options.

The default `ExtraOptions` have changed with 3.0. Before 3.0, Spartacus set the `anchorScrolling` and `scrollPositionRestoration` options. In Spartacus 3.0, the `scrollPositionRestoration` has dropped, and the `relativeLinkResolution` and `initialNavigation` has been added. See the below table for the actual values and reasoning

| Option                      | < 3.0       | > 3.0         |
| --------------------------- | ----------- | ------------- |
| `anchorScrolling`           | `'enabled'` | `'enabled'`   |
| `scrollPositionRestoration` | `'enabled'` | (removed)     |
| `relativeLinkResolution`    | n/a         | `'corrected'` |
| `initialNavigation`         | n/a         | `'enabled'`   |
|                             |             |

The enabled `scrollPositionRestoration` was causing a bad experience in most cases, as it would scroll the page to the top on each route change. This is unexpected in a single page experience.

The corrected `relativeLinkResolution` is used to opt-in to [a fix](https://github.com/angular/angular/issues/37355) that has been added in angular. This will become default from angular 11 onwards.

The enabled `initialNavigation` provides better experience with server side rendering, starting initial navigation before the root component is created and blocking bootstrap until the initial navigation is complete. More details available in [Angular documentation](https://angular.io/api/router/InitialNavigation).

The `RouterModule.forRoot()` method can actually only be called _once_ in an angular application. This makes the default options rather opinionated, which is why the default configurations are carefully selected in Spartacus. The options that have been added/removed can be provided in your custom application with the Angular `ROUTER_CONFIGURATION` injection token. For example:

```typescript
providers: [
  {
    provide: ROUTER_CONFIGURATION,
    useValue: {
      scrollPositionRestoration: 'enabled',
    },
  },
];
```

There's no automation (schematics) planned for this change.

### Page Layout

With version 2.1 we've started to add the page layout based style class to the root element of the application (`cx-storefront`). This is done in addition to the style class added by the `PageLayoutComponent`. The style class on the `PageLayoutComponent` was considered to be too limited, as it would not affect selectors outside the page template component.

The implementation of the page layout based style class has moved from the `PageLayoutComponent` to the `PageTemplateDirective`. This results in a cleaner `PageLayoutComponent` with a constructor that no longer requires the lower level `renderer2` service and `ElementRef`. The constructor reduces to the following signature:

```ts
constructor(protected pageLayoutService: PageLayoutService) {}
```

We've also made the `PageLayoutService` a _protected_ argument, so that it is extensible.

There's no automation (schematics) planned to migrate constructors automatically.

### Static CMS structure config changes

- `default-header-config` and `default-cms-content-config` have been removed. Use `defaultCmsContentProviders` instead to create CMS content.

### Storefront config

- New config `SeoConfig` is imported.

### ContentPageMetaResolver

`ContentPageMetaResolver` has a new required constructor dependency `RoutingPageMetaResolver`.

### LoginFormComponent

It's no longer the responsibility of the `LoginFormComponent` to redirect to the anticipated page (it no longer calls the method `AuthRedirectService.redirect`).
Now the redirecting logic is placed inside the core `AuthService` to support more OAuth flows.

`LoginFormComponent` no longer has properties `loginAsGuest`, `sub` and the method `ngOnDestroy`.

### HttpClientModule is not imported in feature libraries

In most cases **HttpClientModule** should only be imported in the root app module, as importing it in lazy-loaded modules can
cause unexpected side effects regarding the visibility of HTTP_INTERCEPTORS, etc. To fix this, we removed all **HttpClientModule** imports from all our
feature libraries and moved them to recipes.

There's no automation (schematics) planned for this change.

### SSR Engine Optimizations

`NgExpressEngineDecorator` now adds SSR Optimization logic on top of the universal engine by default.

`NgExpressEngineDecorator` was moved from `@spartacus/core` to `@spartacus/setup/ssr`. Also `NgExpressEngineDecorator.get()` method now accepts an additional second parameter to fine-tune SSR optimizations. Passing `null` there will turn off optimizations by removing optimization layer completely (bring back default 2.x behavior).

### Store finder functionality has been moved to a new library

Store finder logic from `@spartacus/core` and store finder components from `@spartacus/storefront` were moved to respective entrypoints in `@spartacus/misc/storefinder`.
Store finder translations (`storeFinderTranslations`) and translation chunks (`storeFinderTranslationChunksConfig`) were moved to `@spartacus/misc/storefinder/assets`.
Store finder functionality is now also lazy-loadable out of the box.

### StockNotificationComponent

`StockNotificationComponent` has a new required dependency `UserIdService`, but no more depends on `AuthService`.

### CmsComponentsService

Method `CmsComponentsService.getChildRoutes` changed return type from `Route[]` to `CmsComponentChildRoutesConfig`

### Config cmsComponents

The property `childRoutes` of config `cmsComponents` changed type from `Route[]` to `Route[] | CmsComponentChildRoutesConfig`.

### PageMetaService lazy-loading related changes

- Protected method `PageMetaService.getMetaResolver` changed its return type from `PageMateResolver` to `Observable<PageMetaResolver>` so it can take into account page meta resolvers from lazy loaded features.
- PageMetaService's constructor is now using `UnifiedInjector` instead of injecting `PageMetaResolver` token directly.

### ConverterService lazy-loading related changes

- ConverterService constructor is now using `UnifiedInjector` instead of standard `Injector`

### Payload for constructor of PlaceOrder class from Checkout actions requires an additional property

- Checkout.action constructor payload now needs a `termsChecked` additional property

### PlaceOrderComponent
- `placeOrderSubscription` property was removed - no replacement
- The component has new required constructor dependencies: `CheckoutReplenishmentFormService`, `LaunchDialogService` and `ViewContainerRef`.

### Property renamed in `SearchConfig` interface

| Old Name   | New Name |
| ---------- | -------- |
| `sortCode` | `sort`   |

### Changes in `CheckoutStepsState` interface
- New property: currently required `poNumber: { po: string; costCenter: string; };`
- Change type: property `orderDetails` type has been changed from `Order` to `Order | ReplenishmentOrder`

### Changes in `CheckoutState` interface
- New property: currently required `paymentTypes: PaymentTypesState;`
- New property: currently required `orderType: OrderTypesState;`
  
### OutletRefDirective unregisters template on destroy

The directive's template in unregistered from outlet on directive destroy.

Before v3.0, when an instance of `OutletRefDirective` was destroyed (removed from DOM), its template remained registered for the Outlet, which could cause the same template being rendered multiple times in case of re-creation of the same `[cxOutletRef]` later on. Now it's fixed.

### CartItemComponent lost members

`CartItemComponent` lost members:

- `@Output()` `view` - instead use `[cxModal]` directive to close modal on link click
- `viewItem()` - instead use `[cxModal]` directive to close modal on link click

### CartItemListComponent

There can be more than one cart entry with the same product code. So now they are referenced by the property `entryNumber` instead of the product code in `CartItemListComponent`.

### AddToCartComponent

`AddToCartComponent` lost members:

- `increment` - use new `numberOfEntriesBeforeAdd` instead
- `cartEntry$` - use `activeCartService.getLastEntry(productCode)` instead

### Auth module refactor

- `@spartacus/core` have new dependency on `angular-oauth2-oidc` library. It's used to handle OAuth login/logout flows in spartacus.

#### Store

- `AuthSelectors` were removed. Selectors related to client token were moved under `ClientAuthSelectors`. User token is no longer stored in ngrx store. To get the token use `AuthStorageService.getToken` method.
- `StateWithAuth` was removed. State related to client token was moved to `StateWithClientAuth`. Data related to user token are stored in `AuthStorageService` and `UserIdService`.
- `AuthState` was removed. State related to client token was moved to `ClientAuthState`. Data related to user token are stored in `AuthStorageService` and `UserIdService`.
- `UserTokenState` was removed. Data related to user token are no longer stored in ngrx store. User token is stored in `AuthStorageService` and user id is stored in `UserIdService`.
- `AUTH_FEATURE` was removed. Client token state is under the key from `CLIENT_AUTH_FEATURE` variable.
- `CLIENT_TOKEN_DATA` variable value changed to `[Client auth] Client Token Data`. Previously it was `[Auth] Client Token Data`.
- `AuthActions` now only contains `Login` and `Logout` action class and `LOGIN`, `LOGOUT` variables with action type. Actions related to client token (`LoadClientToken...`) are now available under `ClientAuthActions` export. Constant `LOGOUT_CUSTOMER_SUPPORT_AGENT` is available in `AsmActions` export. Actions related to user token were removed (`LOAD_USER_TOKEN`, `LOAD_USER_TOKEN_FAIL`, `LOAD_USER_TOKEN_SUCCESS`, `REFRESH_USER_TOKEN`, `REFRESH_USER_TOKEN_FAIL`, `REFRESH_USER_TOKEN_SUCCESS`, `REVOKE_USER_TOKEN`, `REVOKE_USER_TOKEN_FAIL`, `REVOKE_USER_TOKEN_SUCCESS`, `LoadUserToken`, `LoadUserTokenFail`, `LoadUserTokenSuccess`, `RefreshUserToken`, `RefreshUserTokenSuccess`, `RefreshUserTokenFail`, `RevokeUserToken`, `RevokeUserTokenSuccess` and `RevokeUserTokenFail`). Instead initialize user token load, refresh or revoke with methods exposed in `AuthService` and `OAuthLibWrapperService`.

#### Models

- `UserToken` interface was replaced with `AuthToken` interface. New interface contains different properties than the previous to match requirements of `angular-oauth2-oidc` library.
- `AuthenticationToken` interface was removed. Use `AuthToken` or `ClientToken` directly.
- `Occ.UserGroupList` interface was removed.
- `Occ.UserSignUp` interface was removed.

#### Guards

- `NotAuthGuard` now returns `Observable<UrlTree>` for homepage for logged in users instead of invoking redirect. Constructor also changed for this guard. `RoutingService` is no longer needed, but `SemanticPathService` and `Router` is now required.
- `AuthGuard` now returns `Observable<UrlTree>` for login page for anonymous users instead of invoking redirect. Constructor also changed for this guard. `RoutingService` is no longer needed, but `SemanticPathService` is now required.

#### Services

- `AuthRedirectService` now requires `AuthRedirectStorageService`. Make sure to provide it. It is an replacement for private variable `redirectUrl`.
- `AuthService` now requires `UserIdService`, `OAuthLibWrapperService`, `AuthStorageService`, `AuthRedirectService` and `RoutingService`.
- `AuthService.authorize` was renamed to `loginWithCredentials`. It returns Promise that resolves after login procedure completes. Instead of dispatching action the method now invokes login method from the OAuth library and sets correct userId, dispatches `Login` action and redirects to previously visited page.
- `AuthService.getOccUserId` was removed from `AuthService`. Use `UserIdService.getUserId` method instead. It is the direct replacement.
- `AuthService.invokeWithUserId` was moved to `UserIdService`. It is available under the same name.
- `AuthService.getUserToken` was removed. To check if user is logged in use `isUserLoggedIn` and to get user id use `UserIdService.getUserId`. If you need access to tokens then use `AuthStorageService.getToken`.
- `AuthService.refreshUserToken` was moved and renamed to `OAuthLibWrapperService.refreshToken`. The behavior changed as well. It not only dispatches action, but performs complete refresh token procedure from OAuth library.
- `AuthService.authorizeWithToken` was removed. Instead you can create object of the shape `AuthToken` and pass to `AuthStorageService.setToken`.
- `AuthService.logout` method changed behavior to redirect to `logout` page. Then the method `AuthService.coreLogout` will be dispatched and perform operations previously done by `logout` method (Logout action dispatch, clearing local state, revoking tokens).
- `AuthService.getClientToken`, `AuthService.refreshClientToken` and `AuthService.isClientTokenLoaded` were moved to `ClientTokenService`.

#### Config

- `AuthConfig` no longer extends `OccConfig`.
- `login` and `revoke` endpoints were removed from `OccConfig`. `login` endpoint is now available under `tokenEndpoint` property in `AuthConfig`. `revoke` endpoint is available under `revokeEndpoint` property in `AuthConfig`.
- `storageSync` configuration for `auth` branch in ngrx store was removed. State of token, userId is now synchronized with `AuthStatePersistenceService`. Override this service if you want to sync more properties to localStorage (eg. `refresh_token`).
- `storageSync` configuration for `anonymous-consents` branch in ngrx store was removed. State is now synchronized with `AnonymousConsentsStatePersistenceService`. Override this service if you want to sync more/less properties to localStorage.

### KymaModule

`KymaModule` were removed with all it's code. We expose the same functionality through configuration of auth.

To fetch OpenId token along with access token in Resource Owner Password Flow you have to use following configuration.

```ts
authentication: {
  client_id: 'client4kyma',
  client_secret: 'secret',
  OAuthLibConfig: {
    responseType: 'id_token',
    scope: 'openid',
    customTokenParameters: ['token_type', 'id_token'],
  }
}
```

Then you can access OpenId token with `OAuthLibWrapperService.getIdToken` method. For more options related to OpenId token look into `angular-oauth2-oidc` library documentation.

### ASM module refactor

- `getCustomerSupportAgentTokenState`, `getCustomerSupportAgentToken` and `getCustomerSupportAgentTokenLoading` were removed from `AsmSelectors`. To get token use `AuthStorageService.getToken` and `AsmAuthStorageService.getTokenTarget` to check if it belongs to CS agent.
- Effects in `AsmModule` now instead of `makeErrorSerializable` use `normalizeHttpError` for error transformation.
- `storageSync` configuration for `asm` branch in ngrx store was removed. State of ASM UI, tokens is now synchronized with `AsmStatePersistenceService`.
- `CSAGENT_TOKEN_DATA` variable was removed.
- `AsmState.csagentToken` was removed. Token is now stored in `AuthStorageService`. Check `AsmAuthStorageService.getTokenTarget` to validate if the token belongs to the CS agent.
- `AsmActions` no longer contains actions related to customer agent token (`LoadCustomerSupportAgentToken`, `LoadCustomerSupportAgentTokenFail`, `LoadCustomerSupportAgentTokenSuccess`). Instead interact directly with `CsAgentAuthService`.
- `CustomerSupportAgentTokenInterceptor` interceptor was removed. Token and error handling for CS agent requests are now handled by `AuthInterceptor` and `AsmAuthHttpHeaderService`.

#### AsmAuthService

Service was renamed to `CsAgentAuthService`. `AsmAuthService` is now responsible for making `AuthService` aware of ASM and adjusts it for CS agent support.

- `AsmAuthService.authorizeCustomerSupportAgent` was moved to `CsAgentAuthService`. It now performs full login flow for CS agent and resolves when it completes.
- `AsmAuthService.startCustomerEmulationSession` was moved to `CsAgentAuthService`. Behavior haven't changed.
- `AsmAuthService.isCustomerEmulationToken` was removed. To check token use `AuthStorageService.getToken` and to check if it belongs to CS agent use `AsmAuthStorageService.getTokenTarget`.
- `AsmAuthService.getCustomerSupportAgentToken` was removed. To check token use `AuthStorageService.getToken` and to check if it belongs to CS agent use `AsmAuthStorageService.getTokenTarget`.
- `AsmAuthService.getCustomerSupportAgentTokenLoading` was moved to `CsAgentAuthService`. Warning! It is not implemented there yet.
- `AsmAuthService.logoutCustomerSupportAgent` was moved to `CsAgentAuthService`. It performs logout procedure for CS agent and resolves when it completes.

### CDC library

- `CdcUserTokenEffects` now uses `normalizeHttpError` for error serialization.
- `CdcUserTokenEffects.loadCdcUserToken$` effect now calls `CdcAuthService.loginWithToken` instead of dispatching `AuthActions.LoadUserTokenSuccess` action.
- `CdcAuthService` no longer extends `AuthService`.
- `CdcAuthService` have new required dependencies. `AuthStorageService`, `UserIdService`, `GlobalMessageService` and `AuthRedirectService` needs to provided.
- `CdcAuthService.authorizeWithCustomCdcFlow` method was renamed to `loginWithCustomCdcFlow`.
- `CdcAuthService.logout` method was removed. Now CDC hooks into logout process, by providing `CdcLogoutGuard` as `LogoutGuard`.
- `CdcJsService` now requires `AuthService` as `CdcAuthService` no longer extends it. `AuthService` should be passed after `CdcAuthService`. `CdcAuthService` is available in service under `cdcAuth` and `AuthService` is available under `auth` property. Additionally `GlobalMessageService` and `AuthRedirectService` are not longer required. We don't provide automatic migration for that constructor change!

### OrderDetailHeadlineComponent

Order detail headline component has been removed.

### OrderDetailShippingComponent

The following functions have been removed from the component:

- getAddressCardContent()
- getBillingAddressCardContent()
- getPaymentCardContent()
- getShippingMethodCardContent()

### OrderConfirmationOverviewComponent

The following functions have been removed from the component:

- getAddressCardContent()
- getDeliveryModeCardContent()
- getPaymentInfoCardContent()
- getBillingAddressCardContent()

- `order$` now has a return type of `Observable<any>` instead of `Observable<Order>`

### The type of BaseSiteService is changed

Before it was:

- `BaseSiteService implements SiteContext<string>`

Now it is:

- `BaseSiteService implements SiteContext<BaseSite>`

The return type of the function `getAll()` is changed from:

- `getAll(): Observable<string[]>`

to:

- `getAll(): Observable<BaseSite[]>`

The return type of the function `setActive(baseSite: string)` is changed from:

- `setActive(baseSite: string): Subscription`

to:

- `setActive(baseSite: string): void`

### ConfigInitializerService's constructor has an additional parameter added

Before it was:

```ts
  constructor(
    @Inject(Config) protected config: any,
    @Optional()
    @Inject(CONFIG_INITIALIZER_FORROOT_GUARD)
    protected initializerGuard
  ) {}
```

Now it is:

```ts
  constructor(
    @Inject(Config) protected config: any,
    @Optional()
    @Inject(CONFIG_INITIALIZER_FORROOT_GUARD)
    protected initializerGuard,
    @Inject(RootConfig) protected rootConfig: any
```

### CmsComponentsService constructor has an additional parameter added

Before it was:

```ts
  constructor(
    protected config: CmsConfig,
    @Inject(PLATFORM_ID) protected platformId: Object
  ) {}
```

Now it is:

```ts
  constructor(
    protected config: CmsConfig,
    @Inject(PLATFORM_ID) protected platformId: Object,
    protected featureModules?: FeatureModulesService
  ) {}
```

#### configurationFactory was removed

Configuration merging logic now uses separate tokens for default configuration and user configuration.

### CheckoutProgressMobileBottomComponent

- `routerState$` property has been removed. This logic is now handled by `checkoutStepService`.
- `activeStepUrl` property has been removed. This logic is now handled by `checkoutStepService`.
- `steps` property has been removed - use `steps$` instead.

### CheckoutProgressMobileTopComponent

- `routerState$` property has been removed. This logic is now handled by `checkoutStepService`.
- `activeStepUrl` property has been removed. This logic is now handled by `checkoutStepService`.
- `steps` property has been removed - use `steps$` instead.

### CheckoutProgressComponent

- `routerState$` property has been removed. This logic is now handled by `checkoutStepService`.
- `activeStepUrl` property has been removed. This logic is now handled by `checkoutStepService`.
- `steps` property has been removed - use `steps$` instead.

### DeliveryModeComponent

- `checkoutStepUrlNext` property has been removed. This logic is now handled by `checkoutStepService`.
- `checkoutStepUrlPrevious` property has been removed. This logic is now handled by `checkoutStepService`.

### OrderDetailShippingComponent

- `getPaymentCardContent` was removed, please check the `OrderOverviewComponent` instead.
- `getShippingMethodCardContent` was removed, please check the `OrderOverviewComponent` instead.
- `getAddressCardContent` was removed, please check the `OrderOverviewComponent` instead.
- `getBillingAddressCardContent` was removed, please check the `OrderOverviewComponent` instead.

### PaymentMethodComponent

- `checkoutStepUrlNext` property has been removed. This logic is now handled by `checkoutStepService`.
- `checkoutStepUrlPrevious` property has been removed. This logic is now handled by `checkoutStepService`.
- `goNext` method has been renamed to `next`.
- `goPrevious` method has been renamed to `back`.

### ShippingAddressComponent

- `existingAddresses$` property has been removed.
- `newAddressFormManuallyOpened` property has been renamed to `addressFormOpened`.
- `goNext` method has been renamed to `next`.
- `goPrevious` method has been renamed to `back`.

### CheckoutAuthGuard

- `canActivate` method now returns type `Observable<boolean | UrlTree`.

### CheckoutConfigService

- `steps` property has been removed - use `checkoutStepService` instead.
- `checkoutStepService` method has been removed - use `checkoutStepRoute` method in `checkoutStepService` instead.
- `getFirstCheckoutStepRoute` method has been removed - use `getFirstCheckoutStepRoute` method in `checkoutStepService` instead.
- `getFirstCheckoutStepRoute` method has been removed - use `getFirstCheckoutStepRoute` method in `checkoutStepService` instead.
- `getNextCheckoutStepUrl` method has been removed - use `getNextCheckoutStepUrl` method in `checkoutStepService` instead.
- `getPreviousCheckoutStepUrl` method has been removed - use `getPreviousCheckoutStepUrl` method in `checkoutStepService` instead.
- `getCurrentStepIndex` method has been removed - use `getCurrentStepIndex` method in `checkoutStepService` instead.
- `CheckoutConfigService` no longer uses `RoutingConfigService`.

### Method placeOrder in CheckoutAdapter, OccCheckoutAdapter and CheckoutConnector

The method `placeOrder` of `CheckoutAdapter`, `OccCheckoutAdapter` and `CheckoutConnector` now has 3rd, a new required argument `termsChecked: boolean`.

### BreakpointService

- Public getter method `window()` was removed. Instead directly reference the `windowRef`.
- Protected method `getClosest` was removed. Instead use the method `getBreakpoint`.
- Property `_breakpoints` has been removed.
- Public getter `breakpoint$` was removed. Instead use the property `breakpoint$`.
- `BreakpointService` has new required `platform` dependency.

### ProtectedRoutesGuard

The return type of the method `ProtectedRoutesGuard.canActivate` changed from `Observable<boolean>` to `Observable<boolean | UrlTree>`

### ItemCounterComponent

- The component now implements `OnInit` and `OnDestroy`.

### ViewComponent

- Protected getter method `splitViewCount` was removed.

### UpdateEmailComponent

- Method `onSuccess` changed its return type from `void` to `Promise<void>` in order to wait for the logout to complete before updating the email.

### StorefrontComponent

- `collapseMenuIfClickOutside` method param type changed from `MouseEvent` to `any`. Behaviour has also been modified to only trigger when header element is passed to the function.

### StarRatingComponent

- The component uses `HostBinding` to bind to css custom properties (available since angular 9), which is why we no longer need the `ElementRef` and `Renderer2` in the constructor. There's a automated constructor migration added for the 3.0 release.
- ngOnInit is no longer used
- the `setRate` no longer requires a 2nd argument (`force`)
- the `setRateOnEvent()` method is replaced by reusing the `setRate()` (this is also fixing a bug), we bind `keydown.space` now directly form the view. The more generic `keydown` output binding is removed.

### CartNotEmptyGuard

- Method `canActivate` changed its return type from `Observable<boolean>` to `Observable<boolean | UrlTree>` to support OAuth flows.
- new required constructor dependency `SemanticPathService`.
- new required constructor dependency `Router`.
- no longer uses `RoutingService`. This service usage was replaced with the corresponding methods from `Router` and `SemanticPathService`.

### NotCheckoutAuthGuard

- Method `canActivate` changed its return type from `Observable<boolean>` to `Observable<boolean | UrlTree>` to support OAuth flows.

### ProductVariantGuard

- Method `canActivate` now requires a parameter of type `ActivatedRouteSnapshot`.

### LogoutGuard

- Method `canActivate` changed its return type from `Observable<boolean>` to `Observable<boolean | UrlTree>` to support OAuth flows.
- Method `logout` return type has been changed from `void` to `Promise<any>` to support OAuth flows.
- Method `redirect` was removed. Use `getRedirectUrl` instead.

### CurrentProductService

- `getProduct` method will now only emit distinct product.

### MultiCartStatePersistenceService

- `sync` method has been renamed to `initSync`.

### ProductReferenceService

- `get` method has been removed. Use `getProductReferences` and `loadProductReferences` methods instead.

### LanguageService

- Method `setActive` changed its return type from `Subscription` to `void`.

### CurrencyService

- Method `setActive` changed its return type from `Subscription` to `void`.

### OccCmsComponentAdapter

The OCC CMS component API in SAP Commerce Cloud before version 1905 was using a POST method. This has changed in 1905 (using GET going forward). Spartacus has supported both version from version 1.0 by using a `legacy` flag to distinguish this backend API behavior. With release 3.0 we maintain the support for the pre 1905 CMS component API, but the implementation has moved to a separate adapter. With that change, we're also dropping the `legacy` flag in the OCC configuration.

### UserState

The interface for the ngrx state `UserState` now has new required properties: `replenishmentOrders`, `replenishmentOrder` and `costCenters`.

### CloseAccountModalComponent

The property `userToken$` of `CloseAccountModalComponent` has been replaced with `isLoggedIn$` of type `Observable<boolean>`.

### BaseSiteState

The interface `BaseSiteState` has now a new required property `entities: BaseSiteEntities`.

### UserService

- Method `loadOrderList` of `UserService` also loads replenishment orders when the url contains a replenishment code.

### UserOrderService

- Method `getTitles` of `UserOrderService` will load titles when it is empty.


### Checkout selectors 
- Selector `getCheckoutOrderDetails` changed its MemoizedSelector return types. Instead of `Order` now we get union `Order | ReplenishmentOrder`.

### ProductListComponentService
- Property `sub` was removed from `ProductListComponentService`. It is no longer used.
- Method `setQuery` was removed from `ProductListComponentService`. It is no longer used.
- Method `viewPage` was removed from `ProductListComponentService`. It is no longer used.

### ProductCarouselService

The following functions have been removed from the component:

- getProductReferences()

### CheckoutService

- Method `placeOrder` of `CheckoutService` now requires `termsChecked` parameter.
- Method `getOrderDetails` changed its return type from `Observable<Order>` to `Observable<Order | ReplenishmentOrder>`.


### AnonymousConsentTemplatesAdapter

- Method `loadAnonymousConsents` of `AnonymousConsentTemplatesAdapter` is no longer optional.

### AnonymousConsentTemplatesConnector

- Method `loadAnonymousConsents` of `AnonymousConsentTemplatesConnector` changed the return type from `Observable<AnonymousConsent[] | null>` to `Observable<AnonymousConsent[]>`,

### SplitViewComponent

- The property `subscription` of `SplitViewComponent` is no longer protected. It's private now.

## Automated Migrations for Version 3

- `CheckoutProgressMobileBottomComponent` no longer uses `CheckoutConfig`, `RoutingService` and `RoutingConfigService`. These services usage was replaced with the corresponding methods from `CheckoutStepService`. This service needs to be provided to `CheckoutProgressMobileBottomComponent`.
- `CheckoutAuthGuard` no longer uses `RoutingService`. This service usage was replaced with the corresponding methods from `Router` and `SemanticPathService`. Additional services `UserService` and `GlobalMessageService` also need to be provided to `CheckoutAuthGuard`.
- `CheckoutProgressMobileTopComponent` no longer uses `CheckoutConfig`, `RoutingService` and `RoutingConfigService`. These services usage was replaced with the corresponding methods from `CheckoutStepService`. This service needs to be provided to `CheckoutProgressMobileTopComponent`.
- `CheckoutProgressComponent` no longer uses `CheckoutConfig`, `RoutingService` and `RoutingConfigService`. These services usage was replaced with the corresponding methods form `CheckoutStepService`. This service needs to be provided to `CheckoutProgressComponent`.
- `DeliveryModeSetGuard` no longer uses `CheckoutConfigService`. This service usage was replaced with the corresponding methods form `CheckoutStepService`. This service needs to be provided to `DeliveryModeSetGuard`.
- `DeliveryModeComponent` no longer uses `RoutingService`. This service usage was replaced with the corresponding methods form `CheckoutStepService`. This service needs to be provided to `DeliveryModeComponent`.
- `LoginFormComponent` no longer uses `ActivatedRoute`, `CheckoutConfigService` and `AuthRedirectService`. The logic using these services was moved to a different component.
- `OrderDetailShippingComponent` no longer uses `TranslationService`. The logic using these services was moved to `OrderDetailShippingComponent`.
- `PaymentDetailsSetGuard` no longer uses `CheckoutConfigService`. This service usage was replaced with the corresponding methods form `CheckoutStepService`. This service needs to be provided to `PaymentDetailsSetGuard`.
- `PaymentMethodComponent` no longer uses `CheckoutConfigService` and `RoutingService`. These services usage was replaced with the corresponding methods form `CheckoutStepService`. This service needs to be provided to `PaymentMethodComponent`.
- `ReviewSubmitComponent` no longer uses `CheckoutConfigService`. This service usage was replaced with the corresponding methods form `CheckoutStepService`. In addition, `PaymentTypeService`, `CheckoutCostCenterService` and `UserCostCenterService` need to be provided to `ReviewSubmitComponent`.
- `ShippingAddressSetGuard` no longer uses `CheckoutConfigService`. This service usage was replaced with the corresponding methods form `CheckoutStepService`. This service needs to be provided to `ShippingAddressSetGuard`.
- `ShippingAddressComponent` no longer uses `CheckoutConfigService` and `RoutingService`. These services usage was replaced with the corresponding methods form `CheckoutStepService`. This service needs to be provided to `ShippingAddressComponent`.
- `MultiCartService` now requires the additional provider `UserIdService`.
- `PageSlotComponent` no longer uses `CmsComponentsService`. This service usage was replaces with the `PageSlotService`.
- `ForbiddenHandler` now uses `GlobalMessageService`, `AuthService`, `OccEndpointsService`.
- `CheckoutPaymentService` no longer uses `AuthService`. This service usage was replaced with the corresponding methods from `UserIdService`.
- `CheckoutService` no longer uses `AuthService`. This service usage was replaced with the corresponding methods from `UserIdService`.
- `CustomerCouponService` no longer uses `AuthService`. This service usage was replaced with the corresponding methods from `UserIdService`.
- `OrderReturnRequestService` no longer uses `AuthService`. This service usage was replaced with the corresponding methods from `UserIdService`.
- `UserAddressService` no longer uses `AuthService`. This service usage was replaced with the corresponding methods from `UserIdService`.
- `UserConsentService` now also requires `UserIdService`.
- `UserInterestsService` no longer uses `AuthService`. This service usage was replaced with the corresponding methods from `UserIdService`.
- `UserNotificationPreferenceService` no longer uses `AuthService`. This service usage was replaced with the corresponding methods from `UserIdService`.
- `UserOrderService` no longer uses `AuthService`. This service usage was replaced with the corresponding methods from `UserIdService`. Now also requires `RoutingService`.
- `UserPaymentService` no longer uses `AuthService`. This service usage was replaced with the corresponding methods from `UserIdService`.
- `UserService` no longer uses `AuthService`. This service usage was replaced with the corresponding methods from `UserIdService`.
- `ActiveCartService` no longer uses `AuthService`. This service usage was replaces with the `UserIdService`.
- `CartVoucherService` no longer uses `AuthService`. This service usage was replaces with the `UserIdService`.
- `SelectiveCartService` no longer uses `AuthService`. This service usage was replaces with the `UserIdService`.
- `WishListService` no longer uses `AuthService`. This service usage was replaces with the `UserIdService`.
- `CheckoutDeliveryService` no longer uses `AuthService`. This service usage was replaces with the `UserIdService`.
- `UnauthorizedErrorHandler` has been removed.
- `StarRatingComponent` no longer uses `ElementRef` and `Renderer2`.
- `ProductCarouselService` no longer uses `ProductReferenceService`.
- `NotCheckoutAuthGuard` no longer uses `RoutingService`. This service usage was replaced with the corresponding methods from `SemanticPathService` and `Router`.
- `StoreFinderSearchConfig` has been removed. `SearchConfig` should be used instead.
- `ForgotPasswordComponent` now also requires `AuthConfigService`.
- `OrderHistoryComponent` now also requires `UserReplenishmentOrderService`.
- `OrderReturnGuard` no longer uses `RoutingService`. This service usage was replaced with the corresponding methods from `Router` and `SemanticPathService`.
- `OrderCancellationGuard` no longer uses `RoutingService`. This service usage was replaced with the corresponding methods from `Router` and `SemanticPathService`.
- `OutletRefDirective` no longer uses `FeatureConfigService`.
- `OutletService` no longer uses `FeatureConfigService`.
- `RoutingService` now also requires `RoutingParamsService`.
- `TOKEN_REVOCATION_HEADER` has been removed.
- `JsonLdScriptFactory` now also requires `SeoConfig`.
- `LogoutGuard` no longer uses `RoutingService`. This service usage was replaced with the corresponding methods from `Router`.
- `ProductVariantGuard` no longer uses `RoutingService`. This service usage was replaced with the corresponding methods from `Router` and `SemanticPathService`.
- `FeatureModulesService` no longer has `getInjectors` method.
- `CmsComponentsService` no longer has `getInjectors` method.
- `ViewComponent` now also requires `ChangeDetectorRef`.
- `SplitViewDeactivateGuard` has been removed.
- `FeatureModulesService` no longer uses `Compiler`. Newly added method `getModule` does not need it anymore.
- `FeatureModulesService` no longer uses `Injector`. Newly added method `getModule` does not need it anymore.
- `FeatureModulesService` now uses `LazyModulesService`.
<<<<<<< HEAD
- `JsonLdProductReviewBuilder` now uses `SeoConfig`.
- `RegisterComponent` now uses `AuthConfigService`.
=======
- `JsonLdProducttReviewBuilder` now uses `SeoConfig`.
- `RegisterComponent` now uses `AuthConfigService`.
- `SplitViewComponent` now also requires `BreakpointService` and `ElementRef`.
- `CheckoutGuard` now also requires `CheckoutStepService`.
- `OrderConfirmationOverviewComponent` no longer uses `TranslationService`. The logic using this service was moved to the `OrderOverviewComponent`.
>>>>>>> a8a966c3
<|MERGE_RESOLUTION|>--- conflicted
+++ resolved
@@ -612,13 +612,8 @@
 - `FeatureModulesService` no longer uses `Compiler`. Newly added method `getModule` does not need it anymore.
 - `FeatureModulesService` no longer uses `Injector`. Newly added method `getModule` does not need it anymore.
 - `FeatureModulesService` now uses `LazyModulesService`.
-<<<<<<< HEAD
 - `JsonLdProductReviewBuilder` now uses `SeoConfig`.
-- `RegisterComponent` now uses `AuthConfigService`.
-=======
-- `JsonLdProducttReviewBuilder` now uses `SeoConfig`.
 - `RegisterComponent` now uses `AuthConfigService`.
 - `SplitViewComponent` now also requires `BreakpointService` and `ElementRef`.
 - `CheckoutGuard` now also requires `CheckoutStepService`.
-- `OrderConfirmationOverviewComponent` no longer uses `TranslationService`. The logic using this service was moved to the `OrderOverviewComponent`.
->>>>>>> a8a966c3
+- `OrderConfirmationOverviewComponent` no longer uses `TranslationService`. The logic using this service was moved to the `OrderOverviewComponent`.