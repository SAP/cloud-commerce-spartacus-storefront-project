--- conflicted
+++ resolved
@@ -143,15 +143,9 @@
 
 There can be more than one cart entry with the same product code. So now they are referenced by the property `entryNumber` instead of the product code in `CartItemListComponent`.
 
-<<<<<<< HEAD
-### AddedToCartDialogComponent lost members
-
-`AddedToCartDialogComponent` lost members:
-
-=======
-### AddToCartComponent lost members
+### AddToCartComponent
+
 `AddToCartComponent` lost members: 
->>>>>>> fc9aaceb
 - `increment` - use new `numberOfEntriesBeforeAdd` instead
 - `cartEntry$` - use `activeCartService.getLastEntry(productCode)` instead
 
@@ -412,15 +406,10 @@
 - Public getter method `window()` was removed. Instead directly reference the `windowRef`.
 - Protected method `getClosest` was removed. Instead use the method `getBreakpoint`.
 
-<<<<<<< HEAD
-### ItemCounterComponent
-=======
 ### ProtectedRoutesGuard
 The return type of the method `ProtectedRoutesGuard.canActivate` changed from `Observable<boolean>` to `Observable<boolean | UrlTree>`
 
 ### ItemCounterComponent 
->>>>>>> fc9aaceb
-
 - The component now implements `OnInit` and `OnDestroy`.
 
 ### UpdateEmailComponent
@@ -537,11 +526,8 @@
 - `CheckoutDeliveryService` no longer uses `AuthService`. This service usage was replaces with the `UserIdService`.
 - `UnauthorizedErrorHandler` has been removed.
 - `StarRatingComponent` no longer uses `ElementRef` and `Renderer2`.
-<<<<<<< HEAD
 - `StoreFinderSearchConfig` has been removed. `SearchConfig` should be used instead.
-=======
 - `ForgotPasswordComponent` now also requires `AuthConfigService`.
 - `OrderHistoryComponent` now also requires `UserReplenishmentOrderService`.
 - `OrderReturnGuard` no longer uses `RoutingService`. This service usage was replaced with the corresponding methods from `Router` and `SemanticPathService`.
-- `OrderCancellationGuard` no longer uses `RoutingService`. This service usage was replaced with the corresponding methods from `Router` and `SemanticPathService`.
->>>>>>> fc9aaceb
+- `OrderCancellationGuard` no longer uses `RoutingService`. This service usage was replaced with the corresponding methods from `Router` and `SemanticPathService`.