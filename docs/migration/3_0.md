# Technical Changes in Spartacus 3.0

## Breaking Changes

### Translations (i18n) changed
- fixed the typo in the key `user.register.managementInMyAccount` (previously ...`managmentInMyAccount`)

### Default Router options changed
The Angular router can be initialized with so-called `ExtraOptions` in the `forRoot` method fo the `RouterModule`. See https://angular.io/api/router/ExtraOptions for more information on those options. 

The default `ExtraOptions` have changed with 3.0. Before 3.0, Spartacus set the `anchorScrolling` and `scrollPositionRestoration` options. In Spartacus 3.0, the `scrollPositionRestoration` has dropped, and the `relativeLinkResolution` and `initialNavigation` has been added. See the below table for the actual values and reasoning

| Option | < 3.0 | > 3.0
| --- | --- |  --- 
| `anchorScrolling` | `'enabled'` | `'enabled'`
| `scrollPositionRestoration` | `'enabled'` | (removed)
| `relativeLinkResolution` | n/a | `'corrected'`
| `initialNavigation` | n/a | `'enabled'`
| | |

The enabled `scrollPositionRestoration` was causing a bad experience in most cases, as it would scroll the page to the top on each route change. This is unexpected in a single page experience. 

The corrected `relativeLinkResolution` is used to opt-in to [a fix](https://github.com/angular/angular/issues/37355) that has been added in angular. This will become default from angular 11 onwards. 

The enabled `initialNavigation` provides better experience with server side rendering, starting initial navigation before the root component is created and blocking bootstrap until the initial navigation is complete. More details available in  [Angular documentation](https://angular.io/api/router/InitialNavigation).

The `RouterModule.forRoot()` method can actually only be called _once_ in an angular application. This makes the default options rather opinionated, which is why the default configurations are carefully selected in Spartacus. The options that have been added/removed can be provided in your custom application with the Angular `ROUTER_CONFIGURATION` injection token. For example: 

```typescript
providers: [
    {
        provide: ROUTER_CONFIGURATION,
        useValue: {
        scrollPositionRestoration: 'enabled'
        }
    }
]
```

There's no automation (schematics) planned for this change. 

### Page Layout
With version 2.1 we've started to add the page layout based style class to the root element of the application (`cx-storefront`). This is done in addition to the style class added by the `PageLayoutComponent`. The style class on the `PageLayoutComponent` was considered to be too limited, as it would not affect selectors outside the page template component. 

The implementation of the page layout based style class has moved from the `PageLayoutComponent` to the `PageTemplateDirective`. This results in a cleaner `PageLayoutComponent` with a constructor that no longer requires the lower level `renderer2` service and `ElementRef`. The constructor reduces to the following signature: 
```ts
constructor(protected pageLayoutService: PageLayoutService) {}
```

We've also made the `PageLayoutService` a _protected_ argument, so that it is extensible. 

There's no automation (schematics) planned to migrate constructors automatically. 

### ContentPageMetaResolver
`ContentPageMetaResolver` has a new required constructor dependency `RoutingPageMetaResolver`.

### HttpClientModule is not imported in feature libraries
 
In most cases **HttpClientModule** should only be imported in the root app module, as importing it in lazy-loaded modules can
cause unexpected side effects regarding the visibility of HTTP_INTERCEPTORS, etc. To fix this, we removed all **HttpClientModule** imports from all our
feature libraries and moved them to recipes. 

There's no automation (schematics) planned for this change. 
    
### CmsComponentsService
Method `CmsComponentsService.getChildRoutes` changed return type from `Route[]` to `CmsComponentChildRoutesConfig`

### Config cmsComponents
The property `childRoutes` of config `cmsComponents` changed type from `Route[]` to `Route[] | CmsComponentChildRoutesConfig`.

### PageMetaService lazy-loading related changes

- Protected method `PageMetaService.getMetaResolver` changed its return type from `PageMateResolver` to `Observable<PageMetaResolver>` so it can take into account page meta resolvers from lazy loaded features. 
- PageMetaService's constructor is now using `UnifiedInjector` instead of injecting `PageMetaResolver` token directly.  

### ConverterService lazy-loading related changes

- ConverterService constructor is now using `UnifiedInjector` instead of standard `Injector` 

### Property renamed in `SearchConfig` interface

| Old Name | New Name 
| --- | --- 
| `sortCode` | `sort` 


### OutletRefDirective unregisters template on destroy
The directive's template in unregistered from outlet on directive destroy.

Before v3.0, when an instance of `OutletRefDirective` was destroyed (removed from DOM), its template remained registered for the Outlet, which could cause the same template being rendered multiple times in case of re-creation of the same `[cxOutletRef]` later on. Now it's fixed.

### CartItemComponent lost members
`CartItemComponent` lost members: 
- `@Output()` `view` - instead use `[cxModal]` directive to close modal on link click
- `viewItem()` - instead use `[cxModal]` directive to close modal on link click

### CartItemListComponent
There can be more than one cart entry with the same product code. So now they are referenced by the property `entryNumber` instead of the product code in `CartItemListComponent`.

### AddedToCartDialogComponent lost members
`AddedToCartDialogComponent` lost members: 
- `increment` - use new `numberOfEntriesBeforeAdd` instead
- `cartEntry$` - use `activeCartService.getLastEntry(productCode)` instead

### The type of BaseSiteService is changed
Before it is:
- `BaseSiteService implements SiteContext<string>`
  
Now it is:
- `BaseSiteService implements SiteContext<BaseSite>`

The return type of the function `getAll()` is changed from:
- `getAll(): Observable<string[]>` 

to:
- `getAll(): Observable<BaseSite[]>`

### CheckoutProgressMobileBottomComponent
- `routerState$` property has been removed. This logic is now handled by `checkoutStepService`.
- `activeStepUrl` property has been removed. This logic is now handled by `checkoutStepService`.
- `steps` property has been removed - use `steps$` instead.

### CheckoutProgressMobileTopComponent
- `routerState$` property has been removed. This logic is now handled by `checkoutStepService`.
- `activeStepUrl` property has been removed. This logic is now handled by `checkoutStepService`.
- `steps` property has been removed - use `steps$` instead.

### CheckoutProgressComponent
- `routerState$` property has been removed. This logic is now handled by `checkoutStepService`.
- `activeStepUrl` property has been removed. This logic is now handled by `checkoutStepService`.
- `steps` property has been removed - use `steps$` instead.

### DeliveryModeComponent
- `checkoutStepUrlNext` property has been removed. This logic is now handled by `checkoutStepService`.
- `checkoutStepUrlPrevious` property has been removed. This logic is now handled by `checkoutStepService`.

### OrderDetailShippingComponent
- `getPaymentCardContent` was removed, please check the `OrderOverviewComponent` instead.
- `getShippingMethodCardContent` was removed, please check the `OrderOverviewComponent` instead.
- `getAddressCardContent` was removed, please check the `OrderOverviewComponent` instead.
- `getBillingAddressCardContent` was removed, please check the `OrderOverviewComponent` instead.

### PaymentMethodComponent
- `checkoutStepUrlNext` property has been removed. This logic is now handled by `checkoutStepService`.
- `checkoutStepUrlPrevious` property has been removed. This logic is now handled by `checkoutStepService`.
- `goNext` method has been renamed to `next`.
- `goPrevious` method has been renamed to `back`.

### ShippingAddressComponent
- `existingAddresses$` property has been removed.
- `newAddressFormManuallyOpened` property has been renamed to `addressFormOpened`.
- `goNext` method has been renamed to `next`.
- `goPrevious` method has been renamed to `back`.

### CheckoutAuthGuard
- `canActivate` method now returns type `Observable<boolean | UrlTree`.

### CheckoutConfigService
- `steps` property has been removed - use `checkoutStepService` instead.
- `checkoutStepService` method has been removed - use `checkoutStepRoute` method in `checkoutStepService` instead.
- `getFirstCheckoutStepRoute` method has been removed - use `getFirstCheckoutStepRoute` method in `checkoutStepService` instead.
- `getFirstCheckoutStepRoute` method has been removed - use `getFirstCheckoutStepRoute` method in `checkoutStepService` instead.
- `getNextCheckoutStepUrl` method has been removed - use `getNextCheckoutStepUrl` method in `checkoutStepService` instead.
- `getPreviousCheckoutStepUrl` method has been removed - use `getPreviousCheckoutStepUrl` method in `checkoutStepService` instead.
- `getCurrentStepIndex` method has been removed - use `getCurrentStepIndex` method in `checkoutStepService` instead.

### BreakpointService
- Public getter method `window()` was removed. Instead directly reference the `windowRef`.
- Protected method `getClosest` was removed. Instead use the method `getBreakpoint`.

### ItemCounterComponent 

- The component now implements `OnInit` and `OnDestroy`.

### UpdateEmailComponent

- Method `onSuccess` changed its return type from `void` to `Promise<void>` in order to wait for the logout to complete before updating the email.
### StorefrontComponent
- `collapseMenuIfClickOutside` method param type changed from `MouseEvent` to `any`. Behaviour has also been modified to only trigger when header element is passed to the function.

<<<<<<< HEAD
### CartNotEmptyGuard

- Method `canActivate` changed its return type from `Observable<boolean>` to `Observable<boolean | UrlTree>` to support OAuth flows.

### NotCheckoutAuthGuard

- Method `canActivate` changed its return type from `Observable<boolean>` to `Observable<boolean | UrlTree>` to support OAuth flows.

### ProductVariantGuard

- Method `canActivate` now requires a parameter of type `ActivatedRouteSnapshot`.
=======
### CurrentProductService

- `getProduct` method will now only emit distinct product.
>>>>>>> b3a6f58b

## Automated Migrations for Version 3

- `CheckoutProgressMobileBottomComponent` no longer uses `CheckoutConfig`, `RoutingService` and `RoutingConfigService`. These services usage was replaced with the corresponding methods from `CheckoutStepService`. This service needs to be provided to `CheckoutProgressMobileBottomComponent`.
- `CheckoutAuthGuard` no longer uses `RoutingService`. This service usage was replaced with the corresponding methods from `Router` and `SemanticPathService`. Additional services `UserService` and `GlobalMessageService` also need to be provided to `CheckoutAuthGuard`.
- `CheckoutProgressMobileTopComponent` no longer uses `CheckoutConfig`, `RoutingService` and `RoutingConfigService`. These services usage was replaced with the corresponding methods form `CheckoutStepService`. This service needs to be provided to `CheckoutProgressMobileTopComponent`.
- `CheckoutProgressComponent` no longer uses `CheckoutConfig`, `RoutingService` and `RoutingConfigService`. These services usage was replaced with the corresponding methods form `CheckoutStepService`. This service needs to be provided to `CheckoutProgressComponent`.
- `DeliveryModeSetGuard` no longer uses `CheckoutConfigService`. This service usage was replaced with the corresponding methods form `CheckoutStepService`. This service needs to be provided to `DeliveryModeSetGuard`.
- `DeliveryModeComponent` no longer uses `RoutingService`. This service usage was replaced with the corresponding methods form `CheckoutStepService`. This service needs to be provided to `DeliveryModeComponent`.
- `LoginFormComponent` no longer uses `ActivatedRoute`, `CheckoutConfigService` and `AuthRedirectService`. The logic using these services was moved to a different component.
- `OrderDetailShippingComponent` no longer uses `TranslationService`. The logic using these services was moved to `OrderDetailShippingComponent`.
- `PaymentDetailsSetGuard` no longer uses `CheckoutConfigService`. This service usage was replaced with the corresponding methods form `CheckoutStepService`. This service needs to be provided to `PaymentDetailsSetGuard`.
- `PaymentMethodComponent` no longer uses `CheckoutConfigService` and `RoutingService`. These services usage was replaced with the corresponding methods form `CheckoutStepService`. This service needs to be provided to `PaymentMethodComponent`.
- `ReviewSubmitComponent` no longer uses `CheckoutConfigService`. This service usage was replaced with the corresponding methods form `CheckoutStepService`. In addition, `PaymentTypeService`, `CheckoutCostCenterService` and `UserCostCenterService` need to be provided to `ReviewSubmitComponent`.
- `ShippingAddressSetGuard` no longer uses `CheckoutConfigService`. This service usage was replaced with the corresponding methods form `CheckoutStepService`. This service needs to be provided to `ShippingAddressSetGuard`.
- `ShippingAddressComponent` no longer uses `CheckoutConfigService` and `RoutingService`. These services usage was replaced with the corresponding methods form `CheckoutStepService`. This service needs to be provided to `ShippingAddressComponent`.
- `MultiCartService` now requires the additional provider `UserIdService`.
- `PageSlotComponent` no longer uses `CmsComponentsService`. This service usage was replaces with the `PageSlotService`.<|MERGE_RESOLUTION|>--- conflicted
+++ resolved
@@ -178,7 +178,6 @@
 ### StorefrontComponent
 - `collapseMenuIfClickOutside` method param type changed from `MouseEvent` to `any`. Behaviour has also been modified to only trigger when header element is passed to the function.
 
-<<<<<<< HEAD
 ### CartNotEmptyGuard
 
 - Method `canActivate` changed its return type from `Observable<boolean>` to `Observable<boolean | UrlTree>` to support OAuth flows.
@@ -190,11 +189,10 @@
 ### ProductVariantGuard
 
 - Method `canActivate` now requires a parameter of type `ActivatedRouteSnapshot`.
-=======
+
 ### CurrentProductService
 
 - `getProduct` method will now only emit distinct product.
->>>>>>> b3a6f58b
 
 ## Automated Migrations for Version 3
 
