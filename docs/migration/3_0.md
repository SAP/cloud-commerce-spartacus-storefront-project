# Technical Changes in Spartacus 3.0

## Breaking Changes

### Translations (i18n) changed
- fixed the typo in the key `user.register.managementInMyAccount` (previously ...`managmentInMyAccount`)
- key `checkout.checkoutReview.editShippingMethod` has been removed
- key `checkout.checkoutReview.editPaymentMethod` has been removed

### Default Router options changed
The Angular router can be initialized with so-called `ExtraOptions` in the `forRoot` method fo the `RouterModule`. See https://angular.io/api/router/ExtraOptions for more information on those options. 

The default `ExtraOptions` have changed with 3.0. Before 3.0, Spartacus set the `anchorScrolling` and `scrollPositionRestoration` options. In Spartacus 3.0, the `scrollPositionRestoration` has dropped, and the `relativeLinkResolution` and `initialNavigation` has been added. See the below table for the actual values and reasoning

| Option | < 3.0 | > 3.0
| --- | --- |  --- 
| `anchorScrolling` | `'enabled'` | `'enabled'`
| `scrollPositionRestoration` | `'enabled'` | (removed)
| `relativeLinkResolution` | n/a | `'corrected'`
| `initialNavigation` | n/a | `'enabled'`
| | |

The enabled `scrollPositionRestoration` was causing a bad experience in most cases, as it would scroll the page to the top on each route change. This is unexpected in a single page experience. 

The corrected `relativeLinkResolution` is used to opt-in to [a fix](https://github.com/angular/angular/issues/37355) that has been added in angular. This will become default from angular 11 onwards. 

The enabled `initialNavigation` provides better experience with server side rendering, starting initial navigation before the root component is created and blocking bootstrap until the initial navigation is complete. More details available in  [Angular documentation](https://angular.io/api/router/InitialNavigation).

The `RouterModule.forRoot()` method can actually only be called _once_ in an angular application. This makes the default options rather opinionated, which is why the default configurations are carefully selected in Spartacus. The options that have been added/removed can be provided in your custom application with the Angular `ROUTER_CONFIGURATION` injection token. For example: 

```typescript
providers: [
    {
        provide: ROUTER_CONFIGURATION,
        useValue: {
        scrollPositionRestoration: 'enabled'
        }
    }
]
```

There's no automation (schematics) planned for this change. 

### Page Layout
With version 2.1 we've started to add the page layout based style class to the root element of the application (`cx-storefront`). This is done in addition to the style class added by the `PageLayoutComponent`. The style class on the `PageLayoutComponent` was considered to be too limited, as it would not affect selectors outside the page template component. 

The implementation of the page layout based style class has moved from the `PageLayoutComponent` to the `PageTemplateDirective`. This results in a cleaner `PageLayoutComponent` with a constructor that no longer requires the lower level `renderer2` service and `ElementRef`. The constructor reduces to the following signature:

```ts
constructor(protected pageLayoutService: PageLayoutService) {}
```

We've also made the `PageLayoutService` a _protected_ argument, so that it is extensible.

There's no automation (schematics) planned to migrate constructors automatically.

### Static CMS structure config changes

- `default-header-config` and `default-cms-content-config` have been removed. Use `defaultCmsContentProviders` instead to create CMS content.

### Storefront config

- New config `SeoConfig` is imported.

### ContentPageMetaResolver
`ContentPageMetaResolver` has a new required constructor dependency `RoutingPageMetaResolver`.

### LoginFormComponent
It's no longer the responsibility of the `LoginFormComponent` to redirect to the anticipated page (it no longer calls the method `AuthRedirectService.redirect`). 
Now the redirecting logic is placed inside the core `AuthService` to support more OAuth flows.

`LoginFormComponent` no longer has properties `loginAsGuest`, `sub` and the method `ngOnDestroy`.

### HttpClientModule is not imported in feature libraries
 
In most cases **HttpClientModule** should only be imported in the root app module, as importing it in lazy-loaded modules can
cause unexpected side effects regarding the visibility of HTTP_INTERCEPTORS, etc. To fix this, we removed all **HttpClientModule** imports from all our
feature libraries and moved them to recipes. 

There's no automation (schematics) planned for this change. 

### StockNotificationComponent
`StockNotificationComponent` has a new required dependency `UserIdService`, but no more depends on `AuthService`.

### CmsComponentsService
Method `CmsComponentsService.getChildRoutes` changed return type from `Route[]` to `CmsComponentChildRoutesConfig`

### Config cmsComponents
The property `childRoutes` of config `cmsComponents` changed type from `Route[]` to `Route[] | CmsComponentChildRoutesConfig`.

### PageMetaService lazy-loading related changes

- Protected method `PageMetaService.getMetaResolver` changed its return type from `PageMateResolver` to `Observable<PageMetaResolver>` so it can take into account page meta resolvers from lazy loaded features. 
- PageMetaService's constructor is now using `UnifiedInjector` instead of injecting `PageMetaResolver` token directly.  

### ConverterService lazy-loading related changes

- ConverterService constructor is now using `UnifiedInjector` instead of standard `Injector`

### Payload for constructor of PlaceOrder class from Checkout actions requires an additional property

- Checkout.action constructor payload now needs a `termsChecked` additional property

### Property renamed in `SearchConfig` interface

| Old Name | New Name 
| --- | --- 
| `sortCode` | `sort` 


### OutletRefDirective unregisters template on destroy
The directive's template in unregistered from outlet on directive destroy.

Before v3.0, when an instance of `OutletRefDirective` was destroyed (removed from DOM), its template remained registered for the Outlet, which could cause the same template being rendered multiple times in case of re-creation of the same `[cxOutletRef]` later on. Now it's fixed.

### CartItemComponent lost members
`CartItemComponent` lost members: 
- `@Output()` `view` - instead use `[cxModal]` directive to close modal on link click
- `viewItem()` - instead use `[cxModal]` directive to close modal on link click

### CartItemListComponent
There can be more than one cart entry with the same product code. So now they are referenced by the property `entryNumber` instead of the product code in `CartItemListComponent`.

### AddedToCartDialogComponent lost members
`AddedToCartDialogComponent` lost members: 
- `increment` - use new `numberOfEntriesBeforeAdd` instead
- `cartEntry$` - use `activeCartService.getLastEntry(productCode)` instead

<<<<<<< HEAD
### Auth module refactor

- `@spartacus/core` have new dependency on `angular-oauth2-oidc` library. It's used to handle OAuth login/logout flows in spartacus.

#### Store

- `AuthSelectors` were removed. Selectors related to client token were moved under `ClientAuthSelectors`. User token is no longer stored in ngrx store. To get the token use `AuthStorageService.getToken` method.
- `StateWithAuth` was removed. State related to client token was moved to `StateWithClientAuth`. Data related to user token are stored in `AuthStorageService` and `UserIdService`.
- `AuthState` was removed. State related to client token was moved to `ClientAuthState`. Data related to user token are stored in `AuthStorageService` and `UserIdService`.
- `UserTokenState` was removed. Data related to user token are no longer stored in ngrx store. User token is stored in `AuthStorageService` and user id is stored in `UserIdService`.
- `AUTH_FEATURE` was removed. Client token state is under the key from `CLIENT_AUTH_FEATURE` variable.
- `CLIENT_TOKEN_DATA` variable value changed to `[Client auth] Client Token Data`. Previously it was `[Auth] Client Token Data`.
- `AuthActions` now only contains `Login` and `Logout` action class and `LOGIN`, `LOGOUT` variables with action type. Actions related to client token (`LoadClientToken...`) are now available under `ClientAuthActions` export. Constant `LOGOUT_CUSTOMER_SUPPORT_AGENT` is available in `AsmActions` export. Actions related to user token were removed (`LOAD_USER_TOKEN`, `LOAD_USER_TOKEN_FAIL`, `LOAD_USER_TOKEN_SUCCESS`, `REFRESH_USER_TOKEN`, `REFRESH_USER_TOKEN_FAIL`, `REFRESH_USER_TOKEN_SUCCESS`, `REVOKE_USER_TOKEN`, `REVOKE_USER_TOKEN_FAIL`, `REVOKE_USER_TOKEN_SUCCESS`, `LoadUserToken`, `LoadUserTokenFail`, `LoadUserTokenSuccess`, `RefreshUserToken`, `RefreshUserTokenSuccess`, `RefreshUserTokenFail`, `RevokeUserToken`, `RevokeUserTokenSuccess` and `RevokeUserTokenFail`). Instead initialize user token load, refresh or revoke with methods exposed in `AuthService` and `OAuthLibWrapperService`.

#### Models

- `UserToken` interface was replaced with `AuthToken` interface. New interface contains different properties than the previous to match requirements of `angular-oauth2-oidc` library.
- `AuthenticationToken` interface was removed. Use `AuthToken` or `ClientToken` directly.

#### Guards 

- `NotAuthGuard` now returns `Observable<UrlTree>` for homepage for logged in users instead of invoking redirect. Constructor also changed for this guard. `RoutingService` is no longer needed, but `SemanticPathService` and `Router` is now required.
- `AuthGuard` now returns `Observable<UrlTree>` for login page for anonymous users instead of invoking redirect. Constructor also changed for this guard. `RoutingService` is no longer needed, but `SemanticPathService` is now required.

#### Services

- `AuthRedirectService` now requires `AuthRedirectStorageService`. Make sure to provide it. It is an replacement for private variable `redirectUrl`.
- `AuthService` now requires `UserIdService`, `OAuthLibWrapperService`, `AuthStorageService`, `AuthRedirectService` and `RoutingService`.
- `AuthService.authorize` was renamed to `loginWithCredentials`. It returns Promise that resolves after login procedure completes. Instead of dispatching action the method now invokes login method from the OAuth library and sets correct userId, dispatches `Login` action and redirects to previously visited page.
- `AuthService.getOccUserId` was removed from `AuthService`. Use `UserIdService.getUserId` method instead. It is the direct replacement.
- `AuthService.invokeWithUserId` was moved to `UserIdService`. It is available under the same name.
- `AuthService.getUserToken` was removed. To check if user is logged in use `isUserLoggedIn` and to get user id use `UserIdService.getUserId`. If you need access to tokens then use `AuthStorageService.getToken`.
- `AuthService.refreshUserToken` was moved and renamed to `OAuthLibWrapperService.refreshToken`. The behavior changed as well. It not only dispatches action, but performs complete refresh token procedure from OAuth library.
- `AuthService.authorizeWithToken` was removed. Instead you can create object of the shape `AuthToken` and pass to `AuthStorageService.setToken`.
- `AuthService.logout` method changed behavior to redirect to `logout` page. Then the method `AuthService.coreLogout` will be dispatched and perform operations previously done by `logout` method (Logout action dispatch, clearing local state, revoking tokens).
- `AuthService.getClientToken`, `AuthService.refreshClientToken` and `AuthService.isClientTokenLoaded` were moved to `ClientTokenService`.

#### Config

- `AuthConfig` no longer extends `OccConfig`.
- `login` and `revoke` endpoints were removed from `OccConfig`. `login` endpoint is now available under `tokenEndpoint` property in `AuthConfig`. `revoke` endpoint is available under `revokeEndpoint` property in `AuthConfig`.
- `storageSync` configuration for `auth` branch in ngrx store was removed. State of token, userId is now synchronized with `AuthStatePersistenceService`. Override this service if you want to sync more properties to localStorage (eg. `refresh_token`).

### KymaModule

`KymaModule` were removed with all it's code. We expose the same functionality through configuration of auth.

To fetch OpenId token along with access token in Resource Owner Password Flow you have to use following configuration.

``` ts
authentication: {
  client_id: 'client4kyma',
  client_secret: 'secret',
  OAuthLibConfig: {
    responseType: 'id_token',
    scope: 'openid',
    customTokenParameters: ['token_type', 'id_token'],
  },
},
```

Then you can access OpenId token with `OAuthLibWrapperService.getIdToken` method. For more options related to OpenId token look into `angular-oauth2-oidc` library documentation.

### ASM module refactor

- `getCustomerSupportAgentTokenState`, `getCustomerSupportAgentToken` and `getCustomerSupportAgentTokenLoading` were removed from `AsmSelectors`. To get token use `AuthStorageService.getToken` and `AsmAuthStorageService.getTokenTarget` to check if it belongs to CS agent.
- Effects in `AsmModule` now instead of `makeErrorSerializable` use `normalizeHttpError` for error transformation.
- `storageSync` configuration for `asm` branch in ngrx store was removed. State of ASM UI, tokens is now synchronized with `AsmStatePersistenceService`.
- `CSAGENT_TOKEN_DATA` variable was removed.
- `AsmState.csagentToken` was removed. Token is now stored in `AuthStorageService`. Check `AsmAuthStorageService.getTokenTarget` to validate if the token belongs to the CS agent.
- `AsmActions` no longer contains actions related to customer agent token (`LoadCustomerSupportAgentToken`, `LoadCustomerSupportAgentTokenFail`, `LoadCustomerSupportAgentTokenSuccess`). Instead interact directly with `CsAgentAuthService`.
- `CustomerSupportAgentTokenInterceptor` interceptor was removed. Token and error handling for CS agent requests are now handled by `AuthInterceptor` and `AsmAuthHttpHeaderService`.

#### AsmAuthService

Service was renamed to `CsAgentAuthService`. `AsmAuthService` is now responsible for making `AuthService` aware of ASM and adjusts it for CS agent support.

- `AsmAuthService.authorizeCustomerSupportAgent` was moved to `CsAgentAuthService`. It now performs full login flow for CS agent and resolves when it completes.
- `AsmAuthService.startCustomerEmulationSession` was moved to `CsAgentAuthService`. Behavior haven't changed.
- `AsmAuthService.isCustomerEmulationToken` was removed. To check token use `AuthStorageService.getToken` and to check if it belongs to CS agent use `AsmAuthStorageService.getTokenTarget`.
- `AsmAuthService.getCustomerSupportAgentToken` was removed. To check token use `AuthStorageService.getToken` and to check if it belongs to CS agent use `AsmAuthStorageService.getTokenTarget`.
- `AsmAuthService.getCustomerSupportAgentTokenLoading` was moved to `CsAgentAuthService`. Warning! It is not implemented there yet.
- `AsmAuthService.logoutCustomerSupportAgent` was moved to `CsAgentAuthService`. It performs logout procedure for CS agent and resolves when it completes.

### CDC library

- `CdcUserTokenEffects` now uses `normalizeHttpError` for error serialization.
- `CdcUserTokenEffects.loadCdcUserToken$` effect now calls `CdcAuthService.loginWithToken` instead of dispatching `AuthActions.LoadUserTokenSuccess` action.
- `CdcAuthService` no longer extends `AuthService`.
- `CdcAuthService` have new required dependencies. `AuthStorageService`, `UserIdService` and `GlobalMessageService` needs to provided.
- `CdcAuthService.authorizeWithCustomCdcFlow` method was renamed to `loginWithCustomCdcFlow`.
- `CdcAuthService.logout` method was removed. Now CDC hooks into logout process, by providing `CdcLogoutGuard` as `LogoutGuard`.
- `CdcJsService` now requires `AuthService` as `CdcAuthService` no longer extends it. `AuthService` should be passed after `CdcAuthService`. `CdcAuthService` is available in service under `cdcAuth` and `AuthService` is available under `auth` property. We don't provide automatic migration for that constructor change!
=======
### OrderDetailHeadlineComponent

Order detail headline component has been removed.

### OrderDetailShippingComponent

The following functions have been removed from the component:

- getAddressCardContent()
- getBillingAddressCardContent()
- getPaymentCardContent()
- getShippingMethodCardContent()

### OrderConfirmationOverviewComponent

The following functions have been removed from the component:

- getAddressCardContent()
- getDeliveryModeCardContent()
- getPaymentInfoCardContent()
- getBillingAddressCardContent()
>>>>>>> d38ce63c

### The type of BaseSiteService is changed
Before it is:
- `BaseSiteService implements SiteContext<string>`
  
Now it is:
- `BaseSiteService implements SiteContext<BaseSite>`

The return type of the function `getAll()` is changed from:
- `getAll(): Observable<string[]>` 

to:
- `getAll(): Observable<BaseSite[]>`

### ConfigInitializerService's constructor has an additional parameter added
Before it is:
```ts
  constructor(
    @Inject(Config) protected config: any,
    @Optional()
    @Inject(CONFIG_INITIALIZER_FORROOT_GUARD)
    protected initializerGuard
  ) {}
```
  
Now it is:
```ts
  constructor(
    @Inject(Config) protected config: any,
    @Optional()
    @Inject(CONFIG_INITIALIZER_FORROOT_GUARD)
    protected initializerGuard,
    @Inject(RootConfig) protected rootConfig: any

### CmsComponentsService's constructor has an additional parameter added
Before it is:
```ts
  constructor(
    protected config: CmsConfig,
    @Inject(PLATFORM_ID) protected platformId: Object
  ) {}
```

Now it is:
```ts
  constructor(
    protected config: CmsConfig,
    @Inject(PLATFORM_ID) protected platformId: Object,
    protected featureModules?: FeatureModulesService
  ) {}
```

### CheckoutProgressMobileBottomComponent
- `routerState$` property has been removed. This logic is now handled by `checkoutStepService`.
- `activeStepUrl` property has been removed. This logic is now handled by `checkoutStepService`.
- `steps` property has been removed - use `steps$` instead.

### CheckoutProgressMobileTopComponent
- `routerState$` property has been removed. This logic is now handled by `checkoutStepService`.
- `activeStepUrl` property has been removed. This logic is now handled by `checkoutStepService`.
- `steps` property has been removed - use `steps$` instead.

### CheckoutProgressComponent
- `routerState$` property has been removed. This logic is now handled by `checkoutStepService`.
- `activeStepUrl` property has been removed. This logic is now handled by `checkoutStepService`.
- `steps` property has been removed - use `steps$` instead.

### DeliveryModeComponent
- `checkoutStepUrlNext` property has been removed. This logic is now handled by `checkoutStepService`.
- `checkoutStepUrlPrevious` property has been removed. This logic is now handled by `checkoutStepService`.

### OrderDetailShippingComponent
- `getPaymentCardContent` was removed, please check the `OrderOverviewComponent` instead.
- `getShippingMethodCardContent` was removed, please check the `OrderOverviewComponent` instead.
- `getAddressCardContent` was removed, please check the `OrderOverviewComponent` instead.
- `getBillingAddressCardContent` was removed, please check the `OrderOverviewComponent` instead.

### PaymentMethodComponent
- `checkoutStepUrlNext` property has been removed. This logic is now handled by `checkoutStepService`.
- `checkoutStepUrlPrevious` property has been removed. This logic is now handled by `checkoutStepService`.
- `goNext` method has been renamed to `next`.
- `goPrevious` method has been renamed to `back`.

### ShippingAddressComponent
- `existingAddresses$` property has been removed.
- `newAddressFormManuallyOpened` property has been renamed to `addressFormOpened`.
- `goNext` method has been renamed to `next`.
- `goPrevious` method has been renamed to `back`.

### CheckoutAuthGuard
- `canActivate` method now returns type `Observable<boolean | UrlTree`.

### CheckoutConfigService
- `steps` property has been removed - use `checkoutStepService` instead.
- `checkoutStepService` method has been removed - use `checkoutStepRoute` method in `checkoutStepService` instead.
- `getFirstCheckoutStepRoute` method has been removed - use `getFirstCheckoutStepRoute` method in `checkoutStepService` instead.
- `getFirstCheckoutStepRoute` method has been removed - use `getFirstCheckoutStepRoute` method in `checkoutStepService` instead.
- `getNextCheckoutStepUrl` method has been removed - use `getNextCheckoutStepUrl` method in `checkoutStepService` instead.
- `getPreviousCheckoutStepUrl` method has been removed - use `getPreviousCheckoutStepUrl` method in `checkoutStepService` instead.
- `getCurrentStepIndex` method has been removed - use `getCurrentStepIndex` method in `checkoutStepService` instead.

### BreakpointService
- Public getter method `window()` was removed. Instead directly reference the `windowRef`.
- Protected method `getClosest` was removed. Instead use the method `getBreakpoint`.
### ItemCounterComponent 

- The component now implements `OnInit` and `OnDestroy`.

### UpdateEmailComponent

- Method `onSuccess` changed its return type from `void` to `Promise<void>` in order to wait for the logout to complete before updating the email.
### StorefrontComponent
- `collapseMenuIfClickOutside` method param type changed from `MouseEvent` to `any`. Behaviour has also been modified to only trigger when header element is passed to the function.

### CurrentProductService

- `getProduct` method will now only emit distinct product.

### OccCmsComponentAdapter
The OCC CMS component API in SAP Commerce Cloud before version 1905 was using a POST method. This has changed in 1905 (using GET going forward). Spartacus has supported both version from version 1.0 by using a `legacy` flag to distinguish this backend API behavior. With release 3.0 we maintain the support for the pre 1905 CMS component API, but the implementation has moved to a separate adapter. With that change, we're also dropping the `legacy` flag in the OCC configuration. 

## Automated Migrations for Version 3

- `CheckoutProgressMobileBottomComponent` no longer uses `CheckoutConfig`, `RoutingService` and `RoutingConfigService`. These services usage was replaced with the corresponding methods from `CheckoutStepService`. This service needs to be provided to `CheckoutProgressMobileBottomComponent`.
- `CheckoutAuthGuard` no longer uses `RoutingService`. This service usage was replaced with the corresponding methods from `Router` and `SemanticPathService`. Additional services `UserService` and `GlobalMessageService` also need to be provided to `CheckoutAuthGuard`.
- `CheckoutProgressMobileTopComponent` no longer uses `CheckoutConfig`, `RoutingService` and `RoutingConfigService`. These services usage was replaced with the corresponding methods form `CheckoutStepService`. This service needs to be provided to `CheckoutProgressMobileTopComponent`.
- `CheckoutProgressComponent` no longer uses `CheckoutConfig`, `RoutingService` and `RoutingConfigService`. These services usage was replaced with the corresponding methods form `CheckoutStepService`. This service needs to be provided to `CheckoutProgressComponent`.
- `DeliveryModeSetGuard` no longer uses `CheckoutConfigService`. This service usage was replaced with the corresponding methods form `CheckoutStepService`. This service needs to be provided to `DeliveryModeSetGuard`.
- `DeliveryModeComponent` no longer uses `RoutingService`. This service usage was replaced with the corresponding methods form `CheckoutStepService`. This service needs to be provided to `DeliveryModeComponent`.
- `LoginFormComponent` no longer uses `ActivatedRoute`, `CheckoutConfigService` and `AuthRedirectService`. The logic using these services was moved to a different component.
- `OrderDetailShippingComponent` no longer uses `TranslationService`. The logic using these services was moved to `OrderDetailShippingComponent`.
- `PaymentDetailsSetGuard` no longer uses `CheckoutConfigService`. This service usage was replaced with the corresponding methods form `CheckoutStepService`. This service needs to be provided to `PaymentDetailsSetGuard`.
- `PaymentMethodComponent` no longer uses `CheckoutConfigService` and `RoutingService`. These services usage was replaced with the corresponding methods form `CheckoutStepService`. This service needs to be provided to `PaymentMethodComponent`.
- `ReviewSubmitComponent` no longer uses `CheckoutConfigService`. This service usage was replaced with the corresponding methods form `CheckoutStepService`. In addition, `PaymentTypeService`, `CheckoutCostCenterService` and `UserCostCenterService` need to be provided to `ReviewSubmitComponent`.
- `ShippingAddressSetGuard` no longer uses `CheckoutConfigService`. This service usage was replaced with the corresponding methods form `CheckoutStepService`. This service needs to be provided to `ShippingAddressSetGuard`.
- `ShippingAddressComponent` no longer uses `CheckoutConfigService` and `RoutingService`. These services usage was replaced with the corresponding methods form `CheckoutStepService`. This service needs to be provided to `ShippingAddressComponent`.
- `MultiCartService` now requires the additional provider `UserIdService`.
- `PageSlotComponent` no longer uses `CmsComponentsService`. This service usage was replaces with the `PageSlotService`.
- `ActiveCartService` no longer uses `AuthService`. This service usage was replaces with the `UserIdService`.
- `CartVoucherService` no longer uses `AuthService`. This service usage was replaces with the `UserIdService`.
- `SelectiveCartService` no longer uses `AuthService`. This service usage was replaces with the `UserIdService`.
- `WishListService` no longer uses `AuthService`. This service usage was replaces with the `UserIdService`.
- `CheckoutDeliveryService` no longer uses `AuthService`. This service usage was replaces with the `UserIdService`.<|MERGE_RESOLUTION|>--- conflicted
+++ resolved
@@ -126,7 +126,6 @@
 - `increment` - use new `numberOfEntriesBeforeAdd` instead
 - `cartEntry$` - use `activeCartService.getLastEntry(productCode)` instead
 
-<<<<<<< HEAD
 ### Auth module refactor
 
 - `@spartacus/core` have new dependency on `angular-oauth2-oidc` library. It's used to handle OAuth login/logout flows in spartacus.
@@ -220,7 +219,7 @@
 - `CdcAuthService.authorizeWithCustomCdcFlow` method was renamed to `loginWithCustomCdcFlow`.
 - `CdcAuthService.logout` method was removed. Now CDC hooks into logout process, by providing `CdcLogoutGuard` as `LogoutGuard`.
 - `CdcJsService` now requires `AuthService` as `CdcAuthService` no longer extends it. `AuthService` should be passed after `CdcAuthService`. `CdcAuthService` is available in service under `cdcAuth` and `AuthService` is available under `auth` property. We don't provide automatic migration for that constructor change!
-=======
+
 ### OrderDetailHeadlineComponent
 
 Order detail headline component has been removed.
@@ -242,7 +241,6 @@
 - getDeliveryModeCardContent()
 - getPaymentInfoCardContent()
 - getBillingAddressCardContent()
->>>>>>> d38ce63c
 
 ### The type of BaseSiteService is changed
 Before it is:
