# Technical Changes in Spartacus 3.0

## Breaking Changes

### Translations (i18n) changed

- fixed the typo in the key `user.register.managementInMyAccount` (previously ...`managmentInMyAccount`)
- key `checkout.checkoutReview.editShippingMethod` has been removed
- key `checkout.checkoutReview.editPaymentMethod` has been removed

### Default Router options changed

The Angular router can be initialized with so-called `ExtraOptions` in the `forRoot` method fo the `RouterModule`. See https://angular.io/api/router/ExtraOptions for more information on those options.

The default `ExtraOptions` have changed with 3.0. Before 3.0, Spartacus set the `anchorScrolling` and `scrollPositionRestoration` options. In Spartacus 3.0, the `scrollPositionRestoration` has dropped, and the `relativeLinkResolution` and `initialNavigation` has been added. See the below table for the actual values and reasoning

| Option                      | < 3.0       | > 3.0         |
| --------------------------- | ----------- | ------------- |
| `anchorScrolling`           | `'enabled'` | `'enabled'`   |
| `scrollPositionRestoration` | `'enabled'` | (removed)     |
| `relativeLinkResolution`    | n/a         | `'corrected'` |
| `initialNavigation`         | n/a         | `'enabled'`   |
|                             |             |

The enabled `scrollPositionRestoration` was causing a bad experience in most cases, as it would scroll the page to the top on each route change. This is unexpected in a single page experience.

The corrected `relativeLinkResolution` is used to opt-in to [a fix](https://github.com/angular/angular/issues/37355) that has been added in angular. This will become default from angular 11 onwards.

The enabled `initialNavigation` provides better experience with server side rendering, starting initial navigation before the root component is created and blocking bootstrap until the initial navigation is complete. More details available in [Angular documentation](https://angular.io/api/router/InitialNavigation).

The `RouterModule.forRoot()` method can actually only be called _once_ in an angular application. This makes the default options rather opinionated, which is why the default configurations are carefully selected in Spartacus. The options that have been added/removed can be provided in your custom application with the Angular `ROUTER_CONFIGURATION` injection token. For example:

```typescript
providers: [
  {
    provide: ROUTER_CONFIGURATION,
    useValue: {
      scrollPositionRestoration: 'enabled',
    },
  },
];
```

There's no automation (schematics) planned for this change.

### Page Layout

With version 2.1 we've started to add the page layout based style class to the root element of the application (`cx-storefront`). This is done in addition to the style class added by the `PageLayoutComponent`. The style class on the `PageLayoutComponent` was considered to be too limited, as it would not affect selectors outside the page template component.

The implementation of the page layout based style class has moved from the `PageLayoutComponent` to the `PageTemplateDirective`. This results in a cleaner `PageLayoutComponent` with a constructor that no longer requires the lower level `renderer2` service and `ElementRef`. The constructor reduces to the following signature:

```ts
constructor(protected pageLayoutService: PageLayoutService) {}
```

We've also made the `PageLayoutService` a _protected_ argument, so that it is extensible.

There's no automation (schematics) planned to migrate constructors automatically.

### Static CMS structure config changes

- `default-header-config` and `default-cms-content-config` have been removed. Use `defaultCmsContentProviders` instead to create CMS content.

### Storefront config

- New config `SeoConfig` is imported.

### ContentPageMetaResolver

`ContentPageMetaResolver` has a new required constructor dependency `RoutingPageMetaResolver`.

### LoginFormComponent

It's no longer the responsibility of the `LoginFormComponent` to redirect to the anticipated page (it no longer calls the method `AuthRedirectService.redirect`).
Now the redirecting logic is placed inside the core `AuthService` to support more OAuth flows.

`LoginFormComponent` no longer has properties `loginAsGuest`, `sub` and the method `ngOnDestroy`.

### HttpClientModule is not imported in feature libraries

In most cases **HttpClientModule** should only be imported in the root app module, as importing it in lazy-loaded modules can
cause unexpected side effects regarding the visibility of HTTP_INTERCEPTORS, etc. To fix this, we removed all **HttpClientModule** imports from all our
feature libraries and moved them to recipes.

There's no automation (schematics) planned for this change.

### SSR Engine Optimizations

`NgExpressEngineDecorator` now adds SSR Optimization logic on top of the universal engine by default.

`NgExpressEngineDecorator` was moved from `@spartacus/core` to `@spartacus/setup/ssr`. Also `NgExpressEngineDecorator.get()` method now accepts an additional second parameter to fine-tune SSR optimizations. Passing `null` there will turn off optimizations by removing optimization layer completely (bring back default 2.x behavior).

### Store finder functionality has been moved to a new library

Store finder logic from `@spartacus/core` and store finder components from `@spartacus/storefront` were moved to respective entrypoints in `@spartacus/misc/storefinder`.
Store finder functionality is now also lazy-loadable out of the box.

### StockNotificationComponent

`StockNotificationComponent` has a new required dependency `UserIdService`, but no more depends on `AuthService`.

### CmsComponentsService

Method `CmsComponentsService.getChildRoutes` changed return type from `Route[]` to `CmsComponentChildRoutesConfig`

### Config cmsComponents

The property `childRoutes` of config `cmsComponents` changed type from `Route[]` to `Route[] | CmsComponentChildRoutesConfig`.

### PageMetaService lazy-loading related changes

- Protected method `PageMetaService.getMetaResolver` changed its return type from `PageMateResolver` to `Observable<PageMetaResolver>` so it can take into account page meta resolvers from lazy loaded features.
- PageMetaService's constructor is now using `UnifiedInjector` instead of injecting `PageMetaResolver` token directly.

### ConverterService lazy-loading related changes

- ConverterService constructor is now using `UnifiedInjector` instead of standard `Injector`

### Payload for constructor of PlaceOrder class from Checkout actions requires an additional property

- Checkout.action constructor payload now needs a `termsChecked` additional property

### Property renamed in `SearchConfig` interface

| Old Name   | New Name |
| ---------- | -------- |
| `sortCode` | `sort`   |

### OutletRefDirective unregisters template on destroy

The directive's template in unregistered from outlet on directive destroy.

Before v3.0, when an instance of `OutletRefDirective` was destroyed (removed from DOM), its template remained registered for the Outlet, which could cause the same template being rendered multiple times in case of re-creation of the same `[cxOutletRef]` later on. Now it's fixed.

### CartItemComponent lost members

`CartItemComponent` lost members:

- `@Output()` `view` - instead use `[cxModal]` directive to close modal on link click
- `viewItem()` - instead use `[cxModal]` directive to close modal on link click

### CartItemListComponent

There can be more than one cart entry with the same product code. So now they are referenced by the property `entryNumber` instead of the product code in `CartItemListComponent`.

### AddToCartComponent

`AddToCartComponent` lost members:

- `increment` - use new `numberOfEntriesBeforeAdd` instead
- `cartEntry$` - use `activeCartService.getLastEntry(productCode)` instead

### Auth module refactor

- `@spartacus/core` have new dependency on `angular-oauth2-oidc` library. It's used to handle OAuth login/logout flows in spartacus.

#### Store

- `AuthSelectors` were removed. Selectors related to client token were moved under `ClientAuthSelectors`. User token is no longer stored in ngrx store. To get the token use `AuthStorageService.getToken` method.
- `StateWithAuth` was removed. State related to client token was moved to `StateWithClientAuth`. Data related to user token are stored in `AuthStorageService` and `UserIdService`.
- `AuthState` was removed. State related to client token was moved to `ClientAuthState`. Data related to user token are stored in `AuthStorageService` and `UserIdService`.
- `UserTokenState` was removed. Data related to user token are no longer stored in ngrx store. User token is stored in `AuthStorageService` and user id is stored in `UserIdService`.
- `AUTH_FEATURE` was removed. Client token state is under the key from `CLIENT_AUTH_FEATURE` variable.
- `CLIENT_TOKEN_DATA` variable value changed to `[Client auth] Client Token Data`. Previously it was `[Auth] Client Token Data`.
- `AuthActions` now only contains `Login` and `Logout` action class and `LOGIN`, `LOGOUT` variables with action type. Actions related to client token (`LoadClientToken...`) are now available under `ClientAuthActions` export. Constant `LOGOUT_CUSTOMER_SUPPORT_AGENT` is available in `AsmActions` export. Actions related to user token were removed (`LOAD_USER_TOKEN`, `LOAD_USER_TOKEN_FAIL`, `LOAD_USER_TOKEN_SUCCESS`, `REFRESH_USER_TOKEN`, `REFRESH_USER_TOKEN_FAIL`, `REFRESH_USER_TOKEN_SUCCESS`, `REVOKE_USER_TOKEN`, `REVOKE_USER_TOKEN_FAIL`, `REVOKE_USER_TOKEN_SUCCESS`, `LoadUserToken`, `LoadUserTokenFail`, `LoadUserTokenSuccess`, `RefreshUserToken`, `RefreshUserTokenSuccess`, `RefreshUserTokenFail`, `RevokeUserToken`, `RevokeUserTokenSuccess` and `RevokeUserTokenFail`). Instead initialize user token load, refresh or revoke with methods exposed in `AuthService` and `OAuthLibWrapperService`.

#### Models

- `UserToken` interface was replaced with `AuthToken` interface. New interface contains different properties than the previous to match requirements of `angular-oauth2-oidc` library.
- `AuthenticationToken` interface was removed. Use `AuthToken` or `ClientToken` directly.
- `UserGroupList` interface was replaced with `OrgUnitUserGroupList` interface.
- `UserSignUp` interface was removed. Use `User` interface directly.

#### Guards

- `NotAuthGuard` now returns `Observable<UrlTree>` for homepage for logged in users instead of invoking redirect. Constructor also changed for this guard. `RoutingService` is no longer needed, but `SemanticPathService` and `Router` is now required.
- `AuthGuard` now returns `Observable<UrlTree>` for login page for anonymous users instead of invoking redirect. Constructor also changed for this guard. `RoutingService` is no longer needed, but `SemanticPathService` is now required.

#### Services

- `AuthRedirectService` now requires `AuthRedirectStorageService`. Make sure to provide it. It is an replacement for private variable `redirectUrl`.
- `AuthService` now requires `UserIdService`, `OAuthLibWrapperService`, `AuthStorageService`, `AuthRedirectService` and `RoutingService`.
- `AuthService.authorize` was renamed to `loginWithCredentials`. It returns Promise that resolves after login procedure completes. Instead of dispatching action the method now invokes login method from the OAuth library and sets correct userId, dispatches `Login` action and redirects to previously visited page.
- `AuthService.getOccUserId` was removed from `AuthService`. Use `UserIdService.getUserId` method instead. It is the direct replacement.
- `AuthService.invokeWithUserId` was moved to `UserIdService`. It is available under the same name.
- `AuthService.getUserToken` was removed. To check if user is logged in use `isUserLoggedIn` and to get user id use `UserIdService.getUserId`. If you need access to tokens then use `AuthStorageService.getToken`.
- `AuthService.refreshUserToken` was moved and renamed to `OAuthLibWrapperService.refreshToken`. The behavior changed as well. It not only dispatches action, but performs complete refresh token procedure from OAuth library.
- `AuthService.authorizeWithToken` was removed. Instead you can create object of the shape `AuthToken` and pass to `AuthStorageService.setToken`.
- `AuthService.logout` method changed behavior to redirect to `logout` page. Then the method `AuthService.coreLogout` will be dispatched and perform operations previously done by `logout` method (Logout action dispatch, clearing local state, revoking tokens).
- `AuthService.getClientToken`, `AuthService.refreshClientToken` and `AuthService.isClientTokenLoaded` were moved to `ClientTokenService`.

#### Config

- `AuthConfig` no longer extends `OccConfig`.
- `login` and `revoke` endpoints were removed from `OccConfig`. `login` endpoint is now available under `tokenEndpoint` property in `AuthConfig`. `revoke` endpoint is available under `revokeEndpoint` property in `AuthConfig`.
- `storageSync` configuration for `auth` branch in ngrx store was removed. State of token, userId is now synchronized with `AuthStatePersistenceService`. Override this service if you want to sync more properties to localStorage (eg. `refresh_token`).

### KymaModule

`KymaModule` were removed with all it's code. We expose the same functionality through configuration of auth.

To fetch OpenId token along with access token in Resource Owner Password Flow you have to use following configuration.

```ts
authentication: {
  client_id: 'client4kyma',
  client_secret: 'secret',
  OAuthLibConfig: {
    responseType: 'id_token',
    scope: 'openid',
    customTokenParameters: ['token_type', 'id_token'],
  }
}
```

Then you can access OpenId token with `OAuthLibWrapperService.getIdToken` method. For more options related to OpenId token look into `angular-oauth2-oidc` library documentation.

### ASM module refactor

- `getCustomerSupportAgentTokenState`, `getCustomerSupportAgentToken` and `getCustomerSupportAgentTokenLoading` were removed from `AsmSelectors`. To get token use `AuthStorageService.getToken` and `AsmAuthStorageService.getTokenTarget` to check if it belongs to CS agent.
- Effects in `AsmModule` now instead of `makeErrorSerializable` use `normalizeHttpError` for error transformation.
- `storageSync` configuration for `asm` branch in ngrx store was removed. State of ASM UI, tokens is now synchronized with `AsmStatePersistenceService`.
- `CSAGENT_TOKEN_DATA` variable was removed.
- `AsmState.csagentToken` was removed. Token is now stored in `AuthStorageService`. Check `AsmAuthStorageService.getTokenTarget` to validate if the token belongs to the CS agent.
- `AsmActions` no longer contains actions related to customer agent token (`LoadCustomerSupportAgentToken`, `LoadCustomerSupportAgentTokenFail`, `LoadCustomerSupportAgentTokenSuccess`). Instead interact directly with `CsAgentAuthService`.
- `CustomerSupportAgentTokenInterceptor` interceptor was removed. Token and error handling for CS agent requests are now handled by `AuthInterceptor` and `AsmAuthHttpHeaderService`.

#### AsmAuthService

Service was renamed to `CsAgentAuthService`. `AsmAuthService` is now responsible for making `AuthService` aware of ASM and adjusts it for CS agent support.

- `AsmAuthService.authorizeCustomerSupportAgent` was moved to `CsAgentAuthService`. It now performs full login flow for CS agent and resolves when it completes.
- `AsmAuthService.startCustomerEmulationSession` was moved to `CsAgentAuthService`. Behavior haven't changed.
- `AsmAuthService.isCustomerEmulationToken` was removed. To check token use `AuthStorageService.getToken` and to check if it belongs to CS agent use `AsmAuthStorageService.getTokenTarget`.
- `AsmAuthService.getCustomerSupportAgentToken` was removed. To check token use `AuthStorageService.getToken` and to check if it belongs to CS agent use `AsmAuthStorageService.getTokenTarget`.
- `AsmAuthService.getCustomerSupportAgentTokenLoading` was moved to `CsAgentAuthService`. Warning! It is not implemented there yet.
- `AsmAuthService.logoutCustomerSupportAgent` was moved to `CsAgentAuthService`. It performs logout procedure for CS agent and resolves when it completes.

### CDC library

- `CdcUserTokenEffects` now uses `normalizeHttpError` for error serialization.
- `CdcUserTokenEffects.loadCdcUserToken$` effect now calls `CdcAuthService.loginWithToken` instead of dispatching `AuthActions.LoadUserTokenSuccess` action.
- `CdcAuthService` no longer extends `AuthService`.
- `CdcAuthService` have new required dependencies. `AuthStorageService`, `UserIdService`, `GlobalMessageService` and `AuthRedirectService` needs to provided.
- `CdcAuthService.authorizeWithCustomCdcFlow` method was renamed to `loginWithCustomCdcFlow`.
- `CdcAuthService.logout` method was removed. Now CDC hooks into logout process, by providing `CdcLogoutGuard` as `LogoutGuard`.
- `CdcJsService` now requires `AuthService` as `CdcAuthService` no longer extends it. `AuthService` should be passed after `CdcAuthService`. `CdcAuthService` is available in service under `cdcAuth` and `AuthService` is available under `auth` property. Additionally `GlobalMessageService` and `AuthRedirectService` are not longer required. We don't provide automatic migration for that constructor change!

### OrderDetailHeadlineComponent

Order detail headline component has been removed.

### OrderDetailShippingComponent

The following functions have been removed from the component:

- getAddressCardContent()
- getBillingAddressCardContent()
- getPaymentCardContent()
- getShippingMethodCardContent()

### OrderConfirmationOverviewComponent

The following functions have been removed from the component:

- getAddressCardContent()
- getDeliveryModeCardContent()
- getPaymentInfoCardContent()
- getBillingAddressCardContent()

### The type of BaseSiteService is changed

Before it was:

- `BaseSiteService implements SiteContext<string>`

Now it is:

- `BaseSiteService implements SiteContext<BaseSite>`

The return type of the function `getAll()` is changed from:

- `getAll(): Observable<string[]>`

to:

- `getAll(): Observable<BaseSite[]>`

The return type of the function `setActive(baseSite: string)` is changed from:

- `setActive(baseSite: string): Subscription`

to:

- `setActive(baseSite: string): void`

### ConfigInitializerService's constructor has an additional parameter added

Before it was:

```ts
  constructor(
    @Inject(Config) protected config: any,
    @Optional()
    @Inject(CONFIG_INITIALIZER_FORROOT_GUARD)
    protected initializerGuard
  ) {}
```

Now it is:

```ts
  constructor(
    @Inject(Config) protected config: any,
    @Optional()
    @Inject(CONFIG_INITIALIZER_FORROOT_GUARD)
    protected initializerGuard,
    @Inject(RootConfig) protected rootConfig: any
```

### CmsComponentsService constructor has an additional parameter added

Before it was:

```ts
  constructor(
    protected config: CmsConfig,
    @Inject(PLATFORM_ID) protected platformId: Object
  ) {}
```

Now it is:

```ts
  constructor(
    protected config: CmsConfig,
    @Inject(PLATFORM_ID) protected platformId: Object,
    protected featureModules?: FeatureModulesService
  ) {}
```

#### configurationFactory was removed

Configuration merging logic now uses separate tokens for default configuration and user configuration.

### CheckoutProgressMobileBottomComponent

- `routerState$` property has been removed. This logic is now handled by `checkoutStepService`.
- `activeStepUrl` property has been removed. This logic is now handled by `checkoutStepService`.
- `steps` property has been removed - use `steps$` instead.

### CheckoutProgressMobileTopComponent

- `routerState$` property has been removed. This logic is now handled by `checkoutStepService`.
- `activeStepUrl` property has been removed. This logic is now handled by `checkoutStepService`.
- `steps` property has been removed - use `steps$` instead.

### CheckoutProgressComponent

- `routerState$` property has been removed. This logic is now handled by `checkoutStepService`.
- `activeStepUrl` property has been removed. This logic is now handled by `checkoutStepService`.
- `steps` property has been removed - use `steps$` instead.

### DeliveryModeComponent

- `checkoutStepUrlNext` property has been removed. This logic is now handled by `checkoutStepService`.
- `checkoutStepUrlPrevious` property has been removed. This logic is now handled by `checkoutStepService`.

### OrderDetailShippingComponent

- `getPaymentCardContent` was removed, please check the `OrderOverviewComponent` instead.
- `getShippingMethodCardContent` was removed, please check the `OrderOverviewComponent` instead.
- `getAddressCardContent` was removed, please check the `OrderOverviewComponent` instead.
- `getBillingAddressCardContent` was removed, please check the `OrderOverviewComponent` instead.

### PaymentMethodComponent

- `checkoutStepUrlNext` property has been removed. This logic is now handled by `checkoutStepService`.
- `checkoutStepUrlPrevious` property has been removed. This logic is now handled by `checkoutStepService`.
- `goNext` method has been renamed to `next`.
- `goPrevious` method has been renamed to `back`.

### ShippingAddressComponent

- `existingAddresses$` property has been removed.
- `newAddressFormManuallyOpened` property has been renamed to `addressFormOpened`.
- `goNext` method has been renamed to `next`.
- `goPrevious` method has been renamed to `back`.

### CheckoutAuthGuard

- `canActivate` method now returns type `Observable<boolean | UrlTree`.

### CheckoutConfigService

- `steps` property has been removed - use `checkoutStepService` instead.
- `checkoutStepService` method has been removed - use `checkoutStepRoute` method in `checkoutStepService` instead.
- `getFirstCheckoutStepRoute` method has been removed - use `getFirstCheckoutStepRoute` method in `checkoutStepService` instead.
- `getFirstCheckoutStepRoute` method has been removed - use `getFirstCheckoutStepRoute` method in `checkoutStepService` instead.
- `getNextCheckoutStepUrl` method has been removed - use `getNextCheckoutStepUrl` method in `checkoutStepService` instead.
- `getPreviousCheckoutStepUrl` method has been removed - use `getPreviousCheckoutStepUrl` method in `checkoutStepService` instead.
- `getCurrentStepIndex` method has been removed - use `getCurrentStepIndex` method in `checkoutStepService` instead.
- `CheckoutConfigService` no longer uses `RoutingConfigService`

### Method placeOrder in CheckoutAdapter, OccCheckoutAdapter and CheckoutConnector

The method `placeOrder` of `CheckoutAdapter`, `OccCheckoutAdapter` and `CheckoutConnector` now has 3rd, a new required argument `termsChecked: boolean`.

### BreakpointService

- Public getter method `window()` was removed. Instead directly reference the `windowRef`.
- Protected method `getClosest` was removed. Instead use the method `getBreakpoint`.

### ProtectedRoutesGuard

The return type of the method `ProtectedRoutesGuard.canActivate` changed from `Observable<boolean>` to `Observable<boolean | UrlTree>`

### ItemCounterComponent

- The component now implements `OnInit` and `OnDestroy`.

### UpdateEmailComponent

- Method `onSuccess` changed its return type from `void` to `Promise<void>` in order to wait for the logout to complete before updating the email.

### StorefrontComponent

- `collapseMenuIfClickOutside` method param type changed from `MouseEvent` to `any`. Behaviour has also been modified to only trigger when header element is passed to the function.

### StarRatingComponent

- The component uses `HostBinding` to bind to css custom properties (available since angular 9), which is why we no longer need the `ElementRef` and `Renderer2` in the constructor. There's a automated constructor migration added for the 3.0 release.
- ngOnInit is no longer used
- the `setRate` no longer requires a 2nd argument (`force`)
- the `setRateOnEvent()` method is replaced by reusing the `setRate()` (this is also fixing a bug), we bind `keydown.space` now directly form the view. The more generic `keydown` output binding is removed.

### CartNotEmptyGuard

- Method `canActivate` changed its return type from `Observable<boolean>` to `Observable<boolean | UrlTree>` to support OAuth flows.
- new required constructor dependency `SemanticPathService`.
- new required constructor dependency `Router`.
- no longer uses `RoutingService`. This service usage was replaced with the corresponding methods from `Router` and `SemanticPathService`.

### NotCheckoutAuthGuard

- Method `canActivate` changed its return type from `Observable<boolean>` to `Observable<boolean | UrlTree>` to support OAuth flows.

### ProductVariantGuard

- Method `canActivate` now requires a parameter of type `ActivatedRouteSnapshot`.

### LogoutGuard

- Method `canActivate` changed its return type from `Observable<boolean>` to `Observable<boolean | UrlTree>` to support OAuth flows.
- Method `logout` return type has been changed from `void` to `Promise<any>` to support OAuth flows.
- Method `redirect` was removed. Use `getRedirectUrl` instead.

### CurrentProductService

- `getProduct` method will now only emit distinct product.

### MultiCartStatePersistenceService

- `sync` method has been renamed to `initSync`.

### ProductReferenceService

- `get` method has been removed. Use `getProductReferences` and `loadProductReferences` methods instead.

### LanguageService

- Method `setActive` changed its return type from `Subscription` to `void`.

### CurrencyService

- Method `setActive` changed its return type from `Subscription` to `void`.

### OccCmsComponentAdapter

The OCC CMS component API in SAP Commerce Cloud before version 1905 was using a POST method. This has changed in 1905 (using GET going forward). Spartacus has supported both version from version 1.0 by using a `legacy` flag to distinguish this backend API behavior. With release 3.0 we maintain the support for the pre 1905 CMS component API, but the implementation has moved to a separate adapter. With that change, we're also dropping the `legacy` flag in the OCC configuration.

### UserState

The interface for the ngrx state `UserState` now has new required properties: `replenishmentOrders`, `replenishmentOrder` and `costCenters`.

### CloseAccountModalComponent

The property `userToken$` of `CloseAccountModalComponent` has been replaced with `isLoggedIn$` of type `Observable<boolean>`.

### BaseSiteState

The interface `BaseSiteState` has now a new required property `entities: BaseSiteEntities`.

### UserService

- Method `loadOrderList` of `UserService` also loads replenishment orders when the url contains a replenishment code.

### UserOrderService

- Method `getTitles` of `UserOrderService` will load titles when it is empty.

## Automated Migrations for Version 3

- `CheckoutProgressMobileBottomComponent` no longer uses `CheckoutConfig`, `RoutingService` and `RoutingConfigService`. These services usage was replaced with the corresponding methods from `CheckoutStepService`. This service needs to be provided to `CheckoutProgressMobileBottomComponent`.
- `CheckoutAuthGuard` no longer uses `RoutingService`. This service usage was replaced with the corresponding methods from `Router` and `SemanticPathService`. Additional services `UserService` and `GlobalMessageService` also need to be provided to `CheckoutAuthGuard`.
- `CheckoutProgressMobileTopComponent` no longer uses `CheckoutConfig`, `RoutingService` and `RoutingConfigService`. These services usage was replaced with the corresponding methods from `CheckoutStepService`. This service needs to be provided to `CheckoutProgressMobileTopComponent`.
- `CheckoutProgressComponent` no longer uses `CheckoutConfig`, `RoutingService` and `RoutingConfigService`. These services usage was replaced with the corresponding methods form `CheckoutStepService`. This service needs to be provided to `CheckoutProgressComponent`.
- `DeliveryModeSetGuard` no longer uses `CheckoutConfigService`. This service usage was replaced with the corresponding methods form `CheckoutStepService`. This service needs to be provided to `DeliveryModeSetGuard`.
- `DeliveryModeComponent` no longer uses `RoutingService`. This service usage was replaced with the corresponding methods form `CheckoutStepService`. This service needs to be provided to `DeliveryModeComponent`.
- `LoginFormComponent` no longer uses `ActivatedRoute`, `CheckoutConfigService` and `AuthRedirectService`. The logic using these services was moved to a different component.
- `OrderDetailShippingComponent` no longer uses `TranslationService`. The logic using these services was moved to `OrderDetailShippingComponent`.
- `PaymentDetailsSetGuard` no longer uses `CheckoutConfigService`. This service usage was replaced with the corresponding methods form `CheckoutStepService`. This service needs to be provided to `PaymentDetailsSetGuard`.
- `PaymentMethodComponent` no longer uses `CheckoutConfigService` and `RoutingService`. These services usage was replaced with the corresponding methods form `CheckoutStepService`. This service needs to be provided to `PaymentMethodComponent`.
- `ReviewSubmitComponent` no longer uses `CheckoutConfigService`. This service usage was replaced with the corresponding methods form `CheckoutStepService`. In addition, `PaymentTypeService`, `CheckoutCostCenterService` and `UserCostCenterService` need to be provided to `ReviewSubmitComponent`.
- `ShippingAddressSetGuard` no longer uses `CheckoutConfigService`. This service usage was replaced with the corresponding methods form `CheckoutStepService`. This service needs to be provided to `ShippingAddressSetGuard`.
- `ShippingAddressComponent` no longer uses `CheckoutConfigService` and `RoutingService`. These services usage was replaced with the corresponding methods form `CheckoutStepService`. This service needs to be provided to `ShippingAddressComponent`.
- `MultiCartService` now requires the additional provider `UserIdService`.
- `PageSlotComponent` no longer uses `CmsComponentsService`. This service usage was replaces with the `PageSlotService`.
- `ForbiddenHandler` now uses `GlobalMessageService`, `AuthService`, `OccEndpointsService`.
- `CheckoutPaymentService` no longer uses `AuthService`. This service usage was replaced with the corresponding methods from `UserIdService`.
- `CheckoutService` no longer uses `AuthService`. This service usage was replaced with the corresponding methods from `UserIdService`.
- `CustomerCouponService` no longer uses `AuthService`. This service usage was replaced with the corresponding methods from `UserIdService`.
- `OrderReturnRequestService` no longer uses `AuthService`. This service usage was replaced with the corresponding methods from `UserIdService`.
- `UserAddressService` no longer uses `AuthService`. This service usage was replaced with the corresponding methods from `UserIdService`.
- `UserConsentService` now also requires `UserIdService`.
- `UserInterestsService` no longer uses `AuthService`. This service usage was replaced with the corresponding methods from `UserIdService`.
- `UserNotificationPreferenceService` no longer uses `AuthService`. This service usage was replaced with the corresponding methods from `UserIdService`.
- `UserOrderService` no longer uses `AuthService`. This service usage was replaced with the corresponding methods from `UserIdService`. Now also requires `RoutingService`.
- `UserPaymentService` no longer uses `AuthService`. This service usage was replaced with the corresponding methods from `UserIdService`.
- `UserService` no longer uses `AuthService`. This service usage was replaced with the corresponding methods from `UserIdService`.
- `ActiveCartService` no longer uses `AuthService`. This service usage was replaces with the `UserIdService`.
- `CartVoucherService` no longer uses `AuthService`. This service usage was replaces with the `UserIdService`.
- `SelectiveCartService` no longer uses `AuthService`. This service usage was replaces with the `UserIdService`.
- `WishListService` no longer uses `AuthService`. This service usage was replaces with the `UserIdService`.
- `CheckoutDeliveryService` no longer uses `AuthService`. This service usage was replaces with the `UserIdService`.
- `UnauthorizedErrorHandler` has been removed.
- `StarRatingComponent` no longer uses `ElementRef` and `Renderer2`.
<<<<<<< HEAD
- `StoreFinderSearchConfig` has been removed. `SearchConfig` should be used instead.
- `ForgotPasswordComponent` now also requires `AuthConfigService`.
- `OrderHistoryComponent` now also requires `UserReplenishmentOrderService`.
- `OrderReturnGuard` no longer uses `RoutingService`. This service usage was replaced with the corresponding methods from `Router` and `SemanticPathService`.
- `OrderCancellationGuard` no longer uses `RoutingService`. This service usage was replaced with the corresponding methods from `Router` and `SemanticPathService`.

- `OutletRefDirective` no longer uses `FeatureConfigService`.
- `OutletService` no longer uses `FeatureConfigService`.
=======
- `RoutingService` now also requires `RoutingParamsService`.
>>>>>>> fafd77d0
<|MERGE_RESOLUTION|>--- conflicted
+++ resolved
@@ -535,15 +535,11 @@
 - `CheckoutDeliveryService` no longer uses `AuthService`. This service usage was replaces with the `UserIdService`.
 - `UnauthorizedErrorHandler` has been removed.
 - `StarRatingComponent` no longer uses `ElementRef` and `Renderer2`.
-<<<<<<< HEAD
 - `StoreFinderSearchConfig` has been removed. `SearchConfig` should be used instead.
 - `ForgotPasswordComponent` now also requires `AuthConfigService`.
 - `OrderHistoryComponent` now also requires `UserReplenishmentOrderService`.
 - `OrderReturnGuard` no longer uses `RoutingService`. This service usage was replaced with the corresponding methods from `Router` and `SemanticPathService`.
 - `OrderCancellationGuard` no longer uses `RoutingService`. This service usage was replaced with the corresponding methods from `Router` and `SemanticPathService`.
-
 - `OutletRefDirective` no longer uses `FeatureConfigService`.
 - `OutletService` no longer uses `FeatureConfigService`.
-=======
-- `RoutingService` now also requires `RoutingParamsService`.
->>>>>>> fafd77d0
+- `RoutingService` now also requires `RoutingParamsService`.