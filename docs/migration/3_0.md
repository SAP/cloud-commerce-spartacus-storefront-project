--- conflicted
+++ resolved
@@ -65,12 +65,11 @@
 
 - ConverterService constructor is now using `UnifiedInjector` instead of standard `Injector` 
 
-<<<<<<< HEAD
 ### OutletRefDirective unregisters template on destroy
 The directive's template in unregistered from outlet on directive destroy.
 
 Before v3.0, when an instance of `OutletRefDirective` was destroyed (removed from DOM), its template remained registered for the Outlet, which could cause the same template being rendered multiple times in case of re-creation of the same `[cxOutletRef]` later on. Now it's fixed.
-=======
+
 ### CartItemListComponent
 There can be more than one cart entry with the same product code. So now they are referenced by the property `entryNumber` instead of the product code in `CartItemListComponent`.
 
@@ -78,4 +77,3 @@
 `AddedToCartDialogComponent` lost members: 
 - `increment` - use new `numberOfEntriesBeforeAdd` instead
 - `cartEntry$` - use `activeCartService.getLastEntry(productCode)` instead
->>>>>>> 8b41a8da
