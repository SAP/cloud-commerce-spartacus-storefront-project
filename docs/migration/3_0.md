# Technical Changes in Spartacus 3.0

## Breaking Changes

### Translations (i18n) changed
- fixed the typo in the key `user.register.managementInMyAccount` (previously ...`managmentInMyAccount`)

### Default Router options changed
The Angular router can be initialized with so-called `ExtraOptions` in the `forRoot` method fo the `RouterModule`. See https://angular.io/api/router/ExtraOptions for more information on those options. 

The default `ExtraOptions` have changed with 3.0. Before 3.0, Spartacus set the `anchorScrolling` and `scrollPositionRestoration` options. In Spartacus 3.0, the `scrollPositionRestoration` has dropped, and the `relativeLinkResolution` and `initialNavigation` has been added. See the below table for the actual values and reasoning

| Option | < 3.0 | > 3.0
| --- | --- |  --- 
| `anchorScrolling` | `'enabled'` | `'enabled'`
| `scrollPositionRestoration` | `'enabled'` | (removed)
| `relativeLinkResolution` | n/a | `'corrected'`
| `initialNavigation` | n/a | `'enabled'`
| | |

The enabled `scrollPositionRestoration` was causing a bad experience in most cases, as it would scroll the page to the top on each route change. This is unexpected in a single page experience. 

The corrected `relativeLinkResolution` is used to opt-in to [a fix](https://github.com/angular/angular/issues/37355) that has been added in angular. This will become default from angular 11 onwards. 

The enabled `initialNavigation` provides better experience with server side rendering, starting initial navigation before the root component is created and blocking bootstrap until the initial navigation is complete. More details available in  [Angular documentation](https://angular.io/api/router/InitialNavigation).

The `RouterModule.forRoot()` method can actually only be called _once_ in an angular application. This makes the default options rather opinionated, which is why the default configurations are carefully selected in Spartacus. The options that have been added/removed can be provided in your custom application with the Angular `ROUTER_CONFIGURATION` injection token. For example: 

```typescript
providers: [
    {
        provide: ROUTER_CONFIGURATION,
        useValue: {
        scrollPositionRestoration: 'enabled'
        }
    }
]
```

There's no automation (schematics) planned for this change. 

### Page Layout
With version 2.1 we've started to add the page layout based style class to the root element of the application (`cx-storefront`). This is done in addition to the style class added by the `PageLayoutComponent`. The style class on the `PageLayoutComponent` was considered to be too limited, as it would not affect selectors outside the page template component. 

The implementation of the page layout based style class has moved from the `PageLayoutComponent` to the `PageTemplateDirective`. This results in a cleaner `PageLayoutComponent` with a constructor that no longer requires the lower level `renderer2` service and `ElementRef`. The constructor reduces to the following signature: 
```ts
constructor(protected pageLayoutService: PageLayoutService) {}
```

We've also made the `PageLayoutService` a _protected_ argument, so that it is extensible. 

There's no automation (schematics) planned to migrate constructors automatically. 

### ContentPageMetaResolver
`ContentPageMetaResolver` has a new required constructor dependency `RoutingPageMetaResolver`.

### HttpClientModule is not imported in feature libraries
 
In most cases **HttpClientModule** should only be imported in the root app module, as importing it in lazy-loaded modules can
cause unexpected side effects regarding the visibility of HTTP_INTERCEPTORS, etc. To fix this, we removed all **HttpClientModule** imports from all our
feature libraries and moved them to recipes. 

There's no automation (schematics) planned for this change. 
    
### CmsComponentsService
Method `CmsComponentsService.getChildRoutes` changed return type from `Route[]` to `CmsComponentChildRoutesConfig`

### Config cmsComponents
The property `childRoutes` of config `cmsComponents` changed type from `Route[]` to `Route[] | CmsComponentChildRoutesConfig`.

### PageMetaService lazy-loading related changes

- Protected method `PageMetaService.getMetaResolver` changed its return type from `PageMateResolver` to `Observable<PageMetaResolver>` so it can take into account page meta resolvers from lazy loaded features. 
- PageMetaService's constructor is now using `UnifiedInjector` instead of injecting `PageMetaResolver` token directly.  

### ConverterService lazy-loading related changes

- ConverterService constructor is now using `UnifiedInjector` instead of standard `Injector` 

### OutletRefDirective unregisters template on destroy
The directive's template in unregistered from outlet on directive destroy.

Before v3.0, when an instance of `OutletRefDirective` was destroyed (removed from DOM), its template remained registered for the Outlet, which could cause the same template being rendered multiple times in case of re-creation of the same `[cxOutletRef]` later on. Now it's fixed.

### CartItemComponent lost members
`CartItemComponent` lost members: 
- `@Output()` `view` - instead use `[cxModal]` directive to close modal on link click
- `viewItem()` - instead use `[cxModal]` directive to close modal on link click

### CartItemListComponent
There can be more than one cart entry with the same product code. So now they are referenced by the property `entryNumber` instead of the product code in `CartItemListComponent`.

### AddedToCartDialogComponent lost members
`AddedToCartDialogComponent` lost members: 
- `increment` - use new `numberOfEntriesBeforeAdd` instead
- `cartEntry$` - use `activeCartService.getLastEntry(productCode)` instead
<<<<<<< HEAD

### UpdateEmailComponent

- method `onSuccess` changed its return type from `void` to `Promise<void>` in order to wait for the logout to complete before updating the email.
=======
>>>>>>> 1cf1604e
<|MERGE_RESOLUTION|>--- conflicted
+++ resolved
@@ -94,10 +94,7 @@
 `AddedToCartDialogComponent` lost members: 
 - `increment` - use new `numberOfEntriesBeforeAdd` instead
 - `cartEntry$` - use `activeCartService.getLastEntry(productCode)` instead
-<<<<<<< HEAD
 
 ### UpdateEmailComponent
 
-- method `onSuccess` changed its return type from `void` to `Promise<void>` in order to wait for the logout to complete before updating the email.
-=======
->>>>>>> 1cf1604e
+- method `onSuccess` changed its return type from `void` to `Promise<void>` in order to wait for the logout to complete before updating the email.