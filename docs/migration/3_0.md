--- conflicted
+++ resolved
@@ -551,13 +551,10 @@
 - `OrderHistoryComponent` now also requires `UserReplenishmentOrderService`.
 - `OrderReturnGuard` no longer uses `RoutingService`. This service usage was replaced with the corresponding methods from `Router` and `SemanticPathService`.
 - `OrderCancellationGuard` no longer uses `RoutingService`. This service usage was replaced with the corresponding methods from `Router` and `SemanticPathService`.
-<<<<<<< HEAD
 - `OutletRefDirective` no longer uses `FeatureConfigService`.
 - `OutletService` no longer uses `FeatureConfigService`.
 - `RoutingService` now also requires `RoutingParamsService`.
 - `TOKEN_REVOCATION_HEADER` has been removed.
 - `JsonLdScriptFactory` now also requires `SeoConfig`.
-=======
 - `FeatureModulesService` no longer has `getInjectors` method.
-- `CmsComponentsService` no longer has `getInjectors` method.
->>>>>>> ed8a3ef4
+- `CmsComponentsService` no longer has `getInjectors` method.