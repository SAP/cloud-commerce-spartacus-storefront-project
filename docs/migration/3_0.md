--- conflicted
+++ resolved
@@ -541,12 +541,9 @@
 - `CheckoutDeliveryService` no longer uses `AuthService`. This service usage was replaces with the `UserIdService`.
 - `UnauthorizedErrorHandler` has been removed.
 - `StarRatingComponent` no longer uses `ElementRef` and `Renderer2`.
-<<<<<<< HEAD
 - `ProductCarouselService` no longer uses `ProductReferenceService`.
-=======
 - `StoreFinderSearchConfig` has been removed. `SearchConfig` should be used instead.
 - `ForgotPasswordComponent` now also requires `AuthConfigService`.
 - `OrderHistoryComponent` now also requires `UserReplenishmentOrderService`.
 - `OrderReturnGuard` no longer uses `RoutingService`. This service usage was replaced with the corresponding methods from `Router` and `SemanticPathService`.
-- `OrderCancellationGuard` no longer uses `RoutingService`. This service usage was replaced with the corresponding methods from `Router` and `SemanticPathService`.
->>>>>>> 173f0289
+- `OrderCancellationGuard` no longer uses `RoutingService`. This service usage was replaced with the corresponding methods from `Router` and `SemanticPathService`.