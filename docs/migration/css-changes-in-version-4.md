--- conflicted
+++ resolved
@@ -303,8 +303,7 @@
 
 - added styling for `.cx-sort-dropdown`: `align-items: center;  display: flex;` and few other styling for `span` and `cx-sorting`.
 
-<<<<<<< HEAD
-=======
+
 - `text-transform: var(--cx-button-text-transform)` is changed to `text-transform: var(--cx-text-transform)` to accomedate for theme changes. 
 
 ## Changes in `_navigation-ui_.scss` Changes 
@@ -317,5 +316,4 @@
 
 ## Changes in `_versioning.scss` Changes 
 
--  Themes for minors versioning is changed from `$_fullVersion: 3.3;` and `$_majorVersion: 3;` to `$_fullVersion: 4;` and `$_majorVersion: 4;` for 4.0 release.
->>>>>>> 09925688
+-  Themes for minors versioning is changed from `$_fullVersion: 3.3;` and `$_majorVersion: 3;` to `$_fullVersion: 4;` and `$_majorVersion: 4;` for 4.0 release.