--- conflicted
+++ resolved
@@ -4,118 +4,112 @@
 
 ## Changes in Checkout Components
 
-* `cx-product-variants` selector has been moved to corresponding feature-lib `@spartacus/product`.
+- `cx-product-variants` selector has been moved to corresponding feature-lib `@spartacus/product`.
 
-<<<<<<< HEAD
+## Change in Configurator Attribute Type Components
+
+- `cx-quantity` selector has been added to achieve a consistent styling.
+
+## Changes in Configurator Product Title Component
+
+- `width` set to 80% on `%cx-configurator-product-title` to use only 80% of the configuration product title width.
+
+- `button` instead of the anchor link on `%cx-configurator-product-title`.
+
+- `padding` set to 16px/ 32px on `%cx-configurator-product-title` for `cx-details` selector to align spacing depending on the screen size.
+
+- `cx-configurator-image` mixin has been defined on `%cx-configurator-product-title` for `cx-details-image` selector to achieve a consistent styling.
+
+- `cx-configurator-truncate-content` mixin has been added on `%cx-configurator-product-title` for `cx-detail-title`, `cx-code` and `cx-description` selectors to enable the truncation for the small widgets.
+
+## Change in Configurator Group Menu Component
+
+- `cx-configurator-truncate-content` mixin has been added on `%cx-configurator-group-menu` for `span` selector to enable the configuration group title truncation for the small widgets.
+
+## Changes in Configurator Form Component
+
+- `width` set to 100% on `%cx-configurator-form` to use the whole width of the configuration form.
+
+- `padding` set to 16px on `%cx-configurator-form` for `cx-group-attribute` to align the spacing between the configuration group attributes.
+
+## Changes in Configurator Attribute Header Component
+
+- `margin` set to 17px on `%cx-configurator-attribute-header` to align the spacing to the attribute header to the attribute type.
+
+- `padding` set to 0px and `margin` to 17px on `%cx-configurator-attribute-type` to align the spacing between the configuration attribute types.
+
+## Change in Configurator Attribute Drop-Down Component
+
+- `padding` set to 1rem on `%cx-configurator-attribute-drop-down` for `cx-configurator-attribute-quantity` selector to define the spacing between the drop-down attribute type and the quantity counter.
+
+## Change in Configurator Attribute Checkbox List Component
+
+- `padding` set to 1rem on `%cx-configurator-attribute-checkbox-list` to define the spacing between the checkbox-list attribute type and the quantity counter.
+
+## Change in Configurator Attribute Radio Button Component
+
+- `padding` set to 1rem on `%cx-configurator-attribute-radio-button` to define the spacing between the radio-button attribute type and the quantity counter.
+
+## Change in Configurator Previous Next Button Component
+
+- `padding` set to 16px on `%cx-configurator-previous-next-buttons` to align the spacing between the configuration form and the bottom of the configuration.
+
+## Change in Configurator Price Summary Component
+
+- `padding` set to 16px on `%cx-configurator-price-summary` for cx-total-summary selector to align the spacing.
+
+## Change in Configurator Footer Container Mixin
+
+- `padding` set to 16px on `%cx-configurator-footer-container` mixin to align the spacing between the price summary and add-to-cart button.
+
+## Change in Configurator Required Error Message Mixin
+
+- `padding` set to 5px on `%cx-configurator-required-error-msg` mixin to add the spacing at the end of the cx-icon selector.
+
 ## Changes in Configurator Overview Form Component
 
-* `font-size` set to 1.25rem on `%cx-configurator-overview-form` for `topLevel` selector to adjust the attribute header according to the new styling requirement 
+- `padding` set to 0px on `%cx-configurator-overview-form` to fix inconsistent spacings in the configuration overview form.
 
-* `font-weight` set to 700 on `%cx-configurator-overview-form` for `topLevel` selector to adjust the attribute header according to the new styling requirement 
+- `padding` set to 20px and `margin` to 0px on `%cx-configurator-overview-form` for `cx-group` selector to align spacing between the configuration overview groups.
 
-* `border-bottom` set to solid 1px var(--cx-color-light) on `%cx-configurator-overview-form` for `topLevel` selector to create the bottom border of the attribute header
+- `padding` set to 32px/16px on `%cx-configurator-overview-form` for `h2` selector to align spacing around the configuration overview group titles.
 
-* `border-top` set to solid 1px var(--cx-color-light) on `%cx-configurator-overview-form` for `topLevel`  selector to create the top border of the attribute header
+- `cx-configurator-truncate-content` mixin has been added on `%cx-configurator-overview-form` for `span` selector to enable the overview group title truncation for the small widgets.
 
-* `border-left-style` set to none on `%cx-configurator-overview-form` for `topLevel` selector to achieve top-bottom border
+- `padding` set to 32px on `%cx-configurator-overview-form` for `cx-attribute-value-pair` selector to align spacing between the configuration overview attribute value pairs.
 
-* `border-right-style` set to none on `%cx-configurator-overview-form` for `topLevel` selector to achieve top-bottom border
+- `display` set to `none / inline` and `visibility` to `hidden` on `%cx-configurator-overview-form` for `cx-attribute-value-pair` selector to define the visibility for the configuration overview attribute value label.
 
-* `background` set to none on `%cx-configurator-overview-form` for `topLevel` to make the header background transparent
+- `padding` set to 20px on `%cx-configurator-overview-form` for `cx-no-attribute-value-pairs` selector to align spacing between the configuration overview form and the container which is shown when there are no results including a link for removing filter(s).
 
-* `text-transform` set to none on `%cx-configurator-overview-form` for `topLevel` to prevent the header form transforming to uppercase 
+- `font-size` set to 1.25rem on `%cx-configurator-overview-form` for `topLevel` selector to adjust the attribute header according to the new styling requirement
 
-* `margin-bottom` set to -60px on `%cx-configurator-overview-form` for `subgroupTopLevel` to eliminate the space between the  top-level attribute header and its subgroups 
+- `font-weight` set to 700 on `%cx-configurator-overview-form` for `topLevel` selector to adjust the attribute header according to the new styling requirement
 
-* `background-color` set to var(--cx-color-background) on `%cx-configurator-overview-form` for `cx-group h2` to set the background color of the subgroup headers 
+- `border-bottom` set to solid 1px var(--cx-color-light) on `%cx-configurator-overview-form` for `topLevel` selector to create the bottom border of the attribute header
 
-* `font-size` set to 1rem on `%cx-configurator-overview-form` for `cx-group h2` to specify the font size of the subgroup headers 
+- `border-top` set to solid 1px var(--cx-color-light) on `%cx-configurator-overview-form` for `topLevel` selector to create the top border of the attribute header
 
-* `text-transform` set to uppercase on `%cx-configurator-overview-form` for `cx-group h2` to transform the subgroup header into uppercase
+- `border-left-style` set to none on `%cx-configurator-overview-form` for `topLevel` selector to achieve top-bottom border
+
+- `border-right-style` set to none on `%cx-configurator-overview-form` for `topLevel` selector to achieve top-bottom border
+
+- `background` set to none on `%cx-configurator-overview-form` for `topLevel` to make the header background transparent
+
+- `text-transform` set to none on `%cx-configurator-overview-form` for `topLevel` to prevent the header form transforming to uppercase
+
+- `margin-bottom` set to -60px on `%cx-configurator-overview-form` for `subgroupTopLevel` to eliminate the space between the top-level attribute header and its subgroups
+
+- `background-color` set to var(--cx-color-background) on `%cx-configurator-overview-form` for `cx-group h2` to set the background color of the subgroup headers
+
+- `font-size` set to 1rem on `%cx-configurator-overview-form` for `cx-group h2` to specify the font size of the subgroup headers
+
+- `text-transform` set to uppercase on `%cx-configurator-overview-form` for `cx-group h2` to transform the subgroup header into uppercase
 
 ## Changes in Configurator Overview Attribute Component
 
-* `font-weight` set to 600 on `%cx-configurator-overview-attribute` for `cx-attribute-value` to make the attribute values bold
-=======
-## Change in Configurator Attribute Type Components
+- `width` set to 40% on `%cx-configurator-overview-attribute` for `cx-attribute-value` selector to use only 40% of the width for the small widgets.
 
-* `cx-quantity` selector has been added to achieve a consistent styling.
+- `width` set to 60% on `%cx-configurator-overview-attribute` for `cx-attribute-label` selector to use only 60% of the width for the small widgets.
 
-## Changes in Configurator Product Title Component
-
-* `width` set to 80% on `%cx-configurator-product-title` to use only 80% of the configuration product title width.
-
-* `button` instead of the anchor link on `%cx-configurator-product-title`.
-
-* `padding` set to 16px/ 32px on `%cx-configurator-product-title` for `cx-details` selector to align spacing depending on the screen size.
-
-* `cx-configurator-image` mixin has been defined on `%cx-configurator-product-title` for `cx-details-image` selector to achieve a consistent styling.
-
-* `cx-configurator-truncate-content` mixin has been added on `%cx-configurator-product-title` for `cx-detail-title`, `cx-code` and `cx-description` selectors to enable the truncation for the small widgets.
-
-## Change in Configurator Group Menu Component
-
-* `cx-configurator-truncate-content` mixin has been added on `%cx-configurator-group-menu` for `span` selector to enable the configuration group title truncation for the small widgets.
-
-## Changes in Configurator Form Component
-
-* `width` set to 100% on `%cx-configurator-form` to use the whole width of the configuration form.
-
-* `padding` set to 16px on `%cx-configurator-form` for `cx-group-attribute` to align the spacing between the configuration group attributes.
-
-## Changes in Configurator Attribute Header Component
-
-* `margin` set to 17px on `%cx-configurator-attribute-header` to align the spacing to the attribute header to the attribute type.
-
-* `padding` set to 0px and `margin` to 17px on `%cx-configurator-attribute-type` to align the spacing between the configuration attribute types.
-
-## Change in Configurator Attribute Drop-Down Component
-
-* `padding` set to 1rem on `%cx-configurator-attribute-drop-down` for `cx-configurator-attribute-quantity` selector to define the spacing between the drop-down attribute type and the quantity counter.
-
-## Change in Configurator Attribute Checkbox List Component
-
-* `padding` set to 1rem on `%cx-configurator-attribute-checkbox-list` to define the spacing between the checkbox-list attribute type and the quantity counter.
-
-## Change in Configurator Attribute Radio Button Component
-
-* `padding` set to 1rem on `%cx-configurator-attribute-radio-button` to define the spacing between the radio-button attribute type and the quantity counter.
-
-## Change in Configurator Previous Next Button Component
-
-* `padding` set to 16px on `%cx-configurator-previous-next-buttons` to align the spacing between the configuration form and the bottom of the configuration.
-
-## Change in Configurator Price Summary Component
-
-* `padding` set to 16px on `%cx-configurator-price-summary` for cx-total-summary selector to align the spacing.
-
-## Change in Configurator Footer Container Mixin
-
-* `padding` set to 16px on `%cx-configurator-footer-container` mixin to align the spacing between the price summary and add-to-cart button.
-
-## Change in Configurator Required Error Message Mixin
-
-* `padding` set to 5px on `%cx-configurator-required-error-msg` mixin to add the spacing at the end of the cx-icon selector.
-
-## Changes in Configurator Overview Form Component
-
-* `padding` set to 0px on `%cx-configurator-overview-form` to fix inconsistent spacings in the configuration overview form.
-
-* `padding` set to 20px and `margin` to 0px on `%cx-configurator-overview-form` for `cx-group` selector to align spacing between the configuration overview groups.
-
-* `padding` set to 32px/16px on `%cx-configurator-overview-form` for `h2` selector to align spacing around the configuration overview group titles.
-
-* `cx-configurator-truncate-content` mixin has been added on `%cx-configurator-overview-form` for `span` selector to enable the overview group title truncation for the small widgets.
-
-* `padding` set to 32px on `%cx-configurator-overview-form` for `cx-attribute-value-pair` selector to align spacing between the configuration overview attribute value pairs.
-
-* `display` set to `none / inline` and `visibility` to `hidden` on `%cx-configurator-overview-form` for `cx-attribute-value-pair` selector to define the visibility for the configuration overview attribute value label.
-
-* `padding` set to 20px on `%cx-configurator-overview-form` for `cx-no-attribute-value-pairs` selector to align spacing between the configuration overview form and the container which is shown when there are no results including a link for removing filter(s).
-
-## Changes in Configurator Overview Attribute Component
-
-* `width` set to 40% on `%cx-configurator-overview-attribute` for `cx-attribute-value` selector to use only 40% of the width for the small widgets.
-
-* `width` set to 60% on `%cx-configurator-overview-attribute` for `cx-attribute-label` selector to use only 60% of the width for the small widgets.
->>>>>>> 2695f212
+- `font-weight` set to 600 on `%cx-configurator-overview-attribute` for `cx-attribute-value` to make the attribute values bold