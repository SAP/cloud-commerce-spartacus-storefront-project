--- conflicted
+++ resolved
@@ -8,11 +8,7 @@
 
 ## Change in Configurator Attribute Type Components
 
-<<<<<<< HEAD
-* `cx-quantity` selector has been added to align its padding to the corresponding attribute type.
-=======
 * `cx-quantity` selector has been added to achieve a consistent styling.
->>>>>>> e6928a9e
 
 ## Changes in Configurator Product Title Component
 
@@ -22,8 +18,7 @@
 
 * `padding` set to 16px/ 32px on `%cx-configurator-product-title` for `cx-details` selector to align spacing depending on the screen size.
 
-<<<<<<< HEAD
-* `cx-configurator-image` mixin has been defined on `%cx-configurator-product-title` for `cx-details-image` selector to define the unique styling.
+* `cx-configurator-image` mixin has been defined on `%cx-configurator-product-title` for `cx-details-image` selector to achieve a consistent styling.
 
 * `cx-configurator-truncate-content` mixin has been added on `%cx-configurator-product-title` for `cx-detail-title`, `cx-code` and `cx-description` selectors to enable the truncation for the small widgets.
 
@@ -31,14 +26,6 @@
 
 * `cx-group-menu` class replace `ul` element on `%cx-configurator-group-menu`.
   
-=======
-* `cx-configurator-image` mixin has been defined on `%cx-configurator-product-title` for `cx-details-image` selector to achieve a consistent styling.
-
-* `cx-configurator-truncate-content` mixin has been added on `%cx-configurator-product-title` for `cx-detail-title`, `cx-code` and `cx-description` selectors to enable the truncation for the small widgets.
-
-## Change in Configurator Group Menu Component
-
->>>>>>> e6928a9e
 * `cx-configurator-truncate-content` mixin has been added on `%cx-configurator-group-menu` for `span` selector to enable the configuration group title truncation for the small widgets.
 
 ## Changes in Configurator Form Component
@@ -55,17 +42,6 @@
 
 ## Change in Configurator Attribute Drop-Down Component
 
-<<<<<<< HEAD
-* `padding` set to 1rem on `%cx-configurator-attribute-drop-down` for `cx-configurator-attribute-quantity` selector to define the spacing between the drop-down attribute type, and the quantity counter.
-
-## Change in Configurator Attribute Checkbox List Component
-
-* `padding` set to 1rem on `%cx-configurator-attribute-checkbox-list` to define the spacing between the checkbox-list attribute type, and the quantity counter.
-
-## Change in Configurator Attribute Radio Button Component
-
-* `padding` set to 1rem on `%cx-configurator-attribute-radio-button` to define the spacing between the radio-button attribute type, and the quantity counter.
-=======
 * `padding` set to 1rem on `%cx-configurator-attribute-drop-down` for `cx-configurator-attribute-quantity` selector to define the spacing between the drop-down attribute type and the quantity counter.
 
 ## Change in Configurator Attribute Checkbox List Component
@@ -75,7 +51,6 @@
 ## Change in Configurator Attribute Radio Button Component
 
 * `padding` set to 1rem on `%cx-configurator-attribute-radio-button` to define the spacing between the radio-button attribute type and the quantity counter.
->>>>>>> e6928a9e
 
 ## Change in Configurator Previous Next Button Component
 
@@ -95,11 +70,7 @@
 
 ## Changes in Configurator Overview Form Component
 
-<<<<<<< HEAD
-* `padding` set to 0px on `%cx-configurator-overview-form` to prevent adding any spacing to the configuration overview form.
-=======
 * `padding` set to 0px on `%cx-configurator-overview-form` to fix inconsistent spacings in the configuration overview form.
->>>>>>> e6928a9e
 
 * `padding` set to 20px and `margin` to 0px on `%cx-configurator-overview-form` for `cx-group` selector to align spacing between the configuration overview groups.
 
@@ -111,11 +82,7 @@
 
 * `display` set to `none / inline` and `visibility` to `hidden` on `%cx-configurator-overview-form` for `cx-attribute-value-pair` selector to define the visibility for the configuration overview attribute value label.
 
-<<<<<<< HEAD
-* `padding` set to 20px on `%cx-configurator-overview-form` for `cx-no-attribute-value-pair` selector to align spacing between the configuration overview no attribute value pairs.
-=======
 * `padding` set to 20px on `%cx-configurator-overview-form` for `cx-no-attribute-value-pairs` selector to align spacing between the configuration overview form and the container which is shown when there are no results including a link for removing filter(s).
->>>>>>> e6928a9e
 
 ## Changes in Configurator Overview Attribute Component
 
