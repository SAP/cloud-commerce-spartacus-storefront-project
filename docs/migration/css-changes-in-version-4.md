---
title: Changes to Styles in 4.0
---

## Changes in Checkout Components

- `cx-product-variants` selector has been moved to corresponding feature-lib `@spartacus/product`.

## Change in Configurator Attribute Type Components

- `cx-quantity` selector has been added to achieve a consistent styling.

## Changes in Configurator Product Title Component

- `width` set to 80% on `%cx-configurator-product-title` to use only 80% of the configuration product title width.

- `button` instead of the anchor link on `%cx-configurator-product-title`.

- `padding` set to 16px/ 32px on `%cx-configurator-product-title` for `cx-details` selector to align spacing depending on the screen size.

- `cx-configurator-image` mixin has been defined on `%cx-configurator-product-title` for `cx-details-image` selector to achieve a consistent styling.

- `cx-configurator-truncate-content` mixin has been added on `%cx-configurator-product-title` for `cx-detail-title`, `cx-code` and `cx-description` selectors to enable the truncation for the small widgets.

## Changes in Configurator Group Menu Component

- `cx-group-menu` class replaces `ul` element on `%cx-configurator-group-menu`.
  
- `cx-configurator-truncate-content` mixin has been added on `%cx-configurator-group-menu` for `span` selector to enable the configuration group title truncation for the small widgets.

## Changes in Configurator Form Component

- `width` set to 100% on `%cx-configurator-form` to use the whole width of the configuration form.

- `padding` set to 16px on `%cx-configurator-form` for `cx-group-attribute` to align the spacing between the configuration group attributes.

## Changes in Configurator Attribute Header Component

- `margin` set to 17px on `%cx-configurator-attribute-header` to align the spacing to the attribute header to the attribute type.

- `padding` set to 0px and `margin` to 17px on `%cx-configurator-attribute-type` to align the spacing between the configuration attribute types.

## Changes in Configurator Attribute Drop-Down Component

- `flex-direction` set to `column` on `%cx-configurator-attribute-drop-down`.

- `cx-configurator-attribute-level-quantity-price` mixin has been defined on `%cx-configurator-attribute-drop-down` for `.cx-attribute-level-quantity-price` class to achieve a consistent styling.

- `margin-block-start` set to 32px on `%cx-configurator-attribute-drop-down` for `.cx-value-price` class to align the spacing for mobile widget.

- `margin-block-start` set to 32px on `%cx-configurator-attribute-drop-down` for `.cx-attribute-level-quantity-price` class to align the spacing.

## Changes in Configurator Attribute Checkbox List Component

- `padding` set to 1rem on `%cx-configurator-attribute-checkbox-list` to define the spacing between the checkbox-list attribute type and the quantity counter.

- `cx-configurator-attribute-level-quantity-price` mixin has been defined on `%cx-configurator-attribute-checkbox-list` for `cx-attribute-level-quantity-price` selector to achieve a consistent styling.

- `cx-configurator-attribute-visible-focus` mixin has been defined on `%cx-configurator-attribute-checkbox-list` to enable visual focus.

## Changes in Configurator Attribute Radio Button Component

- `padding` set to 1rem on `%cx-configurator-attribute-radio-button` to define the spacing between the radio-button attribute type and the quantity counter.

- `cx-configurator-attribute-level-quantity-price` mixin has been defined on `%cx-configurator-attribute-radio-button` for `.cx-attribute-level-quantity-price` class to achieve a consistent styling.

- `cx-configurator-attribute-visible-focus` mixin has been defined on `%cx-configurator-attribute-radio-button` to enable visual focus.

## Change in Configurator Previous Next Button Component

- `padding` set to 16px on `%cx-configurator-previous-next-buttons` to align the spacing between the configuration form and the bottom of the configuration.

## Change in Configurator Price Summary Component

- `padding` set to 16px on `%cx-configurator-price-summary` for cx-total-summary selector to align the spacing.

## Change in Configurator Footer Container Mixin

- `padding` set to 16px on `%cx-configurator-footer-container` mixin to align the spacing between the price summary and add-to-cart button.

## Change in Configurator Required Error Message Mixin

- `padding` set to 5px on `%cx-configurator-required-error-msg` mixin to add the spacing at the end of the cx-icon selector.

## Change in Configurator Attribute Single-Selection Bundle Component

- `cx-configurator-attribute-level-quantity-price` mixin has been replaced on `%cx-configurator-attribute-single-selection-bundle` to `cx-configurator-bundle-attribute-level-quantity-price`.

## Change in Configurator Attribute Multi-Selection Bundle Component

- `cx-configurator-attribute-level-quantity-price` mixin has been replaced on `%cx-configurator-attribute-multi-selection-bundle` to `cx-configurator-bundle-attribute-level-quantity-price`.

## Changes in Configurator Attribute Type Mixin

- `width` set to 100% on `%cx-configurator-attribute-type` for `fieldset` selector to use only 100% of the width.

- `display` set to `flex` on `%cx-configurator-attribute-type` for `form-check` selector.

- `flex-direction` set to `row` on `%cx-configurator-attribute-type` for `form-check` selector.

- `justify-content` set to `space-between` on `%cx-configurator-attribute-type` for `form-check` selector.

- `width` set to 80% on `%cx-configurator-attribute-type` for `cx-value-label-pair` selector to use only 80% of the width.

- `padding-inline-end` set to 10px on `%cx-configurator-attribute-type` for `cx-value-label-pair` selector.

- `line-break` has been set to `anywhere` on `%cx-configurator-attribute-type` for `cx-value-label-pair` selector to enable line break if the value pair label gets longer.

- `width` set to 20% on `%cx-configurator-attribute-type` for `cx-value-price` selector to use only 20% of the width.

## Changes in Configurator Form Group Mixin

- `width` set to 100% on `%cx-configurator-form-group` for `form-group` selector to use only 100% of the width.

- `display` set to `flex` on `%cx-configurator-form-group` for `form-group` selector.

- `flex-direction` set to `row` on `%cx-configurator-form-group` for `form-group` selector.

- `align-items` set to `center` on `%cx-configurator-form-group` for `form-group` selector.

- `justify-content` set to `space-between` on `%cx-configurator-form-group` for `form-group` selector.

- `width` set to 80% on `%cx-configurator-form-group` for `select` selector to use only 80% of the width.

- `width` set to 20% on `%cx-configurator-form-group` for `cx-value-price` selector to use only 20% of the width.

## Changes in Configurator Attribute Level Quantity Price Mixin

- `margin-block-start` has been removed on `%cx-configurator-attribute-level-quantity-price`.

- `margin-block-end` has been removed on `%cx-configurator-attribute-level-quantity-price`.

- `margin-inline-start` has been removed on `%cx-configurator-attribute-level-quantity-price`.

- `margin-inline-end` has been removed on `%cx-configurator-attribute-level-quantity-price`.

## Changes in Configurator Overview Form Component

- `padding` set to 0px on `%cx-configurator-overview-form` to fix inconsistent spacings in the configuration overview form.

- `padding` set to 20px and `margin` to 0px on `%cx-configurator-overview-form` for `cx-group` selector to align spacing between the configuration overview groups.

- `padding` set to 32px/16px on `%cx-configurator-overview-form` for `h2` selector to align spacing around the configuration overview group titles.

- `cx-configurator-truncate-content` mixin has been added on `%cx-configurator-overview-form` for `span` selector to enable the overview group title truncation for the small widgets.

- `padding` set to 32px on `%cx-configurator-overview-form` for `cx-attribute-value-pair` selector to align spacing between the configuration overview attribute value pairs.

- `display` set to `none / inline` and `visibility` to `hidden` on `%cx-configurator-overview-form` for `cx-attribute-value-pair` selector to define the visibility for the configuration overview attribute value label.

- `padding` set to 20px on `%cx-configurator-overview-form` for `cx-no-attribute-value-pairs` selector to align spacing between the configuration overview form and the container which is shown when there are no results including a link for removing filter(s).

- `font-size` set to 1.25rem on `%cx-configurator-overview-form` for `topLevel` selector to adjust the attribute header according to the new styling requirement

- `font-weight` set to 700 on `%cx-configurator-overview-form` for `topLevel` selector to adjust the attribute header according to the new styling requirement

- `border-bottom` set to solid 1px var(--cx-color-light) on `%cx-configurator-overview-form` for `topLevel` selector to create the bottom border of the attribute header

- `border-top` set to solid 1px var(--cx-color-light) on `%cx-configurator-overview-form` for `topLevel` selector to create the top border of the attribute header

- `border-left-style` set to none on `%cx-configurator-overview-form` for `topLevel` selector to achieve top-bottom border

- `border-right-style` set to none on `%cx-configurator-overview-form` for `topLevel` selector to achieve top-bottom border

- `background` set to none on `%cx-configurator-overview-form` for `topLevel` to make the header background transparent

- `text-transform` set to none on `%cx-configurator-overview-form` for `topLevel` to prevent the header form transforming to uppercase

- `margin-bottom` set to -60px on `%cx-configurator-overview-form` for `subgroupTopLevel` to eliminate the space between the top-level attribute header and its subgroups

- `background-color` set to var(--cx-color-background) on `%cx-configurator-overview-form` for `cx-group h2` to set the background color of the subgroup headers

- `font-size` set to 1rem on `%cx-configurator-overview-form` for `cx-group h2` to specify the font size of the subgroup headers

- `text-transform` set to uppercase on `%cx-configurator-overview-form` for `cx-group h2` to transform the subgroup header into uppercase

## Changes in Configurator Overview Attribute Component

- `justify-content` set to `space-between` on `%cx-configurator-overview-attribute`.

- `width` set to 50% on `%cx-configurator-overview-attribute` for `cx-attribute-value` selector to use only 50% of the width for the small widgets.

- `font-weight` set to 600 on `%cx-configurator-overview-attribute` for `cx-attribute-value` selector to make the attribute values bold.

- `line-break` has been set to `anywhere` on `%cx-configurator-overview-attribute` for `cx-attribute-value` selector to enable line break if the attribute value label gets longer.

- `padding-inline-end` set to 10px on `%cx-configurator-overview-attribute` for `cx-attribute-value` selector to align spacing between `cx-attribute-value` selector and next element.

- `width` set to 100% on `%cx-configurator-overview-attribute` for `cx-attribute-label` selector to use only 100% of the width for the small widgets.

- `padding-inline-end` set to 10px on `%cx-configurator-overview-attribute` for `cx-attribute-label` selector to align spacing between `cx-attribute-label` selector and next element.

- `line-break` has been set to `anywhere` on `%cx-configurator-overview-attribute` for `cx-attribute-label` selector to enable line break if the attribute value label gets longer.

- `width` set to 50% on `%cx-configurator-overview-attribute` for `cx-attribute-price` selector to use only 50% of the width for the small widgets.

## Changes in Product Configurator Card Component

- `.cx-card-title` class added (a11y)
- `.deselection-error-message` class added
- `display` set to inline-block on `%cx-configurator-attribute-product-card`for `&.deselection-error-message` to prevent line break in the deselection error message 
- `width` set to 80% on `%cx-configurator-attribute-product-card`for `&.deselection-error-message` to set the element's box size and prevent line break
- `flex-wrap` set to wrap on `%cx-configurator-attribute-product-card` for `.cx-product-card-selected` to align the deselection error to the desired position
- `padding-top` set to 5px  on `%cx-configurator-attribute-product-card` for `.deselection-error-message` to create space between value description and the error message 
- `color` set to var(--cx-color-danger) on `%cx-configurator-attribute-product-card` for `.deselection-error-message` to signal the message as error message
- `padding-right` set to 5px on `%cx-configurator-attribute-product-card` for `.deselection-error-message-symbol` to create space between the message and the 'error' icon

## Change in Cart Item Component

- `h2` added under `.cx-name` to account for the change in markup template for improved screen reader support (a11y)

## Changes in Order Summary Component 

- `h4` changed to `h3` to account for the change in markup template for improved screen reader support (a11y)

## Changes in Review Submit Component

- `type(3)` added `.cx-review-title` class to retain previous style after changes in the markup template

## Changes in `_index.scss` 

- new component `cx-page-header` added to allow list (a11y)
## Changed in Category Navigation Component 

- `h5` changed to `span` to account for the change in markup template for improved screen reader support (a11y) 
- `nav.is-open > h5` changed to `li.is-open > span` to remove headings from category navigation for improved categorization in screen reader elements dialog (a11y)

## Changes in Footer Navigation Component 

- `h5` changed to `span` under `.flyout`, `@include media-breakpoint-down(md)`, `nav` and `nav >` to account for the change in markup template for improved screen reader support (a11y)


## Changes in Carousel Component

- `h3` changed to `h2` to account for the change in markup template for improved screen reader support (a11y)

## Changes in Product Carousel Component

- `h4` changed to `h3` to account for the change in markup template for improved screen reader support (a11y)

## Changes in Product List Item Component 

- `h2` added to account for the change in markup template for improved screen reader support (a11y)

## Changes in Wish List Item Component 

- `h2` added to account for the change in markup template for improved screen reader support (a11y)

## Changes in Checkout Media Style Component 

- `type(3)` and `font-weight` added to retain existing styling after change in markup template for improved screen reader support (a11y)

## Changes in `_index.scss` 

- `_screen-reader.scss` added which will contain screen reader specific styles (a11y)

## Changes in `_screen-reader.scss` 

- `.cx-visually-hidden` class added. This class can be utilized to hide elements specific for Screen Reader announcement and narration (a11y)

## Changes in `_list.scss` 

- `.cx-table td .text` and `.cx-table td a` padding-inline-start removed to align cx-org table items with head labels.

## Changes in `buttons.scss` 

- `text-transform: var(--cx-button-text-transform)` is changed to `text-transform: var(--cx-text-transform)` to accommodate for theme changes. 

## Changes in `_searchbox.scss` 

- `cx-icon.reset` is changed to `button.reset`
- `.dirty cx-icon.search` is changed to `.dirty div.search` 
- `:not(.dirty) cx-icon.reset` is changed to `:not(.dirty) button.reset` 
- `cx-icon` is changed to `button, div.search` and `cursor: pointer`  is removed.
- `.reset` is changed to `.reset cx-icon`
- `h4.name` is changed to `div.name`

## Changes in `_payment-form.scss`

- added `legend` with `font-size: 1rem` in `.cx-payment-form-exp-date`

## Changes in `_list.scss`

- `.sort` has been wrapped in to `label` in `.header.actions`. Added `min-width: 170px;` for `.sort` and few other styling for `label`.

## Changes in `_my-coupons.scss`

- added styling for `.cx-my-coupons-form-group`: `align-items: center;  display: flex;` and few other styling for `span` and `cx-sorting`.

## Changes in `_my-interests.scss`

- added styling for `.cx-product-interests-form-group`: `align-items: center;  display: flex;` and few other styling for `span` and `cx-sorting`.

## Changes in `_order-history.scss` and `_order-return-request-list.scss`

- added styling for `cx-order-history-form-group`: `align-items: center;  display: flex;` and few other styling for `span` and `cx-sorting`.

## Changes in `_replenishment-order-history.scss`

- added styling for `.cx-replenishment-order-history-form-group`: `align-items: center;  display: flex;` and few other styling for `span` and `cx-sorting`.

## Changes in `_product-list.scss`

- added styling for `.cx-sort-dropdown`: `align-items: center;  display: flex;` and few other styling for `span` and `cx-sorting`.


- `text-transform: var(--cx-button-text-transform)` is changed to `text-transform: var(--cx-text-transform)` to accomedate for theme changes. 

## Changes in `_popover.scss`
<<<<<<< HEAD
=======

- `popover-body > .close` has been moved to `popover-body > .cx-close-row > .close`.

## Changes in `_navigation-ui_.scss` Changes 
>>>>>>> e8237fdf

- `popover-body > .close` has been moved to `popover-body > .cx-close-row > .close`.

<<<<<<< HEAD
## Changes in `_navigation-ui_.scss` Changes 

- `padding-bottom: 25px` is changed to `padding-bottom: 22px` to accomedate for the header navigation links line-heights.
=======
>>>>>>> e8237fdf

## Changes in `_versioning.scss` Changes 

-  Themes for minors versioning is changed from `$_fullVersion: 3.3;` and `$_majorVersion: 3;` to `$_fullVersion: 4;` and `$_majorVersion: 4;` for 4.0 release.<|MERGE_RESOLUTION|>--- conflicted
+++ resolved
@@ -307,23 +307,15 @@
 - `text-transform: var(--cx-button-text-transform)` is changed to `text-transform: var(--cx-text-transform)` to accomedate for theme changes. 
 
 ## Changes in `_popover.scss`
-<<<<<<< HEAD
-=======
 
 - `popover-body > .close` has been moved to `popover-body > .cx-close-row > .close`.
 
-## Changes in `_navigation-ui_.scss` Changes 
->>>>>>> e8237fdf
+## Changes in `_navigation-ui_.scss` Changes
 
 - `popover-body > .close` has been moved to `popover-body > .cx-close-row > .close`.
 
-<<<<<<< HEAD
-## Changes in `_navigation-ui_.scss` Changes 
-
 - `padding-bottom: 25px` is changed to `padding-bottom: 22px` to accomedate for the header navigation links line-heights.
-=======
->>>>>>> e8237fdf
-
-## Changes in `_versioning.scss` Changes 
-
--  Themes for minors versioning is changed from `$_fullVersion: 3.3;` and `$_majorVersion: 3;` to `$_fullVersion: 4;` and `$_majorVersion: 4;` for 4.0 release.+
+## Changes in `_versioning.scss` Changes
+
+- Themes for minors versioning is changed from `$_fullVersion: 3.3;` and `$_majorVersion: 3;` to `$_fullVersion: 4;` and `$_majorVersion: 4;` for 4.0 release.