---
title: Changes to Styles in 4.0
---

## Changes in Checkout Components

- `cx-product-variants` selector has been moved to corresponding feature-lib `@spartacus/product`.

## Change in Configurator Attribute Type Components

- `cx-quantity` selector has been added to achieve a consistent styling.

## Changes in Configurator Product Title Component

- `width` set to 80% on `%cx-configurator-product-title` to use only 80% of the configuration product title width.

- `button` instead of the anchor link on `%cx-configurator-product-title`.

- `padding` set to 16px/ 32px on `%cx-configurator-product-title` for `cx-details` selector to align spacing depending on the screen size.

- `cx-configurator-image` mixin has been defined on `%cx-configurator-product-title` for `cx-details-image` selector to achieve a consistent styling.

- `cx-configurator-truncate-content` mixin has been added on `%cx-configurator-product-title` for `cx-detail-title`, `cx-code` and `cx-description` selectors to enable the truncation for the small widgets.

## Changes in Configurator Group Menu Component

- `cx-group-menu` class replaces `ul` element on `%cx-configurator-group-menu`.
- `cx-configurator-truncate-content` mixin has been added on `%cx-configurator-group-menu` for `span` selector to enable the configuration group title truncation for the small widgets.

## Changes in Configurator Form Component

- `width` set to 100% on `%cx-configurator-form` to use the whole width of the configuration form.

- `padding` set to 16px on `%cx-configurator-form` for `cx-group-attribute` to align the spacing between the configuration group attributes.

## Changes in Configurator Attribute Header Component

- `margin` set to 17px on `%cx-configurator-attribute-header` to align the spacing to the attribute header to the attribute type.

- `padding` set to 0px and `margin` to 17px on `%cx-configurator-attribute-type` to align the spacing between the configuration attribute types.

## Change in Configurator Attribute Drop-Down Component

- `padding` set to 1rem on `%cx-configurator-attribute-drop-down` for `cx-configurator-attribute-quantity` selector to define the spacing between the drop-down attribute type and the quantity counter.

## Change in Configurator Attribute Checkbox List Component

- `padding` set to 1rem on `%cx-configurator-attribute-checkbox-list` to define the spacing between the checkbox-list attribute type and the quantity counter.

## Change in Configurator Attribute Radio Button Component

- `padding` set to 1rem on `%cx-configurator-attribute-radio-button` to define the spacing between the radio-button attribute type and the quantity counter.

## Change in Configurator Previous Next Button Component

- `padding` set to 16px on `%cx-configurator-previous-next-buttons` to align the spacing between the configuration form and the bottom of the configuration.

## Change in Configurator Price Summary Component

- `padding` set to 16px on `%cx-configurator-price-summary` for cx-total-summary selector to align the spacing.

## Change in Configurator Footer Container Mixin

- `padding` set to 16px on `%cx-configurator-footer-container` mixin to align the spacing between the price summary and add-to-cart button.

## Change in Configurator Required Error Message Mixin

- `padding` set to 5px on `%cx-configurator-required-error-msg` mixin to add the spacing at the end of the cx-icon selector.

## Changes in Configurator Overview Form Component

- `padding` set to 0px on `%cx-configurator-overview-form` to fix inconsistent spacings in the configuration overview form.

- `padding` set to 20px and `margin` to 0px on `%cx-configurator-overview-form` for `cx-group` selector to align spacing between the configuration overview groups.

- `padding` set to 32px/16px on `%cx-configurator-overview-form` for `h2` selector to align spacing around the configuration overview group titles.

- `cx-configurator-truncate-content` mixin has been added on `%cx-configurator-overview-form` for `span` selector to enable the overview group title truncation for the small widgets.

- `padding` set to 32px on `%cx-configurator-overview-form` for `cx-attribute-value-pair` selector to align spacing between the configuration overview attribute value pairs.

- `display` set to `none / inline` and `visibility` to `hidden` on `%cx-configurator-overview-form` for `cx-attribute-value-pair` selector to define the visibility for the configuration overview attribute value label.

- `padding` set to 20px on `%cx-configurator-overview-form` for `cx-no-attribute-value-pairs` selector to align spacing between the configuration overview form and the container which is shown when there are no results including a link for removing filter(s).

- `font-size` set to 1.25rem on `%cx-configurator-overview-form` for `topLevel` selector to adjust the attribute header according to the new styling requirement

- `font-weight` set to 700 on `%cx-configurator-overview-form` for `topLevel` selector to adjust the attribute header according to the new styling requirement

- `border-bottom` set to solid 1px var(--cx-color-light) on `%cx-configurator-overview-form` for `topLevel` selector to create the bottom border of the attribute header

- `border-top` set to solid 1px var(--cx-color-light) on `%cx-configurator-overview-form` for `topLevel` selector to create the top border of the attribute header

- `border-left-style` set to none on `%cx-configurator-overview-form` for `topLevel` selector to achieve top-bottom border

- `border-right-style` set to none on `%cx-configurator-overview-form` for `topLevel` selector to achieve top-bottom border

- `background` set to none on `%cx-configurator-overview-form` for `topLevel` to make the header background transparent

- `text-transform` set to none on `%cx-configurator-overview-form` for `topLevel` to prevent the header form transforming to uppercase

- `margin-bottom` set to -60px on `%cx-configurator-overview-form` for `subgroupTopLevel` to eliminate the space between the top-level attribute header and its subgroups

- `background-color` set to var(--cx-color-background) on `%cx-configurator-overview-form` for `cx-group h2` to set the background color of the subgroup headers

- `font-size` set to 1rem on `%cx-configurator-overview-form` for `cx-group h2` to specify the font size of the subgroup headers

- `text-transform` set to uppercase on `%cx-configurator-overview-form` for `cx-group h2` to transform the subgroup header into uppercase

## Changes in Configurator Overview Attribute Component

- `width` set to 40% on `%cx-configurator-overview-attribute` for `cx-attribute-value` selector to use only 40% of the width for the small widgets.

- `width` set to 60% on `%cx-configurator-overview-attribute` for `cx-attribute-label` selector to use only 60% of the width for the small widgets.

- `width` set to 60% on `%cx-configurator-overview-attribute` for `cx-attribute-label` selector to use only 60% of the width for the small widgets.
- `font-weight` set to 600 on `%cx-configurator-overview-attribute` for `cx-attribute-value` to make the attribute values bold

## Changes in Product Configurator Card Component

- `.cx-card-title` class added (a11y)
- `.deselection-error-message` class added
- `display` set to inline-block on `%cx-configurator-attribute-product-card`for `&.deselection-error-message` to prevent line break in the deselection error message 
- `width` set to 80% on `%cx-configurator-attribute-product-card`for `&.deselection-error-message` to set the element's box size and prevent line break
- `flex-wrap` set to wrap on `%cx-configurator-attribute-product-card` for `.cx-product-card-selected` to align the deselection error to the desired position
- `padding-top` set to 5px  on `%cx-configurator-attribute-product-card` for `.deselection-error-message` to create space between value description and the error message 
- `color` set to var(--cx-color-danger) on `%cx-configurator-attribute-product-card` for `.deselection-error-message` to signal the message as error message
- `padding-right` set to 5px on `%cx-configurator-attribute-product-card` for `.deselection-error-message-symbol` to create space between the message and the 'error' icon

## Change in Cart Item Component

- `h2` added under `.cx-name` to account for the change in markup template for improved screen reader support (a11y)

## Changes in Order Summary Component 

- `h4` changed to `h3` to account for the change in markup template for improved screen reader support (a11y)

## Changes in Review Submit Component

- `type(3)` added `.cx-review-title` class to retain previous style after changes in the markup template

## Changes in `_index.scss` 

- new component `cx-page-header` added to allow list (a11y)
## Changed in Category Navigation Component 

- `h5` changed to `span` to account for the change in markup template for improved screen reader support (a11y) 
- `nav.is-open > h5` changed to `li.is-open > span` to remove headings from category navigation for improved categorization in screen reader elements dialog (a11y)

## Changes in Footer Navigation Component 

- `h5` changed to `span` under `.flyout`, `@include media-breakpoint-down(md)`, `nav` and `nav >` to account for the change in markup template for improved screen reader support (a11y)


## Changes in Carousel Component

- `h3` changed to `h2` to account for the change in markup template for improved screen reader support (a11y)

## Changes in Product Carousel Component

- `h4` changed to `h3` to account for the change in markup template for improved screen reader support (a11y)

## Changes in Product List Item Component 

- `h2` added to account for the change in markup template for improved screen reader support (a11y)

## Changes in Wish List Item Component 

- `h2` added to account for the change in markup template for improved screen reader support (a11y)

## Changes in Checkout Media Style Component 

- `type(3)` and `font-weight` added to retain existing styling after change in markup template for improved screen reader support (a11y)

## Changes in `_index.scss` 

- `_screen-reader.scss` added which will contain screen reader specific styles (a11y)

## Changes in `_screen-reader.scss` 

- `.cx-visually-hidden` class added. This class can be utilized to hide elements specific for Screen Reader announcement and narration (a11y)

## Changes in `_list.scss` 

- `.cx-table td .text` and `.cx-table td a` padding-inline-start removed to align cx-org table items with head labels.

## Changes in `buttons.scss` 

- `text-transform: var(--cx-button-text-transform)` is changed to `text-transform: var(--cx-text-transform)` to accomedate for theme changes. 

## Changes in `_payment-form.scss`

- added `legend` with `font-size: 1rem` in `.cx-payment-form-exp-date`

## Changes in `_list.scss`

- `.sort` has been wrapped in to `label` in `.header.actions`. Added `min-width: 170px;` for `.sort` and few other styling for `label`.

## Changes in `_my-coupons.scss`

- added styling for `.cx-my-coupons-form-group`: `align-items: center;  display: flex;` and few other styling for `span` and `cx-sorting`.

## Changes in `_my-interests.scss`

- added styling for `.cx-product-interests-form-group`: `align-items: center;  display: flex;` and few other styling for `span` and `cx-sorting`.

## Changes in `_order-history.scss` and `_order-return-request-list.scss`

- added styling for `cx-order-history-form-group`: `align-items: center;  display: flex;` and few other styling for `span` and `cx-sorting`.

## Changes in `_replenishment-order-history.scss`

- added styling for `.cx-replenishment-order-history-form-group`: `align-items: center;  display: flex;` and few other styling for `span` and `cx-sorting`.

## Changes in `_product-list.scss`

- added styling for `.cx-sort-dropdown`: `align-items: center;  display: flex;` and few other styling for `span` and `cx-sorting`.

<<<<<<< HEAD
=======
- `text-transform: var(--cx-button-text-transform)` is changed to `text-transform: var(--cx-text-transform)` to accommodate for theme changes. 

## Changes in `_searchbox.scss` Changes 

- `cx-icon.reset` is changed to `button.reset`
- `.dirty cx-icon.search` is changed to `.dirty div.search` 
- `:not(.dirty) cx-icon.reset` is changed to `:not(.dirty) button.reset` 
- `cx-icon` is changed to `button, div.search` and `cursor: pointer`  is removed.
- `.reset` is changed to `.reset cx-icon`
- `h4.name` is changed to `div.name`
>>>>>>> 6f66a69a
<|MERGE_RESOLUTION|>--- conflicted
+++ resolved
@@ -186,41 +186,9 @@
 
 ## Changes in `buttons.scss` 
 
-- `text-transform: var(--cx-button-text-transform)` is changed to `text-transform: var(--cx-text-transform)` to accomedate for theme changes. 
-
-## Changes in `_payment-form.scss`
-
-- added `legend` with `font-size: 1rem` in `.cx-payment-form-exp-date`
-
-## Changes in `_list.scss`
-
-- `.sort` has been wrapped in to `label` in `.header.actions`. Added `min-width: 170px;` for `.sort` and few other styling for `label`.
-
-## Changes in `_my-coupons.scss`
-
-- added styling for `.cx-my-coupons-form-group`: `align-items: center;  display: flex;` and few other styling for `span` and `cx-sorting`.
-
-## Changes in `_my-interests.scss`
-
-- added styling for `.cx-product-interests-form-group`: `align-items: center;  display: flex;` and few other styling for `span` and `cx-sorting`.
-
-## Changes in `_order-history.scss` and `_order-return-request-list.scss`
-
-- added styling for `cx-order-history-form-group`: `align-items: center;  display: flex;` and few other styling for `span` and `cx-sorting`.
-
-## Changes in `_replenishment-order-history.scss`
-
-- added styling for `.cx-replenishment-order-history-form-group`: `align-items: center;  display: flex;` and few other styling for `span` and `cx-sorting`.
-
-## Changes in `_product-list.scss`
-
-- added styling for `.cx-sort-dropdown`: `align-items: center;  display: flex;` and few other styling for `span` and `cx-sorting`.
-
-<<<<<<< HEAD
-=======
 - `text-transform: var(--cx-button-text-transform)` is changed to `text-transform: var(--cx-text-transform)` to accommodate for theme changes. 
 
-## Changes in `_searchbox.scss` Changes 
+## Changes in `_searchbox.scss` 
 
 - `cx-icon.reset` is changed to `button.reset`
 - `.dirty cx-icon.search` is changed to `.dirty div.search` 
@@ -228,4 +196,32 @@
 - `cx-icon` is changed to `button, div.search` and `cursor: pointer`  is removed.
 - `.reset` is changed to `.reset cx-icon`
 - `h4.name` is changed to `div.name`
->>>>>>> 6f66a69a
+
+## Changes in `_payment-form.scss`
+
+- added `legend` with `font-size: 1rem` in `.cx-payment-form-exp-date`
+
+## Changes in `_list.scss`
+
+- `.sort` has been wrapped in to `label` in `.header.actions`. Added `min-width: 170px;` for `.sort` and few other styling for `label`.
+
+## Changes in `_my-coupons.scss`
+
+- added styling for `.cx-my-coupons-form-group`: `align-items: center;  display: flex;` and few other styling for `span` and `cx-sorting`.
+
+## Changes in `_my-interests.scss`
+
+- added styling for `.cx-product-interests-form-group`: `align-items: center;  display: flex;` and few other styling for `span` and `cx-sorting`.
+
+## Changes in `_order-history.scss` and `_order-return-request-list.scss`
+
+- added styling for `cx-order-history-form-group`: `align-items: center;  display: flex;` and few other styling for `span` and `cx-sorting`.
+
+## Changes in `_replenishment-order-history.scss`
+
+- added styling for `.cx-replenishment-order-history-form-group`: `align-items: center;  display: flex;` and few other styling for `span` and `cx-sorting`.
+
+## Changes in `_product-list.scss`
+
+- added styling for `.cx-sort-dropdown`: `align-items: center;  display: flex;` and few other styling for `span` and `cx-sorting`.
+
