---
title: Changes to Styles in 4.0
---

## Changes in Checkout Components

- `cx-product-variants` selector has been moved to corresponding feature-lib `@spartacus/product`.

## Change in Configurator Attribute Type Components

- `cx-quantity` selector has been added to achieve a consistent styling.

## Changes in Configurator Product Title Component

- `width` set to 80% on `%cx-configurator-product-title` to use only 80% of the configuration product title width.

- `button` instead of the anchor link on `%cx-configurator-product-title`.

- `padding` set to 16px/ 32px on `%cx-configurator-product-title` for `cx-details` selector to align spacing depending on the screen size.

- `cx-configurator-image` mixin has been defined on `%cx-configurator-product-title` for `cx-details-image` selector to achieve a consistent styling.

- `cx-configurator-truncate-content` mixin has been added on `%cx-configurator-product-title` for `cx-detail-title`, `cx-code` and `cx-description` selectors to enable the truncation for the small widgets.

## Changes in Configurator Group Menu Component

<<<<<<< HEAD
- `cx-configurator-truncate-content` mixin has been added on `%cx-configurator-group-menu` for `span` selector to enable the configuration group title truncation for the small widgets.
=======
* `cx-group-menu` class replace `ul` element on `%cx-configurator-group-menu`.
  
* `cx-configurator-truncate-content` mixin has been added on `%cx-configurator-group-menu` for `span` selector to enable the configuration group title truncation for the small widgets.
>>>>>>> bab62154

## Changes in Configurator Form Component

- `width` set to 100% on `%cx-configurator-form` to use the whole width of the configuration form.

- `padding` set to 16px on `%cx-configurator-form` for `cx-group-attribute` to align the spacing between the configuration group attributes.

## Changes in Configurator Attribute Header Component

- `margin` set to 17px on `%cx-configurator-attribute-header` to align the spacing to the attribute header to the attribute type.

- `padding` set to 0px and `margin` to 17px on `%cx-configurator-attribute-type` to align the spacing between the configuration attribute types.

## Change in Configurator Attribute Drop-Down Component

- `padding` set to 1rem on `%cx-configurator-attribute-drop-down` for `cx-configurator-attribute-quantity` selector to define the spacing between the drop-down attribute type and the quantity counter.

## Change in Configurator Attribute Checkbox List Component

- `padding` set to 1rem on `%cx-configurator-attribute-checkbox-list` to define the spacing between the checkbox-list attribute type and the quantity counter.

## Change in Configurator Attribute Radio Button Component

- `padding` set to 1rem on `%cx-configurator-attribute-radio-button` to define the spacing between the radio-button attribute type and the quantity counter.

## Change in Configurator Previous Next Button Component

- `padding` set to 16px on `%cx-configurator-previous-next-buttons` to align the spacing between the configuration form and the bottom of the configuration.

## Change in Configurator Price Summary Component

- `padding` set to 16px on `%cx-configurator-price-summary` for cx-total-summary selector to align the spacing.

## Change in Configurator Footer Container Mixin

- `padding` set to 16px on `%cx-configurator-footer-container` mixin to align the spacing between the price summary and add-to-cart button.

## Change in Configurator Required Error Message Mixin

- `padding` set to 5px on `%cx-configurator-required-error-msg` mixin to add the spacing at the end of the cx-icon selector.

## Changes in Configurator Overview Form Component

- `padding` set to 0px on `%cx-configurator-overview-form` to fix inconsistent spacings in the configuration overview form.

- `padding` set to 20px and `margin` to 0px on `%cx-configurator-overview-form` for `cx-group` selector to align spacing between the configuration overview groups.

- `padding` set to 32px/16px on `%cx-configurator-overview-form` for `h2` selector to align spacing around the configuration overview group titles.

- `cx-configurator-truncate-content` mixin has been added on `%cx-configurator-overview-form` for `span` selector to enable the overview group title truncation for the small widgets.

- `padding` set to 32px on `%cx-configurator-overview-form` for `cx-attribute-value-pair` selector to align spacing between the configuration overview attribute value pairs.

- `display` set to `none / inline` and `visibility` to `hidden` on `%cx-configurator-overview-form` for `cx-attribute-value-pair` selector to define the visibility for the configuration overview attribute value label.

- `padding` set to 20px on `%cx-configurator-overview-form` for `cx-no-attribute-value-pairs` selector to align spacing between the configuration overview form and the container which is shown when there are no results including a link for removing filter(s).

- `font-size` set to 1.25rem on `%cx-configurator-overview-form` for `topLevel` selector to adjust the attribute header according to the new styling requirement

- `font-weight` set to 700 on `%cx-configurator-overview-form` for `topLevel` selector to adjust the attribute header according to the new styling requirement

- `border-bottom` set to solid 1px var(--cx-color-light) on `%cx-configurator-overview-form` for `topLevel` selector to create the bottom border of the attribute header

- `border-top` set to solid 1px var(--cx-color-light) on `%cx-configurator-overview-form` for `topLevel` selector to create the top border of the attribute header

- `border-left-style` set to none on `%cx-configurator-overview-form` for `topLevel` selector to achieve top-bottom border

- `border-right-style` set to none on `%cx-configurator-overview-form` for `topLevel` selector to achieve top-bottom border

- `background` set to none on `%cx-configurator-overview-form` for `topLevel` to make the header background transparent

- `text-transform` set to none on `%cx-configurator-overview-form` for `topLevel` to prevent the header form transforming to uppercase

- `margin-bottom` set to -60px on `%cx-configurator-overview-form` for `subgroupTopLevel` to eliminate the space between the top-level attribute header and its subgroups

- `background-color` set to var(--cx-color-background) on `%cx-configurator-overview-form` for `cx-group h2` to set the background color of the subgroup headers

- `font-size` set to 1rem on `%cx-configurator-overview-form` for `cx-group h2` to specify the font size of the subgroup headers

- `text-transform` set to uppercase on `%cx-configurator-overview-form` for `cx-group h2` to transform the subgroup header into uppercase

## Changes in Configurator Overview Attribute Component

- `width` set to 40% on `%cx-configurator-overview-attribute` for `cx-attribute-value` selector to use only 40% of the width for the small widgets.

- `width` set to 60% on `%cx-configurator-overview-attribute` for `cx-attribute-label` selector to use only 60% of the width for the small widgets.

- `font-weight` set to 600 on `%cx-configurator-overview-attribute` for `cx-attribute-value` to make the attribute values bold<|MERGE_RESOLUTION|>--- conflicted
+++ resolved
@@ -24,13 +24,8 @@
 
 ## Changes in Configurator Group Menu Component
 
-<<<<<<< HEAD
+- `cx-group-menu` class replace `ul` element on `%cx-configurator-group-menu`.
 - `cx-configurator-truncate-content` mixin has been added on `%cx-configurator-group-menu` for `span` selector to enable the configuration group title truncation for the small widgets.
-=======
-* `cx-group-menu` class replace `ul` element on `%cx-configurator-group-menu`.
-  
-* `cx-configurator-truncate-content` mixin has been added on `%cx-configurator-group-menu` for `span` selector to enable the configuration group title truncation for the small widgets.
->>>>>>> bab62154
 
 ## Changes in Configurator Form Component
 
