---
title: Changes to Styles in 4.0
---

## Changes in Checkout Components

- `cx-product-variants` selector has been moved to corresponding feature-lib `@spartacus/product`.

## Change in Configurator Attribute Type Components

- `cx-quantity` selector has been added to achieve a consistent styling.

## Changes in Configurator Product Title Component

- `width` set to 80% on `%cx-configurator-product-title` to use only 80% of the configuration product title width.

- `button` instead of the anchor link on `%cx-configurator-product-title`.

- `padding` set to 16px/ 32px on `%cx-configurator-product-title` for `cx-details` selector to align spacing depending on the screen size.

- `cx-configurator-image` mixin has been defined on `%cx-configurator-product-title` for `cx-details-image` selector to achieve a consistent styling.

- `cx-configurator-truncate-content` mixin has been added on `%cx-configurator-product-title` for `cx-detail-title`, `cx-code` and `cx-description` selectors to enable the truncation for the small widgets.

## Changes in Configurator Group Menu Component

- `cx-group-menu` class replaces `ul` element on `%cx-configurator-group-menu`.
- `cx-configurator-truncate-content` mixin has been added on `%cx-configurator-group-menu` for `span` selector to enable the configuration group title truncation for the small widgets.

## Changes in Configurator Form Component

- `width` set to 100% on `%cx-configurator-form` to use the whole width of the configuration form.

- `padding` set to 16px on `%cx-configurator-form` for `cx-group-attribute` to align the spacing between the configuration group attributes.

## Changes in Configurator Attribute Header Component

- `margin` set to 17px on `%cx-configurator-attribute-header` to align the spacing to the attribute header to the attribute type.

- `padding` set to 0px and `margin` to 17px on `%cx-configurator-attribute-type` to align the spacing between the configuration attribute types.

## Change in Configurator Attribute Drop-Down Component

- `padding` set to 1rem on `%cx-configurator-attribute-drop-down` for `cx-configurator-attribute-quantity` selector to define the spacing between the drop-down attribute type and the quantity counter.

## Change in Configurator Attribute Checkbox List Component

- `padding` set to 1rem on `%cx-configurator-attribute-checkbox-list` to define the spacing between the checkbox-list attribute type and the quantity counter.

## Change in Configurator Attribute Radio Button Component

- `padding` set to 1rem on `%cx-configurator-attribute-radio-button` to define the spacing between the radio-button attribute type and the quantity counter.

## Change in Configurator Previous Next Button Component

- `padding` set to 16px on `%cx-configurator-previous-next-buttons` to align the spacing between the configuration form and the bottom of the configuration.

## Change in Configurator Price Summary Component

- `padding` set to 16px on `%cx-configurator-price-summary` for cx-total-summary selector to align the spacing.

## Change in Configurator Footer Container Mixin

- `padding` set to 16px on `%cx-configurator-footer-container` mixin to align the spacing between the price summary and add-to-cart button.

## Change in Configurator Required Error Message Mixin

- `padding` set to 5px on `%cx-configurator-required-error-msg` mixin to add the spacing at the end of the cx-icon selector.

## Changes in Configurator Overview Form Component

- `padding` set to 0px on `%cx-configurator-overview-form` to fix inconsistent spacings in the configuration overview form.

- `padding` set to 20px and `margin` to 0px on `%cx-configurator-overview-form` for `cx-group` selector to align spacing between the configuration overview groups.

- `padding` set to 32px/16px on `%cx-configurator-overview-form` for `h2` selector to align spacing around the configuration overview group titles.

- `cx-configurator-truncate-content` mixin has been added on `%cx-configurator-overview-form` for `span` selector to enable the overview group title truncation for the small widgets.

- `padding` set to 32px on `%cx-configurator-overview-form` for `cx-attribute-value-pair` selector to align spacing between the configuration overview attribute value pairs.

- `display` set to `none / inline` and `visibility` to `hidden` on `%cx-configurator-overview-form` for `cx-attribute-value-pair` selector to define the visibility for the configuration overview attribute value label.

- `padding` set to 20px on `%cx-configurator-overview-form` for `cx-no-attribute-value-pairs` selector to align spacing between the configuration overview form and the container which is shown when there are no results including a link for removing filter(s).

- `font-size` set to 1.25rem on `%cx-configurator-overview-form` for `topLevel` selector to adjust the attribute header according to the new styling requirement

- `font-weight` set to 700 on `%cx-configurator-overview-form` for `topLevel` selector to adjust the attribute header according to the new styling requirement

- `border-bottom` set to solid 1px var(--cx-color-light) on `%cx-configurator-overview-form` for `topLevel` selector to create the bottom border of the attribute header

- `border-top` set to solid 1px var(--cx-color-light) on `%cx-configurator-overview-form` for `topLevel` selector to create the top border of the attribute header

- `border-left-style` set to none on `%cx-configurator-overview-form` for `topLevel` selector to achieve top-bottom border

- `border-right-style` set to none on `%cx-configurator-overview-form` for `topLevel` selector to achieve top-bottom border

- `background` set to none on `%cx-configurator-overview-form` for `topLevel` to make the header background transparent

- `text-transform` set to none on `%cx-configurator-overview-form` for `topLevel` to prevent the header form transforming to uppercase

- `margin-bottom` set to -60px on `%cx-configurator-overview-form` for `subgroupTopLevel` to eliminate the space between the top-level attribute header and its subgroups

- `background-color` set to var(--cx-color-background) on `%cx-configurator-overview-form` for `cx-group h2` to set the background color of the subgroup headers

- `font-size` set to 1rem on `%cx-configurator-overview-form` for `cx-group h2` to specify the font size of the subgroup headers

- `text-transform` set to uppercase on `%cx-configurator-overview-form` for `cx-group h2` to transform the subgroup header into uppercase

## Changes in Configurator Overview Attribute Component

- `width` set to 40% on `%cx-configurator-overview-attribute` for `cx-attribute-value` selector to use only 40% of the width for the small widgets.

- `width` set to 60% on `%cx-configurator-overview-attribute` for `cx-attribute-label` selector to use only 60% of the width for the small widgets.

<<<<<<< HEAD
* `width` set to 60% on `%cx-configurator-overview-attribute` for `cx-attribute-label` selector to use only 60% of the width for the small widgets.

## Change in Cart Item Component
* `h2` added under `.cx-name` to account for the change in markup template for improved screen reader support (a11y)

## Changes in Order Summary Component 
* `h4` changed to `h3` to account for the change in markup template for improved screen reader support (a11y)

## Changes in Review Submit Component
* `type(3)` added `.cx-review-title` class to retain previous style after changes in the markup template

## Changes in `_index.scss` 
* new component `cx-page-header` added to allow list (a11y)

## Changed in Category Navigation Component 
* `h5` changed to `span` to account for the change in markup template for improved screen reader support (a11y) 
* `nav.is-open > h5` changed to `li.is-open > span` to remove headings from category navigation for improved categorization in screen reader elements dialog (a11y)

## Changes in Footer Navigation Component 
* `h5` changed to `span` under `.flyout`, `@include media-breakpoint-down(md)`, `nav` and `nav >` to account for the change in markup template for improved screen reader support (a11y)

## Changes in Card Component 
* `.cx-card-title` class added (a11y)

## Changes in Carousel Component
* `h3` changed to `h2` to account for the change in markup template for improved screen reader support (a11y)

## Changes in Product Carousel Component
* `h4` changed to `h3` to account for the change in markup template for improved screen reader support (a11y)

## Changes in Product List Item Component 
* `h2` added to account for the change in markup template for improved screen reader support (a11y)

## Changes in Wish List Item Component 
* `h2` added to account for the change in markup template for improved screen reader support (a11y)

## Changes in Checkout Media Style Component 
* `type(3)` and `font-weight` added to retain existing styling after change in markup template for improved screen reader support (a11y)

## Changes in `_index.scss` Changes 
* `_screen-reader.scss` added which will contain screen reader specific styles (a11y)

## Changes in `_screen-reader.scss` Changes 
* `.cx-visually-hidden` class added. This class can be utilized to hide elements specific for Screen Reader announcement and narration (a11y)
=======
- `font-weight` set to 600 on `%cx-configurator-overview-attribute` for `cx-attribute-value` to make the attribute values bold
>>>>>>> 66869734
<|MERGE_RESOLUTION|>--- conflicted
+++ resolved
@@ -113,51 +113,61 @@
 
 - `width` set to 60% on `%cx-configurator-overview-attribute` for `cx-attribute-label` selector to use only 60% of the width for the small widgets.
 
-<<<<<<< HEAD
-* `width` set to 60% on `%cx-configurator-overview-attribute` for `cx-attribute-label` selector to use only 60% of the width for the small widgets.
+- `width` set to 60% on `%cx-configurator-overview-attribute` for `cx-attribute-label` selector to use only 60% of the width for the small widgets.
+- `font-weight` set to 600 on `%cx-configurator-overview-attribute` for `cx-attribute-value` to make the attribute values bold
 
 ## Change in Cart Item Component
-* `h2` added under `.cx-name` to account for the change in markup template for improved screen reader support (a11y)
+
+- `h2` added under `.cx-name` to account for the change in markup template for improved screen reader support (a11y)
 
 ## Changes in Order Summary Component 
-* `h4` changed to `h3` to account for the change in markup template for improved screen reader support (a11y)
+
+- `h4` changed to `h3` to account for the change in markup template for improved screen reader support (a11y)
 
 ## Changes in Review Submit Component
-* `type(3)` added `.cx-review-title` class to retain previous style after changes in the markup template
+
+- `type(3)` added `.cx-review-title` class to retain previous style after changes in the markup template
 
 ## Changes in `_index.scss` 
-* new component `cx-page-header` added to allow list (a11y)
 
+- new component `cx-page-header` added to allow list (a11y)
 ## Changed in Category Navigation Component 
-* `h5` changed to `span` to account for the change in markup template for improved screen reader support (a11y) 
-* `nav.is-open > h5` changed to `li.is-open > span` to remove headings from category navigation for improved categorization in screen reader elements dialog (a11y)
+
+- `h5` changed to `span` to account for the change in markup template for improved screen reader support (a11y) 
+- `nav.is-open > h5` changed to `li.is-open > span` to remove headings from category navigation for improved categorization in screen reader elements dialog (a11y)
 
 ## Changes in Footer Navigation Component 
-* `h5` changed to `span` under `.flyout`, `@include media-breakpoint-down(md)`, `nav` and `nav >` to account for the change in markup template for improved screen reader support (a11y)
+
+- `h5` changed to `span` under `.flyout`, `@include media-breakpoint-down(md)`, `nav` and `nav >` to account for the change in markup template for improved screen reader support (a11y)
 
 ## Changes in Card Component 
-* `.cx-card-title` class added (a11y)
+
+- `.cx-card-title` class added (a11y)
 
 ## Changes in Carousel Component
-* `h3` changed to `h2` to account for the change in markup template for improved screen reader support (a11y)
+
+- `h3` changed to `h2` to account for the change in markup template for improved screen reader support (a11y)
 
 ## Changes in Product Carousel Component
-* `h4` changed to `h3` to account for the change in markup template for improved screen reader support (a11y)
+
+- `h4` changed to `h3` to account for the change in markup template for improved screen reader support (a11y)
 
 ## Changes in Product List Item Component 
-* `h2` added to account for the change in markup template for improved screen reader support (a11y)
+
+- `h2` added to account for the change in markup template for improved screen reader support (a11y)
 
 ## Changes in Wish List Item Component 
-* `h2` added to account for the change in markup template for improved screen reader support (a11y)
+
+- `h2` added to account for the change in markup template for improved screen reader support (a11y)
 
 ## Changes in Checkout Media Style Component 
-* `type(3)` and `font-weight` added to retain existing styling after change in markup template for improved screen reader support (a11y)
+
+- `type(3)` and `font-weight` added to retain existing styling after change in markup template for improved screen reader support (a11y)
 
 ## Changes in `_index.scss` Changes 
-* `_screen-reader.scss` added which will contain screen reader specific styles (a11y)
+
+- `_screen-reader.scss` added which will contain screen reader specific styles (a11y)
 
 ## Changes in `_screen-reader.scss` Changes 
-* `.cx-visually-hidden` class added. This class can be utilized to hide elements specific for Screen Reader announcement and narration (a11y)
-=======
-- `font-weight` set to 600 on `%cx-configurator-overview-attribute` for `cx-attribute-value` to make the attribute values bold
->>>>>>> 66869734
+
+- `.cx-visually-hidden` class added. This class can be utilized to hide elements specific for Screen Reader announcement and narration (a11y)