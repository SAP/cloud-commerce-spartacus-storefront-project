---
title: Changes to Styles in 4.0
---

## Changes in Checkout Components

- `cx-product-variants` selector has been moved to corresponding feature-lib `@spartacus/product`.

## Change in Configurator Attribute Type Components

- `cx-quantity` selector has been added to achieve a consistent styling.

## Changes in Configurator Product Title Component

- `width` set to 80% on `%cx-configurator-product-title` to use only 80% of the configuration product title width.

- `button` instead of the anchor link on `%cx-configurator-product-title`.

- `padding` set to 16px/ 32px on `%cx-configurator-product-title` for `cx-details` selector to align spacing depending on the screen size.

- `cx-configurator-image` mixin has been defined on `%cx-configurator-product-title` for `cx-details-image` selector to achieve a consistent styling.

- `cx-configurator-truncate-content` mixin has been added on `%cx-configurator-product-title` for `cx-detail-title`, `cx-code` and `cx-description` selectors to enable the truncation for the small widgets.

## Changes in Configurator Group Menu Component

- `cx-group-menu` class replaces `ul` element on `%cx-configurator-group-menu`.
  
- `cx-configurator-truncate-content` mixin has been added on `%cx-configurator-group-menu` for `span` selector to enable the configuration group title truncation for the small widgets.

## Changes in Configurator Form Component

- `width` set to 100% on `%cx-configurator-form` to use the whole width of the configuration form.

- `padding` set to 16px on `%cx-configurator-form` for `cx-group-attribute` to align the spacing between the configuration group attributes.

## Changes in Configurator Attribute Header Component

- `margin` set to 17px on `%cx-configurator-attribute-header` to align the spacing to the attribute header to the attribute type.

- `padding` set to 0px and `margin` to 17px on `%cx-configurator-attribute-type` to align the spacing between the configuration attribute types.

## Changes in Configurator Attribute Drop-Down Component

- `flex-direction` set to `column` on `%cx-configurator-attribute-drop-down`.

- `cx-configurator-attribute-level-quantity-price` mixin has been defined on `%cx-configurator-attribute-drop-down` for `.cx-attribute-level-quantity-price` class to achieve a consistent styling.

- `margin-block-start` set to 32px on `%cx-configurator-attribute-drop-down` for `.cx-value-price` class to align the spacing for mobile widget.

- `margin-block-start` set to 32px on `%cx-configurator-attribute-drop-down` for `.cx-attribute-level-quantity-price` class to align the spacing.

## Changes in Configurator Attribute Checkbox List Component

- `padding` set to 1rem on `%cx-configurator-attribute-checkbox-list` to define the spacing between the checkbox-list attribute type and the quantity counter.

- `cx-configurator-attribute-level-quantity-price` mixin has been defined on `%cx-configurator-attribute-checkbox-list` for `cx-attribute-level-quantity-price` selector to achieve a consistent styling.

- `cx-configurator-attribute-visible-focus` mixin has been defined on `%cx-configurator-attribute-checkbox-list` to enable visual focus.

## Changes in Configurator Attribute Radio Button Component

- `padding` set to 1rem on `%cx-configurator-attribute-radio-button` to define the spacing between the radio-button attribute type and the quantity counter.

- `cx-configurator-attribute-level-quantity-price` mixin has been defined on `%cx-configurator-attribute-radio-button` for `.cx-attribute-level-quantity-price` class to achieve a consistent styling.

- `cx-configurator-attribute-visible-focus` mixin has been defined on `%cx-configurator-attribute-radio-button` to enable visual focus.

## Change in Configurator Previous Next Button Component

- `padding` set to 16px on `%cx-configurator-previous-next-buttons` to align the spacing between the configuration form and the bottom of the configuration.

## Change in Configurator Price Summary Component

- `padding` set to 16px on `%cx-configurator-price-summary` for cx-total-summary selector to align the spacing.

## Change in Configurator Footer Container Mixin

- `padding` set to 16px on `%cx-configurator-footer-container` mixin to align the spacing between the price summary and add-to-cart button.

## Change in Configurator Required Error Message Mixin

- `padding` set to 5px on `%cx-configurator-required-error-msg` mixin to add the spacing at the end of the cx-icon selector.

## Change in Configurator Attribute Single-Selection Bundle Component

- `cx-configurator-attribute-level-quantity-price` mixin has been replaced on `%cx-configurator-attribute-single-selection-bundle` to `cx-configurator-bundle-attribute-level-quantity-price`.

## Change in Configurator Attribute Multi-Selection Bundle Component

- `cx-configurator-attribute-level-quantity-price` mixin has been replaced on `%cx-configurator-attribute-multi-selection-bundle` to `cx-configurator-bundle-attribute-level-quantity-price`.

## Changes in Configurator Attribute Type Mixin

- `width` set to 100% on `%cx-configurator-attribute-type` for `fieldset` selector to use only 100% of the width.

- `display` set to `flex` on `%cx-configurator-attribute-type` for `form-check` selector.

- `flex-direction` set to `row` on `%cx-configurator-attribute-type` for `form-check` selector.

- `justify-content` set to `space-between` on `%cx-configurator-attribute-type` for `form-check` selector.

- `width` set to 80% on `%cx-configurator-attribute-type` for `cx-value-label-pair` selector to use only 80% of the width.

- `padding-inline-end` set to 10px on `%cx-configurator-attribute-type` for `cx-value-label-pair` selector.

- `line-break` has been set to `anywhere` on `%cx-configurator-attribute-type` for `cx-value-label-pair` selector to enable line break if the value pair label gets longer.

- `width` set to 20% on `%cx-configurator-attribute-type` for `cx-value-price` selector to use only 20% of the width.

## Changes in Configurator Form Group Mixin

- `width` set to 100% on `%cx-configurator-form-group` for `form-group` selector to use only 100% of the width.

- `display` set to `flex` on `%cx-configurator-form-group` for `form-group` selector.

- `flex-direction` set to `row` on `%cx-configurator-form-group` for `form-group` selector.

- `align-items` set to `center` on `%cx-configurator-form-group` for `form-group` selector.

- `justify-content` set to `space-between` on `%cx-configurator-form-group` for `form-group` selector.

- `width` set to 80% on `%cx-configurator-form-group` for `select` selector to use only 80% of the width.

- `width` set to 20% on `%cx-configurator-form-group` for `cx-value-price` selector to use only 20% of the width.

## Changes in Configurator Attribute Level Quantity Price Mixin

- `margin-block-start` has been removed on `%cx-configurator-attribute-level-quantity-price`.

- `margin-block-end` has been removed on `%cx-configurator-attribute-level-quantity-price`.

- `margin-inline-start` has been removed on `%cx-configurator-attribute-level-quantity-price`.

- `margin-inline-end` has been removed on `%cx-configurator-attribute-level-quantity-price`.

## Changes in Configurator Overview Form Component

- `padding` set to 0px on `%cx-configurator-overview-form` to fix inconsistent spacings in the configuration overview form.

- `padding` set to 20px and `margin` to 0px on `%cx-configurator-overview-form` for `cx-group` selector to align spacing between the configuration overview groups.

- `padding` set to 32px/16px on `%cx-configurator-overview-form` for `h2` selector to align spacing around the configuration overview group titles.

- `cx-configurator-truncate-content` mixin has been added on `%cx-configurator-overview-form` for `span` selector to enable the overview group title truncation for the small widgets.

- `padding` set to 32px on `%cx-configurator-overview-form` for `cx-attribute-value-pair` selector to align spacing between the configuration overview attribute value pairs.

- `display` set to `none / inline` and `visibility` to `hidden` on `%cx-configurator-overview-form` for `cx-attribute-value-pair` selector to define the visibility for the configuration overview attribute value label.

- `padding` set to 20px on `%cx-configurator-overview-form` for `cx-no-attribute-value-pairs` selector to align spacing between the configuration overview form and the container which is shown when there are no results including a link for removing filter(s).

- `font-size` set to 1.25rem on `%cx-configurator-overview-form` for `topLevel` selector to adjust the attribute header according to the new styling requirement

- `font-weight` set to 700 on `%cx-configurator-overview-form` for `topLevel` selector to adjust the attribute header according to the new styling requirement

- `border-bottom` set to solid 1px var(--cx-color-light) on `%cx-configurator-overview-form` for `topLevel` selector to create the bottom border of the attribute header

- `border-top` set to solid 1px var(--cx-color-light) on `%cx-configurator-overview-form` for `topLevel` selector to create the top border of the attribute header

- `border-left-style` set to none on `%cx-configurator-overview-form` for `topLevel` selector to achieve top-bottom border

- `border-right-style` set to none on `%cx-configurator-overview-form` for `topLevel` selector to achieve top-bottom border

- `background` set to none on `%cx-configurator-overview-form` for `topLevel` to make the header background transparent

- `text-transform` set to none on `%cx-configurator-overview-form` for `topLevel` to prevent the header form transforming to uppercase

- `margin-bottom` set to -60px on `%cx-configurator-overview-form` for `subgroupTopLevel` to eliminate the space between the top-level attribute header and its subgroups

- `background-color` set to var(--cx-color-background) on `%cx-configurator-overview-form` for `cx-group h2` to set the background color of the subgroup headers

- `font-size` set to 1rem on `%cx-configurator-overview-form` for `cx-group h2` to specify the font size of the subgroup headers

- `text-transform` set to uppercase on `%cx-configurator-overview-form` for `cx-group h2` to transform the subgroup header into uppercase

## Changes in Configurator Overview Attribute Component

- `justify-content` set to `space-between` on `%cx-configurator-overview-attribute`.

- `width` set to 50% on `%cx-configurator-overview-attribute` for `cx-attribute-value` selector to use only 50% of the width for the small widgets.

- `font-weight` set to 600 on `%cx-configurator-overview-attribute` for `cx-attribute-value` selector to make the attribute values bold.

- `line-break` has been set to `anywhere` on `%cx-configurator-overview-attribute` for `cx-attribute-value` selector to enable line break if the attribute value label gets longer.

- `padding-inline-end` set to 10px on `%cx-configurator-overview-attribute` for `cx-attribute-value` selector to align spacing between `cx-attribute-value` selector and next element.

- `width` set to 100% on `%cx-configurator-overview-attribute` for `cx-attribute-label` selector to use only 100% of the width for the small widgets.

- `padding-inline-end` set to 10px on `%cx-configurator-overview-attribute` for `cx-attribute-label` selector to align spacing between `cx-attribute-label` selector and next element.

- `line-break` has been set to `anywhere` on `%cx-configurator-overview-attribute` for `cx-attribute-label` selector to enable line break if the attribute value label gets longer.

- `width` set to 50% on `%cx-configurator-overview-attribute` for `cx-attribute-price` selector to use only 50% of the width for the small widgets.

## Changes in Product Configurator Card Component

- `.cx-card-title` class added (a11y)
- `.deselection-error-message` class added
- `display` set to inline-block on `%cx-configurator-attribute-product-card`for `&.deselection-error-message` to prevent line break in the deselection error message 
- `width` set to 80% on `%cx-configurator-attribute-product-card`for `&.deselection-error-message` to set the element's box size and prevent line break
- `flex-wrap` set to wrap on `%cx-configurator-attribute-product-card` for `.cx-product-card-selected` to align the deselection error to the desired position
- `padding-top` set to 5px  on `%cx-configurator-attribute-product-card` for `.deselection-error-message` to create space between value description and the error message 
- `color` set to var(--cx-color-danger) on `%cx-configurator-attribute-product-card` for `.deselection-error-message` to signal the message as error message
- `padding-right` set to 5px on `%cx-configurator-attribute-product-card` for `.deselection-error-message-symbol` to create space between the message and the 'error' icon

## Change in Cart Item Component

- `h2` added under `.cx-name` to account for the change in markup template for improved screen reader support (a11y)

## Changes in Order Summary Component 

- `h4` changed to `h3` to account for the change in markup template for improved screen reader support (a11y)

## Changes in Review Submit Component

- `type(3)` added `.cx-review-title` class to retain previous style after changes in the markup template

## Changes in `_index.scss` 

- new component `cx-page-header` added to allow list (a11y)
## Changed in Category Navigation Component 

- `h5` changed to `span` to account for the change in markup template for improved screen reader support (a11y) 
- `nav.is-open > h5` changed to `li.is-open > span` to remove headings from category navigation for improved categorization in screen reader elements dialog (a11y)

## Changes in Footer Navigation Component 

- `h5` changed to `span` under `.flyout`, `@include media-breakpoint-down(md)`, `nav` and `nav >` to account for the change in markup template for improved screen reader support (a11y)


## Changes in Carousel Component

- `h3` changed to `h2` to account for the change in markup template for improved screen reader support (a11y)

## Changes in Product Carousel Component

- `h4` changed to `h3` to account for the change in markup template for improved screen reader support (a11y)

## Changes in Product List Item Component 

- `h2` added to account for the change in markup template for improved screen reader support (a11y)

## Changes in Wish List Item Component 

- `h2` added to account for the change in markup template for improved screen reader support (a11y)

## Changes in Checkout Media Style Component 

- `type(3)` and `font-weight` added to retain existing styling after change in markup template for improved screen reader support (a11y)

## Changes in `_index.scss` 

- `_screen-reader.scss` added which will contain screen reader specific styles (a11y)

## Changes in `_screen-reader.scss` 

- `.cx-visually-hidden` class added. This class can be utilized to hide elements specific for Screen Reader announcement and narration (a11y)

## Changes in `_list.scss` 

- `.cx-table td .text` and `.cx-table td a` padding-inline-start removed to align cx-org table items with head labels.

## Changes in `buttons.scss` 
<<<<<<< HEAD

- `text-transform: var(--cx-button-text-transform)` is changed to `text-transform: var(--cx-text-transform)` to accommodate for theme changes. 

## Changes in `_searchbox.scss` 

- `cx-icon.reset` is changed to `button.reset`
- `.dirty cx-icon.search` is changed to `.dirty div.search` 
- `:not(.dirty) cx-icon.reset` is changed to `:not(.dirty) button.reset` 
- `cx-icon` is changed to `button, div.search` and `cursor: pointer`  is removed.
- `.reset` is changed to `.reset cx-icon`
- `h4.name` is changed to `div.name`

## Changes in `_payment-form.scss`

- added `legend` with `font-size: 1rem` in `.cx-payment-form-exp-date`

## Changes in `_list.scss`

- `.sort` has been wrapped in to `label` in `.header.actions`. Added `min-width: 170px;` for `.sort` and few other styling for `label`.

## Changes in `_my-coupons.scss`

- added styling for `.cx-my-coupons-form-group`: `align-items: center;  display: flex;` and few other styling for `span` and `cx-sorting`.

## Changes in `_my-interests.scss`

- added styling for `.cx-product-interests-form-group`: `align-items: center;  display: flex;` and few other styling for `span` and `cx-sorting`.

## Changes in `_order-history.scss` and `_order-return-request-list.scss`

- added styling for `cx-order-history-form-group`: `align-items: center;  display: flex;` and few other styling for `span` and `cx-sorting`.

## Changes in `_replenishment-order-history.scss`

- added styling for `.cx-replenishment-order-history-form-group`: `align-items: center;  display: flex;` and few other styling for `span` and `cx-sorting`.

## Changes in `_product-list.scss`

- added styling for `.cx-sort-dropdown`: `align-items: center;  display: flex;` and few other styling for `span` and `cx-sorting`.

=======
>>>>>>> 73b00892

- `text-transform: var(--cx-button-text-transform)` is changed to `text-transform: var(--cx-text-transform)` to accommodate for theme changes. 

## Changes in `_searchbox.scss` 

- `cx-icon.reset` is changed to `button.reset`
- `.dirty cx-icon.search` is changed to `.dirty div.search` 
- `:not(.dirty) cx-icon.reset` is changed to `:not(.dirty) button.reset` 
- `cx-icon` is changed to `button, div.search` and `cursor: pointer`  is removed.
- `.reset` is changed to `.reset cx-icon`
- `h4.name` is changed to `div.name`

## Changes in `_payment-form.scss`

- added `legend` with `font-size: 1rem` in `.cx-payment-form-exp-date`

## Changes in `_list.scss`

- `.sort` has been wrapped in to `label` in `.header.actions`. Added `min-width: 170px;` for `.sort` and few other styling for `label`.

## Changes in `_my-coupons.scss`

- added styling for `.cx-my-coupons-form-group`: `align-items: center;  display: flex;` and few other styling for `span` and `cx-sorting`.

## Changes in `_my-interests.scss`

- added styling for `.cx-product-interests-form-group`: `align-items: center;  display: flex;` and few other styling for `span` and `cx-sorting`.

## Changes in `_order-history.scss` and `_order-return-request-list.scss`

- added styling for `cx-order-history-form-group`: `align-items: center;  display: flex;` and few other styling for `span` and `cx-sorting`.

## Changes in `_replenishment-order-history.scss`

- added styling for `.cx-replenishment-order-history-form-group`: `align-items: center;  display: flex;` and few other styling for `span` and `cx-sorting`.

## Changes in `_product-list.scss`

- added styling for `.cx-sort-dropdown`: `align-items: center;  display: flex;` and few other styling for `span` and `cx-sorting`.


- `text-transform: var(--cx-button-text-transform)` is changed to `text-transform: var(--cx-text-transform)` to accomedate for theme changes. 

## Changes in `_navigation-ui_.scss` Changes 

- `padding-bottom: 25px` is changed to `padding-bottom: 22px` to accomedate for the header navigation links line-heights.

## Changes in `_versioning.scss` Changes 

-  Themes for minors versioning is changed from `$_fullVersion: 3.3;` and `$_majorVersion: 3;` to `$_fullVersion: 4;` and `$_majorVersion: 4;` for 4.0 release.<|MERGE_RESOLUTION|>--- conflicted
+++ resolved
@@ -263,7 +263,6 @@
 - `.cx-table td .text` and `.cx-table td a` padding-inline-start removed to align cx-org table items with head labels.
 
 ## Changes in `buttons.scss` 
-<<<<<<< HEAD
 
 - `text-transform: var(--cx-button-text-transform)` is changed to `text-transform: var(--cx-text-transform)` to accommodate for theme changes. 
 
@@ -304,48 +303,6 @@
 
 - added styling for `.cx-sort-dropdown`: `align-items: center;  display: flex;` and few other styling for `span` and `cx-sorting`.
 
-=======
->>>>>>> 73b00892
-
-- `text-transform: var(--cx-button-text-transform)` is changed to `text-transform: var(--cx-text-transform)` to accommodate for theme changes. 
-
-## Changes in `_searchbox.scss` 
-
-- `cx-icon.reset` is changed to `button.reset`
-- `.dirty cx-icon.search` is changed to `.dirty div.search` 
-- `:not(.dirty) cx-icon.reset` is changed to `:not(.dirty) button.reset` 
-- `cx-icon` is changed to `button, div.search` and `cursor: pointer`  is removed.
-- `.reset` is changed to `.reset cx-icon`
-- `h4.name` is changed to `div.name`
-
-## Changes in `_payment-form.scss`
-
-- added `legend` with `font-size: 1rem` in `.cx-payment-form-exp-date`
-
-## Changes in `_list.scss`
-
-- `.sort` has been wrapped in to `label` in `.header.actions`. Added `min-width: 170px;` for `.sort` and few other styling for `label`.
-
-## Changes in `_my-coupons.scss`
-
-- added styling for `.cx-my-coupons-form-group`: `align-items: center;  display: flex;` and few other styling for `span` and `cx-sorting`.
-
-## Changes in `_my-interests.scss`
-
-- added styling for `.cx-product-interests-form-group`: `align-items: center;  display: flex;` and few other styling for `span` and `cx-sorting`.
-
-## Changes in `_order-history.scss` and `_order-return-request-list.scss`
-
-- added styling for `cx-order-history-form-group`: `align-items: center;  display: flex;` and few other styling for `span` and `cx-sorting`.
-
-## Changes in `_replenishment-order-history.scss`
-
-- added styling for `.cx-replenishment-order-history-form-group`: `align-items: center;  display: flex;` and few other styling for `span` and `cx-sorting`.
-
-## Changes in `_product-list.scss`
-
-- added styling for `.cx-sort-dropdown`: `align-items: center;  display: flex;` and few other styling for `span` and `cx-sorting`.
-
 
 - `text-transform: var(--cx-button-text-transform)` is changed to `text-transform: var(--cx-text-transform)` to accomedate for theme changes. 
 
