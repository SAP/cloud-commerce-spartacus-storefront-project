<!-- Generated file.  Don't update directly -->

# 5.0 Typescript Breaking Changes
This is a list of breaking changes or potentially breaking changes for Spartacus 5.0.



# Class AsmMainUiComponent 
## @spartacus/asm/components


### Constructor changed.


Previous version: 

```

constructor(
  authService: AuthService,
  csAgentAuthService: CsAgentAuthService,
  userService: UserService,
  asmComponentService: AsmComponentService,
  globalMessageService: GlobalMessageService,
  routingService: RoutingService,
  asmService: AsmService
)

```


Current version: 

```

constructor(
  authService: AuthService,
  csAgentAuthService: CsAgentAuthService,
  asmComponentService: AsmComponentService,
  globalMessageService: GlobalMessageService,
  routingService: RoutingService,
  asmService: AsmService,
  userAccountFacade: UserAccountFacade
)

```


### Property userService is removed.

Use 'userAccountFacade' instead.



# Class CustomerEmulationComponent 
## @spartacus/asm/components


### Constructor changed.


Previous version: 

```

constructor(
  asmComponentService: AsmComponentService,
  userService: UserService
)

```


Current version: 

```

constructor(
  asmComponentService: AsmComponentService,
  userAccountFacade: UserAccountFacade
)

```


### Property userService is removed.

Use 'userAccountFacade' instead.



# Class CsAgentAuthService 
## @spartacus/asm/root


### Constructor changed.


Previous version: 

```

constructor(
  authService: AuthService,
  authStorageService: AsmAuthStorageService,
  userIdService: UserIdService,
  oAuthLibWrapperService: OAuthLibWrapperService,
  store: Store,
  userService: UserService
)

```


Current version: 

```

constructor(
  authService: AuthService,
  authStorageService: AsmAuthStorageService,
  userIdService: UserIdService,
  oAuthLibWrapperService: OAuthLibWrapperService,
  store: Store,
  userProfileFacade: UserProfileFacade
)

```


### Property userService is removed.

It is replaced by 'userProfileFacade'



# Class CartQuickOrderFormComponent 
## @spartacus/cart/quick-order/components


### Constructor changed.


Previous version: 

```

constructor(
  activeCartService: ActiveCartService,
  eventService: EventService,
  formBuilder: FormBuilder,
  globalMessageService: GlobalMessageService
)

```


Current version: 

```

constructor(
  activeCartService: ActiveCartFacade,
  eventService: EventService,
  formBuilder: FormBuilder,
  globalMessageService: GlobalMessageService
)

```


### Property activeCartService changed.


Previous version: 

```
activeCartService: ActiveCartService
```


Current version: 

```
activeCartService: ActiveCartFacade
```




# Class QuickOrderComponent 
## @spartacus/cart/quick-order/components


### Constructor changed.


Previous version: 

```

constructor(
  activeCartService: ActiveCartService,
  component: CmsComponentData<CmsQuickOrderComponent>,
  globalMessageService: GlobalMessageService,
  quickOrderService: QuickOrderFacade,
  quickOrderStatePersistenceService: QuickOrderStatePersistenceService
)

```


Current version: 

```

constructor(
  activeCartService: ActiveCartFacade,
  component: CmsComponentData<CmsQuickOrderComponent>,
  globalMessageService: GlobalMessageService,
  quickOrderService: QuickOrderFacade,
  quickOrderStatePersistenceService: QuickOrderStatePersistenceService
)

```


### Property activeCartService changed.


Previous version: 

```
activeCartService: ActiveCartService
```


Current version: 

```
activeCartService: ActiveCartFacade
```




# Class QuickOrderFormComponent 
## @spartacus/cart/quick-order/components


### Constructor changed.


Previous version: 

```

constructor(
  globalMessageService: GlobalMessageService,
  quickOrderService: QuickOrderFacade
)

```


Current version: 

```

constructor(
  config: Config,
  cd: ChangeDetectorRef,
  quickOrderService: QuickOrderFacade,
  winRef: WindowRef
)

```


### Constructor changed.


Previous version: 

```

constructor(
  globalMessageService: GlobalMessageService,
  quickOrderService: QuickOrderFacade,
  config: Config,
  cd: ChangeDetectorRef,
  winRef: WindowRef
)

```


Current version: 

```

constructor(
  config: Config,
  cd: ChangeDetectorRef,
  quickOrderService: QuickOrderFacade,
  winRef: WindowRef
)

```


### Property cd changed.


Previous version: 

```
cd: ChangeDetectorRef | undefined
```


Current version: 

```
cd: ChangeDetectorRef
```


### Property config changed.


Previous version: 

```
config: Config | undefined
```


Current version: 

```
config: Config
```


### Property globalMessageService is removed.

It is not used anymore.

### Property winRef changed.


Previous version: 

```
winRef: WindowRef | undefined
```


Current version: 

```
winRef: WindowRef
```




# Class QuickOrderService 
## @spartacus/cart/quick-order/core


### Constructor changed.


Previous version: 

```

constructor(
  activeCartService: ActiveCartService,
  productAdapter: ProductAdapter,
  eventService: EventService
)

```


Current version: 

```

constructor(
  activeCartService: ActiveCartFacade,
  config: Config,
  eventService: EventService,
  productSearchConnector: ProductSearchConnector
)

```


### Constructor changed.


Previous version: 

```

constructor(
  activeCartService: ActiveCartService,
  productAdapter: ProductAdapter,
  eventService: EventService,
  productSearchConnector: ProductSearchConnector | undefined
)

```


Current version: 

```

constructor(
  activeCartService: ActiveCartFacade,
  config: Config,
  eventService: EventService,
  productSearchConnector: ProductSearchConnector
)

```


### Property activeCartService changed.


Previous version: 

```
activeCartService: ActiveCartService
```


Current version: 

```
activeCartService: ActiveCartFacade
```


### Property productAdapter is removed.

It is not used anymore.

### Property productSearchConnector changed.


Previous version: 

```
productSearchConnector: ProductSearchConnector | undefined
```


Current version: 

```
productSearchConnector: ProductSearchConnector
```


### Method removeEntry is removed.

Use `softDeleteEntry` instead.

### Method search is removed.

Use `searchProducts` instead.



# Class QuickOrderConfig 
## @spartacus/cart/quick-order/root


### Property quickOrder changed.


Previous version: 

```
quickOrder: {
        searchForm?: {
            displayProductImages: boolean;
            maxProducts: number;
            minCharactersBeforeRequest: number;
        };
    }
```


Current version: 

```
quickOrder: {
        searchForm?: {
            displayProductImages: boolean;
            maxProducts: number;
            minCharactersBeforeRequest: number;
        };
        list?: {
            hardDeleteTimeout: number;
        };
    }
```




# Class QuickOrderFacade 
## @spartacus/cart/quick-order/root


### Method removeEntry is removed.

Use `softDeleteEntry` instead.

### Method search is removed.

Use `searchProducts` instead.



# Class QuickOrderOrderEntriesContext 
## @spartacus/cart/quick-order/root

moved to @spartacus/cart/quick-order/components


### Method handleErrors changed.


Previous version: 

```

handleErrors(
  response: HttpErrorResponse,
  productCode: string,
  results$: Subject<ProductImportInfo>
): void

```


Current version: 

```

handleErrors(
  response: HttpErrorResponse,
  productCode: string
): ProductImportInfo

```


### Method handleResults changed.


Previous version: 

```

handleResults(
  product: Product,
  productData: ProductData,
  results$: Subject<ProductImportInfo>
): void

```


Current version: 

```

handleResults(
  product: Product,
  productData: ProductData
): ProductImportInfo

```




# Class AddToSavedCartComponent 
## @spartacus/cart/saved-cart/components


### Constructor changed.


Previous version: 

```

constructor(
  activeCartService: ActiveCartService,
  authService: AuthService,
  routingService: RoutingService,
  vcr: ViewContainerRef,
  launchDialogService: LaunchDialogService
)

```


Current version: 

```

constructor(
  activeCartFacade: ActiveCartFacade,
  authService: AuthService,
  routingService: RoutingService,
  vcr: ViewContainerRef,
  launchDialogService: LaunchDialogService
)

```


### Property activeCartService is removed.

Use activeCartFacade instead.



# Class SavedCartDetailsItemsComponent 
## @spartacus/cart/saved-cart/components


### Constructor changed.


Previous version: 

```

constructor(
  savedCartDetailsService: SavedCartDetailsService,
  savedCartService: SavedCartFacade,
  eventSercvice: EventService,
  globalMessageService: GlobalMessageService,
  routingService: RoutingService
)

```


Current version: 

```

constructor(
  savedCartDetailsService: SavedCartDetailsService,
  savedCartService: SavedCartFacade,
  eventSercvice: EventService,
  globalMessageService: GlobalMessageService,
  routingService: RoutingService,
  translation: TranslationService
)

```




# Class SavedCartAdapter 
## @spartacus/cart/saved-cart/core


### Method saveCart is removed.

Instead, use the method 'save' from class 'CartAdapter' in @spartacus/cart/base/core



# Class SavedCartConnector 
## @spartacus/cart/saved-cart/core


### Method saveCart is removed.

Instead, use the method 'save' from class 'CartConnector' in @spartacus/cart/base/core



# Class SavedCartEventBuilder 
## @spartacus/cart/saved-cart/core


### Constructor changed.


Previous version: 

```

constructor(
  actionsSubject: ActionsSubject,
  eventService: EventService,
  stateEventService: StateEventService,
  multiCartService: MultiCartService
)

```


Current version: 

```

constructor(
  actionsSubject: ActionsSubject,
  eventService: EventService,
  stateEventService: StateEventService,
  multiCartService: MultiCartFacade
)

```


### Property multiCartService changed.


Previous version: 

```
multiCartService: MultiCartService
```


Current version: 

```
multiCartService: MultiCartFacade
```


### Method registerDeleteSavedCartEvents is removed.

Use 'registerDeleteCart' Method from Class 'CartEventBuilder' from @spartacus/cart/base/core instead.



# Class SavedCartService 
## @spartacus/cart/saved-cart/core


### Constructor changed.


Previous version: 

```

constructor(
  store: Store<StateWithMultiCart | StateWithProcess<void>>,
  userIdService: UserIdService,
  userService: UserService,
  multiCartService: MultiCartService,
  eventService: EventService
)

```


Current version: 

```

constructor(
  store: Store<StateWithMultiCart | StateWithProcess<void>>,
  userIdService: UserIdService,
  userAccountFacade: UserAccountFacade,
  multiCartService: MultiCartFacade,
  eventService: EventService
)

```


### Method getSavedCart changed.


Previous version: 

```

getSavedCart(
  cartId: string
): Observable<StateUtils.ProcessesLoaderState<Cart>>

```


Current version: 

```

getSavedCart(
  cartId: string
): Observable<StateUtils.ProcessesLoaderState<Cart | undefined>>

```


### Property multiCartService changed.


Previous version: 

```
multiCartService: MultiCartService
```


Current version: 

```
multiCartService: MultiCartFacade
```


### Property userService is removed.

It is replaced by userAccountFacade.



# Class OccSavedCartAdapter 
## @spartacus/cart/saved-cart/occ


### Method getSaveCartEndpoint is removed.

It is not used anymore.  The saved cart request is now done from class 'OccCartAdapter' in '@spartacus/cart/base/occ'

### Method saveCart is removed.

It is not used anymore.  The saved cart request is now done via method `save` from class 'OccCartAdapter' in '@spartacus/cart/base/occ'



# Class DeleteSavedCartEvent 
## @spartacus/cart/saved-cart/root


Class DeleteSavedCartEvent has been removed and is no longer part of the public API.
Event was moved to 'cart.events.ts' in @spartacus/cart/base/root, and renamed to DeleteCartEvent.



# Class DeleteSavedCartFailEvent 
## @spartacus/cart/saved-cart/root


Class DeleteSavedCartFailEvent has been removed and is no longer part of the public API.
Event was moved to 'cart.events.ts' in @spartacus/cart/base/root, and renamed to DeleteCartFailEvent.



# Class DeleteSavedCartSuccessEvent 
## @spartacus/cart/saved-cart/root


Class DeleteSavedCartSuccessEvent has been removed and is no longer part of the public API.
Event was moved to 'cart.events.ts' in @spartacus/cart/base/root, and renamed to DeleteCartSuccessEvent.



# Class NewSavedCartOrderEntriesContext 
## @spartacus/cart/saved-cart/root

moved to @spartacus/cart/saved-cart/components


### Constructor changed.


Previous version: 

```

constructor(
  actionsSubject: ActionsSubject,
  userIdService: UserIdService,
  multiCartService: MultiCartService,
  savedCartService: SavedCartFacade
)

```


Current version: 

```

constructor(
  importInfoService: ProductImportInfoService,
  userIdService: UserIdService,
  multiCartService: MultiCartFacade,
  savedCartService: SavedCartFacade
)

```


### Property actionsSubject is removed.

It is not used anymore.  Results are pulled from 'importInfoService' instead of extenting 'CartOrderEntriesContext' and relying on 'actionsSubject'.

### Property multiCartService changed.


Previous version: 

```
multiCartService: MultiCartService
```


Current version: 

```
multiCartService: MultiCartFacade
```




# Class SavedCartFacade 
## @spartacus/cart/saved-cart/root


### Method getSavedCart changed.


Previous version: 

```

getSavedCart(
  cartId: string
): Observable<StateUtils.ProcessesLoaderState<Cart>>

```


Current version: 

```

getSavedCart(
  cartId: string
): Observable<StateUtils.ProcessesLoaderState<Cart | undefined>>

```




# Class SavedCartOrderEntriesContext 
## @spartacus/cart/saved-cart/root

moved to @spartacus/cart/saved-cart/components


### Constructor changed.


Previous version: 

```

constructor(
  actionsSubject: ActionsSubject,
  userIdService: UserIdService,
  multiCartService: MultiCartService,
  savedCartService: SavedCartFacade,
  routingService: RoutingService
)

```


Current version: 

```

constructor(
  importInfoService: ProductImportInfoService,
  userIdService: UserIdService,
  multiCartService: MultiCartFacade,
  savedCartService: SavedCartFacade,
  routingService: RoutingService
)

```


### Property actionsSubject is removed.

It is not used anymore.  Results are pulled from 'importInfoService' instead of extenting 'CartOrderEntriesContext' and relying on 'actionsSubject'.

### Property multiCartService changed.


Previous version: 

```
multiCartService: MultiCartService
```


Current version: 

```
multiCartService: MultiCartFacade
```




# Function cdcJsFactory 
## @spartacus/cdc/root


Function cdcJsFactory changed.

Previous version: 

```

cdcJsFactory(
  cdcJsService: CdcJsService,
  configInit: ConfigInitializerService
): () => Promise<Config>

```


Current version: 

```

cdcJsFactory(
  cdcJsService: CdcJsService,
  configInit: ConfigInitializerService
): () => Promise<import("@spartacus/core").Config>

```




# Class CdcLogoutGuard 
## @spartacus/cdc/root


### Constructor changed.


Previous version: 

```

constructor(
  auth: AuthService,
  cms: CmsService,
  semanticPathService: SemanticPathService,
  protectedRoutes: ProtectedRoutesService,
  router: Router,
  winRef: WindowRef,
  authRedirectService: AuthRedirectService
)

```


Current version: 

```

constructor(
  auth: AuthService,
  cms: CmsService,
  semanticPathService: SemanticPathService,
  protectedRoutes: ProtectedRoutesService,
  router: Router,
  winRef: WindowRef
)

```


### Property authRedirectService is removed.

It is not used anymore.  It was there only to pass to the super() contructor and the super() constructor had this parameter removed.



# Class CdsMerchandisingProductService 
## @spartacus/cds


### Constructor changed.


Previous version: 

```

constructor(
  strategyConnector: MerchandisingStrategyConnector,
  merchandisingUserContextService: CdsMerchandisingUserContextService,
  merchandisingSiteContextService: CdsMerchandisingSiteContextService
)

```


Current version: 

```

constructor(
  strategyConnector: MerchandisingStrategyConnector,
  merchandisingUserContextService: CdsMerchandisingUserContextService,
  merchandisingSiteContextService: CdsMerchandisingSiteContextService,
  merchandisingSearchContextService: CdsMerchandisingSearchContextService
)

```




# Class CdsMerchandisingUserContextService 
## @spartacus/cds


### Constructor changed.


Previous version: 

```

constructor(
  routingService: RoutingService,
  productSearchService: ProductSearchService,
  converterService: ConverterService,
  profileTagEventService: ProfileTagEventService
)

```


Current version: 

```

constructor(
  routingService: RoutingService,
  productSearchService: ProductSearchService,
  converterService: ConverterService,
  profileTagEventService: ProfileTagEventService,
  profileTagLifecycleService: ProfileTagLifecycleService
)

```




# Class ProfileTagPushEventsService 
## @spartacus/cds


### Constructor changed.


Previous version: 

```

constructor(
  eventService: EventService,
  personalizationContextService: PersonalizationContextService,
  activeCartService: ActiveCartService
)

```


Current version: 

```

constructor(
  eventService: EventService,
  personalizationContextService: PersonalizationContextService,
  activeCartFacade: ActiveCartFacade
)

```


### Constructor changed.


Previous version: 

```

constructor(
  eventService: EventService,
  personalizationContextService: PersonalizationContextService
)

```


Current version: 

```

constructor(
  eventService: EventService,
  personalizationContextService: PersonalizationContextService,
  activeCartFacade: ActiveCartFacade
)

```


### Property activeCartService is removed.

Use activeCartFacade instead.



# Variable checkoutTranslationChunksConfig 
## @spartacus/checkout/assets

moved to @spartacus/checkout/base/assets




# Variable checkoutTranslations 
## @spartacus/checkout/assets

moved to @spartacus/checkout/base/assets




# Interface CardWithAddress 
## @spartacus/checkout/components

moved to @spartacus/checkout/b2b/components




# Class CartNotEmptyGuard 
## @spartacus/checkout/components

moved to @spartacus/checkout/base/components


### Constructor changed.


Previous version: 

```

constructor(
  activeCartService: ActiveCartService,
  semanticPathService: SemanticPathService,
  router: Router
)

```


Current version: 

```

constructor(
  activeCartFacade: ActiveCartFacade,
  semanticPathService: SemanticPathService,
  router: Router
)

```


### Property activeCartService is removed.

Use 'activeCartFacade' instead.'



# Class CheckoutAuthGuard 
## @spartacus/checkout/components

moved to @spartacus/checkout/base/components


### Constructor changed.


Previous version: 

```

constructor(
  authService: AuthService,
  authRedirectService: AuthRedirectService,
  checkoutConfigService: CheckoutConfigService,
  activeCartService: ActiveCartService,
  semanticPathService: SemanticPathService,
  router: Router,
  userService: UserAccountFacade,
  globalMessageService: GlobalMessageService
)

```


Current version: 

```

constructor(
  authService: AuthService,
  authRedirectService: AuthRedirectService,
  checkoutConfigService: CheckoutConfigService,
  activeCartFacade: ActiveCartFacade,
  semanticPathService: SemanticPathService,
  router: Router
)

```


### Property activeCartService is removed.

Use 'activeCartFacade' instead.

### Property globalMessageService is removed.

It is not used in the base checkout entrypoint (b2c) as checkout has been decoupled into base (b2c), b2b, and scheduled replenishment. 'GlobalMessageService' is still a dependency when b2b checkout is used instead, which uses the new class 'CheckoutB2BAuthGuard.

### Method handleAnonymousUser changed.


Previous version: 

```

handleAnonymousUser(
  cartUser: User
): boolean | UrlTree

```


Current version: 

```

handleAnonymousUser(): boolean | UrlTree

```


### Method handleUserRole is removed.

It is not used in the base checkout entrypoint (b2c) as checkout has been decoupled into base (b2c), b2b, and scheduled replenishment. The method is found when b2b checkout is used instead, which uses the new class 'CheckoutB2BAuthGuard.

### Property userService is removed.

It is not used in the base checkout entrypoint (b2c) as checkout has been decoupled into base (b2c), b2b, and scheduled replenishment. 'UserAccountFacade' is still a dependency when b2b checkout is used instead, which uses the new class 'CheckoutB2BAuthGuard.



# Class CheckoutComponentsModule 
## @spartacus/checkout/components

moved to @spartacus/checkout/base/components




# Class CheckoutConfigService 
## @spartacus/checkout/components

moved to @spartacus/checkout/base/components




# Class CheckoutDetailsService 
## @spartacus/checkout/components

moved to @spartacus/checkout/base/core
renamed to CheckoutQueryService




# Class CheckoutGuard 
## @spartacus/checkout/components

moved to @spartacus/checkout/base/components


### Constructor changed.


Previous version: 

```

constructor(
  router: Router,
  routingConfigService: RoutingConfigService,
  checkoutConfigService: CheckoutConfigService,
  expressCheckoutService: ExpressCheckoutService,
  activeCartService: ActiveCartService,
  checkoutStepService: CheckoutStepService
)

```


Current version: 

```

constructor(
  router: Router,
  routingConfigService: RoutingConfigService,
  checkoutConfigService: CheckoutConfigService,
  expressCheckoutService: ExpressCheckoutService,
  activeCartFacade: ActiveCartFacade,
  checkoutStepService: CheckoutStepService
)

```


### Property activeCartService is removed.

Use 'activeCartFacade' instead.



# Class CheckoutLoginComponent 
## @spartacus/checkout/components

moved to @spartacus/checkout/base/components


### Constructor changed.


Previous version: 

```

constructor(
  formBuilder: FormBuilder,
  authRedirectService: AuthRedirectService,
  activeCartService: ActiveCartService
)

```


Current version: 

```

constructor(
  formBuilder: FormBuilder,
  authRedirectService: AuthRedirectService,
  activeCartFacade: ActiveCartFacade
)

```


### Property activeCartService is removed.

Use 'activeCartFacade' instead.



# Class CheckoutLoginModule 
## @spartacus/checkout/components

moved to @spartacus/checkout/base/components




# Class CheckoutOrchestratorComponent 
## @spartacus/checkout/components

moved to @spartacus/checkout/base/components




# Class CheckoutOrchestratorModule 
## @spartacus/checkout/components

moved to @spartacus/checkout/base/components




# Class CheckoutOrderSummaryComponent 
## @spartacus/checkout/components

moved to @spartacus/checkout/base/components


### Constructor changed.


Previous version: 

```

constructor(
  activeCartService: ActiveCartService
)

```


Current version: 

```

constructor(
  activeCartFacade: ActiveCartFacade
)

```


### Property activeCartService is removed.

Use 'activeCartFacade' instead.



# Class CheckoutOrderSummaryModule 
## @spartacus/checkout/components

moved to @spartacus/checkout/base/components




# Class CheckoutProgressComponent 
## @spartacus/checkout/components

moved to @spartacus/checkout/base/components




# Class CheckoutProgressMobileBottomComponent 
## @spartacus/checkout/components

moved to @spartacus/checkout/base/components




# Class CheckoutProgressMobileBottomModule 
## @spartacus/checkout/components

moved to @spartacus/checkout/base/components




# Class CheckoutProgressMobileTopComponent 
## @spartacus/checkout/components

moved to @spartacus/checkout/base/components


### Constructor changed.


Previous version: 

```

constructor(
  activeCartService: ActiveCartService,
  checkoutStepService: CheckoutStepService
)

```


Current version: 

```

constructor(
  activeCartFacade: ActiveCartFacade,
  checkoutStepService: CheckoutStepService
)

```


### Property activeCartService is removed.

Use 'activeCartFacade' instead.

### Method ngOnInit is removed.

It has been removed because we are no longer initializing the 'cart$' observable during Angular's initialization lifecycle, but it has been declared and initialized directly through the class property.



# Class CheckoutProgressMobileTopModule 
## @spartacus/checkout/components

moved to @spartacus/checkout/base/components




# Class CheckoutProgressModule 
## @spartacus/checkout/components

moved to @spartacus/checkout/base/components




# Class CheckoutReplenishmentFormService 
## @spartacus/checkout/components

moved to @spartacus/checkout/scheduled-replenishment/components


### Constructor changed.


Previous version: 

```

constructor()

```


Current version: 

```

constructor(
  eventService: EventService
)

```




# Class CheckoutStepService 
## @spartacus/checkout/components

moved to @spartacus/checkout/base/components


### Method disableEnableStep changed.


Previous version: 

```

disableEnableStep(
  currentStepType: CheckoutStepType,
  disabled: boolean
): void

```


Current version: 

```

disableEnableStep(
  currentStepType: CheckoutStepType | string,
  disabled: boolean
): void

```




# Class CheckoutStepsSetGuard 
## @spartacus/checkout/components

moved to @spartacus/checkout/base/components


### Constructor changed.


Previous version: 

```

constructor(
  paymentTypeService: PaymentTypeFacade,
  checkoutStepService: CheckoutStepService,
  checkoutDetailsService: CheckoutDetailsService,
  routingConfigService: RoutingConfigService,
  checkoutCostCenterService: CheckoutCostCenterFacade,
  router: Router
)

```


Current version: 

```

constructor(
  checkoutStepService: CheckoutStepService,
  routingConfigService: RoutingConfigService,
  checkoutDeliveryAddressFacade: CheckoutDeliveryAddressFacade,
  checkoutPaymentFacade: CheckoutPaymentFacade,
  checkoutDeliveryModesFacade: CheckoutDeliveryModesFacade,
  router: Router
)

```


### Method canActivate changed.


Previous version: 

```

canActivate(
  route: ActivatedRouteSnapshot,
  _: RouterStateSnapshot
): Observable<boolean | UrlTree>

```


Current version: 

```

canActivate(
  route: ActivatedRouteSnapshot
): Observable<boolean | UrlTree>

```


### Property checkoutCostCenterService is removed.

It is not used in the base checkout entrypoint (b2c) as checkout has been decoupled into base (b2c), b2b, and scheduled replenishment. 'CheckoutCostCenterService' has been renamed to 'CheckoutCostCenterFacade', and is still a dependency when b2b checkout is used instead, which uses the new class 'CheckoutB2BStepsSetGuard.

### Property checkoutDetailsService is removed.

Use 'checkoutQueryFacade' instead.

### Method isPaymentTypeSet is removed.

It is not used in the base checkout entrypoint (b2c) as checkout has been decoupled into base (b2c), b2b, and scheduled replenishment. The method is still used when b2b checkout is used instead, which uses the new class 'CheckoutB2BStepsSetGuard.

### Method isShippingAddressAndCostCenterSet is removed.

It is not used in the base checkout entrypoint (b2c) as checkout has been decoupled into base (b2c), b2b, and scheduled replenishment. The method 'isShippingAddressAndCostCenterSet' has been renamed accordingly for 'base' and 'b2b' entrypoint. Base is using the 'isDeliveryAddress' method and B2B is using the 'isDeliveryAddressAndCostCenterSet'. 'isDeliveryAddressAndCostCenterSet' method is still used when b2b checkout is used instead, which uses the new class 'CheckoutB2BStepsSetGuard.

### Method isStepSet changed.


Previous version: 

```

isStepSet(
  step: CheckoutStep,
  isAccountPayment: boolean
): Observable<boolean | UrlTree>

```


Current version: 

```

isStepSet(
  step: CheckoutStep
): Observable<boolean | UrlTree>

```


### Property paymentTypeService is removed.

It is not used in the base checkout entrypoint (b2c) as checkout has been decoupled into base (b2c), b2b, and scheduled replenishment. 'PaymentTypeService' has been renamed to 'CheckoutPaymentTypeFacade', and is still a dependency when b2b checkout is used instead, which uses the new class 'CheckoutB2BStepsSetGuard.



# Class DeliveryModeComponent 
## @spartacus/checkout/components

moved to @spartacus/checkout/base/components
renamed to CheckoutDeliveryModeComponent




# Class DeliveryModeModule 
## @spartacus/checkout/components

moved to @spartacus/checkout/base/components
renamed to CheckoutDeliveryModeModule




# Class ExpressCheckoutService 
## @spartacus/checkout/components

moved to @spartacus/checkout/base/components


### Constructor changed.


Previous version: 

```

constructor(
  userAddressService: UserAddressService,
  userPaymentService: UserPaymentService,
  checkoutDeliveryService: CheckoutDeliveryFacade,
  checkoutPaymentService: CheckoutPaymentFacade,
  checkoutDetailsService: CheckoutDetailsService,
  checkoutConfigService: CheckoutConfigService,
  clearCheckoutService: ClearCheckoutFacade
)

```


Current version: 

```

constructor(
  userAddressService: UserAddressService,
  userPaymentService: UserPaymentService,
  checkoutDeliveryAddressFacade: CheckoutDeliveryAddressFacade,
  checkoutPaymentFacade: CheckoutPaymentFacade,
  checkoutConfigService: CheckoutConfigService,
  checkoutDeliveryModesFacade: CheckoutDeliveryModesFacade
)

```


### Property checkoutDeliveryService is removed.

'CheckoutDeliveryService' has been splitted and renamed to 'CheckoutDeliveryAddressFacde' and 'CheckoutDeliveryModesFacade'. Use 'checkoutDeliveryAdressFacade' and 'checkoutDeliveryModesFacade' instead.

### Property checkoutDetailsService is removed.

Use 'checkoutQueryFacade' instead.

### Property checkoutPaymentService is removed.

Use 'checkoutPaymentFacade' instead.

### Property clearCheckoutService is removed.



### Method setShippingAddress is removed.

Use 'setDeliveryAddress' instead.



# Class GuestRegisterFormComponent 
## @spartacus/checkout/components

moved to @spartacus/order/components
renamed to OrderGuestRegisterFormComponent




# Class NotCheckoutAuthGuard 
## @spartacus/checkout/components

moved to @spartacus/checkout/base/components


### Constructor changed.


Previous version: 

```

constructor(
  authService: AuthService,
  activeCartService: ActiveCartService,
  semanticPathService: SemanticPathService,
  router: Router
)

```


Current version: 

```

constructor(
  authService: AuthService,
  activeCartFacade: ActiveCartFacade,
  semanticPathService: SemanticPathService,
  router: Router
)

```


### Property activeCartService is removed.

Use 'activeCartFacade' instead.



# Class OrderConfirmationGuard 
## @spartacus/checkout/components

moved to @spartacus/order/components


### Constructor changed.


Previous version: 

```

constructor(
  checkoutService: CheckoutFacade,
  router: Router,
  semanticPathService: SemanticPathService
)

```


Current version: 

```

constructor(
  orderFacade: OrderFacade,
  router: Router,
  semanticPathService: SemanticPathService
)

```




# Class OrderConfirmationItemsComponent 
## @spartacus/checkout/components

moved to @spartacus/order/components




# Class OrderConfirmationModule 
## @spartacus/checkout/components

moved to @spartacus/order/components




# Class OrderConfirmationOverviewComponent 
## @spartacus/checkout/components


Class OrderConfirmationOverviewComponent has been removed and is no longer part of the public API.
Use 'OrderDetailShippingComponent' instead from @spartacus/order/components



# Class OrderConfirmationThankYouMessageComponent 
## @spartacus/checkout/components

moved to @spartacus/order/components




# Class OrderConfirmationTotalsComponent 
## @spartacus/checkout/components

moved to @spartacus/order/components




# Class PaymentFormComponent 
## @spartacus/checkout/components

moved to @spartacus/checkout/base/components
renamed to CheckoutPaymentFormComponent




# Class PaymentFormModule 
## @spartacus/checkout/components

moved to @spartacus/checkout/base/components
renamed to CheckoutPaymentFormModule




# Class PaymentMethodComponent 
## @spartacus/checkout/components

moved to @spartacus/checkout/base/components
renamed to CheckoutPaymentMethodComponent


### Constructor changed.


Previous version: 

```

constructor(
  userPaymentService: UserPaymentService,
  checkoutService: CheckoutFacade,
  checkoutDeliveryService: CheckoutDeliveryFacade,
  checkoutPaymentService: CheckoutPaymentFacade,
  globalMessageService: GlobalMessageService,
  activatedRoute: ActivatedRoute,
  translation: TranslationService,
  activeCartService: ActiveCartService,
  checkoutStepService: CheckoutStepService
)

```


Current version: 

```

constructor(
  userPaymentService: UserPaymentService,
  checkoutDeliveryAddressFacade: CheckoutDeliveryAddressFacade,
  checkoutPaymentFacade: CheckoutPaymentFacade,
  activatedRoute: ActivatedRoute,
  translationService: TranslationService,
  activeCartFacade: ActiveCartFacade,
  checkoutStepService: CheckoutStepService,
  globalMessageService: GlobalMessageService
)

```


### Property checkoutService is removed.



### Property checkoutDeliveryService is removed.

Use 'checkoutDeliveryAddressFacade' instead in @spartacus/checkout/base/root

### Property activeCartService is removed.

Use activeCartFacade instead.



# Class PaymentMethodModule 
## @spartacus/checkout/components

moved to @spartacus/checkout/base/components
renamed to CheckoutPaymentMethodModule




# Class PaymentTypeComponent 
## @spartacus/checkout/components

moved to @spartacus/checkout/base/components
renamed to CheckoutPaymentTypeComponent




# Class PaymentTypeModule 
## @spartacus/checkout/components

moved to @spartacus/checkout/base/components
renamed to CheckoutPaymentTypeModule




# Class PlaceOrderComponent 
## @spartacus/checkout/components

moved to @spartacus/checkout/base/components
renamed to CheckoutPlaceOrderComponent


### Constructor changed.


Previous version: 

```

constructor(
  checkoutService: CheckoutFacade,
  routingService: RoutingService,
  fb: FormBuilder,
  checkoutReplenishmentFormService: CheckoutReplenishmentFormService,
  launchDialogService: LaunchDialogService,
  vcr: ViewContainerRef
)

```


Current version: 

```

constructor(
  orderFacade: OrderFacade,
  routingService: RoutingService,
  fb: FormBuilder,
  launchDialogService: LaunchDialogService,
  vcr: ViewContainerRef
)

```


### Property checkoutService changed.


Previous version: 

```
checkoutService: CheckoutFacade
```


Current version: 

```
orderFacade: OrderFacade
```


### Property checkoutReplenishmentFormService is removed.

It is not used anymore as the checkout base (b2c) entrypoint does not contain b2b logic / dependency. You can find the same dependencies for CheckoutScheduledReplenishmentPlaceOrderComponent, which is the B2B component for CheckoutPlaceOrder.

### Method ngOnInit is removed.

It is not used anymore as the checkout base (b2c) entrypoint does not need the OnInit lifecycle hook, however you can find it being a dependency for CheckoutScheduledReplenishmentPlaceOrderComponent, which is the B2B component for CheckoutPlaceOrder.



# Class PlaceOrderModule 
## @spartacus/checkout/components

moved to @spartacus/checkout/base/components
renamed to CheckoutPlaceOrderModule




# Class ReplenishmentOrderConfirmationModule 
## @spartacus/checkout/components


Class ReplenishmentOrderConfirmationModule has been removed and is no longer part of the public API.
Use 'OrderConfirmationModule' instead as the cms mapping has been consolidated into one module.



# Class ReviewSubmitComponent 
## @spartacus/checkout/components

moved to @spartacus/checkout/base/components
renamed to CheckoutReviewSubmitComponent


### Constructor changed.


Previous version: 

```

constructor(
  checkoutDeliveryService: CheckoutDeliveryFacade,
  checkoutPaymentService: CheckoutPaymentFacade,
  userAddressService: UserAddressService,
  activeCartService: ActiveCartService,
  translation: TranslationService,
  checkoutStepService: CheckoutStepService,
  paymentTypeService: PaymentTypeFacade,
  checkoutCostCenterService: CheckoutCostCenterFacade,
  userCostCenterService: UserCostCenterService
)

```


Current version: 

```

constructor(
  checkoutDeliveryAddressFacade: CheckoutDeliveryAddressFacade,
  checkoutPaymentFacade: CheckoutPaymentFacade,
  activeCartFacade: ActiveCartFacade,
  translationService: TranslationService,
  checkoutStepService: CheckoutStepService,
  checkoutDeliveryModesFacade: CheckoutDeliveryModesFacade
)

```


### Property checkoutDeliveryService is removed.

It is not used anymore as the 'CheckoutDeliveryFacade' has been decoupled and splitted into 'CheckoutDeliveryAddressFacade' and 'CheckoutDeliveryModesFacade'.

### Property userAddressService is removed.

It is not used anymore because we are taking the country name from the delivery address state 'getDeliveryAddressState' in CheckoutDeliveryAddressFacade.

### Property activeCartService changed.


Previous version: 

```
activeCartService: ActiveCartService
```


Current version: 

```
activeCartFacade: ActiveCartFacade
```


### Property paymentTypeService is removed.

It is not used in the base checkout entrypoint (b2c) as checkout has been decoupled into base (b2c), b2b, and scheduled replenishment. 'PaymentTypeService' has been renamed to 'CheckoutPaymentTypeFacade', and is still a dependency when b2b checkout is used instead, which uses the new class 'B2BCheckoutReviewSubmitComponent.

### Property checkoutCostCenterService is removed.

It is not used in the base checkout entrypoint (b2c) as checkout has been decoupled into base (b2c), b2b, and scheduled replenishment. 'CheckoutCostCenterService' has been renamed to 'CheckoutCostCenterFacade', and is still a dependency when b2b checkout is used instead, which uses the new class 'B2BCheckoutReviewSubmitComponent.

### Property userCostCenterService is removed.

It is not used in the base checkout entrypoint (b2c) as checkout has been decoupled into base (b2c), b2b, and scheduled replenishment. 'UserCostCenterService' is still a dependency when b2b checkout is used instead, which uses the new class 'B2BCheckoutReviewSubmitComponent.

### Property countryName$ is removed.

It is not used anymore because we are taking the country name from the delivery address state 'getDeliveryAddressState' in CheckoutDeliveryAddressFacade.

### Property poNumber$ is removed.

It is not used in the base checkout entrypoint (b2c) as checkout has been decoupled into base (b2c), b2b, and scheduled replenishment. 'poNumber$' is still a property when b2b checkout is used instead, which uses the new class 'B2BCheckoutReviewSubmitComponent.

### Property paymentType$ is removed.

It is not used in the base checkout entrypoint (b2c) as checkout has been decoupled into base (b2c), b2b, and scheduled replenishment. 'paymentType$' is still a property when b2b checkout is used instead, which uses the new class 'B2BCheckoutReviewSubmitComponent.

### Property isAccountPayment$ is removed.

It is not used in the base checkout entrypoint (b2c) as checkout has been decoupled into base (b2c), b2b, and scheduled replenishment. 'isAccountPayment$' is still a property when b2b checkout is used instead, which uses the new class 'B2BCheckoutReviewSubmitComponent.

### Property costCenter$ is removed.

It is not used in the base checkout entrypoint (b2c) as checkout has been decoupled into base (b2c), b2b, and scheduled replenishment. 'costCenter$' is still a property when b2b checkout is used instead, which uses the new class 'B2BCheckoutReviewSubmitComponent.

### Method getCostCenterCard is removed.

It is not used anymore as the checkout base (b2c) entrypoint, however you can find the method in the checkout b2b entrypoint in the b2b component of ReviewSubmitComponent, which is B2BCheckoutReviewSubmitComponent.

### Method getPoNumberCard is removed.

It is not used anymore as the checkout base (b2c) entrypoint, however you can find the method in the checkout b2b entrypoint in the b2b component of ReviewSubmitComponent, which is B2BCheckoutReviewSubmitComponent.

### Method getPaymentTypeCard is removed.

It is not used anymore as the checkout base (b2c) entrypoint, however you can find the method in the checkout b2b entrypoint in the b2b component of ReviewSubmitComponent, which is B2BCheckoutReviewSubmitComponent.

### Method shippingSteps changed.


Previous version: 

```

shippingSteps(
  steps: CheckoutStep[]
): CheckoutStep[]

```


Current version: 

```

deliverySteps(
  steps: CheckoutStep[]
): CheckoutStep[]

```




# Class ReviewSubmitModule 
## @spartacus/checkout/components


Class ReviewSubmitModule has been removed and is no longer part of the public API.
It has been renamed to CheckoutReviewSubmitModule and moved to @spartacus/checkout/base/components. If it is for a b2b storefront, please use B2BCheckoutReviewSubmitModule in @spartacus/checkout/b2b/components



# Class ScheduleReplenishmentOrderComponent 
## @spartacus/checkout/components

moved to @spartacus/checkout/scheduled-replenishment/components
renamed to CheckoutScheduleReplenishmentOrderComponent


### Constructor changed.


Previous version: 

```

constructor(
  checkoutService: CheckoutFacade,
 checkoutReplenishmentFormService: CheckoutReplenishmentFormService
)

```


Current version: 

```

constructor(
  checkoutReplenishmentFormService: CheckoutReplenishmentFormService
)

```




# Class ScheduleReplenishmentOrderModule 
## @spartacus/checkout/components

moved to @spartacus/checkout/scheduled-replenishment/components
renamed to CheckoutScheduledReplenishmentPlaceOrderModule




# Class ShippingAddressComponent 
## @spartacus/checkout/components

moved to @spartacus/checkout/base/components
renamed to CheckoutDeliveryAddressComponent


### Constructor changed.


Previous version: 

```

constructor(
  userAddressService: UserAddressService,
  checkoutDeliveryService: CheckoutDeliveryFacade,
  activatedRoute: ActivatedRoute,
  translation: TranslationService,
  activeCartService: ActiveCartService,
  checkoutStepService: CheckoutStepService,
  paymentTypeService: PaymentTypeFacade,
  userCostCenterService: UserCostCenterService,
  checkoutCostCenterService: CheckoutCostCenterFacade
)

```


Current version: 

```

constructor(
  userAddressService: UserAddressService,
  checkoutDeliveryAddressFacade: CheckoutDeliveryAddressFacade,
  activatedRoute: ActivatedRoute,
  translationService: TranslationService,
  activeCartFacade: ActiveCartFacade,
  checkoutStepService: CheckoutStepService,
  checkoutDeliveryModesFacade: CheckoutDeliveryModesFacade,
  globalMessageService: GlobalMessageService
)

```


### Property checkoutDeliveryService is removed.

It is not used anymore as the 'CheckoutDeliveryFacade' has been decoupled and splitted into 'CheckoutDeliveryAddressFacade' and 'CheckoutDeliveryModesFacade'.

### Property activeCartService changed.


Previous version: 

```
activeCartService: ActiveCartService
```


Current version: 

```
activeCartFacade: ActiveCartFacade
```


### Property paymentTypeService is removed.

It is not used in the base checkout entrypoint (b2c) as checkout has been decoupled into base (b2c), b2b, and scheduled replenishment. 'PaymentTypeService' has been renamed to 'CheckoutPaymentTypeFacade', and is still a dependency when b2b checkout is used instead, which uses the new class 'B2BCheckoutDeliveryAddressComponent.

### Property userCostCenterService is removed.

It is not used in the base checkout entrypoint (b2c) as checkout has been decoupled into base (b2c), b2b, and scheduled replenishment. 'UserCostCenterService' is still a dependency when b2b checkout is used instead, which uses the new class 'B2BCheckoutDeliveryAddressComponent.

### Property checkoutCostCenterService is removed.

It is not used in the base checkout entrypoint (b2c) as checkout has been decoupled into base (b2c), b2b, and scheduled replenishment. 'CheckoutCostCenterService' has been renamed to 'CheckoutCostCenterFacade', and is still a dependency when b2b checkout is used instead, which uses the new class 'B2BCheckoutDeliveryAddressComponent.

### Property forceLoader is removed.



### Property selectedAddress is removed.



### Property isAccountPayment is removed.

It is not used in the base checkout entrypoint (b2c) as checkout has been decoupled into base (b2c), b2b, and scheduled replenishment. 'isAccountPayment' is still a property when b2b checkout is used instead, which uses the new class 'B2BCheckoutDeliveryAddressComponent.

### Method ngOnDestroy is removed.





# Class ShippingAddressModule 
## @spartacus/checkout/components


Class ShippingAddressModule has been removed and is no longer part of the public API.
It has been renamed to CheckoutDeliveryAddressModule and moved to @spartacus/checkout/base/components. If it is for a b2b storefront, please use B2BCheckoutDeliveryAddressModule in @spartacus/checkout/b2b/components



# Variable CARD_TYPE_NORMALIZER 
## @spartacus/checkout/core

moved to @spartacus/checkout/base/core
renamed to PAYMENT_CARD_TYPE_NORMALIZER




# Interface CardTypesState 
## @spartacus/checkout/core


Interface CardTypesState has been removed and is no longer part of the public API.
The card types is no longer found in the NgRX store. You can find the card type 'state' from the query 'getPaymentCardTypesState' in CheckoutPaymentFacade.



# Variable CHECKOUT_DETAILS 
## @spartacus/checkout/core


Variable CHECKOUT_DETAILS has been removed and is no longer part of the public API.
It is not used anymore. Please adapt your checkout library to use Commands & Queries instead of NgRX. You can get the checkout details 'state' through the query 'getCheckoutDetailsState' in CheckoutQueryFacade.



# Variable CHECKOUT_FEATURE 
## @spartacus/checkout/core

moved to @spartacus/checkout/base/root




# Namespace CheckoutActions 
## @spartacus/checkout/core


Namespace CheckoutActions has been removed and is no longer part of the public API.
It is not used anymore. Checkout library no longer uses NgRX to dispatch actions. Please take a look at Commands & Queries documentation on how we handle state https://sap.github.io/spartacus-docs/commands-and-queries.



# Variable CheckoutActions.ADD_DELIVERY_ADDRESS_FAIL 
## @spartacus/checkout/core


Variable CheckoutActions.ADD_DELIVERY_ADDRESS_FAIL has been removed and is no longer part of the public API.
It is not used anymore. Checkout library no longer uses NgRX to dispatch actions. You can leverage RxJS' error handling when calling the 'createAndSetAddress()' from CheckoutDeliveryAddressFacade.



# Variable CheckoutActions.ADD_DELIVERY_ADDRESS_SUCCESS 
## @spartacus/checkout/core


Variable CheckoutActions.ADD_DELIVERY_ADDRESS_SUCCESS has been removed and is no longer part of the public API.
It is not used anymore. Checkout library no longer uses NgRX to dispatch actions. You can use the EventService to listen for 'CheckoutDeliveryAddressCreatedEvent', which gets fired when the address has been successfully added.



# Variable CheckoutActions.ADD_DELIVERY_ADDRESS 
## @spartacus/checkout/core


Variable CheckoutActions.ADD_DELIVERY_ADDRESS has been removed and is no longer part of the public API.
It is not used anymore. Checkout library no longer uses NgRX to dispatch actions. Use 'createAndSetAddress()' from CheckoutDeliveryAddressFacade.



# Class CheckoutActions.AddDeliveryAddress 
## @spartacus/checkout/core


Class CheckoutActions.AddDeliveryAddress has been removed and is no longer part of the public API.
It is not used anymore. Checkout library no longer uses NgRX to dispatch actions. Use 'createAndSetAddress()' from CheckoutDeliveryAddressFacade.



# Class CheckoutActions.AddDeliveryAddressFail 
## @spartacus/checkout/core


Class CheckoutActions.AddDeliveryAddressFail has been removed and is no longer part of the public API.
It is not used anymore. Checkout library no longer uses NgRX to dispatch actions. You can leverage RxJS' error handling when calling the 'createAndSetAddress()' from CheckoutDeliveryAddressFacade.



# Class CheckoutActions.AddDeliveryAddressSuccess 
## @spartacus/checkout/core


Class CheckoutActions.AddDeliveryAddressSuccess has been removed and is no longer part of the public API.
It is not used anymore. Checkout library no longer uses NgRX to dispatch actions. You can use the EventService to listen for 'CheckoutDeliveryAddressCreatedEvent', which gets fired when the address has been successfully added.



# TypeAlias CheckoutActions.CardTypesAction 
## @spartacus/checkout/core


TypeAlias CheckoutActions.CardTypesAction has been removed and is no longer part of the public API.
It is not used anymore. Checkout library no longer uses NgRX to dispatch actions. You can use the query 'getPaymentCardTypesState' in CheckoutPaymentFacade to get the data and state for the card types.



# Variable CheckoutActions.CHECKOUT_CLEAR_MISCS_DATA 
## @spartacus/checkout/core


Variable CheckoutActions.CHECKOUT_CLEAR_MISCS_DATA has been removed and is no longer part of the public API.
It is not used anymore. Checkout library no longer uses NgRX to dispatch actions. You can use the EventService to dispatch events to clear miscellanous data like the payment types with 'CheckoutPaymentTypesQueryResetEvent', supported delivery modes with 'CheckoutSupportedDeliveryModesQueryResetEvent', and card types with 'CheckoutPaymentCardTypesQueryResetEvent'.



# TypeAlias CheckoutActions.CheckoutAction 
## @spartacus/checkout/core


TypeAlias CheckoutActions.CheckoutAction has been removed and is no longer part of the public API.
It is not used anymore. Checkout library no longer uses NgRX to dispatch actions. Please take a look at Commands & Queries documentation on how we handle state https://sap.github.io/spartacus-docs/commands-and-queries.



# Class CheckoutActions.CheckoutClearMiscsData 
## @spartacus/checkout/core


Class CheckoutActions.CheckoutClearMiscsData has been removed and is no longer part of the public API.
It is not used anymore. Checkout library no longer uses NgRX to dispatch actions. You can use the EventService to dispatch events to clear miscellanous data like the payment types with 'CheckoutPaymentTypesQueryResetEvent', supported delivery modes with 'CheckoutSupportedDeliveryModesQueryResetEvent', and card types with 'CheckoutPaymentCardTypesQueryResetEvent'.



# Variable CheckoutActions.CLEAR_CHECKOUT_DATA 
## @spartacus/checkout/core


Variable CheckoutActions.CLEAR_CHECKOUT_DATA has been removed and is no longer part of the public API.
It is not used anymore. Checkout library no longer uses NgRX to dispatch actions. You can use the EventService to dispatch an event to clear checkout data by using 'CheckoutQueryResetEvent'.



# Variable CheckoutActions.CLEAR_CHECKOUT_DELIVERY_ADDRESS_FAIL 
## @spartacus/checkout/core


Variable CheckoutActions.CLEAR_CHECKOUT_DELIVERY_ADDRESS_FAIL has been removed and is no longer part of the public API.
It is not used anymore. Checkout library no longer uses NgRX to dispatch actions. You can leverage RxJS' error handling when calling the 'clearCheckoutDeliveryAddress()' from CheckoutDeliveryAddressFacade.



# Variable CheckoutActions.CLEAR_CHECKOUT_DELIVERY_ADDRESS_SUCCESS 
## @spartacus/checkout/core


Variable CheckoutActions.CLEAR_CHECKOUT_DELIVERY_ADDRESS_SUCCESS has been removed and is no longer part of the public API.
It is not used anymore. Checkout library no longer uses NgRX to dispatch actions. You can use the EventService to listen for 'CheckoutDeliveryAddressClearedEvent', which gets fired when the address has been successfully cleared.



# Variable CheckoutActions.CLEAR_CHECKOUT_DELIVERY_ADDRESS 
## @spartacus/checkout/core


Variable CheckoutActions.CLEAR_CHECKOUT_DELIVERY_ADDRESS has been removed and is no longer part of the public API.
It is not used anymore. Checkout library no longer uses NgRX to dispatch actions. Use 'clearCheckoutDeliveryAddress()' from CheckoutDeliveryAddressFacade.



# Variable CheckoutActions.CLEAR_CHECKOUT_DELIVERY_MODE_FAIL 
## @spartacus/checkout/core


Variable CheckoutActions.CLEAR_CHECKOUT_DELIVERY_MODE_FAIL has been removed and is no longer part of the public API.
It is not used anymore. Checkout library no longer uses NgRX to dispatch actions. You can use the EventService to listen for 'CheckoutDeliveryModeClearedErrorEvent', which gets fired when the delivery mode has failed to clear.



# Variable CheckoutActions.CLEAR_CHECKOUT_DELIVERY_MODE_SUCCESS 
## @spartacus/checkout/core


Variable CheckoutActions.CLEAR_CHECKOUT_DELIVERY_MODE_SUCCESS has been removed and is no longer part of the public API.
It is not used anymore. Checkout library no longer uses NgRX to dispatch actions. You can use the EventService to listen for 'CheckoutDeliveryModeClearedEvent', which gets fired when the delivery mode has successfully cleared.



# Variable CheckoutActions.CLEAR_CHECKOUT_DELIVERY_MODE 
## @spartacus/checkout/core


Variable CheckoutActions.CLEAR_CHECKOUT_DELIVERY_MODE has been removed and is no longer part of the public API.
It is not used anymore. Checkout library no longer uses NgRX to dispatch actions. Use 'clearCheckoutDeliveryMode()' from CheckoutDeliveryModesFacade.



# Variable CheckoutActions.CLEAR_CHECKOUT_STEP 
## @spartacus/checkout/core


Variable CheckoutActions.CLEAR_CHECKOUT_STEP has been removed and is no longer part of the public API.




# Variable CheckoutActions.CLEAR_PLACE_ORDER 
## @spartacus/checkout/core


Variable CheckoutActions.CLEAR_PLACE_ORDER has been removed and is no longer part of the public API.
It is not used anymore. Checkout library no longer uses NgRX to dispatch actions. Use 'clearPlacedOrder' from OrderFacade instead.



# Variable CheckoutActions.CLEAR_SCHEDULE_REPLENISHMENT_ORDER 
## @spartacus/checkout/core


Variable CheckoutActions.CLEAR_SCHEDULE_REPLENISHMENT_ORDER has been removed and is no longer part of the public API.
It is not used anymore. Checkout library no longer uses NgRX to dispatch actions. Use 'clearPlacedOrder' from OrderFacade instead.



# Variable CheckoutActions.CLEAR_SUPPORTED_DELIVERY_MODES 
## @spartacus/checkout/core


Variable CheckoutActions.CLEAR_SUPPORTED_DELIVERY_MODES has been removed and is no longer part of the public API.
It is not used anymore. Checkout library no longer uses NgRX to dispatch actions. Use 'clearCheckoutDeliveryMode' from CheckoutDeliveryModesFacade instead.



# Class CheckoutActions.ClearCheckoutData 
## @spartacus/checkout/core


Class CheckoutActions.ClearCheckoutData has been removed and is no longer part of the public API.
It is not used anymore. Checkout library no longer uses NgRX to dispatch actions. You can use the EventService to dispatch an event to clear checkout data by using 'CheckoutQueryResetEvent'.



# Class CheckoutActions.ClearCheckoutDeliveryAddress 
## @spartacus/checkout/core


Class CheckoutActions.ClearCheckoutDeliveryAddress has been removed and is no longer part of the public API.
It is not used anymore. Checkout library no longer uses NgRX to dispatch actions. Use 'clearCheckoutDeliveryAddress' from CheckoutDeliveryAddressFacade.



# Class CheckoutActions.ClearCheckoutDeliveryAddressFail 
## @spartacus/checkout/core


Class CheckoutActions.ClearCheckoutDeliveryAddressFail has been removed and is no longer part of the public API.
It is not used anymore. Checkout library no longer uses NgRX to dispatch actions. You can leverage RxJS' error handling when calling the 'clearCheckoutDeliveryAddress()' from CheckoutDeliveryAddressFacade.



# Class CheckoutActions.ClearCheckoutDeliveryAddressSuccess 
## @spartacus/checkout/core


Class CheckoutActions.ClearCheckoutDeliveryAddressSuccess has been removed and is no longer part of the public API.
It is not used anymore. Checkout library no longer uses NgRX to dispatch actions. You can use the EventService to listen for 'CheckoutDeliveryAddressClearedEvent', which gets fired when the address has been successfully cleared.



# Class CheckoutActions.ClearCheckoutDeliveryMode 
## @spartacus/checkout/core


Class CheckoutActions.ClearCheckoutDeliveryMode has been removed and is no longer part of the public API.
It is not used anymore. Checkout library no longer uses NgRX to dispatch actions. Use 'clearCheckoutDeliveryMode' from CheckoutDeliveryModesFacade instead.



# Class CheckoutActions.ClearCheckoutDeliveryModeFail 
## @spartacus/checkout/core


Class CheckoutActions.ClearCheckoutDeliveryModeFail has been removed and is no longer part of the public API.
It is not used anymore. Checkout library no longer uses NgRX to dispatch actions. You can use the EventService to listen for 'CheckoutDeliveryModeClearedErrorEvent', which gets fired when the delivery mode has failed to clear.



# Class CheckoutActions.ClearCheckoutDeliveryModeSuccess 
## @spartacus/checkout/core


Class CheckoutActions.ClearCheckoutDeliveryModeSuccess has been removed and is no longer part of the public API.
It is not used anymore. Checkout library no longer uses NgRX to dispatch actions. You can use the EventService to listen for 'CheckoutDeliveryModeClearedEvent', which gets fired when the delivery mode has successfully cleared.



# Class CheckoutActions.ClearCheckoutStep 
## @spartacus/checkout/core


Class CheckoutActions.ClearCheckoutStep has been removed and is no longer part of the public API.




# Class CheckoutActions.ClearPlaceOrder 
## @spartacus/checkout/core


Class CheckoutActions.ClearPlaceOrder has been removed and is no longer part of the public API.
It is not used anymore. Checkout library no longer uses NgRX to dispatch actions. Use 'clearPlacedOrder' from OrderFacade instead.



# Class CheckoutActions.ClearScheduleReplenishmentOrderAction 
## @spartacus/checkout/core


Class CheckoutActions.ClearScheduleReplenishmentOrderAction has been removed and is no longer part of the public API.
It is not used anymore. Checkout library no longer uses NgRX to dispatch actions. Use 'clearPlacedOrder' from OrderFacade instead.



# Class CheckoutActions.ClearSupportedDeliveryModes 
## @spartacus/checkout/core


Class CheckoutActions.ClearSupportedDeliveryModes has been removed and is no longer part of the public API.
It is not used anymore. Checkout library no longer uses NgRX to dispatch actions. Use 'clearCheckoutDeliveryMode' from CheckoutDeliveryModesFacade instead.



# Variable CheckoutActions.CREATE_PAYMENT_DETAILS_FAIL 
## @spartacus/checkout/core


Variable CheckoutActions.CREATE_PAYMENT_DETAILS_FAIL has been removed and is no longer part of the public API.
It is not used anymore. Checkout library no longer uses NgRX to dispatch actions. You can leverage RxJS' error handling when calling the 'createPaymentDetails()' from CheckoutPaymentFacade.



# Variable CheckoutActions.CREATE_PAYMENT_DETAILS_SUCCESS 
## @spartacus/checkout/core


Variable CheckoutActions.CREATE_PAYMENT_DETAILS_SUCCESS has been removed and is no longer part of the public API.
It is not used anymore. Checkout library no longer uses NgRX to dispatch actions. You can use the EventService to listen for 'CheckoutPaymentDetailsCreatedEvent', which gets fired when the payment details has successfully added



# Variable CheckoutActions.CREATE_PAYMENT_DETAILS 
## @spartacus/checkout/core


Variable CheckoutActions.CREATE_PAYMENT_DETAILS has been removed and is no longer part of the public API.
It is not used anymore. Checkout library no longer uses NgRX to dispatch actions. Use'createPaymentDetails()' from CheckoutPaymentFacade.



# Class CheckoutActions.CreatePaymentDetails 
## @spartacus/checkout/core


Class CheckoutActions.CreatePaymentDetails has been removed and is no longer part of the public API.
It is not used anymore. Checkout library no longer uses NgRX to dispatch actions. Use 'createPaymentDetails()' from CheckoutPaymentFacade.



# Class CheckoutActions.CreatePaymentDetailsFail 
## @spartacus/checkout/core


Class CheckoutActions.CreatePaymentDetailsFail has been removed and is no longer part of the public API.
It is not used anymore. Checkout library no longer uses NgRX to dispatch actions. You can leverage RxJS' error handling when calling the 'createPaymentDetails()' from CheckoutPaymentFacade.



# Class CheckoutActions.CreatePaymentDetailsSuccess 
## @spartacus/checkout/core


Class CheckoutActions.CreatePaymentDetailsSuccess has been removed and is no longer part of the public API.
It is not used anymore. Checkout library no longer uses NgRX to dispatch actions. You can use the EventService to listen for 'CheckoutPaymentDetailsCreatedEvent', which gets fired when the payment details has successfully added



# Variable CheckoutActions.LOAD_CARD_TYPES_FAIL 
## @spartacus/checkout/core


Variable CheckoutActions.LOAD_CARD_TYPES_FAIL has been removed and is no longer part of the public API.
It is not used anymore. Checkout library no longer uses NgRX to dispatch actions. You can find the card types 'state' from the query 'getPaymentCardTypesState' in CheckoutPaymentFacade.



# Variable CheckoutActions.LOAD_CARD_TYPES_SUCCESS 
## @spartacus/checkout/core


Variable CheckoutActions.LOAD_CARD_TYPES_SUCCESS has been removed and is no longer part of the public API.
It is not used anymore. Checkout library no longer uses NgRX to dispatch actions. You can find the card types 'state' from the query 'getPaymentCardTypesState' in CheckoutPaymentFacade.



# Variable CheckoutActions.LOAD_CARD_TYPES 
## @spartacus/checkout/core


Variable CheckoutActions.LOAD_CARD_TYPES has been removed and is no longer part of the public API.
It is not used anymore. Checkout library no longer uses NgRX to dispatch actions. You can find the card types 'state' from the query 'getPaymentCardTypesState' in CheckoutPaymentFacade.



# Variable CheckoutActions.LOAD_CHECKOUT_DETAILS_FAIL 
## @spartacus/checkout/core


Variable CheckoutActions.LOAD_CHECKOUT_DETAILS_FAIL has been removed and is no longer part of the public API.
It is not used anymore. Checkout library no longer uses NgRX to dispatch actions. You can get the checkout details 'state' through the query 'getCheckoutDetailsState' in CheckoutQueryFacade.



# Variable CheckoutActions.LOAD_CHECKOUT_DETAILS_SUCCESS 
## @spartacus/checkout/core


Variable CheckoutActions.LOAD_CHECKOUT_DETAILS_SUCCESS has been removed and is no longer part of the public API.
It is not used anymore. Checkout library no longer uses NgRX to dispatch actions. You can get the checkout details 'state' through the query 'getCheckoutDetailsState' in CheckoutQueryFacade.



# Variable CheckoutActions.LOAD_CHECKOUT_DETAILS 
## @spartacus/checkout/core


Variable CheckoutActions.LOAD_CHECKOUT_DETAILS has been removed and is no longer part of the public API.
It is not used anymore. Checkout library no longer uses NgRX to dispatch actions. You can get the checkout details 'state' through the query 'getCheckoutDetailsState' in CheckoutQueryFacade.



# Variable CheckoutActions.LOAD_PAYMENT_TYPES_FAIL 
## @spartacus/checkout/core


Variable CheckoutActions.LOAD_PAYMENT_TYPES_FAIL has been removed and is no longer part of the public API.
It is not used anymore. Checkout library no longer uses NgRX to dispatch actions. You can find the payment types 'state' from the query 'getPaymentTypesState' in CheckoutPaymentTypeFacade.



# Variable CheckoutActions.LOAD_PAYMENT_TYPES_SUCCESS 
## @spartacus/checkout/core


Variable CheckoutActions.LOAD_PAYMENT_TYPES_SUCCESS has been removed and is no longer part of the public API.
It is not used anymore. Checkout library no longer uses NgRX to dispatch actions. You can find the payment types 'state' from the query 'getPaymentTypesState' in CheckoutPaymentTypeFacade.



# Variable CheckoutActions.LOAD_PAYMENT_TYPES 
## @spartacus/checkout/core


Variable CheckoutActions.LOAD_PAYMENT_TYPES has been removed and is no longer part of the public API.
It is not used anymore. Checkout library no longer uses NgRX to dispatch actions. You can find the payment types 'state' from the query 'getPaymentTypesState' in CheckoutPaymentTypeFacade.



# Variable CheckoutActions.LOAD_SUPPORTED_DELIVERY_MODES_FAIL 
## @spartacus/checkout/core


Variable CheckoutActions.LOAD_SUPPORTED_DELIVERY_MODES_FAIL has been removed and is no longer part of the public API.
It is not used anymore. Checkout library no longer uses NgRX to dispatch actions. You can find the supported delivery modes 'state' from the query 'getSupportedDeliveryModesState' in CheckoutDeliveryModesFacade.



# Variable CheckoutActions.LOAD_SUPPORTED_DELIVERY_MODES_SUCCESS 
## @spartacus/checkout/core


Variable CheckoutActions.LOAD_SUPPORTED_DELIVERY_MODES_SUCCESS has been removed and is no longer part of the public API.
It is not used anymore. Checkout library no longer uses NgRX to dispatch actions. You can find the supported delivery modes 'state' from the query 'getSupportedDeliveryModesState' in CheckoutDeliveryModesFacade.



# Variable CheckoutActions.LOAD_SUPPORTED_DELIVERY_MODES 
## @spartacus/checkout/core


Variable CheckoutActions.LOAD_SUPPORTED_DELIVERY_MODES has been removed and is no longer part of the public API.
It is not used anymore. Checkout library no longer uses NgRX to dispatch actions. You can find the supported delivery modes 'state' from the query 'getSupportedDeliveryModesState' in CheckoutDeliveryModesFacade.



# Class CheckoutActions.LoadCardTypes 
## @spartacus/checkout/core


Class CheckoutActions.LoadCardTypes has been removed and is no longer part of the public API.
It is not used anymore. Checkout library no longer uses NgRX to dispatch actions. You can find the card types 'state' from the query 'getPaymentCardTypesState' in CheckoutPaymentFacade.



# Class CheckoutActions.LoadCardTypesFail 
## @spartacus/checkout/core


Class CheckoutActions.LoadCardTypesFail has been removed and is no longer part of the public API.
It is not used anymore. Checkout library no longer uses NgRX to dispatch actions. You can find the card types 'state' from the query 'getPaymentCardTypesState' in CheckoutPaymentFacade.



# Class CheckoutActions.LoadCardTypesSuccess 
## @spartacus/checkout/core


Class CheckoutActions.LoadCardTypesSuccess has been removed and is no longer part of the public API.
It is not used anymore. Checkout library no longer uses NgRX to dispatch actions. You can find the card types 'state' from the query 'getPaymentCardTypesState' in CheckoutPaymentFacade.



# Class CheckoutActions.LoadCheckoutDetails 
## @spartacus/checkout/core


Class CheckoutActions.LoadCheckoutDetails has been removed and is no longer part of the public API.
It is not used anymore. Checkout library no longer uses NgRX to dispatch actions. You can get the checkout details 'state' through the query 'getCheckoutDetailsState' in CheckoutQueryFacade.



# Class CheckoutActions.LoadCheckoutDetailsFail 
## @spartacus/checkout/core


Class CheckoutActions.LoadCheckoutDetailsFail has been removed and is no longer part of the public API.
It is not used anymore. Checkout library no longer uses NgRX to dispatch actions. You can get the checkout details 'state' through the query 'getCheckoutDetailsState' in CheckoutQueryFacade.



# Class CheckoutActions.LoadCheckoutDetailsSuccess 
## @spartacus/checkout/core


Class CheckoutActions.LoadCheckoutDetailsSuccess has been removed and is no longer part of the public API.
It is not used anymore. Checkout library no longer uses NgRX to dispatch actions. You can get the checkout details 'state' through the query 'getCheckoutDetailsState' in CheckoutQueryFacade.



# Class CheckoutActions.LoadPaymentTypes 
## @spartacus/checkout/core


Class CheckoutActions.LoadPaymentTypes has been removed and is no longer part of the public API.
It is not used anymore. Checkout library no longer uses NgRX to dispatch actions. You can find the payment types 'state' from the query 'getPaymentTypesState' in CheckoutPaymentTypeFacade.



# Class CheckoutActions.LoadPaymentTypesFail 
## @spartacus/checkout/core


Class CheckoutActions.LoadPaymentTypesFail has been removed and is no longer part of the public API.
It is not used anymore. Checkout library no longer uses NgRX to dispatch actions. You can find the payment types 'state' from the query 'getPaymentTypesState' in CheckoutPaymentTypeFacade.



# Class CheckoutActions.LoadPaymentTypesSuccess 
## @spartacus/checkout/core


Class CheckoutActions.LoadPaymentTypesSuccess has been removed and is no longer part of the public API.
It is not used anymore. Checkout library no longer uses NgRX to dispatch actions. You can find the payment types 'state' from the query 'getPaymentTypesState' in CheckoutPaymentTypeFacade.



# Class CheckoutActions.LoadSupportedDeliveryModes 
## @spartacus/checkout/core


Class CheckoutActions.LoadSupportedDeliveryModes has been removed and is no longer part of the public API.
It is not used anymore. Checkout library no longer uses NgRX to dispatch actions. You can find the supported delivery modes 'state' from the query 'getSupportedDeliveryModesState' in CheckoutDeliveryModesFacade.



# Class CheckoutActions.LoadSupportedDeliveryModesFail 
## @spartacus/checkout/core


Class CheckoutActions.LoadSupportedDeliveryModesFail has been removed and is no longer part of the public API.
It is not used anymore. Checkout library no longer uses NgRX to dispatch actions. You can find the supported delivery modes 'state' from the query 'getSupportedDeliveryModesState' in CheckoutDeliveryModesFacade.



# Class CheckoutActions.LoadSupportedDeliveryModesSuccess 
## @spartacus/checkout/core


Class CheckoutActions.LoadSupportedDeliveryModesSuccess has been removed and is no longer part of the public API.
It is not used anymore. Checkout library no longer uses NgRX to dispatch actions. You can find the supported delivery modes 'state' from the query 'getSupportedDeliveryModesState' in CheckoutDeliveryModesFacade.



# TypeAlias CheckoutActions.OrderTypesActions 
## @spartacus/checkout/core


TypeAlias CheckoutActions.OrderTypesActions has been removed and is no longer part of the public API.
It is not used anymore. Checkout library no longer uses NgRX to dispatch actions. Please take a look at Commands & Queries documentation on how we handle state https://sap.github.io/spartacus-docs/commands-and-queries. You can use 'setOrderType' from CheckoutReplenishmentFormService.



# Variable CheckoutActions.PAYMENT_PROCESS_SUCCESS 
## @spartacus/checkout/core


Variable CheckoutActions.PAYMENT_PROCESS_SUCCESS has been removed and is no longer part of the public API.
It is not used anymore. Checkout library no longer uses NgRX to dispatch actions. You can use the EventService to listen for 'CheckoutPaymentDetailsSetEvent', which gets fired when the payment has been successfully processed.



# Class CheckoutActions.PaymentProcessSuccess 
## @spartacus/checkout/core


Class CheckoutActions.PaymentProcessSuccess has been removed and is no longer part of the public API.
<<<<<<< HEAD
It is not used anymore. Checkout library no longer uses NgRX to dispatch actions. You can use the EventService to listen for 'CheckoutPaymentDetailsSetEvent', which gets fired when the payment has been successfully processed.
=======
After switching to commands & queries, processes are no longer used.
>>>>>>> ccb2aa51



# TypeAlias CheckoutActions.PaymentTypesAction 
## @spartacus/checkout/core


TypeAlias CheckoutActions.PaymentTypesAction has been removed and is no longer part of the public API.
It is not used anymore. Checkout library no longer uses NgRX to dispatch actions. Please take a look at Commands & Queries documentation on how we handle state https://sap.github.io/spartacus-docs/commands-and-queries.



# Variable CheckoutActions.PLACE_ORDER_FAIL 
## @spartacus/checkout/core


Variable CheckoutActions.PLACE_ORDER_FAIL has been removed and is no longer part of the public API.
It is not used anymore. Checkout library no longer uses NgRX to dispatch actions. You can leverage RxJS' error handling when calling the 'placeOrder()' from OrderFacade.



# Variable CheckoutActions.PLACE_ORDER_SUCCESS 
## @spartacus/checkout/core


Variable CheckoutActions.PLACE_ORDER_SUCCESS has been removed and is no longer part of the public API.
It is not used anymore. Checkout library no longer uses NgRX to dispatch actions. You can use the EventService to listen for 'OrderPlacedEvent', which gets fired when checkout has been successful.



# Variable CheckoutActions.PLACE_ORDER 
## @spartacus/checkout/core


Variable CheckoutActions.PLACE_ORDER has been removed and is no longer part of the public API.
It is not used anymore. Checkout library no longer uses NgRX to dispatch actions. Use 'placeOrder()' from OrderFacade.



# Class CheckoutActions.PlaceOrder 
## @spartacus/checkout/core


Class CheckoutActions.PlaceOrder has been removed and is no longer part of the public API.
It is not used anymore. Checkout library no longer uses NgRX to dispatch actions. Use 'placeOrder()' from OrderFacade.



# Class CheckoutActions.PlaceOrderFail 
## @spartacus/checkout/core


Class CheckoutActions.PlaceOrderFail has been removed and is no longer part of the public API.
It is not used anymore. Checkout library no longer uses NgRX to dispatch actions. You can leverage RxJS' error handling when calling the 'placeOrder()' from OrderFacade.



# Class CheckoutActions.PlaceOrderSuccess 
## @spartacus/checkout/core


Class CheckoutActions.PlaceOrderSuccess has been removed and is no longer part of the public API.
It is not used anymore. Checkout library no longer uses NgRX to dispatch actions. You can use the EventService to listen for 'OrderPlacedEvent', which gets fired when checkout has been successful.



# TypeAlias CheckoutActions.ReplenishmentOrderActions 
## @spartacus/checkout/core


TypeAlias CheckoutActions.ReplenishmentOrderActions has been removed and is no longer part of the public API.
It is not used anymore. Checkout library no longer uses NgRX to dispatch actions. Please take a look at Commands & Queries documentation on how we handle state https://sap.github.io/spartacus-docs/commands-and-queries.



# Variable CheckoutActions.RESET_LOAD_PAYMENT_TYPES_PROCESS_ID 
## @spartacus/checkout/core


Variable CheckoutActions.RESET_LOAD_PAYMENT_TYPES_PROCESS_ID has been removed and is no longer part of the public API.
It is not used anymore. Checkout library no longer uses NgRX to dispatch actions.  You can use the EventService to dispatch event to invalidate the loading of payment types using 'CheckoutPaymentTypesQueryResetEvent'.



# Variable CheckoutActions.RESET_SET_COST_CENTER_PROCESS 
## @spartacus/checkout/core


Variable CheckoutActions.RESET_SET_COST_CENTER_PROCESS has been removed and is no longer part of the public API.
It is not used anymore. Checkout library no longer uses NgRX to dispatch actions.  You can use the EventService to dispatch an event to clear checkout data by using 'CheckoutQueryResetEvent', which removes the set cost center as well.



# Variable CheckoutActions.RESET_SET_DELIVERY_ADDRESS_PROCESS 
## @spartacus/checkout/core


Variable CheckoutActions.RESET_SET_DELIVERY_ADDRESS_PROCESS has been removed and is no longer part of the public API.
It is not used anymore. Checkout library no longer uses NgRX to dispatch actions.  You can use the EventService to dispatch an event to clear checkout data by using 'CheckoutQueryResetEvent', which removes the set delivery address as well.



# Variable CheckoutActions.RESET_SET_DELIVERY_MODE_PROCESS 
## @spartacus/checkout/core


Variable CheckoutActions.RESET_SET_DELIVERY_MODE_PROCESS has been removed and is no longer part of the public API.
It is not used anymore. Checkout library no longer uses NgRX to dispatch actions.  You can use the EventService to dispatch an event to clear checkout data by using 'CheckoutQueryResetEvent', which removes the set delivery mode as well.



# Variable CheckoutActions.RESET_SET_PAYMENT_DETAILS_PROCESS 
## @spartacus/checkout/core


Variable CheckoutActions.RESET_SET_PAYMENT_DETAILS_PROCESS has been removed and is no longer part of the public API.
It is not used anymore. Checkout library no longer uses NgRX to dispatch actions.  You can use the EventService to dispatch an event to clear checkout data by using 'CheckoutQueryResetEvent', which removes the set payment details as well.



# Variable CheckoutActions.RESET_SUPPORTED_SET_DELIVERY_MODES_PROCESS 
## @spartacus/checkout/core


Variable CheckoutActions.RESET_SUPPORTED_SET_DELIVERY_MODES_PROCESS has been removed and is no longer part of the public API.
It is not used anymore. Checkout library no longer uses NgRX to dispatch actions.  You can use the EventService to dispatch an event to invalidate the supported delivery modes by using 'CheckoutSupportedDeliveryModesQueryResetEvent'.



# Class CheckoutActions.ResetLoadPaymentTypesProcess 
## @spartacus/checkout/core


Class CheckoutActions.ResetLoadPaymentTypesProcess has been removed and is no longer part of the public API.
It is not used anymore. Checkout library no longer uses NgRX to dispatch actions.  You can use the EventService to dispatch an event to invalidate the payment types by using 'CheckoutPaymentTypesQueryResetEvent'.



# Class CheckoutActions.ResetLoadSupportedDeliveryModesProcess 
## @spartacus/checkout/core


Class CheckoutActions.ResetLoadSupportedDeliveryModesProcess has been removed and is no longer part of the public API.
It is not used anymore. Checkout library no longer uses NgRX to dispatch actions.  You can use the EventService to dispatch an event to invalidate the supported delivery modes by using 'CheckoutSupportedDeliveryModesQueryResetEvent'.



# Class CheckoutActions.ResetSetCostCenterProcess 
## @spartacus/checkout/core


Class CheckoutActions.ResetSetCostCenterProcess has been removed and is no longer part of the public API.
It is not used anymore. Checkout library no longer uses NgRX to dispatch actions.  You can use the EventService to dispatch an event to clear checkout data by using 'CheckoutQueryResetEvent', which removes the set cost center as well.



# Class CheckoutActions.ResetSetDeliveryAddressProcess 
## @spartacus/checkout/core


Class CheckoutActions.ResetSetDeliveryAddressProcess has been removed and is no longer part of the public API.
After switching to commands & queries, processes are no longer used. If you need to manually reset the state (in 'CheckoutQueryService' imported from '@spartacus/checkout/base/core'), you can fire 'CheckoutQueryResetEvent' event (imported from '@spartacus/checkout/base/root').



# Class CheckoutActions.ResetSetDeliveryModeProcess 
## @spartacus/checkout/core


Class CheckoutActions.ResetSetDeliveryModeProcess has been removed and is no longer part of the public API.
After switching to commands & queries, processes are no longer used. If you need to manually reset the state (in 'CheckoutQueryService' imported from '@spartacus/checkout/base/core'), you can fire 'CheckoutQueryResetEvent' event (imported from '@spartacus/checkout/base/root').



# Class CheckoutActions.ResetSetPaymentDetailsProcess 
## @spartacus/checkout/core


Class CheckoutActions.ResetSetPaymentDetailsProcess has been removed and is no longer part of the public API.
After switching to commands & queries, processes are no longer used. If you need to manually reset the state (in 'CheckoutQueryService' imported from '@spartacus/checkout/base/core'), you can fire 'CheckoutQueryResetEvent' event (imported from '@spartacus/checkout/base/root')



# Variable CheckoutActions.SCHEDULE_REPLENISHMENT_ORDER_FAIL 
## @spartacus/checkout/core


Variable CheckoutActions.SCHEDULE_REPLENISHMENT_ORDER_FAIL has been removed and is no longer part of the public API.
Instead, use the Observer's `error` property of the 'scheduleReplenishmentOrder()' from 'ScheduledReplenishmentOrderFacade' (imported from '@spartacus/order/root').



# Variable CheckoutActions.SCHEDULE_REPLENISHMENT_ORDER_SUCCESS 
## @spartacus/checkout/core


Variable CheckoutActions.SCHEDULE_REPLENISHMENT_ORDER_SUCCESS has been removed and is no longer part of the public API.
Listen to 'ReplenishmentOrderScheduledEvent' imported from '@spartacus/order/root'.



# Variable CheckoutActions.SCHEDULE_REPLENISHMENT_ORDER 
## @spartacus/checkout/core


Variable CheckoutActions.SCHEDULE_REPLENISHMENT_ORDER has been removed and is no longer part of the public API.
Use 'scheduleReplenishmentOrder()' from 'ScheduledReplenishmentOrderFacade' (imported from '@spartacus/order/root')



# Class CheckoutActions.ScheduleReplenishmentOrder 
## @spartacus/checkout/core


Class CheckoutActions.ScheduleReplenishmentOrder has been removed and is no longer part of the public API.
Use 'scheduleReplenishmentOrder()' from 'ScheduledReplenishmentOrderFacade' (imported from '@spartacus/order/root')



# Class CheckoutActions.ScheduleReplenishmentOrderFail 
## @spartacus/checkout/core


Class CheckoutActions.ScheduleReplenishmentOrderFail has been removed and is no longer part of the public API.
Instead, use the Observer's `error` property of the 'scheduleReplenishmentOrder()' from 'ScheduledReplenishmentOrderFacade' (imported from '@spartacus/order/root').



# Class CheckoutActions.ScheduleReplenishmentOrderSuccess 
## @spartacus/checkout/core


Class CheckoutActions.ScheduleReplenishmentOrderSuccess has been removed and is no longer part of the public API.
Listen to 'ReplenishmentOrderScheduledEvent' imported from '@spartacus/order/root'.



# Variable CheckoutActions.SET_COST_CENTER_FAIL 
## @spartacus/checkout/core


Variable CheckoutActions.SET_COST_CENTER_FAIL has been removed and is no longer part of the public API.
Instead, use the Observer's `error` property of the 'setCostCenter()' from 'CheckoutCostCenterFacade' (imported from '@spartacus/checkout/b2b/root').



# Variable CheckoutActions.SET_COST_CENTER_SUCCESS 
## @spartacus/checkout/core


Variable CheckoutActions.SET_COST_CENTER_SUCCESS has been removed and is no longer part of the public API.
Listen to 'CheckoutCostCenterSetEvent' imported from '@spartacus/checkout/b2b/root'.



# Variable CheckoutActions.SET_COST_CENTER 
## @spartacus/checkout/core


Variable CheckoutActions.SET_COST_CENTER has been removed and is no longer part of the public API.
Use 'setCostCenter()' from 'CheckoutCostCenterFacade' (imported from '@spartacus/checkout/b2b/root')



# Variable CheckoutActions.SET_DELIVERY_ADDRESS_FAIL 
## @spartacus/checkout/core


Variable CheckoutActions.SET_DELIVERY_ADDRESS_FAIL has been removed and is no longer part of the public API.
Instead, use the Observer's `error` property of either 'setDeliveryAddress()' or 'createAndSetAddress()' from 'CheckoutDeliveryAddressFacade' (imported from '@spartacus/checkout/base/root').



# Variable CheckoutActions.SET_DELIVERY_ADDRESS_SUCCESS 
## @spartacus/checkout/core


Variable CheckoutActions.SET_DELIVERY_ADDRESS_SUCCESS has been removed and is no longer part of the public API.
Listen to 'CheckoutDeliveryAddressSetEvent' (imported from '@spartacus/checkout/base/root')



# Variable CheckoutActions.SET_DELIVERY_ADDRESS 
## @spartacus/checkout/core


Variable CheckoutActions.SET_DELIVERY_ADDRESS has been removed and is no longer part of the public API.




# Variable CheckoutActions.SET_DELIVERY_MODE_FAIL 
## @spartacus/checkout/core


Variable CheckoutActions.SET_DELIVERY_MODE_FAIL has been removed and is no longer part of the public API.
Instead, use the Observer's `error` property of the 'setDeliveryMode()' from 'CheckoutDeliveryModesFacade' (imported from '@spartacus/checkout/base/root').



# Variable CheckoutActions.SET_DELIVERY_MODE_SUCCESS 
## @spartacus/checkout/core


Variable CheckoutActions.SET_DELIVERY_MODE_SUCCESS has been removed and is no longer part of the public API.
Listen to 'CheckoutDeliveryModeSetEvent' (imported from '@spartacus/checkout/base/root')



# Variable CheckoutActions.SET_DELIVERY_MODE 
## @spartacus/checkout/core


Variable CheckoutActions.SET_DELIVERY_MODE has been removed and is no longer part of the public API.
Use 'setDeliveryMode()' from 'CheckoutDeliveryModesFacade' (imported from '@spartacus/checkout/base/root')



# Variable CheckoutActions.SET_ORDER_TYPE 
## @spartacus/checkout/core


Variable CheckoutActions.SET_ORDER_TYPE has been removed and is no longer part of the public API.
Use 'setOrderType()' from 'CheckoutReplenishmentFormService' (imported from '@spartacus/checkout/scheduled-replenishment/components')



# Variable CheckoutActions.SET_PAYMENT_DETAILS_FAIL 
## @spartacus/checkout/core


Variable CheckoutActions.SET_PAYMENT_DETAILS_FAIL has been removed and is no longer part of the public API.
Instead, use the Observer's `error` property of the 'setPaymentDetails()' from 'CheckoutPaymentFacade' (imported from '@spartacus/checkout/base/root').



# Variable CheckoutActions.SET_PAYMENT_DETAILS_SUCCESS 
## @spartacus/checkout/core


Variable CheckoutActions.SET_PAYMENT_DETAILS_SUCCESS has been removed and is no longer part of the public API.
Listen to 'CheckoutPaymentDetailsSetEvent' (imported from '@spartacus/checkout/base/root')



# Variable CheckoutActions.SET_PAYMENT_DETAILS 
## @spartacus/checkout/core


Variable CheckoutActions.SET_PAYMENT_DETAILS has been removed and is no longer part of the public API.
Use 'setPaymentDetails()' from 'CheckoutPaymentFacade' (imported from '@spartacus/checkout/base/root')



# Variable CheckoutActions.SET_PAYMENT_TYPE_FAIL 
## @spartacus/checkout/core


Variable CheckoutActions.SET_PAYMENT_TYPE_FAIL has been removed and is no longer part of the public API.
Instead, use the Observer's `error` property of the 'setPaymentType()' from 'CheckoutPaymentTypeFacade' (imported from '@spartacus/checkout/b2b/root').



# Variable CheckoutActions.SET_PAYMENT_TYPE_SUCCESS 
## @spartacus/checkout/core


Variable CheckoutActions.SET_PAYMENT_TYPE_SUCCESS has been removed and is no longer part of the public API.
Listen to 'CheckoutPaymentTypeSetEvent' (imported from '@spartacus/checkout/b2b/root')



# Variable CheckoutActions.SET_PAYMENT_TYPE 
## @spartacus/checkout/core


Variable CheckoutActions.SET_PAYMENT_TYPE has been removed and is no longer part of the public API.
Use 'setPaymentType()' from 'CheckoutPaymentTypeFacade' (imported from '@spartacus/checkout/b2b/root')



# Variable CheckoutActions.SET_SUPPORTED_DELIVERY_MODES_FAIL 
## @spartacus/checkout/core


Variable CheckoutActions.SET_SUPPORTED_DELIVERY_MODES_FAIL has been removed and is no longer part of the public API.
Instead, use the Observer's `error` property of either 'getSupportedDeliveryModes()' or 'getSelectedDeliveryModeState()' from 'CheckoutDeliveryModesFacade' (imported from '@spartacus/checkout/base/root').



# Variable CheckoutActions.SET_SUPPORTED_DELIVERY_MODES_SUCCESS 
## @spartacus/checkout/core


Variable CheckoutActions.SET_SUPPORTED_DELIVERY_MODES_SUCCESS has been removed and is no longer part of the public API.
Use 'getSupportedDeliveryModesState()' from 'CheckoutDeliveryModesFacade' (imported from '@spartacus/checkout/base/root')



# Variable CheckoutActions.SET_SUPPORTED_DELIVERY_MODES 
## @spartacus/checkout/core


Variable CheckoutActions.SET_SUPPORTED_DELIVERY_MODES has been removed and is no longer part of the public API.
Use 'getSupportedDeliveryModesState()' from 'CheckoutDeliveryModesFacade' (imported from '@spartacus/checkout/base/root')



# Class CheckoutActions.SetCostCenter 
## @spartacus/checkout/core


Class CheckoutActions.SetCostCenter has been removed and is no longer part of the public API.
Use 'setCostCenter()' from 'CheckoutCostCenterFacade' (imported from '@spartacus/checkout/b2b/root')



# Class CheckoutActions.SetCostCenterFail 
## @spartacus/checkout/core


Class CheckoutActions.SetCostCenterFail has been removed and is no longer part of the public API.
Instead, use the Observer's `error` property of the 'setCostCenter()' from 'CheckoutCostCenterFacade' (imported from '@spartacus/checkout/b2b/root').



# Class CheckoutActions.SetCostCenterSuccess 
## @spartacus/checkout/core


Class CheckoutActions.SetCostCenterSuccess has been removed and is no longer part of the public API.
Listen to 'CheckoutCostCenterSetEvent' imported from '@spartacus/checkout/b2b/root'.



# Class CheckoutActions.SetDeliveryAddress 
## @spartacus/checkout/core


Class CheckoutActions.SetDeliveryAddress has been removed and is no longer part of the public API.
Use 'setDeliveryAddress()' from 'CheckoutDeliveryAddressFacade' (imported from '@spartacus/checkout/base/root')



# Class CheckoutActions.SetDeliveryAddressFail 
## @spartacus/checkout/core


Class CheckoutActions.SetDeliveryAddressFail has been removed and is no longer part of the public API.
Instead, use the Observer's `error` property of either 'setDeliveryAddress()' or 'createAndSetAddress()' from 'CheckoutDeliveryAddressFacade' (imported from '@spartacus/checkout/base/root').



# Class CheckoutActions.SetDeliveryAddressSuccess 
## @spartacus/checkout/core


Class CheckoutActions.SetDeliveryAddressSuccess has been removed and is no longer part of the public API.
Listen to 'CheckoutDeliveryAddressSetEvent' (imported from '@spartacus/checkout/base/root')



# Class CheckoutActions.SetDeliveryMode 
## @spartacus/checkout/core


Class CheckoutActions.SetDeliveryMode has been removed and is no longer part of the public API.
Use 'setDeliveryMode()' from 'CheckoutDeliveryModesFacade' (imported from '@spartacus/checkout/base/root')



# Class CheckoutActions.SetDeliveryModeFail 
## @spartacus/checkout/core


Class CheckoutActions.SetDeliveryModeFail has been removed and is no longer part of the public API.
Instead, use the Observer's `error` property of the 'setDeliveryMode()' from 'CheckoutDeliveryModesFacade' (imported from '@spartacus/checkout/base/root').



# Class CheckoutActions.SetDeliveryModeSuccess 
## @spartacus/checkout/core


Class CheckoutActions.SetDeliveryModeSuccess has been removed and is no longer part of the public API.
Listen to 'CheckoutDeliveryModeSetEvent' (imported from '@spartacus/checkout/base/root')



# Class CheckoutActions.SetOrderType 
## @spartacus/checkout/core


Class CheckoutActions.SetOrderType has been removed and is no longer part of the public API.
Use 'setOrderType()' from 'CheckoutReplenishmentFormService' (imported from '@spartacus/checkout/scheduled-replenishment/components')



# Class CheckoutActions.SetPaymentDetails 
## @spartacus/checkout/core


Class CheckoutActions.SetPaymentDetails has been removed and is no longer part of the public API.
Use 'setPaymentDetails()' from 'CheckoutPaymentFacade' (imported from '@spartacus/checkout/base/root')



# Class CheckoutActions.SetPaymentDetailsFail 
## @spartacus/checkout/core


Class CheckoutActions.SetPaymentDetailsFail has been removed and is no longer part of the public API.
Instead, use the Observer's `error` property of the 'setPaymentDetails()' from 'CheckoutPaymentFacade' (imported from '@spartacus/checkout/base/root').



# Class CheckoutActions.SetPaymentDetailsSuccess 
## @spartacus/checkout/core


Class CheckoutActions.SetPaymentDetailsSuccess has been removed and is no longer part of the public API.
Listen to 'CheckoutPaymentDetailsSetEvent' (imported from '@spartacus/checkout/base/root')



# Class CheckoutActions.SetPaymentType 
## @spartacus/checkout/core


Class CheckoutActions.SetPaymentType has been removed and is no longer part of the public API.
Use 'setPaymentType()' from 'CheckoutPaymentTypeFacade' (imported from '@spartacus/checkout/b2b/root')



# Class CheckoutActions.SetPaymentTypeFail 
## @spartacus/checkout/core


Class CheckoutActions.SetPaymentTypeFail has been removed and is no longer part of the public API.
Instead, use the Observer's `error` property of the 'setPaymentType()' from 'CheckoutPaymentTypeFacade' (imported from '@spartacus/checkout/b2b/root').



# Class CheckoutActions.SetPaymentTypeSuccess 
## @spartacus/checkout/core


Class CheckoutActions.SetPaymentTypeSuccess has been removed and is no longer part of the public API.
Listen to 'CheckoutPaymentTypeSetEvent' (imported from '@spartacus/checkout/b2b/root').



# Class CheckoutAdapter 
## @spartacus/checkout/core

moved to @spartacus/checkout/base/core


### Method clearCheckoutDeliveryAddress is removed.

Use 'clearCheckoutDeliveryAddress()' from 'CheckoutDeliveryAddressAdapter' (imported from '@spartacus/checkout/base/core')

### Method clearCheckoutDeliveryMode is removed.

Use 'clearCheckoutDeliveryMode()' from 'CheckoutDeliveryModesAdapter' (imported from '@spartacus/checkout/base/core')

### Method loadCheckoutDetails is removed.

Use 'getCheckoutDetails()' from 'CheckoutAdapter' (imported from '@spartacus/checkout/base/core')

### Method placeOrder is removed.

Use 'placeOrder()' from 'OrderAdapter' (imported from '@spartacus/order/core')



# Class CheckoutConnector 
## @spartacus/checkout/core

moved to @spartacus/checkout/base/core


### Method clearCheckoutDeliveryAddress is removed.

Use 'clearCheckoutDeliveryAddress()' from 'CheckoutDeliveryAddressConnector' (imported from '@spartacus/checkout/base/core')

### Method clearCheckoutDeliveryMode is removed.

Use 'clearCheckoutDeliveryMode()' from 'CheckoutDeliveryModesConnector' (imported from '@spartacus/checkout/base/core')

### Method loadCheckoutDetails is removed.

Use 'getCheckoutDetails()' from 'CheckoutConnector' (imported from '@spartacus/checkout/base/core')

### Method placeOrder is removed.

Use 'placeOrder()' from 'OrderConnector' (imported from '@spartacus/order/core')



# Class CheckoutCoreModule 
## @spartacus/checkout/core

moved to @spartacus/checkout/base/core




# Class CheckoutCostCenterAdapter 
## @spartacus/checkout/core

moved to @spartacus/checkout/b2b/core




# Class CheckoutCostCenterConnector 
## @spartacus/checkout/core

moved to @spartacus/checkout/b2b/core




# Class CheckoutCostCenterService 
## @spartacus/checkout/core

moved to @spartacus/checkout/b2b/core


### Constructor changed.


Previous version: 

```

constructor(
  checkoutStore: Store<StateWithCheckout>,
  activeCartService: ActiveCartService,
  userIdService: UserIdService
)

```


Current version: 

```

constructor(
  activeCartFacade: ActiveCartFacade,
  userIdService: UserIdService,
  commandService: CommandService,
  checkoutCostCenterConnector: CheckoutCostCenterConnector,
  checkoutQueryFacade: CheckoutQueryFacade,
  eventService: EventService
)

```


### Property activeCartService is removed.

Use 'activeCartFacade' instead.

### Property checkoutStore is removed.

This property is used internally only.

### Method getCostCenter is removed.

Use 'getCostCenterState' from 'CheckoutCostCenterFacade' (imported from '@spartacus/checkout/b2b/root')

### Method setCostCenter changed.


Previous version: 

```

setCostCenter(
  costCenterId: string
): void

```


Current version: 

```

setCostCenter(
  costCenterId: string
): Observable<Cart>

```




# Class CheckoutDeliveryAdapter 
## @spartacus/checkout/core


Class CheckoutDeliveryAdapter has been removed and is no longer part of the public API.
Use 'CheckoutDeliveryAddressAdapter' or 'CheckoutDeliveryModesAdapter' (imported from '@spartacus/checkout/base/core')



# Class CheckoutDeliveryConnector 
## @spartacus/checkout/core


Class CheckoutDeliveryConnector has been removed and is no longer part of the public API.
Use 'CheckoutDeliveryModesConnector' or 'CheckoutDeliveryAddressConnector' (imported from '@spartacus/checkout/base/core')



# Class CheckoutDeliveryService 
## @spartacus/checkout/core


Class CheckoutDeliveryService has been removed and is no longer part of the public API.
Use 'CheckoutDeliveryAddressFacade' or 'CheckoutDeliveryModesFacade' (imported from '@spartacus/checkout/base/root')



# TypeAlias CheckoutDetails 
## @spartacus/checkout/core


TypeAlias CheckoutDetails has been removed and is no longer part of the public API.
Replaced with 'CheckoutState' (imported from '@spartacus/checkout/base/root')



# Class CheckoutEventBuilder 
## @spartacus/checkout/core


Class CheckoutEventBuilder has been removed and is no longer part of the public API.
The events are now split to different listeners across the Base, B2B and Scheduled-Replenishment libraries. All listeners have the following naming convention: 'Checkout*EventListener'.



# Class CheckoutEventListener 
## @spartacus/checkout/core


Class CheckoutEventListener has been removed and is no longer part of the public API.
The events are now split to different listeners across the Base, B2B and Scheduled-Replenishment libraries. All listeners have the following naming convention: 'Checkout*EventListener'.



# Class CheckoutEventModule 
## @spartacus/checkout/core

moved to @spartacus/checkout/base/root


### Constructor changed.


Previous version: 

```

constructor(
  _checkoutEventBuilder: CheckoutEventBuilder,
  _checkoutEventListener: CheckoutEventListener
)

```


Current version: 

```

constructor(
  _checkoutQueryEventListener: CheckoutQueryEventListener,
  _checkoutDeliveryAddressEventListener: CheckoutDeliveryAddressEventListener,
  _checkoutDeliveryModeEventListener: CheckoutDeliveryModeEventListener,
  _checkoutPaymentEventListener: CheckoutPaymentEventListener,
  _checkoutPlaceOrderEventListener: CheckoutPlaceOrderEventListener,
  _checkoutLegacyStoreEventListener: CheckoutLegacyStoreEventListener
)

```




# Class CheckoutPageMetaResolver 
## @spartacus/checkout/core

moved to @spartacus/checkout/base/core


### Constructor changed.


Previous version: 

```

constructor(
  translation: TranslationService,
  activeCartService: ActiveCartService,
  basePageMetaResolver: BasePageMetaResolver
)

```


Current version: 

```

constructor(
  translationService: TranslationService,
  activeCartFacade: ActiveCartFacade,
  basePageMetaResolver: BasePageMetaResolver
)

```


### Property activeCartService is removed.

No replacement.

### Property cart$ is removed.

No replacement.

### Method resolveTitle changed.


Previous version: 

```

resolveTitle(): Observable<string>

```


Current version: 

```

resolveTitle(): Observable<string | undefined>

```


### Property translation is removed.

Use 'translationService' instead.



# Class CheckoutPaymentAdapter 
## @spartacus/checkout/core

moved to @spartacus/checkout/base/core


### Method create is removed.

Use 'createPaymentDetails()' from 'CheckoutPaymentAdapter' (imported from '@spartacus/checkout/base/core')

### Method loadCardTypes is removed.

Use 'getPaymentCardTypes()' from 'CheckoutPaymentAdapter' (imported from '@spartacus/checkout/base/core')

### Method set is removed.

Use 'setPaymentDetails()' from 'CheckoutPaymentAdapter' (imported from '@spartacus/checkout/base/core')



# Class CheckoutPaymentConnector 
## @spartacus/checkout/core

moved to @spartacus/checkout/base/core


### Method create is removed.

Use 'createPaymentDetails()' from 'CheckoutPaymentConnector' (imported from '@spartacus/checkout/base/core')

### Method getCardTypes is removed.

Use 'getPaymentCardTypes()' from 'CheckoutPaymentConnector' (imported from '@spartacus/checkout/base/core')

### Method set is removed.

Use 'setPaymentDetails()' from 'CheckoutPaymentConnector' (imported from '@spartacus/checkout/base/core')



# Class CheckoutPaymentService 
## @spartacus/checkout/core

moved to @spartacus/checkout/base/core


### Constructor changed.


Previous version: 

```

constructor(
  checkoutStore: Store<StateWithCheckout>,
  processStateStore: Store<StateWithProcess<void>>,
  activeCartService: ActiveCartService,
  userIdService: UserIdService
)

```


Current version: 

```

constructor(
  activeCartFacade: ActiveCartFacade,
  userIdService: UserIdService,
  queryService: QueryService,
  commandService: CommandService,
  eventService: EventService,
  checkoutPaymentConnector: CheckoutPaymentConnector,
  checkoutQueryFacade: CheckoutQueryFacade
)

```


### Method actionAllowed is removed.

Removed. Replaced with an internal protected 'checkoutPreconditions()' method in the 'CheckoutPaymentService' (from '@spartacus/checkout/base/core')

### Property activeCartService is removed.

Use 'activeCartFacade' instead.

### Property checkoutStore is removed.

Removed, as checkout no longer uses ngrx store.

### Method createPaymentDetails changed.


Previous version: 

```

createPaymentDetails(
  paymentDetails: PaymentDetails
): void

```


Current version: 

```

createPaymentDetails(
  paymentDetails: PaymentDetails
): Observable<unknown>

```


### Method getCardTypes is removed.

Use 'getPaymentCardTypes()' instead.

### Method getPaymentDetails is removed.

Use 'getPaymentDetailsState()' instead.

### Method getSetPaymentDetailsResultProcess is removed.

After switching to commands & queries, processes are no longer used.

### Method loadSupportedCardTypes is removed.

Use 'getPaymentCardTypes()' or 'getPaymentCardTypesState()' instead.

### Method paymentProcessSuccess is removed.



### Property processStateStore is removed.

After switching to commands & queries, processes are no longer used.

### Method resetSetPaymentDetailsProcess is removed.

After switching to commands & queries, processes are no longer used.

### Method setPaymentDetails changed.


Previous version: 

```

setPaymentDetails(
  paymentDetails: PaymentDetails
): void

```


Current version: 

```

setPaymentDetails(
  paymentDetails: PaymentDetails
): Observable<unknown>

```




# Class CheckoutReplenishmentOrderAdapter 
## @spartacus/checkout/core


Class CheckoutReplenishmentOrderAdapter has been removed and is no longer part of the public API.
Use 'ScheduledReplenishmentOrderAdapter' (imported from '@spartacus/order/core')



# Class CheckoutReplenishmentOrderConnector 
## @spartacus/checkout/core


Class CheckoutReplenishmentOrderConnector has been removed and is no longer part of the public API.
Use 'ScheduledReplenishmentOrderConnector' (imported from '@spartacus/order/core')



# Namespace CheckoutSelectors 
## @spartacus/checkout/core


Namespace CheckoutSelectors has been removed and is no longer part of the public API.




# Variable CheckoutSelectors.getAllCardTypes 
## @spartacus/checkout/core


Variable CheckoutSelectors.getAllCardTypes has been removed and is no longer part of the public API.
Use 'getPaymentCardTypes()' from 'CheckoutPaymentFacade' (imported from '@spartacus/checkout/base/root')



# Variable CheckoutSelectors.getAllPaymentTypes 
## @spartacus/checkout/core


Variable CheckoutSelectors.getAllPaymentTypes has been removed and is no longer part of the public API.
Use 'getPaymentCardTypes()' from 'CheckoutPaymentFacade' (imported from '@spartacus/checkout/base/root')



# Variable CheckoutSelectors.getCardTypesEntites 
## @spartacus/checkout/core


Variable CheckoutSelectors.getCardTypesEntites has been removed and is no longer part of the public API.
Use 'getPaymentCardTypes()' from 'CheckoutPaymentFacade' (imported from '@spartacus/checkout/base/root')



# Variable CheckoutSelectors.getCardTypesState 
## @spartacus/checkout/core


Variable CheckoutSelectors.getCardTypesState has been removed and is no longer part of the public API.




# Variable CheckoutSelectors.getCheckoutDetailsLoaded 
## @spartacus/checkout/core


Variable CheckoutSelectors.getCheckoutDetailsLoaded has been removed and is no longer part of the public API.
Use 'getCheckoutDetailsState()' from 'CheckoutQueryFacade' (imported from '@spartacus/checkout/base/root')



# Variable CheckoutSelectors.getCheckoutLoading 
## @spartacus/checkout/core


Variable CheckoutSelectors.getCheckoutLoading has been removed and is no longer part of the public API.
Use 'getCheckoutDetailsState()' from 'CheckoutQueryFacade' (imported from '@spartacus/checkout/base/root')



# Variable CheckoutSelectors.getCheckoutOrderDetails 
## @spartacus/checkout/core


Variable CheckoutSelectors.getCheckoutOrderDetails has been removed and is no longer part of the public API.
Use 'getOrderDetails()' from 'OrderFacade' (imported from '@spartacus/order/root')



# Variable CheckoutSelectors.getCheckoutState 
## @spartacus/checkout/core


Variable CheckoutSelectors.getCheckoutState has been removed and is no longer part of the public API.
Use 'getCheckoutDetailsState()' from 'CheckoutQueryFacade' (imported from '@spartacus/checkout/base/root')



# Variable CheckoutSelectors.getCheckoutSteps 
## @spartacus/checkout/core


Variable CheckoutSelectors.getCheckoutSteps has been removed and is no longer part of the public API.
Use 'getCheckoutDetailsState()' from 'CheckoutQueryFacade' (imported from '@spartacus/checkout/base/root')



# Variable CheckoutSelectors.getCheckoutStepsState 
## @spartacus/checkout/core


Variable CheckoutSelectors.getCheckoutStepsState has been removed and is no longer part of the public API.
Use 'getCheckoutDetailsState()' from 'CheckoutQueryFacade' (imported from '@spartacus/checkout/base/root')



# Variable CheckoutSelectors.getCostCenter 
## @spartacus/checkout/core

moved to @spartacus/organization/administration/core
moved to namespace CostCenterSelectors


Variable getCostCenter changed.

Previous version: 

```
getCostCenter: MemoizedSelector<StateWithCheckout, string | undefined>
```


Current version: 

```
getCostCenter: (costCenterCode: string) => MemoizedSelector<StateWithOrganization, StateUtils.LoaderState<CostCenter>>
```




# Variable CheckoutSelectors.getDeliveryAddress 
## @spartacus/checkout/core


Variable CheckoutSelectors.getDeliveryAddress has been removed and is no longer part of the public API.
Use 'getDeliveryAddressState()' from 'CheckoutDeliveryAddressFacade' (imported from '@spartacus/checkout/base/root')



# Variable CheckoutSelectors.getDeliveryMode 
## @spartacus/checkout/core


Variable CheckoutSelectors.getDeliveryMode has been removed and is no longer part of the public API.
Use 'getSupportedDeliveryModesState()' from 'CheckoutDeliveryModesFacade' (imported from '@spartacus/checkout/base/root')



# Variable CheckoutSelectors.getOrderTypesState 
## @spartacus/checkout/core


Variable CheckoutSelectors.getOrderTypesState has been removed and is no longer part of the public API.
If you are not using scheduled-replenishment feature, you don't need this variable any longer. Otherwise, use 'getOrderType()' from 'CheckoutReplenishmentFormService' (imported from '@spartacus/checkout/scheduled-replenishment/components')



# Variable CheckoutSelectors.getPaymentDetails 
## @spartacus/checkout/core


Variable CheckoutSelectors.getPaymentDetails has been removed and is no longer part of the public API.
Use 'getPaymentDetailsState()' from 'CheckoutPaymentFacade' (imported from '@spartacus/checkout/base/root')



# Variable CheckoutSelectors.getPaymentTypesEntites 
## @spartacus/checkout/core


Variable CheckoutSelectors.getPaymentTypesEntites has been removed and is no longer part of the public API.
Use 'getPaymentTypesState()' from 'CheckoutPaymentTypeFacade' (imported from '@spartacus/checkout/b2b/root')



# Variable CheckoutSelectors.getPaymentTypesState 
## @spartacus/checkout/core


Variable CheckoutSelectors.getPaymentTypesState has been removed and is no longer part of the public API.
Use 'getPaymentTypesState()' from 'CheckoutPaymentTypeFacade' (imported from '@spartacus/checkout/b2b/root')



# Variable CheckoutSelectors.getPoNumer 
## @spartacus/checkout/core


Variable CheckoutSelectors.getPoNumer has been removed and is no longer part of the public API.
Use 'getPurchaseOrderNumberState()' from 'CheckoutPaymentTypeFacade' (imported from '@spartacus/checkout/b2b/root')



# Variable CheckoutSelectors.getSelectedDeliveryMode 
## @spartacus/checkout/core


Variable CheckoutSelectors.getSelectedDeliveryMode has been removed and is no longer part of the public API.
Use 'getSelectedDeliveryModeState()' from 'CheckoutDeliveryModesFacade' (imported from '@spartacus/checkout/base/root')



# Variable CheckoutSelectors.getSelectedDeliveryModeCode 
## @spartacus/checkout/core


Variable CheckoutSelectors.getSelectedDeliveryModeCode has been removed and is no longer part of the public API.
Use 'getSelectedDeliveryModeState()' from 'CheckoutDeliveryModesFacade' and deduce the code (imported from '@spartacus/checkout/base/root')



# Variable CheckoutSelectors.getSelectedOrderType 
## @spartacus/checkout/core


Variable CheckoutSelectors.getSelectedOrderType has been removed and is no longer part of the public API.
If you are not using scheduled-replenishment feature, you don't need this variable any longer. Otherwise, use 'getOrderType()' from 'CheckoutReplenishmentFormService' (imported from '@spartacus/checkout/scheduled-replenishment/components')



# Variable CheckoutSelectors.getSelectedOrderTypeSelector 
## @spartacus/checkout/core


Variable CheckoutSelectors.getSelectedOrderTypeSelector has been removed and is no longer part of the public API.
If you are not using scheduled-replenishment feature, you don't need this variable any longer. Otherwise, use 'getOrderType()' from 'CheckoutReplenishmentFormService' (imported from '@spartacus/checkout/scheduled-replenishment/components')



# Variable CheckoutSelectors.getSelectedPaymentType 
## @spartacus/checkout/core


Variable CheckoutSelectors.getSelectedPaymentType has been removed and is no longer part of the public API.
Use 'getSelectedPaymentTypeState()' from 'CheckoutPaymentTypeFacade' (imported from '@spartacus/checkout/b2b/root')



# Variable CheckoutSelectors.getSupportedDeliveryModes 
## @spartacus/checkout/core


Variable CheckoutSelectors.getSupportedDeliveryModes has been removed and is no longer part of the public API.
Use 'getSupportedDeliveryModesState()' from 'CheckoutDeliveryModesFacade' (imported from '@spartacus/checkout/base/root')



# Class CheckoutService 
## @spartacus/checkout/core


Class CheckoutService has been removed and is no longer part of the public API.
Please check the comment instructions above each of the methods you use from this class.



# Interface CheckoutState 
## @spartacus/checkout/core

moved to @spartacus/checkout/base/root


### PropertySignature cardTypes is removed.

Use 'getPaymentCardTypesState()' from 'CheckoutPaymentFacade' (imported from '@spartacus/checkout/base/root') instead.')

### PropertySignature orderType is removed.

Removed. You can Use 'getOrderType()' from 'CheckoutReplenishmentFormService' (imported from '@spartacus/checkout/scheduled-replenishment/components')

### PropertySignature paymentTypes is removed.

Use 'getPaymentTypesState()' from 'CheckoutPaymentTypeFacade' (imported from '@spartacus/checkout/b2b/root').

### PropertySignature steps is removed.

Removed, and there is no replecemenet as it is no longer needed.



# Interface CheckoutStepsState 
## @spartacus/checkout/core


Interface CheckoutStepsState has been removed and is no longer part of the public API.
Removed, and no longer used.



# Class ClearCheckoutService 
## @spartacus/checkout/core


Class ClearCheckoutService has been removed and is no longer part of the public API.
You can use 'CheckoutQueryResetEvent' (imported from '@spartacus/checkout/base/root') to reset the checkout state.



# Variable DELIVERY_MODE_NORMALIZER 
## @spartacus/checkout/core

moved to @spartacus/checkout/base/core




# Variable GET_PAYMENT_TYPES_PROCESS_ID 
## @spartacus/checkout/core


Variable GET_PAYMENT_TYPES_PROCESS_ID has been removed and is no longer part of the public API.
After switching to commands & queries, processes are no longer used.



# Interface OrderTypesState 
## @spartacus/checkout/core


Interface OrderTypesState has been removed and is no longer part of the public API.




# Variable PAYMENT_DETAILS_SERIALIZER 
## @spartacus/checkout/core

moved to @spartacus/checkout/base/core




# Variable PAYMENT_TYPE_NORMALIZER 
## @spartacus/checkout/core


Variable PAYMENT_TYPE_NORMALIZER has been removed and is no longer part of the public API.
Use 'CHECKOUT_PAYMENT_TYPE_NORMALIZER' from '@spartacus/checkout/b2b/core'



# Class PaymentTypeAdapter 
## @spartacus/checkout/core


Class PaymentTypeAdapter has been removed and is no longer part of the public API.
Use 'CheckoutPaymentTypeAdapter' (imported from '@spartacus/checkout/b2b/core')



# Class PaymentTypeConnector 
## @spartacus/checkout/core


Class PaymentTypeConnector has been removed and is no longer part of the public API.
Use 'CheckoutPaymentTypeConnector' (imported from '@spartacus/checkout/b2b/root')



# Class PaymentTypeService 
## @spartacus/checkout/core


Class PaymentTypeService has been removed and is no longer part of the public API.
Use 'CheckoutPaymentTypeFacade' (imported from '@spartacus/checkout/b2b/root')



# Interface PaymentTypesState 
## @spartacus/checkout/core


Interface PaymentTypesState has been removed and is no longer part of the public API.




# Variable PLACED_ORDER_PROCESS_ID 
## @spartacus/checkout/core


Variable PLACED_ORDER_PROCESS_ID has been removed and is no longer part of the public API.
After switching to commands & queries, processes are no longer used.



# Variable REPLENISHMENT_ORDER_FORM_SERIALIZER 
## @spartacus/checkout/core

moved to @spartacus/order/root




# Variable SET_COST_CENTER_PROCESS_ID 
## @spartacus/checkout/core


Variable SET_COST_CENTER_PROCESS_ID has been removed and is no longer part of the public API.
After switching to commands & queries, processes are no longer used.



# Variable SET_DELIVERY_ADDRESS_PROCESS_ID 
## @spartacus/checkout/core


Variable SET_DELIVERY_ADDRESS_PROCESS_ID has been removed and is no longer part of the public API.




# Variable SET_DELIVERY_MODE_PROCESS_ID 
## @spartacus/checkout/core


Variable SET_DELIVERY_MODE_PROCESS_ID has been removed and is no longer part of the public API.
After switching to commands & queries, processes are no longer used.



# Variable SET_PAYMENT_DETAILS_PROCESS_ID 
## @spartacus/checkout/core


Variable SET_PAYMENT_DETAILS_PROCESS_ID has been removed and is no longer part of the public API.
After switching to commands & queries, processes are no longer used.



# Variable SET_SUPPORTED_DELIVERY_MODE_PROCESS_ID 
## @spartacus/checkout/core


Variable SET_SUPPORTED_DELIVERY_MODE_PROCESS_ID has been removed and is no longer part of the public API.
After switching to commands & queries, processes are no longer used.



# Interface StateWithCheckout 
## @spartacus/checkout/core


Interface StateWithCheckout has been removed and is no longer part of the public API.
No direct replacement. Check the 'CheckoutState' (imported from '@spartacus/checkout/base/root')



# Interface CheckoutOccEndpoints 
## @spartacus/checkout/occ

moved to @spartacus/checkout/base/occ


### PropertySignature loadCheckoutDetails is removed.



### PropertySignature paymentTypes is removed.

If you are not using B2B-Checkout, you can remove it. Otherwise, it should be present.

### PropertySignature placeOrder is removed.

Moved to the Order library. Because of TS' type augmentation, it will be part of the 'OccEndpoints'.

### PropertySignature setCartCostCenter is removed.

By leveraging TS' type augmentation, it's part of the 'OccEndpoints'.

### PropertySignature setCartPaymentType is removed.

Moved to the B2B-Checkout library. Because of TS' type augmentation, it will be part of the 'OccEndpoints'.



# Class CheckoutOccModule 
## @spartacus/checkout/occ

moved to @spartacus/checkout/base/occ




# Class OccCheckoutAdapter 
## @spartacus/checkout/occ

moved to @spartacus/checkout/base/occ


### Method clearCheckoutDeliveryAddress is removed.

Use 'clearCheckoutDeliveryAddress()' from 'OccCheckoutDeliveryAddressAdapter' (imported from '@spartacus/checkout/base/occ')

### Method clearCheckoutDeliveryMode is removed.

Use 'clearCheckoutDeliveryMode()' from 'OccCheckoutDeliveryModesAdapter' (imported from '@spartacus/checkout/base/occ')

### Method getClearDeliveryModeEndpoint is removed.

Use 'getClearDeliveryModeEndpoint()' from 'OccCheckoutDeliveryModesAdapter' (imported from '@spartacus/checkout/base/occ')

### Method getLoadCheckoutDetailsEndpoint is removed.

Use 'getGetCheckoutDetailsEndpoint()' from 'OccCheckoutAdapter' (imported from '@spartacus/checkout/base/occ')

### Method getPlaceOrderEndpoint is removed.

Use 'getPlaceOrderEndpoint()' from 'OccOrderAdapter' (imported from '@spartacus/order/core')

### Method getRemoveDeliveryAddressEndpoint is removed.

Use 'getRemoveDeliveryAddressEndpoint()' from 'OccCheckoutDeliveryAddressAdapter' (imported from '@spartacus/checkout/base/occ')

### Method loadCheckoutDetails is removed.

Use 'getCheckoutDetails()' from 'OccCheckoutAdapter' (imported from '@spartacus/checkout/base/occ')

### Method placeOrder is removed.

Use 'placeOrder()' from 'OccOrderAdapter' (imported from '@spartacus/order/core')



# Class OccCheckoutCostCenterAdapter 
## @spartacus/checkout/occ

moved to @spartacus/checkout/b2b/occ




# Class OccCheckoutDeliveryAdapter 
## @spartacus/checkout/occ


Class OccCheckoutDeliveryAdapter has been removed and is no longer part of the public API.
Use 'OccCheckoutDeliveryAddressAdapter' or 'OccCheckoutDeliveryModesAdapter' (imported from '@spartacus/checkout/base/occ')



# Class OccCheckoutPaymentAdapter 
## @spartacus/checkout/occ

moved to @spartacus/checkout/base/occ


### Method create is removed.

Use 'createPaymentDetails()' from 'OccCheckoutPaymentAdapter' (imported from '@spartacus/checkout/base/occ')

### Method getCardTypesEndpoint is removed.

Use 'getPaymentCardTypes()' from 'OccCheckoutPaymentAdapter' (imported from '@spartacus/checkout/base/occ')

### Method loadCardTypes is removed.



### Method set is removed.

Use 'setPaymentDetails()' from 'OccCheckoutPaymentAdapter' (imported from '@spartacus/checkout/base/occ')



# Class OccCheckoutPaymentTypeAdapter 
## @spartacus/checkout/occ

moved to @spartacus/checkout/b2b/occ


### Method loadPaymentTypes is removed.

Use 'getPaymentTypes()' from 'OccCheckoutPaymentTypeAdapter' (imported from '@spartacus/checkout/b2b/occ')



# Class OccCheckoutReplenishmentOrderAdapter 
## @spartacus/checkout/occ


Class OccCheckoutReplenishmentOrderAdapter has been removed and is no longer part of the public API.
Use 'OccScheduledReplenishmentOrderAdapter' (imported from '@spartacus/order/core')



# Class OccReplenishmentOrderFormSerializer 
## @spartacus/checkout/occ


Class OccReplenishmentOrderFormSerializer has been removed and is no longer part of the public API.
Use 'OccScheduledReplenishmentOrderFormSerializer' (imported from '@spartacus/order/occ')



# Variable CHECKOUT_CORE_FEATURE 
## @spartacus/checkout/root

moved to @spartacus/checkout/base/root




# Variable CHECKOUT_FEATURE 
## @spartacus/checkout/root

moved to @spartacus/checkout/base/root




# Class CheckoutConfig 
## @spartacus/checkout/root

moved to @spartacus/checkout/base/root




# Class CheckoutCostCenterFacade 
## @spartacus/checkout/root

moved to @spartacus/checkout/b2b/root


### Method getCostCenter is removed.

Use 'getCostCenterState()' from 'CheckoutCostCenterFacade' (imported from '@spartacus/checkout/b2b/root')

### Method setCostCenter changed.


Previous version: 

```

setCostCenter(
  costCenterId: string
): void

```


Current version: 

```

setCostCenter(
  costCenterId: string
): Observable<Cart>

```




# Class CheckoutDeliveryFacade 
## @spartacus/checkout/root


Class CheckoutDeliveryFacade has been removed and is no longer part of the public API.
Use 'CheckoutDeliveryAddressFacade' or 'CheckoutDeliveryModesFacade' (imported from '@spartacus/checkout/base/root')



# Class CheckoutFacade 
## @spartacus/checkout/root


Class CheckoutFacade has been removed and is no longer part of the public API.
The class' functionality is scattered, please check the migration instruction for each of the methods you use from this class.



# Class CheckoutPaymentFacade 
## @spartacus/checkout/root

moved to @spartacus/checkout/base/root


### Method createPaymentDetails changed.


Previous version: 

```

createPaymentDetails(
  paymentDetails: PaymentDetails
): void

```


Current version: 

```

createPaymentDetails(
  paymentDetails: PaymentDetails
): Observable<unknown>

```


### Method getCardTypes is removed.

Use 'getPaymentCardTypes()' from 'CheckoutPaymentFacade' (imported from '@spartacus/checkout/base/root')

### Method getPaymentDetails is removed.

Use 'getPaymentDetailsState()' from 'CheckoutPaymentFacade' (imported from '@spartacus/checkout/base/root')

### Method getSetPaymentDetailsResultProcess is removed.

Use 'setPaymentDetails()' from 'CheckoutPaymentFacade' (imported from '@spartacus/checkout/base/root')

### Method loadSupportedCardTypes is removed.

Use 'getPaymentCardTypes()' from 'CheckoutPaymentFacade' (imported from '@spartacus/checkout/base/root')

### Method paymentProcessSuccess is removed.

Use 'setPaymentDetails()' from 'CheckoutPaymentFacade' (imported from '@spartacus/checkout/base/root')

### Method resetSetPaymentDetailsProcess is removed.

After switching to commands & queries, processes are no longer used.

### Method setPaymentDetails changed.


Previous version: 

```

setPaymentDetails(
  paymentDetails: PaymentDetails
): void

```


Current version: 

```

setPaymentDetails(
  paymentDetails: PaymentDetails
): Observable<unknown>

```




# Variable checkoutPaymentSteps 
## @spartacus/checkout/root


Variable checkoutPaymentSteps has been removed and is no longer part of the public API.
Moved to 'getCheckoutPaymentSteps()' in 'CheckoutReviewSubmitComponent' (imported from '@spartacus/checkout/base/components') and 'getCheckoutPaymentSteps()' in 'CheckoutReviewSubmitComponent' (imported from '@spartacus/checkout/b2b/components')



# Class CheckoutRootModule 
## @spartacus/checkout/root

moved to @spartacus/checkout/base/root




# Variable checkoutShippingSteps 
## @spartacus/checkout/root


Variable checkoutShippingSteps has been removed and is no longer part of the public API.
Moved to 'getCheckoutDeliverySteps()' in 'CheckoutReviewSubmitComponent' (imported from '@spartacus/checkout/base/components')



# Interface CheckoutStep 
## @spartacus/checkout/root

moved to @spartacus/checkout/base/root




# Enum CheckoutStepType 
## @spartacus/checkout/root

moved to @spartacus/checkout/base/root


Enum CheckoutStepType changed.

Previous version: 

```
DELIVERY_MODE,
PAYMENT_DETAILS,
PAYMENT_TYPE,
REVIEW_ORDER,
SHIPPING_ADDRESS
```


Current version: 

```
DELIVERY_ADDRESS,
DELIVERY_MODE,
PAYMENT_DETAILS,
REVIEW_ORDER
```




# Class ClearCheckoutFacade 
## @spartacus/checkout/root


Class ClearCheckoutFacade has been removed and is no longer part of the public API.
You can use 'CheckoutQueryResetEvent' (imported from '@spartacus/checkout/base/root') to reset the checkout state.



# Function defaultCheckoutComponentsConfig 
## @spartacus/checkout/root

moved to @spartacus/checkout/b2b/root


Function defaultCheckoutComponentsConfig changed.

Previous version: 

```

defaultCheckoutComponentsConfig(): {
    featureModules: {
        checkout: {
            cmsComponents: string[];
        };
        checkoutCore: string;
    };
}

```


Current version: 

```

defaultCheckoutComponentsConfig(): CmsConfig

```




# Enum DeliveryModePreferences 
## @spartacus/checkout/root

moved to @spartacus/checkout/base/root




# Class OrderConfirmationOrderEntriesContext 
## @spartacus/checkout/root

moved to @spartacus/order/components


### Constructor changed.


Previous version: 

```

constructor(
  checkoutService: CheckoutFacade
)

```


Current version: 

```

constructor(
  orderFacade: OrderFacade
)

```


### Property checkoutService is removed.

Use 'orderFacade' instead.



# Class OrderPlacedEvent 
## @spartacus/checkout/root

moved to @spartacus/order/root


### Property code is removed.

Please use the 'order' property instead.



# Class PaymentTypeFacade 
## @spartacus/checkout/root


Class PaymentTypeFacade has been removed and is no longer part of the public API.
Use 'CheckoutPaymentTypeFacade' (imported from '@spartacus/checkout/b2b/root')



# Class CheckoutModule 
## @spartacus/checkout

moved to @spartacus/checkout/base




# Class ActiveCartService 
## @spartacus/core

moved to @spartacus/cart/base/core


### Constructor changed.


Previous version: 

```

constructor(
  store: Store<StateWithMultiCart>,
  multiCartService: MultiCartService,
  userIdService: UserIdService
)

```


Current version: 

```

constructor(
  multiCartFacade: MultiCartFacade,
  userIdService: UserIdService
)

```


### Property cartSelector$ is removed.

It is renamed to cartEntity$.

### Method getEntry changed.


Previous version: 

```

getEntry(
  productCode: string
): Observable<OrderEntry>

```


Current version: 

```

getEntry(
  productCode: string
): Observable<OrderEntry | undefined>

```


### Method getLastEntry changed.


Previous version: 

```

getLastEntry(
  productCode: string
): Observable<OrderEntry>

```


Current version: 

```

getLastEntry(
  productCode: string
): Observable<OrderEntry | undefined>

```


### Method isCartCreating changed.


Previous version: 

```

isCartCreating(
  cartState: ProcessesLoaderState<Cart>,
  cartId: string
): boolean

```


Current version: 

```

isCartCreating(
  cartState: StateUtils.ProcessesLoaderState<Cart | undefined>,
  cartId: string
): boolean | undefined

```


### Method isEmail is removed.

Instead, use 'isEmail' util function from '@spartacus/cart/base/core'.

### Method isEmpty is removed.

Instead, use 'isEmpty' util function from '@spartacus/cart/base/core'.

### Method isGuestCart changed.


Previous version: 

```

isGuestCart(
  cart: Cart
): boolean

```


Current version: 

```

isGuestCart(
  cart: Cart
): Observable<boolean>

```


### Method isJustLoggedIn is removed.

Instead, use 'isJustLoggedIn' util function from '@spartacus/cart/base/core'.

### Property multiCartService is removed.

Use multiCartFacade instead.

### Method requireLoadedCart changed.


Previous version: 

```

requireLoadedCart(
  customCartSelector$: Observable<ProcessesLoaderState<Cart>>
): Observable<ProcessesLoaderState<Cart>>

```


Current version: 

```

requireLoadedCart(
  forGuestMerge: boolean
): Observable<Cart>

```


### Method requireLoadedCartForGuestMerge is removed.

It is not used anymore.

### Property store is removed.

It is not used anymore.



# Variable ADD_VOUCHER_PROCESS_ID 
## @spartacus/core

moved to @spartacus/cart/base/core




# Variable AnonymousConsentsSelectors.getAnonymousConsentByTemplateCode 
## @spartacus/core


Variable getAnonymousConsentByTemplateCode changed.

Previous version: 

```
getAnonymousConsentByTemplateCode: (templateCode: string) => MemoizedSelector<StateWithAnonymousConsents, AnonymousConsent>
```


Current version: 

```
getAnonymousConsentByTemplateCode: (templateCode: string) => MemoizedSelector<StateWithAnonymousConsents, AnonymousConsent | undefined>
```




# Variable AnonymousConsentsSelectors.getAnonymousConsentTemplate 
## @spartacus/core


Variable getAnonymousConsentTemplate changed.

Previous version: 

```
getAnonymousConsentTemplate: (templateCode: string) => MemoizedSelector<StateWithAnonymousConsents, ConsentTemplate>
```


Current version: 

```
getAnonymousConsentTemplate: (templateCode: string) => MemoizedSelector<StateWithAnonymousConsents, ConsentTemplate | undefined>
```




# Class AnonymousConsentsService 
## @spartacus/core


### Method getConsent changed.


Previous version: 

```

getConsent(
  templateId: string
): Observable<AnonymousConsent>

```


Current version: 

```

getConsent(
  templateId: string
): Observable<AnonymousConsent | undefined>

```


### Method getTemplate changed.


Previous version: 

```

getTemplate(
  templateCode: string
): Observable<ConsentTemplate>

```


Current version: 

```

getTemplate(
  templateCode: string
): Observable<ConsentTemplate | undefined>

```


### Method isConsentGiven changed.


Previous version: 

```

isConsentGiven(
  consent: AnonymousConsent
): boolean

```


Current version: 

```

isConsentGiven(
  consent: AnonymousConsent | undefined
): boolean

```




# Class AuthHttpHeaderService 
## @spartacus/core


### Method getValidToken changed.


Previous version: 

```

getValidToken(
  requestToken: AuthToken
): Observable<AuthToken | undefined>

```


Current version: 

```

getValidToken(
  requestToken: AuthToken | undefined
): Observable<AuthToken | undefined>

```


### Method handleExpiredAccessToken changed.


Previous version: 

```

handleExpiredAccessToken(
  request: HttpRequest<any>,
  next: HttpHandler,
  initialToken: AuthToken
): Observable<HttpEvent<AuthToken>>

```


Current version: 

```

handleExpiredAccessToken(
  request: HttpRequest<any>,
  next: HttpHandler,
  initialToken: AuthToken | undefined
): Observable<HttpEvent<AuthToken>>

```


### Method handleExpiredToken is removed.

Use 'getValidToken' instead.

### Property refreshInProgress is removed.

Use 'refreshInProgress$' Observable instead from 'AuthService'.

### Property stopProgress$ changed.


Previous version: 

```
stopProgress$: Observable<[AuthToken, AuthToken]>
```


Current version: 

```
stopProgress$: Observable<[AuthToken | undefined, AuthToken | undefined]>
```


### Property tokenToRetryRequest$ changed.


Previous version: 

```
tokenToRetryRequest$: Observable<AuthToken>
```


Current version: 

```
tokenToRetryRequest$: Observable<AuthToken | undefined>
```




# Class AuthRedirectService 
## @spartacus/core


### Method reportAuthGuard is removed.

Use 'saveCurrentNavigationUrl' method instead.

### Method reportNotAuthGuard is removed.

No replacement needed. Every visited URL is now remembered automatically as redirect URL on 'NavigationEnd' event.



# Class AuthStatePersistenceService 
## @spartacus/core


### Method readStateFromStorage changed.


Previous version: 

```

readStateFromStorage(): SyncedAuthState

```


Current version: 

```

readStateFromStorage(): SyncedAuthState | undefined

```




# Enum B2BPaymentTypeEnum 
## @spartacus/core

moved to @spartacus/checkout/b2b/root




# Class BadRequestHandler 
## @spartacus/core


### Method handleBadCartRequest is removed.

'handleBadCartRequest' is moved to Class 'BadCartRequestHandler' in  '@spartacus/cart/base/core'

### Method handleVoucherOperationError is removed.

It is now being handled in 'BadVoucherRequestHandler' from @spartacus/cart/base/core



# Interface BaseSiteState 
## @spartacus/core


### PropertySignature entities changed.


Previous version: 

```
entities: BaseSiteEntities
```


Current version: 

```
entities: BaseSiteEntities | null
```




# Interface BreadcrumbMeta 
## @spartacus/core


### PropertySignature link changed.


Previous version: 

```
link: string
```


Current version: 

```
link: string | any[]
```




# Variable CANCEL_ORDER_PROCESS_ID 
## @spartacus/core

moved to @spartacus/order/core




# Variable CANCEL_REPLENISHMENT_ORDER_PROCESS_ID 
## @spartacus/core

moved to @spartacus/order/core




# Variable CANCEL_RETURN_PROCESS_ID 
## @spartacus/core

moved to @spartacus/order/core




# Interface CancellationRequestEntryInputList 
## @spartacus/core

moved to @spartacus/order/root




# Interface CancelOrReturnRequestEntryInput 
## @spartacus/core

moved to @spartacus/order/root




# Interface Carrier 
## @spartacus/core

moved to @spartacus/order/root




# Variable CART_MODIFICATION_NORMALIZER 
## @spartacus/core

moved to @spartacus/cart/base/root




# Variable CART_NORMALIZER 
## @spartacus/core

moved to @spartacus/cart/base/root




# Variable CART_VALIDATION_NORMALIZER 
## @spartacus/core

moved to @spartacus/cart/base/core




# Variable CART_VOUCHER_NORMALIZER 
## @spartacus/core

moved to @spartacus/cart/base/root




# Interface Cart 
## @spartacus/core

moved to @spartacus/cart/base/root




# Namespace CartActions 
## @spartacus/core

moved to @spartacus/cart/base/core




# Variable CartActions.ADD_EMAIL_TO_CART_FAIL 
## @spartacus/core

moved to @spartacus/cart/base/core
moved to namespace CartActions




# Variable CartActions.ADD_EMAIL_TO_CART_SUCCESS 
## @spartacus/core

moved to @spartacus/cart/base/core
moved to namespace CartActions




# Variable CartActions.ADD_EMAIL_TO_CART 
## @spartacus/core

moved to @spartacus/cart/base/core
moved to namespace CartActions




# Class CartActions.AddEmailToCart 
## @spartacus/core

moved to @spartacus/cart/base/core
moved to namespace CartActions




# Class CartActions.AddEmailToCartFail 
## @spartacus/core

moved to @spartacus/cart/base/core
moved to namespace CartActions




# Class CartActions.AddEmailToCartSuccess 
## @spartacus/core

moved to @spartacus/cart/base/core
moved to namespace CartActions




# Variable CartActions.CART_ADD_ENTRY_FAIL 
## @spartacus/core

moved to @spartacus/cart/base/core
moved to namespace CartActions




# Variable CartActions.CART_ADD_ENTRY_SUCCESS 
## @spartacus/core

moved to @spartacus/cart/base/core
moved to namespace CartActions




# Variable CartActions.CART_ADD_ENTRY 
## @spartacus/core

moved to @spartacus/cart/base/core
moved to namespace CartActions




# Variable CartActions.CART_ADD_VOUCHER_FAIL 
## @spartacus/core

moved to @spartacus/cart/base/core
moved to namespace CartActions




# Variable CartActions.CART_ADD_VOUCHER_SUCCESS 
## @spartacus/core

moved to @spartacus/cart/base/core
moved to namespace CartActions




# Variable CartActions.CART_ADD_VOUCHER 
## @spartacus/core

moved to @spartacus/cart/base/core
moved to namespace CartActions




# Variable CartActions.CART_PROCESSES_DECREMENT 
## @spartacus/core

moved to @spartacus/cart/base/core
moved to namespace CartActions




# Variable CartActions.CART_PROCESSES_INCREMENT 
## @spartacus/core

moved to @spartacus/cart/base/core
moved to namespace CartActions




# Variable CartActions.CART_REMOVE_ENTRY_FAIL 
## @spartacus/core

moved to @spartacus/cart/base/core
moved to namespace CartActions




# Variable CartActions.CART_REMOVE_ENTRY_SUCCESS 
## @spartacus/core

moved to @spartacus/cart/base/core
moved to namespace CartActions




# Variable CartActions.CART_REMOVE_ENTRY 
## @spartacus/core

moved to @spartacus/cart/base/core
moved to namespace CartActions




# Variable CartActions.CART_REMOVE_VOUCHER_FAIL 
## @spartacus/core

moved to @spartacus/cart/base/core
moved to namespace CartActions




# Variable CartActions.CART_REMOVE_VOUCHER_SUCCESS 
## @spartacus/core

moved to @spartacus/cart/base/core
moved to namespace CartActions




# Variable CartActions.CART_REMOVE_VOUCHER 
## @spartacus/core

moved to @spartacus/cart/base/core
moved to namespace CartActions




# Variable CartActions.CART_RESET_ADD_VOUCHER 
## @spartacus/core

moved to @spartacus/cart/base/core
moved to namespace CartActions




# Variable CartActions.CART_UPDATE_ENTRY_FAIL 
## @spartacus/core

moved to @spartacus/cart/base/core
moved to namespace CartActions




# Variable CartActions.CART_UPDATE_ENTRY_SUCCESS 
## @spartacus/core

moved to @spartacus/cart/base/core
moved to namespace CartActions




# Variable CartActions.CART_UPDATE_ENTRY 
## @spartacus/core

moved to @spartacus/cart/base/core
moved to namespace CartActions




# TypeAlias CartActions.CartAction 
## @spartacus/core

moved to @spartacus/cart/base/core
moved to namespace CartActions




# Class CartActions.CartAddEntry 
## @spartacus/core

moved to @spartacus/cart/base/core
moved to namespace CartActions




# Class CartActions.CartAddEntryFail 
## @spartacus/core

moved to @spartacus/cart/base/core
moved to namespace CartActions




# Class CartActions.CartAddEntrySuccess 
## @spartacus/core

moved to @spartacus/cart/base/core
moved to namespace CartActions




# Class CartActions.CartAddVoucher 
## @spartacus/core

moved to @spartacus/cart/base/core
moved to namespace CartActions




# Class CartActions.CartAddVoucherFail 
## @spartacus/core

moved to @spartacus/cart/base/core
moved to namespace CartActions




# Class CartActions.CartAddVoucherSuccess 
## @spartacus/core

moved to @spartacus/cart/base/core
moved to namespace CartActions




# TypeAlias CartActions.CartEntryAction 
## @spartacus/core

moved to @spartacus/cart/base/core
moved to namespace CartActions




# Class CartActions.CartProcessesDecrement 
## @spartacus/core

moved to @spartacus/cart/base/core
moved to namespace CartActions




# Class CartActions.CartProcessesIncrement 
## @spartacus/core

moved to @spartacus/cart/base/core
moved to namespace CartActions




# Class CartActions.CartRemoveEntry 
## @spartacus/core

moved to @spartacus/cart/base/core
moved to namespace CartActions




# Class CartActions.CartRemoveEntryFail 
## @spartacus/core

moved to @spartacus/cart/base/core
moved to namespace CartActions




# Class CartActions.CartRemoveEntrySuccess 
## @spartacus/core

moved to @spartacus/cart/base/core
moved to namespace CartActions




# Class CartActions.CartRemoveVoucher 
## @spartacus/core

moved to @spartacus/cart/base/core
moved to namespace CartActions




# Class CartActions.CartRemoveVoucherFail 
## @spartacus/core

moved to @spartacus/cart/base/core
moved to namespace CartActions




# Class CartActions.CartRemoveVoucherSuccess 
## @spartacus/core

moved to @spartacus/cart/base/core
moved to namespace CartActions




# Class CartActions.CartResetAddVoucher 
## @spartacus/core

moved to @spartacus/cart/base/core
moved to namespace CartActions




# Class CartActions.CartUpdateEntry 
## @spartacus/core

moved to @spartacus/cart/base/core
moved to namespace CartActions




# Class CartActions.CartUpdateEntryFail 
## @spartacus/core

moved to @spartacus/cart/base/core
moved to namespace CartActions




# Class CartActions.CartUpdateEntrySuccess 
## @spartacus/core

moved to @spartacus/cart/base/core
moved to namespace CartActions




# TypeAlias CartActions.CartVoucherAction 
## @spartacus/core

moved to @spartacus/cart/base/core
moved to namespace CartActions




# Variable CartActions.CLEAR_CART_STATE 
## @spartacus/core

moved to @spartacus/cart/base/core
moved to namespace CartActions




# Class CartActions.ClearCartState 
## @spartacus/core

moved to @spartacus/cart/base/core
moved to namespace CartActions




# Variable CartActions.CREATE_CART_FAIL 
## @spartacus/core

moved to @spartacus/cart/base/core
moved to namespace CartActions




# Variable CartActions.CREATE_CART_SUCCESS 
## @spartacus/core

moved to @spartacus/cart/base/core
moved to namespace CartActions




# Variable CartActions.CREATE_CART 
## @spartacus/core

moved to @spartacus/cart/base/core
moved to namespace CartActions




# Variable CartActions.CREATE_WISH_LIST_FAIL 
## @spartacus/core

moved to @spartacus/cart/wish-list/core
moved to namespace WishListActions




# Variable CartActions.CREATE_WISH_LIST_SUCCESS 
## @spartacus/core

moved to @spartacus/cart/wish-list/core
moved to namespace WishListActions




# Variable CartActions.CREATE_WISH_LIST 
## @spartacus/core

moved to @spartacus/cart/wish-list/core
moved to namespace WishListActions




# Class CartActions.CreateCart 
## @spartacus/core

moved to @spartacus/cart/base/core
moved to namespace CartActions




# Class CartActions.CreateCartFail 
## @spartacus/core

moved to @spartacus/cart/base/core
moved to namespace CartActions




# Class CartActions.CreateCartSuccess 
## @spartacus/core

moved to @spartacus/cart/base/core
moved to namespace CartActions




# Class CartActions.CreateWishList 
## @spartacus/core

moved to @spartacus/cart/wish-list/core
moved to namespace WishListActions


### Constructor changed.


Previous version: 

```

constructor(
  payload: {
        userId: string;
        name: string;
        description?: string;
    }
)

```


Current version: 

```

constructor(
  payload: {
        userId: string;
        name?: string;
        description?: string;
    }
)

```


### Property payload changed.


Previous version: 

```
payload: {
        userId: string;
        name: string;
        description?: string;
    }
```


Current version: 

```
payload: {
        userId: string;
        name?: string;
        description?: string;
    }
```




# Class CartActions.CreateWishListFail 
## @spartacus/core

moved to @spartacus/cart/wish-list/core
moved to namespace WishListActions




# Class CartActions.CreateWishListSuccess 
## @spartacus/core

moved to @spartacus/cart/wish-list/core
moved to namespace WishListActions


### Constructor changed.


Previous version: 

```

constructor(
  payload: {
        cart: Cart;
        userId: string;
    }
)

```


Current version: 

```

constructor(
  payload: {
        cart: Cart;
        cartId: string;
    }
)

```


### Property payload changed.


Previous version: 

```
payload: {
        cart: Cart;
        userId: string;
    }
```


Current version: 

```
payload: {
        cart: Cart;
        cartId: string;
    }
```




# Variable CartActions.DELETE_CART_FAIL 
## @spartacus/core

moved to @spartacus/cart/base/core
moved to namespace CartActions




# Variable CartActions.DELETE_CART_SUCCESS 
## @spartacus/core

moved to @spartacus/cart/base/core
moved to namespace CartActions




# Variable CartActions.DELETE_CART 
## @spartacus/core

moved to @spartacus/cart/base/core
moved to namespace CartActions




# Class CartActions.DeleteCart 
## @spartacus/core

moved to @spartacus/cart/base/core
moved to namespace CartActions




# Class CartActions.DeleteCartFail 
## @spartacus/core

moved to @spartacus/cart/base/core
moved to namespace CartActions




# Class CartActions.DeleteCartSuccess 
## @spartacus/core

moved to @spartacus/cart/base/core
moved to namespace CartActions




# Variable CartActions.LOAD_CART_FAIL 
## @spartacus/core

moved to @spartacus/cart/base/core
moved to namespace CartActions




# Variable CartActions.LOAD_CART_SUCCESS 
## @spartacus/core

moved to @spartacus/cart/base/core
moved to namespace CartActions




# Variable CartActions.LOAD_CART 
## @spartacus/core

moved to @spartacus/cart/base/core
moved to namespace CartActions




# Variable CartActions.LOAD_CARTS_SUCCESS 
## @spartacus/core

moved to @spartacus/cart/base/core
moved to namespace CartActions




# Variable CartActions.LOAD_WISH_LIST_FAIL 
## @spartacus/core

moved to @spartacus/cart/wish-list/core
moved to namespace WishListActions




# Variable CartActions.LOAD_WISH_LIST_SUCCESS 
## @spartacus/core

moved to @spartacus/cart/wish-list/core
moved to namespace WishListActions




# Variable CartActions.LOAD_WISH_LIST 
## @spartacus/core

moved to @spartacus/cart/wish-list/core
moved to namespace WishListActions




# Class CartActions.LoadCart 
## @spartacus/core

moved to @spartacus/cart/base/core
moved to namespace CartActions




# Class CartActions.LoadCartFail 
## @spartacus/core

moved to @spartacus/cart/base/core
moved to namespace CartActions




# Class CartActions.LoadCartsSuccess 
## @spartacus/core

moved to @spartacus/cart/base/core
moved to namespace CartActions




# Class CartActions.LoadCartSuccess 
## @spartacus/core

moved to @spartacus/cart/base/core
moved to namespace CartActions




# Class CartActions.LoadWishList 
## @spartacus/core

moved to @spartacus/cart/wish-list/core
moved to namespace WishListActions




# Class CartActions.LoadWishListFail 
## @spartacus/core

moved to @spartacus/cart/wish-list/core
moved to namespace WishListActions




# Class CartActions.LoadWishListSuccess 
## @spartacus/core

moved to @spartacus/cart/wish-list/core
moved to namespace WishListActions


### Constructor changed.


Previous version: 

```

constructor(
  payload: LoadWishListSuccessPayload
)

```


Current version: 

```

constructor(
  payload: {
        cart: Cart;
        cartId: string;
    }
)

```


### Property payload changed.


Previous version: 

```
payload: LoadWishListSuccessPayload
```


Current version: 

```
payload: {
        cart: Cart;
        cartId: string;
    }
```




# Variable CartActions.MERGE_CART_SUCCESS 
## @spartacus/core

moved to @spartacus/cart/base/core
moved to namespace CartActions




# Variable CartActions.MERGE_CART 
## @spartacus/core

moved to @spartacus/cart/base/core
moved to namespace CartActions




# Class CartActions.MergeCart 
## @spartacus/core

moved to @spartacus/cart/base/core
moved to namespace CartActions




# Class CartActions.MergeCartSuccess 
## @spartacus/core

moved to @spartacus/cart/base/core
moved to namespace CartActions




# TypeAlias CartActions.MultiCartActions 
## @spartacus/core

moved to @spartacus/cart/base/core
moved to namespace CartActions


TypeAlias MultiCartActions changed.

Previous version: 

```
SetTempCart,
 | ,
CartProcessesIncrement,
 | ,
CartProcessesDecrement,
 | ,
SetActiveCartId,
 | ,
ClearCartState
```


Current version: 

```
CartProcessesIncrement,
 | ,
CartProcessesDecrement,
 | ,
SetActiveCartId,
 | ,
ClearCartState,
 | ,
SetCartTypeIndex,
 | ,
SetCartData
```




# Variable CartActions.REMOVE_CART 
## @spartacus/core

moved to @spartacus/cart/base/core
moved to namespace CartActions




# Class CartActions.RemoveCart 
## @spartacus/core

moved to @spartacus/cart/base/core
moved to namespace CartActions




# Variable CartActions.RESET_CART_DETAILS 
## @spartacus/core

moved to @spartacus/cart/base/core
moved to namespace CartActions




# Variable CartActions.RESET_WISH_LIST_DETAILS 
## @spartacus/core


Variable CartActions.RESET_WISH_LIST_DETAILS has been removed and is no longer part of the public API.
It is not used anymore.



# Class CartActions.ResetCartDetails 
## @spartacus/core

moved to @spartacus/cart/base/core
moved to namespace CartActions




# Variable CartActions.SET_ACTIVE_CART_ID 
## @spartacus/core

moved to @spartacus/cart/base/core
moved to namespace CartActions




# Variable CartActions.SET_TEMP_CART 
## @spartacus/core


Variable CartActions.SET_TEMP_CART has been removed and is no longer part of the public API.
It is not used anymore.



# Class CartActions.SetActiveCartId 
## @spartacus/core

moved to @spartacus/cart/base/core
moved to namespace CartActions




# Class CartActions.SetTempCart 
## @spartacus/core


Class CartActions.SetTempCart has been removed and is no longer part of the public API.
It is not used anymore.



# TypeAlias CartActions.WishListActions 
## @spartacus/core

moved to @spartacus/cart/wish-list/core
moved to namespace WishListActions




# Class CartAdapter 
## @spartacus/core

moved to @spartacus/cart/base/core


### Method load changed.


Previous version: 

```

load(
  userId: string,
  cartId: string
): Observable<Cart>

```


Current version: 

```

load(
  userId: string,
  cartId: string
): Observable<Cart | undefined>

```




# Class CartAddEntryEvent 
## @spartacus/core

moved to @spartacus/cart/base/root




# Class CartAddEntryFailEvent 
## @spartacus/core

moved to @spartacus/cart/base/root




# Class CartAddEntrySuccessEvent 
## @spartacus/core

moved to @spartacus/cart/base/root




# Class CartConfig 
## @spartacus/core

moved to @spartacus/cart/base/root




# Class CartConfigService 
## @spartacus/core

moved to @spartacus/cart/base/core




# Class CartConnector 
## @spartacus/core

moved to @spartacus/cart/base/core


### Method load changed.


Previous version: 

```

load(
  userId: string,
  cartId: string
): Observable<Cart>

```


Current version: 

```

load(
  userId: string,
  cartId: string
): Observable<Cart | undefined>

```




# Class CartEntryAdapter 
## @spartacus/core

moved to @spartacus/cart/base/core




# Class CartEntryConnector 
## @spartacus/core

moved to @spartacus/cart/base/core




# Class CartEvent 
## @spartacus/core

moved to @spartacus/cart/base/root




# Class CartEventBuilder 
## @spartacus/core

moved to @spartacus/cart/base/core


### Constructor changed.


Previous version: 

```

constructor(
  actionsSubject: ActionsSubject,
  event: EventService,
  activeCartService: ActiveCartService
)

```


Current version: 

```

constructor(
  actionsSubject: ActionsSubject,
  event: EventService,
  activeCartService: ActiveCartFacade,
  stateEventService: StateEventService
)

```


### Property activeCartService changed.


Previous version: 

```
activeCartService: ActiveCartService
```


Current version: 

```
activeCartService: ActiveCartFacade
```




# Class CartEventModule 
## @spartacus/core

moved to @spartacus/cart/base/core




# Interface CartModification 
## @spartacus/core

moved to @spartacus/cart/base/root




# Interface CartModificationList 
## @spartacus/core

moved to @spartacus/cart/base/root




# Class CartModule 
## @spartacus/core


Class CartModule has been removed and is no longer part of the public API.
While it's not identical, the new module 'CartBaseCoreModule' in '@spartacus/cart/base/core' is the closest equivalent in the new cart library.



# Class CartOccModule 
## @spartacus/core


Class CartOccModule has been removed and is no longer part of the public API.
While it's not identical, the new module 'CartBaseOccModule' in '@spartacus/cart/base/occ' is the closest equivalent in the new cart library.



# Class CartPersistenceModule 
## @spartacus/core

moved to @spartacus/cart/base/core


### Method forRoot is removed.

The providers previously loaded by 'forRoot' are now loaded with the module.



# Class CartRemoveEntryFailEvent 
## @spartacus/core

moved to @spartacus/cart/base/root




# Class CartRemoveEntrySuccessEvent 
## @spartacus/core

moved to @spartacus/cart/base/root




# Class CartUpdateEntryFailEvent 
## @spartacus/core

moved to @spartacus/cart/base/root




# Class CartUpdateEntrySuccessEvent 
## @spartacus/core

moved to @spartacus/cart/base/root




# Class CartValidationAdapter 
## @spartacus/core

moved to @spartacus/cart/base/core




# Class CartValidationConnector 
## @spartacus/core

moved to @spartacus/cart/base/core




# Class CartValidationService 
## @spartacus/core

moved to @spartacus/cart/base/core


### Constructor changed.


Previous version: 

```

constructor(
  cartValidationConnector: CartValidationConnector,
  command: CommandService,
  userIdService: UserIdService,
  activeCartService: ActiveCartService
)

```


Current version: 

```

constructor(
  cartValidationConnector: CartValidationConnector,
  command: CommandService,
  userIdService: UserIdService,
  activeCartFacade: ActiveCartFacade,
  cartValidationStateService: CartValidationStateService
)

```


### Property activeCartService is removed.

Use activeCartFacade instead.



# Enum CartValidationStatusCode 
## @spartacus/core

moved to @spartacus/cart/base/root




# Class CartVoucherAdapter 
## @spartacus/core

moved to @spartacus/cart/base/core




# Class CartVoucherConnector 
## @spartacus/core

moved to @spartacus/cart/base/core




# Class CartVoucherService 
## @spartacus/core

moved to @spartacus/cart/base/core


### Constructor changed.


Previous version: 

```

constructor(
  store: Store<fromProcessStore.StateWithProcess<void>>,
  activeCartService: ActiveCartService,
  userIdService: UserIdService
)

```


Current version: 

```

constructor(
  store: Store<StateWithProcess<void>>,
  activeCartFacade: ActiveCartFacade,
  userIdService: UserIdService
)

```


### Property activeCartService is removed.



### Property store changed.


Previous version: 

```
store: Store<fromProcessStore.StateWithProcess<void>>
```


Current version: 

```
store: Store<StateWithProcess<void>>
```




# Class ClientTokenInterceptor 
## @spartacus/core


### Method getClientToken changed.


Previous version: 

```

getClientToken(
  isClientTokenRequest: boolean
): Observable<ClientToken>

```


Current version: 

```

getClientToken(
  isClientTokenRequest: boolean
): Observable<ClientToken | undefined>

```




# Class ClientTokenService 
## @spartacus/core


### Method getClientToken changed.


Previous version: 

```

getClientToken(): Observable<ClientToken>

```


Current version: 

```

getClientToken(): Observable<ClientToken | undefined>

```




# Class CmsActions.LoadCmsComponent 
## @spartacus/core


### Constructor changed.


Previous version: 

```

constructor(
  payload: {
        uid: string;
        pageContext: PageContext;
    }
)

```


Current version: 

```

constructor(
  payload: {
        uid: string;
        pageContext?: PageContext;
    }
)

```


### Property payload changed.


Previous version: 

```
payload: {
        uid: string;
        pageContext: PageContext;
    }
```


Current version: 

```
payload: {
        uid: string;
        pageContext?: PageContext;
    }
```




# Class CmsComponentConnector 
## @spartacus/core


### Constructor changed.


Previous version: 

```

constructor(
  cmsStructureConfigService: CmsStructureConfigService,
  cmsComponentAdapter: CmsComponentAdapter,
  config: OccConfig
)

```


Current version: 

```

constructor(
  cmsStructureConfigService: CmsStructureConfigService,
  cmsComponentAdapter: CmsComponentAdapter,
  config: CmsConfig
)

```


### Property config changed.


Previous version: 

```
config: OccConfig
```


Current version: 

```
config: CmsConfig
```




# Variable CmsSelectors.componentsContextExistsSelectorFactory 
## @spartacus/core


Variable componentsContextExistsSelectorFactory changed.

Previous version: 

```
componentsContextExistsSelectorFactory: (uid: string, context: string) => MemoizedSelector<StateWithCms, boolean | undefined>
```


Current version: 

```
componentsContextExistsSelectorFactory: (uid: string, context: string) => MemoizedSelector<StateWithCms, boolean>
```




# Variable CmsSelectors.componentsContextSelectorFactory 
## @spartacus/core


Variable componentsContextSelectorFactory changed.

Previous version: 

```
componentsContextSelectorFactory: (uid: string) => MemoizedSelector<StateWithCms, ComponentsContext>
```


Current version: 

```
componentsContextSelectorFactory: (uid: string) => MemoizedSelector<StateWithCms, ComponentsContext | undefined>
```




# Variable CmsSelectors.getCurrentSlotSelectorFactory 
## @spartacus/core


Variable getCurrentSlotSelectorFactory changed.

Previous version: 

```
getCurrentSlotSelectorFactory: (pageContext: PageContext, position: string) => MemoizedSelector<StateWithCms, ContentSlotData>
```


Current version: 

```
getCurrentSlotSelectorFactory: (pageContext: PageContext, position: string) => MemoizedSelector<StateWithCms, ContentSlotData | undefined>
```




# Class CmsService 
## @spartacus/core


### Method getPage changed.


Previous version: 

```

getPage(
  pageContext: PageContext,
  forceReload: boolean
): Observable<Page>

```


Current version: 

```

getPage(
  pageContext: PageContext,
  forceReload: boolean
): Observable<Page | null>

```


### Method loadNavigationItems changed.


Previous version: 

```

loadNavigationItems(
  rootUid: string,
  itemList: {
        id: string;
        superType: string;
    }[]
): void

```


Current version: 

```

loadNavigationItems(
  rootUid: string,
  itemList: {
        id: string | undefined;
        superType: string | undefined;
    }[]
): void

```




# Class CmsStructureConfigService 
## @spartacus/core


### Method getPageFromConfig changed.


Previous version: 

```

getPageFromConfig(
  pageId: string
): Observable<CmsPageConfig>

```


Current version: 

```

getPageFromConfig(
  pageId: string
): Observable<CmsPageConfig | undefined>

```




# Class Command 
## @spartacus/core


### Method execute changed.


Previous version: 

```

execute(
  params: P
): Observable<R>

```


Current version: 

```

execute(
  parameters: PARAMS
): Observable<RESULT>

```




# Class CommandService 
## @spartacus/core


### Method create changed.


Previous version: 

```

create(
  commandFactory: (command: P) => Observable<any>,
  options: {
        strategy?: CommandStrategy;
    }
): Command<P, R>

```


Current version: 

```

create(
  commandFactory: (command: PARAMS) => Observable<any>,
  options: {
        strategy?: CommandStrategy;
    }
): Command<PARAMS, RESULT>

```




# Class ConfigInitializerService 
## @spartacus/core


### Property ongoingScopes$ changed.


Previous version: 

```
ongoingScopes$: BehaviorSubject<string[]>
```


Current version: 

```
ongoingScopes$: BehaviorSubject<string[] | undefined>
```




# Class ConfigModule 
## @spartacus/core


### Method withConfigFactory changed.


Previous version: 

```

withConfigFactory(
  configFactory: Function,
  deps: any[]
): ModuleWithProviders<ConfigModule>

```


Current version: 

```

withConfigFactory(
  configFactory: ConfigFactory,
  deps: any[]
): ModuleWithProviders<ConfigModule>

```




# Class ConfigurableRoutesService 
## @spartacus/core


### Method validateRouteConfig changed.


Previous version: 

```

validateRouteConfig(
  routeConfig: RouteConfig,
  routeName: string,
  route: Route
): void

```


Current version: 

```

validateRouteConfig(
  routeConfig: RouteConfig | null | undefined,
  routeName: string,
  route: Route
): void

```




# Class ConsentService 
## @spartacus/core


### Method getConsent changed.


Previous version: 

```

getConsent(
  templateCode: string
): Observable<AnonymousConsent | Consent>

```


Current version: 

```

getConsent(
  templateCode: string
): Observable<AnonymousConsent | Consent | undefined>

```




# Variable CONSIGNMENT_TRACKING_NORMALIZER 
## @spartacus/core

moved to @spartacus/order/root




# Interface Consignment 
## @spartacus/core

moved to @spartacus/order/root




# Interface ConsignmentEntry 
## @spartacus/core

moved to @spartacus/cart/base/root




# Interface ConsignmentTracking 
## @spartacus/core

moved to @spartacus/order/root




# Interface ConsignmentTrackingEvent 
## @spartacus/core

moved to @spartacus/order/root




# Interface ConsignmentTrackingState 
## @spartacus/core

moved to @spartacus/order/core




# Interface Converter 
## @spartacus/core


### MethodSignature convert changed.


Previous version: 

```

convert(
  source: S,
  target: T
): T

```


Current version: 

```

convert(
  source: SOURCE,
  target: TARGET
): TARGET

```




# Interface CurrenciesState 
## @spartacus/core


### PropertySignature activeCurrency changed.


Previous version: 

```
activeCurrency: string
```


Current version: 

```
activeCurrency: string | null
```


### PropertySignature entities changed.


Previous version: 

```
entities: CurrencyEntities
```


Current version: 

```
entities: CurrencyEntities | null
```




# Class CurrencyStatePersistenceService 
## @spartacus/core


### Method onRead changed.


Previous version: 

```

onRead(
  valueFromStorage: string
): void

```


Current version: 

```

onRead(
  valueFromStorage: string | undefined
): void

```




# Enum DaysOfWeek 
## @spartacus/core

moved to @spartacus/order/root




# Class DefaultRoutePageMetaResolver 
## @spartacus/core


### Method getParams changed.


Previous version: 

```

getParams(): Observable<{
        [_: string]: any;
    }>

```


Current version: 

```

getParams(): Observable<{
        [_: string]: any;
    } | undefined>

```




# Interface DeliveryMode 
## @spartacus/core

moved to @spartacus/cart/base/root




# Interface DeliveryOrderEntryGroup 
## @spartacus/core

moved to @spartacus/cart/base/root




# Class ForbiddenHandler 
## @spartacus/core


### Method handleError changed.


Previous version: 

```

handleError(
  request: any
): void

```


Current version: 

```

handleError(
  request: HttpRequest<any>
): void

```




# Function getCartIdByUserId 
## @spartacus/core

moved to @spartacus/cart/base/core




# Function getWishlistName 
## @spartacus/core

moved to @spartacus/cart/wish-list/core




# Class GlobalMessageConfig 
## @spartacus/core


### Property globalMessages changed.


Previous version: 

```
globalMessages: {
        [GlobalMessageType.MSG_TYPE_CONFIRMATION]?: GlobalMessageTypeConfig;
        [GlobalMessageType.MSG_TYPE_INFO]?: GlobalMessageTypeConfig;
        [GlobalMessageType.MSG_TYPE_ERROR]?: GlobalMessageTypeConfig;
        [GlobalMessageType.MSG_TYPE_WARNING]?: GlobalMessageTypeConfig;
    }
```


Current version: 

```
globalMessages: {
        [GlobalMessageType.MSG_TYPE_CONFIRMATION]?: GlobalMessageTypeConfig;
        [GlobalMessageType.MSG_TYPE_INFO]?: GlobalMessageTypeConfig;
        [GlobalMessageType.MSG_TYPE_ERROR]?: GlobalMessageTypeConfig;
        [GlobalMessageType.MSG_TYPE_WARNING]?: GlobalMessageTypeConfig;
        [GlobalMessageType.MSG_TYPE_ASSISTIVE]?: GlobalMessageTypeConfig;
    }
```




# Class HttpErrorHandler 
## @spartacus/core


### Constructor changed.


Previous version: 

```

constructor(
  globalMessageService: GlobalMessageService,
  platformId: Object
)

```


Current version: 

```

constructor(
  globalMessageService: GlobalMessageService,
  platformId: Object | undefined
)

```


### Property platformId changed.


Previous version: 

```
platformId: Object
```


Current version: 

```
platformId: Object | undefined
```




# Class InterceptorUtil 
## @spartacus/core


### Method getInterceptorParam changed.


Previous version: 

```

getInterceptorParam(
  headerName: string,
  headers: HttpHeaders
): T

```


Current version: 

```

getInterceptorParam(
  headerName: string,
  headers: HttpHeaders
): T | undefined

```




# Function isCartNotFoundError 
## @spartacus/core

moved to @spartacus/cart/base/core




# Function isSelectiveCart 
## @spartacus/core

moved to @spartacus/cart/base/core




# Function isTempCartId 
## @spartacus/core

moved to @spartacus/cart/base/core




# Interface LanguagesState 
## @spartacus/core


### PropertySignature activeLanguage changed.


Previous version: 

```
activeLanguage: string
```


Current version: 

```
activeLanguage: string | null
```


### PropertySignature entities changed.


Previous version: 

```
entities: LanguagesEntities
```


Current version: 

```
entities: LanguagesEntities | null
```




# Class LanguageStatePersistenceService 
## @spartacus/core


### Method onRead changed.


Previous version: 

```

onRead(
  valueFromStorage: string
): void

```


Current version: 

```

onRead(
  valueFromStorage: string | undefined
): void

```




# Function locationInitializedFactory 
## @spartacus/core


Function locationInitializedFactory changed.

Previous version: 

```

locationInitializedFactory(
  configInitializer: ConfigInitializerService
): Promise<Config>

```


Current version: 

```

locationInitializedFactory(
  configInitializer: ConfigInitializerService
): Promise<import("@spartacus/core").Config>

```




# Class MockTranslatePipe 
## @spartacus/core


### Method transform changed.


Previous version: 

```

transform(
  input: Translatable | string,
  options: object
): string

```


Current version: 

```

transform(
  input: Translatable | string,
  options: object
): string | undefined

```




# Variable MULTI_CART_DATA 
## @spartacus/core

moved to @spartacus/cart/base/core




# Variable MULTI_CART_FEATURE 
## @spartacus/core

moved to @spartacus/cart/base/core




# Namespace MultiCartSelectors 
## @spartacus/core

moved to @spartacus/cart/base/core




# Variable MultiCartSelectors.getActiveCartId 
## @spartacus/core


Variable MultiCartSelectors.getActiveCartId has been removed and is no longer part of the public API.
Use 'getCartIdByTypeFactory' instead



# Variable MultiCartSelectors.getCartEntitySelectorFactory 
## @spartacus/core

moved to @spartacus/cart/base/core
moved to namespace MultiCartSelectors


Variable getCartEntitySelectorFactory changed.

Previous version: 

```
getCartEntitySelectorFactory: (cartId: string) => MemoizedSelector<StateWithMultiCart, ProcessesLoaderState<Cart>>
```


Current version: 

```
getCartEntitySelectorFactory: (cartId: string) => MemoizedSelector<StateWithMultiCart, StateUtils.ProcessesLoaderState<Cart | undefined>>
```




# Variable MultiCartSelectors.getCartEntriesSelectorFactory 
## @spartacus/core

moved to @spartacus/cart/base/core
moved to namespace MultiCartSelectors




# Variable MultiCartSelectors.getCartEntrySelectorFactory 
## @spartacus/core

moved to @spartacus/cart/base/core
moved to namespace MultiCartSelectors


Variable getCartEntrySelectorFactory changed.

Previous version: 

```
getCartEntrySelectorFactory: (cartId: string, productCode: string) => MemoizedSelector<StateWithMultiCart, OrderEntry>
```


Current version: 

```
getCartEntrySelectorFactory: (cartId: string, productCode: string) => MemoizedSelector<StateWithMultiCart, OrderEntry | undefined>
```




# Variable MultiCartSelectors.getCartHasPendingProcessesSelectorFactory 
## @spartacus/core

moved to @spartacus/cart/base/core
moved to namespace MultiCartSelectors




# Variable MultiCartSelectors.getCartIsStableSelectorFactory 
## @spartacus/core

moved to @spartacus/cart/base/core
moved to namespace MultiCartSelectors




# Variable MultiCartSelectors.getCartSelectorFactory 
## @spartacus/core

moved to @spartacus/cart/base/core
moved to namespace MultiCartSelectors




# Variable MultiCartSelectors.getCartsSelectorFactory 
## @spartacus/core

moved to @spartacus/cart/base/core
moved to namespace MultiCartSelectors




# Variable MultiCartSelectors.getMultiCartEntities 
## @spartacus/core

moved to @spartacus/cart/base/core
moved to namespace MultiCartSelectors


Variable getMultiCartEntities changed.

Previous version: 

```
getMultiCartEntities: MemoizedSelector<StateWithMultiCart, EntityProcessesLoaderState<Cart>>
```


Current version: 

```
getMultiCartEntities: MemoizedSelector<StateWithMultiCart, StateUtils.EntityProcessesLoaderState<Cart | undefined>>
```




# Variable MultiCartSelectors.getMultiCartState 
## @spartacus/core

moved to @spartacus/cart/base/core
moved to namespace MultiCartSelectors




# Variable MultiCartSelectors.getWishListId 
## @spartacus/core


Variable MultiCartSelectors.getWishListId has been removed and is no longer part of the public API.
Use 'getCartIdByTypeFactory' instead



# Class MultiCartService 
## @spartacus/core

moved to @spartacus/cart/base/core


### Method createCart changed.


Previous version: 

```

createCart(
  { userId, oldCartId, toMergeCartGuid, extraData, }: {
        userId: string;
        oldCartId?: string;
        toMergeCartGuid?: string;
        extraData?: {
            active?: boolean;
        };
    }
): Observable<ProcessesLoaderState<Cart>>

```


Current version: 

```

createCart(
  { userId, oldCartId, toMergeCartGuid, extraData, }: {
        userId: string;
        oldCartId?: string;
        toMergeCartGuid?: string;
        extraData?: {
            active?: boolean;
        };
    }
): Observable<Cart>

```


### Method getCartEntity changed.


Previous version: 

```

getCartEntity(
  cartId: string
): Observable<ProcessesLoaderState<Cart>>

```


Current version: 

```

getCartEntity(
  cartId: string
): Observable<StateUtils.ProcessesLoaderState<Cart | undefined>>

```


### Method getEntry changed.


Previous version: 

```

getEntry(
  cartId: string,
  productCode: string
): Observable<OrderEntry | null>

```


Current version: 

```

getEntry(
  cartId: string,
  productCode: string
): Observable<OrderEntry | undefined>

```


### Method getLastEntry changed.


Previous version: 

```

getLastEntry(
  cartId: string,
  productCode: string
): Observable<OrderEntry | null>

```


Current version: 

```

getLastEntry(
  cartId: string,
  productCode: string
): Observable<OrderEntry | undefined>

```




# Interface MultiCartState 
## @spartacus/core

moved to @spartacus/cart/base/core


### PropertySignature active is removed.

Instead, use property 'index' combined with the appropriate 'cartType'.

### PropertySignature carts changed.


Previous version: 

```
carts: EntityProcessesLoaderState<Cart>
```


Current version: 

```
carts: StateUtils.EntityProcessesLoaderState<Cart | undefined>
```


### PropertySignature wishList is removed.

Instead, use property 'index' combined with the appropriate 'cartType'.



# Class MultiCartStatePersistenceService 
## @spartacus/core

moved to @spartacus/cart/base/core




# Function normalizeHttpError 
## @spartacus/core


Function normalizeHttpError changed.

Previous version: 

```

normalizeHttpError(
  error: HttpErrorResponse | any
): HttpErrorModel | undefined

```


Current version: 

```

normalizeHttpError(
  error: HttpErrorResponse | HttpErrorModel | any
): HttpErrorModel | undefined

```




# Class NotAuthGuard 
## @spartacus/core


### Constructor changed.


Previous version: 

```

constructor(
  authService: AuthService,
  authRedirectService: AuthRedirectService,
  semanticPathService: SemanticPathService,
  router: Router
)

```


Current version: 

```

constructor(
  authService: AuthService,
  semanticPathService: SemanticPathService,
  router: Router
)

```


### Property authRedirectService is removed.

It is not used anymore.



# Class OAuthLibWrapperService 
## @spartacus/core


### Method tryLogin changed.


Previous version: 

```

tryLogin(): Promise<boolean>

```


Current version: 

```

tryLogin(): Promise<OAuthTryLoginResult>

```




# Class OccCartAdapter 
## @spartacus/core

moved to @spartacus/cart/base/occ


### Method load changed.


Previous version: 

```

load(
  userId: string,
  cartId: string
): Observable<Cart>

```


Current version: 

```

load(
  userId: string,
  cartId: string
): Observable<Cart | undefined>

```




# Class OccCartEntryAdapter 
## @spartacus/core

moved to @spartacus/cart/base/occ




# Class OccCartNormalizer 
## @spartacus/core

moved to @spartacus/cart/base/occ


### Constructor changed.


Previous version: 

```

constructor(
  converter: ConverterService,
  entryPromotionService: OrderEntryPromotionsService
)

```


Current version: 

```

constructor(
  converter: ConverterService
)

```




# Class OccCartValidationAdapter 
## @spartacus/core

moved to @spartacus/cart/base/occ




# Class OccCartVoucherAdapter 
## @spartacus/core

moved to @spartacus/cart/base/occ


### Method getCartVoucherEndpoint changed.


Previous version: 

```

getCartVoucherEndpoint(
  userId: string,
  cartId: any
): string

```


Current version: 

```

getCartVoucherEndpoint(
  userId: string,
  cartId: string
): string

```




# Function occConfigValidator 
## @spartacus/core


Function occConfigValidator changed.

Previous version: 

```

occConfigValidator(
  config: OccConfig
): string

```


Current version: 

```

occConfigValidator(
  config: OccConfig
): "Please configure backend.occ.baseUrl before using storefront library!" | undefined

```




# Class OccCostCenterNormalizer 
## @spartacus/core


### Method normalizeBoolean changed.


Previous version: 

```

normalizeBoolean(
  property: string | boolean
): boolean

```


Current version: 

```

normalizeBoolean(
  property: string | boolean | undefined
): boolean

```




# Interface OccEndpoints 
## @spartacus/core


### PropertySignature addEmail is removed.

It is moved to interface 'CartOccEndpoints' in '@spartacus/cart/base/occ'

### PropertySignature addEntries is removed.

It is moved to interface 'CartOccEndpoints' in '@spartacus/cart/base/occ'

### PropertySignature b2bUser is removed.

It is moved to interface 'OccEndpoints' in '@spartacus/organization/administration/occ'

### PropertySignature b2bUserApprover is removed.

It is moved to interface 'OccEndpoints' in '@spartacus/organization/administration/occ'

### PropertySignature b2bUserApprovers is removed.

It is moved to interface 'OccEndpoints' in '@spartacus/organization/administration/occ'

### PropertySignature b2bUserPermission is removed.

It is moved to interface 'OccEndpoints' in '@spartacus/organization/administration/occ'

### PropertySignature b2bUserPermissions is removed.

It is moved to interface 'OccEndpoints' in '@spartacus/organization/administration/occ'

### PropertySignature b2bUsers is removed.

It is moved to interface 'OccEndpoints' in '@spartacus/organization/administration/occ'

### PropertySignature b2bUserUserGroup is removed.

It is moved to interface 'OccEndpoints' in '@spartacus/organization/administration/occ'

### PropertySignature b2bUserUserGroups is removed.

It is moved to interface 'OccEndpoints' in '@spartacus/organization/administration/occ'

### PropertySignature budget is removed.

It is moved to interface 'OccEndpoints' in '@spartacus/organization/administration/occ'

### PropertySignature budgets is removed.

It is moved to interface 'OccEndpoints' in '@spartacus/organization/administration/occ'

### PropertySignature cancelOrder is removed.

It is moved to interface 'OrderOccEndpoints' in '@spartacus/order/occ'

### PropertySignature cancelReplenishmentOrder is removed.

It is moved to interface 'OrderOccEndpoints' in '@spartacus/order/occ'

### PropertySignature cancelReturn is removed.

It is moved to interface 'OrderOccEndpoints' in '@spartacus/order/occ'

### PropertySignature cart is removed.

It is moved to interface 'CartOccEndpoints' in '@spartacus/cart/base/occ'

### PropertySignature carts is removed.

It is moved to interface 'CartOccEndpoints' in '@spartacus/cart/base/occ'

### PropertySignature cartVoucher is removed.

It is moved to interface 'CartOccEndpoints' in '@spartacus/cart/base/occ'

### PropertySignature consignmentTracking is removed.

It is moved to interface 'OrderOccEndpoints' in '@spartacus/order/occ'

### PropertySignature costCenter is removed.

It is moved to interface 'OccEndpoints' in '@spartacus/organization/administration/occ'

### PropertySignature costCenterBudget is removed.

It is moved to interface 'OccEndpoints' in '@spartacus/organization/administration/occ'

### PropertySignature costCenterBudgets is removed.

It is moved to interface 'OccEndpoints' in '@spartacus/organization/administration/occ'

### PropertySignature costCenters is removed.

It is moved to interface 'OccEndpoints' in '@spartacus/organization/administration/occ'

### PropertySignature costCentersAll is removed.

It is moved to interface 'OccEndpoints' in '@spartacus/organization/administration/occ'

### PropertySignature createCart is removed.

It is moved to interface 'CartOccEndpoints' in '@spartacus/cart/base/occ'

### PropertySignature deleteCart is removed.

It is moved to interface 'CartOccEndpoints' in '@spartacus/cart/base/occ'

### PropertySignature orderApproval is removed.

It is moved to interface 'OccEndpoints' in '@spartacus/organization/order-approval/occ'

### PropertySignature orderApprovalDecision is removed.

It is moved to interface 'OccEndpoints' in '@spartacus/organization/order-approval/occ'

### PropertySignature orderApprovalPermissionTypes is removed.

It is moved to interface 'OccEndpoints' in '@spartacus/organization/administration/occ'

### PropertySignature orderApprovals is removed.

It is moved to interface 'OccEndpoints' in '@spartacus/organization/order-approval/occ'

### PropertySignature orderDetail is removed.

It is moved to interface 'OrderOccEndpoints' in '@spartacus/order/occ'

### PropertySignature orderHistory is removed.

It is moved to interface 'OrderOccEndpoints' in '@spartacus/order/occ'

### PropertySignature orderReturnDetail is removed.

It is moved to interface 'OrderOccEndpoints' in '@spartacus/order/occ'

### PropertySignature orderReturns is removed.

It is moved to interface 'OrderOccEndpoints' in '@spartacus/order/occ'

### PropertySignature orgUnit is removed.

It is moved to interface 'OccEndpoints' in '@spartacus/organization/administration/occ'

### PropertySignature orgUnitApprover is removed.

It is moved to interface 'OccEndpoints' in '@spartacus/organization/administration/occ'

### PropertySignature orgUnitApprovers is removed.

It is moved to interface 'OccEndpoints' in '@spartacus/organization/administration/occ'

### PropertySignature orgUnits is removed.

It is moved to interface 'OccEndpoints' in '@spartacus/organization/administration/occ'

### PropertySignature orgUnitsAddress is removed.

It is moved to interface 'OccEndpoints' in '@spartacus/organization/administration/occ'

### PropertySignature orgUnitsAddresses is removed.

It is moved to interface 'OccEndpoints' in '@spartacus/organization/administration/occ'

### PropertySignature orgUnitsApprovalProcesses is removed.

It is moved to interface 'OccEndpoints' in '@spartacus/organization/administration/occ'

### PropertySignature orgUnitsAvailable is removed.

It is moved to interface 'OccEndpoints' in '@spartacus/organization/administration/occ'

### PropertySignature orgUnitsTree is removed.

It is moved to interface 'OccEndpoints' in '@spartacus/organization/administration/occ'

### PropertySignature orgUnitUserRole is removed.

It is moved to interface 'OccEndpoints' in '@spartacus/organization/administration/occ'

### PropertySignature orgUnitUserRoles is removed.

It is moved to interface 'OccEndpoints' in '@spartacus/organization/administration/occ'

### PropertySignature orgUnitUsers is removed.

It is moved to interface 'OccEndpoints' in '@spartacus/organization/administration/occ'

### PropertySignature permission is removed.

It is moved to interface 'OccEndpoints' in '@spartacus/organization/administration/occ'

### PropertySignature permissions is removed.

It is moved to interface 'OccEndpoints' in '@spartacus/organization/administration/occ'

### PropertySignature removeEntries is removed.

It is moved to interface 'CartOccEndpoints' in '@spartacus/cart/base/occ'

### PropertySignature replenishmentOrderDetails is removed.

It is moved to interface 'OrderOccEndpoints' in '@spartacus/order/occ'

### PropertySignature replenishmentOrderDetailsHistory is removed.

It is moved to interface 'OrderOccEndpoints' in '@spartacus/order/occ'

### PropertySignature replenishmentOrderHistory is removed.

It is moved to interface 'OrderOccEndpoints' in '@spartacus/order/occ'

### PropertySignature returnOrder is removed.

It is moved to interface 'OrderOccEndpoints' in '@spartacus/order/occ'

### PropertySignature saveCart is removed.

It is moved to interface 'CartOccEndpoints' in '@spartacus/cart/base/occ'

### PropertySignature scheduleReplenishmentOrder is removed.

It is moved to interface 'OrderOccEndpoints' in '@spartacus/order/occ'

### PropertySignature store is removed.

It is moved to interface 'OccEndpoints' in '@spartacus/storefinder/occ'

### PropertySignature stores is removed.

It is moved to interface 'OccEndpoints' in '@spartacus/storefinder/occ'

### PropertySignature storescounts is removed.

It is moved to interface 'OccEndpoints' in '@spartacus/storefinder/occ'

### PropertySignature updateEntries is removed.

It is moved to interface 'CartOccEndpoints' in '@spartacus/cart/base/occ'

### PropertySignature userGroup is removed.

It is moved to interface 'OccEndpoints' in '@spartacus/organization/administration/occ'

### PropertySignature userGroupAvailableOrderApprovalPermissions is removed.

It is moved to interface 'OccEndpoints' in '@spartacus/organization/administration/occ'

### PropertySignature userGroupAvailableOrgCustomers is removed.

It is moved to interface 'OccEndpoints' in '@spartacus/organization/administration/occ'

### PropertySignature userGroupMember is removed.

It is moved to interface 'OccEndpoints' in '@spartacus/organization/administration/occ'

### PropertySignature userGroupMembers is removed.

It is moved to interface 'OccEndpoints' in '@spartacus/organization/administration/occ'

### PropertySignature userGroupOrderApprovalPermission is removed.

It is moved to interface 'OccEndpoints' in '@spartacus/organization/administration/occ'

### PropertySignature userGroupOrderApprovalPermissions is removed.

It is moved to interface 'OccEndpoints' in '@spartacus/organization/administration/occ'

### PropertySignature userGroups is removed.

It is moved to interface 'OccEndpoints' in '@spartacus/organization/administration/occ'

### PropertySignature validate is removed.

It is moved to interface 'CartOccEndpoints' in '@spartacus/cart/base/occ'



# Class OccOrderNormalizer 
## @spartacus/core

moved to @spartacus/order/occ


### Constructor changed.


Previous version: 

```

constructor(
  converter: ConverterService,
  entryPromotionService: OrderEntryPromotionsService
)

```


Current version: 

```

constructor(
  converter: ConverterService
)

```




# Class OccReplenishmentOrderNormalizer 
## @spartacus/core

moved to @spartacus/order/occ


### Constructor changed.


Previous version: 

```

constructor(
  converter: ConverterService,
  entryPromotionService: OrderEntryPromotionsService
)

```


Current version: 

```

constructor(
  converter: ConverterService
)

```




# Class OccReturnRequestNormalizer 
## @spartacus/core

moved to @spartacus/order/occ




# Class OccUserOrderAdapter 
## @spartacus/core


Class OccUserOrderAdapter has been removed and is no longer part of the public API.
Use OccOrderHistoryAdapter in @spartacus/order/occ instead



# Class OccUserReplenishmentOrderAdapter 
## @spartacus/core


Class OccUserReplenishmentOrderAdapter has been removed and is no longer part of the public API.
Use OccReplenishmentOrderHistoryAdapter in @spartacus/order/occ instead



# Variable ORDER_HISTORY_NORMALIZER 
## @spartacus/core

moved to @spartacus/order/root




# Variable ORDER_NORMALIZER 
## @spartacus/core

moved to @spartacus/order/root




# Variable ORDER_RETURN_REQUEST_INPUT_SERIALIZER 
## @spartacus/core

moved to @spartacus/order/root




# Variable ORDER_RETURN_REQUEST_NORMALIZER 
## @spartacus/core

moved to @spartacus/order/root




# Variable ORDER_RETURNS_NORMALIZER 
## @spartacus/core

moved to @spartacus/order/root




# Enum ORDER_TYPE 
## @spartacus/core

moved to @spartacus/order/root




# Interface Order 
## @spartacus/core

moved to @spartacus/order/root




# Interface OrderEntry 
## @spartacus/core

moved to @spartacus/cart/base/root




# Class OrderEntryPromotionsService 
## @spartacus/core


Class OrderEntryPromotionsService has been removed and is no longer part of the public API.
It is not used anymore.



# Interface OrderHistory 
## @spartacus/core

moved to @spartacus/order/root




# Interface OrderHistoryList 
## @spartacus/core

moved to @spartacus/order/root




# Class OrderOccModule 
## @spartacus/core

moved to @spartacus/order/occ




# Class OrderReturnRequestService 
## @spartacus/core

moved to @spartacus/order/core


### Constructor changed.


Previous version: 

```

constructor(
  store: Store<StateWithUser | StateWithProcess<void>>,
  userIdService: UserIdService
)

```


Current version: 

```

constructor(
  store: Store<StateWithOrder>,
  processStateStore: Store<StateWithProcess<void>>,
  userIdService: UserIdService
)

```


### Method getOrderReturnRequestList changed.


Previous version: 

```

getOrderReturnRequestList(
  pageSize: number
): Observable<ReturnRequestList>

```


Current version: 

```

getOrderReturnRequestList(
  pageSize: number
): Observable<ReturnRequestList | undefined>

```


### Property store changed.


Previous version: 

```
store: Store<StateWithUser | StateWithProcess<void>>
```


Current version: 

```
store: Store<StateWithOrder>
```




# Interface PaymentType 
## @spartacus/core

moved to @spartacus/cart/base/root




# Interface PickupOrderEntryGroup 
## @spartacus/core

moved to @spartacus/cart/base/root




# Class ProductActions.GetProductSuggestions 
## @spartacus/core


### Constructor changed.


Previous version: 

```

constructor(
  payload: {
        term: string;
        searchConfig: SearchConfig;
    }
)

```


Current version: 

```

constructor(
  payload: {
        term: string;
        searchConfig?: SearchConfig;
    }
)

```


### Property payload changed.


Previous version: 

```
payload: {
        term: string;
        searchConfig: SearchConfig;
    }
```


Current version: 

```
payload: {
        term: string;
        searchConfig?: SearchConfig;
    }
```




# Class ProductActions.GetProductSuggestionsFail 
## @spartacus/core


### Constructor changed.


Previous version: 

```

constructor(
  payload: ErrorModel
)

```


Current version: 

```

constructor(
  payload: ErrorModel | undefined
)

```


### Property payload changed.


Previous version: 

```
payload: ErrorModel
```


Current version: 

```
payload: ErrorModel | undefined
```




# Class ProductActions.SearchProducts 
## @spartacus/core


### Constructor changed.


Previous version: 

```

constructor(
  payload: {
        queryText: string;
        searchConfig: SearchConfig;
    },
  auxiliary: boolean
)

```


Current version: 

```

constructor(
  payload: {
        queryText: string;
        searchConfig?: SearchConfig;
    },
  auxiliary: boolean | undefined
)

```


### Property auxiliary changed.


Previous version: 

```
auxiliary: boolean
```


Current version: 

```
auxiliary: boolean | undefined
```


### Property payload changed.


Previous version: 

```
payload: {
        queryText: string;
        searchConfig: SearchConfig;
    }
```


Current version: 

```
payload: {
        queryText: string;
        searchConfig?: SearchConfig;
    }
```




# Class ProductActions.SearchProductsFail 
## @spartacus/core


### Constructor changed.


Previous version: 

```

constructor(
  payload: ErrorModel,
  auxiliary: boolean
)

```


Current version: 

```

constructor(
  payload: ErrorModel | undefined,
  auxiliary: boolean | undefined
)

```


### Property auxiliary changed.


Previous version: 

```
auxiliary: boolean
```


Current version: 

```
auxiliary: boolean | undefined
```


### Property payload changed.


Previous version: 

```
payload: ErrorModel
```


Current version: 

```
payload: ErrorModel | undefined
```




# Class ProductActions.SearchProductsSuccess 
## @spartacus/core


### Constructor changed.


Previous version: 

```

constructor(
  payload: ProductSearchPage,
  auxiliary: boolean
)

```


Current version: 

```

constructor(
  payload: ProductSearchPage,
  auxiliary: boolean | undefined
)

```


### Property auxiliary changed.


Previous version: 

```
auxiliary: boolean
```


Current version: 

```
auxiliary: boolean | undefined
```




# Class ProductEventBuilder 
## @spartacus/core


### Method buildFacetChangedEvent changed.


Previous version: 

```

buildFacetChangedEvent(): Observable<FacetChangedEvent>

```


Current version: 

```

buildFacetChangedEvent(): Observable<FacetChangedEvent | undefined>

```




# Class ProductSearchService 
## @spartacus/core


### Method search changed.


Previous version: 

```

search(
  query: string,
  searchConfig: SearchConfig
): void

```


Current version: 

```

search(
  query: string | undefined,
  searchConfig: SearchConfig
): void

```




# Variable ProductSelectors.getProductState 
## @spartacus/core


Variable getProductState changed.

Previous version: 

```
getProductState: MemoizedSelector<StateWithProduct, StateUtils.EntityLoaderState<Product>>
```


Current version: 

```
getProductState: MemoizedSelector<StateWithProduct, EntityScopedLoaderState<Product>>
```




# Variable ProductSelectors.getSelectedProductReviewsFactory 
## @spartacus/core


Variable getSelectedProductReviewsFactory changed.

Previous version: 

```
getSelectedProductReviewsFactory: (productCode: any) => MemoizedSelector<StateWithProduct, Review[]>
```


Current version: 

```
getSelectedProductReviewsFactory: (productCode: string) => MemoizedSelector<StateWithProduct, Review[] | undefined>
```




# Class ProductService 
## @spartacus/core


### Method get changed.


Previous version: 

```

get(
  productCode: string,
  scopes: (ProductScope | string)[] | ProductScope | string
): Observable<Product>

```


Current version: 

```

get(
  productCode: string,
  scopes: (ProductScope | string)[] | ProductScope | string
): Observable<Product | undefined>

```




# Enum PromotionLocation 
## @spartacus/core

moved to @spartacus/cart/base/root




# Interface PromotionOrderEntryConsumed 
## @spartacus/core

moved to @spartacus/cart/base/root




# Interface PromotionResult 
## @spartacus/core

moved to @spartacus/cart/base/root




# Function provideConfigFactory 
## @spartacus/core


Function provideConfigFactory changed.

Previous version: 

```

provideConfigFactory(
  configFactory: Function,
  deps: any[],
  defaultConfig: boolean
): FactoryProvider

```


Current version: 

```

provideConfigFactory(
  configFactory: ConfigFactory,
  deps: any[],
  defaultConfig: boolean
): FactoryProvider

```




# Function provideDefaultConfigFactory 
## @spartacus/core


Function provideDefaultConfigFactory changed.

Previous version: 

```

provideDefaultConfigFactory(
  configFactory: Function,
  deps: any[]
): FactoryProvider

```


Current version: 

```

provideDefaultConfigFactory(
  configFactory: ConfigFactory,
  deps: any[]
): FactoryProvider

```




# Interface Query 
## @spartacus/core


### MethodSignature get changed.


Previous version: 

```

get(
  params: P
): Observable<T | undefined>

```


Current version: 

```

get(
  params: PARAMS
): Observable<RESULT | undefined>

```


### MethodSignature getState changed.


Previous version: 

```

getState(
  params: P
): Observable<QueryState<T>>

```


Current version: 

```

getState(
  params: PARAMS
): Observable<QueryState<RESULT>>

```




# Variable recurrencePeriod 
## @spartacus/core

moved to @spartacus/order/root




# Interface RegionsState 
## @spartacus/core


### PropertySignature country changed.


Previous version: 

```
country: string
```


Current version: 

```
country: string | null
```




# Variable REPLENISHMENT_ORDER_HISTORY_NORMALIZER 
## @spartacus/core

moved to @spartacus/order/root




# Variable REPLENISHMENT_ORDER_NORMALIZER 
## @spartacus/core

moved to @spartacus/order/root




# Interface ReplenishmentOrder 
## @spartacus/core

moved to @spartacus/order/root




# Interface ReplenishmentOrderList 
## @spartacus/core

moved to @spartacus/order/root




# Interface ReturnRequest 
## @spartacus/core

moved to @spartacus/order/root




# Interface ReturnRequestEntry 
## @spartacus/core

moved to @spartacus/order/root




# Interface ReturnRequestEntryInputList 
## @spartacus/core

moved to @spartacus/order/root




# Interface ReturnRequestList 
## @spartacus/core

moved to @spartacus/order/root




# Interface ReturnRequestModification 
## @spartacus/core

moved to @spartacus/order/root




# Class RoutingConfigService 
## @spartacus/core


### Method getRouteConfig changed.


Previous version: 

```

getRouteConfig(
  routeName: string
): RouteConfig

```


Current version: 

```

getRouteConfig(
  routeName: string
): RouteConfig | undefined

```




# Class RoutingPageMetaResolver 
## @spartacus/core


### Method getPageMetaConfig changed.


Previous version: 

```

getPageMetaConfig(
  route: ActivatedRouteSnapshotWithPageMeta
): RoutePageMetaConfig

```


Current version: 

```

getPageMetaConfig(
  route: ActivatedRouteSnapshotWithPageMeta
): RoutePageMetaConfig | undefined

```




# Variable RoutingSelector.getNextPageContext 
## @spartacus/core


Variable getNextPageContext changed.

Previous version: 

```
getNextPageContext: MemoizedSelector<any, PageContext>
```


Current version: 

```
getNextPageContext: MemoizedSelector<any, PageContext | undefined>
```




# Class RoutingService 
## @spartacus/core


### Method getNextPageContext changed.


Previous version: 

```

getNextPageContext(): Observable<PageContext>

```


Current version: 

```

getNextPageContext(): Observable<PageContext | undefined>

```




# Variable SAVE_CART_NORMALIZER 
## @spartacus/core

moved to @spartacus/cart/base/root




# Class SaveCartAdapter 
## @spartacus/core


Class SaveCartAdapter has been removed and is no longer part of the public API.
Use CartAdapter.save instead from '@spartacus/cart/base/core'



# Class SaveCartConnector 
## @spartacus/core


Class SaveCartConnector has been removed and is no longer part of the public API.
Use CartConnector.save instead from '@spartacus/cart/base/core'



# Interface SaveCartResult 
## @spartacus/core

moved to @spartacus/cart/base/root




# Interface ScheduleReplenishmentForm 
## @spartacus/core

moved to @spartacus/order/root




# Class SelectiveCartService 
## @spartacus/core

moved to @spartacus/cart/base/core


### Constructor changed.


Previous version: 

```

constructor(
  store: Store<StateWithMultiCart>,
  userService: UserService,
  multiCartService: MultiCartService,
  baseSiteService: BaseSiteService,
  cartConfigService: CartConfigService,
  userIdService: UserIdService
)

```


Current version: 

```

constructor(
  userProfileFacade: UserProfileFacade,
  multiCartFacade: MultiCartFacade,
  baseSiteService: BaseSiteService,
  userIdService: UserIdService
)

```


### Property cartConfigService is removed.

It is not used anymore.

### Property cartId is removed.

Use getSelectiveCartId() instead.

### Property cartId$ is removed.

Use getSelectiveCartId() instead.

### Property cartSelector$ is removed.

It is not used anymore.

### Property customerId is removed.

It's not used anymore.

### Method getEntry changed.


Previous version: 

```

getEntry(
  productCode: string
): Observable<OrderEntry>

```


Current version: 

```

getEntry(
  productCode: string
): Observable<OrderEntry | undefined>

```


### Method isEmpty is removed.

It's not used anymore.

### Method isEnabled is removed.

It's not used anymore.

### Method isJustLoggedIn is removed.

It's not used anymore.

### Method isLoggedIn is removed.



### Method load is removed.

It's not used anymore.

### Property multiCartService is removed.

Use multiCartFacade instead.

### Property PREVIOUS_USER_ID_INITIAL_VALUE is removed.

It's not used anymore.

### Property previousUserId is removed.

It's not used anymore.

### Property store is removed.

It's not used anymore.

### Property userId is removed.

It's not used anymore.

### Property userService is removed.

It's not used anymore.



# Class SemanticPathService 
## @spartacus/core


### Method get changed.


Previous version: 

```

get(
  routeName: string
): string

```


Current version: 

```

get(
  routeName: string
): string | undefined

```




# Class SiteConnector 
## @spartacus/core


### Method getBaseSite changed.


Previous version: 

```

getBaseSite(
  siteUid: string
): Observable<BaseSite>

```


Current version: 

```

getBaseSite(
  siteUid: string
): Observable<BaseSite | undefined>

```




# Interface SiteContext 
## @spartacus/core


### MethodSignature setActive changed.


Previous version: 

```

setActive(
  isocode: string
): any

```


Current version: 

```

setActive(
  isocode: string
): void

```




# Class SiteContextActions.CurrencyChange 
## @spartacus/core


### Constructor changed.


Previous version: 

```

constructor(
  payload: {
        previous: string;
        current: string;
    }
)

```


Current version: 

```

constructor(
  payload: {
        previous: string | null;
        current: string | null;
    }
)

```


### Property payload changed.


Previous version: 

```
payload: {
        previous: string;
        current: string;
    }
```


Current version: 

```
payload: {
        previous: string | null;
        current: string | null;
    }
```




# Class SiteContextActions.LanguageChange 
## @spartacus/core


### Constructor changed.


Previous version: 

```

constructor(
  payload: {
        previous: string;
        current: string;
    }
)

```


Current version: 

```

constructor(
  payload: {
        previous: string | null;
        current: string | null;
    }
)

```


### Property payload changed.


Previous version: 

```
payload: {
        previous: string;
        current: string;
    }
```


Current version: 

```
payload: {
        previous: string | null;
        current: string | null;
    }
```




# Class SiteContextInterceptor 
## @spartacus/core


### Property activeCurr changed.


Previous version: 

```
activeCurr: string
```


Current version: 

```
activeCurr: string | undefined
```


### Property activeLang changed.


Previous version: 

```
activeLang: string
```


Current version: 

```
activeLang: string | undefined
```




# Class SiteContextParamsService 
## @spartacus/core


### Method getParamDefaultValue changed.


Previous version: 

```

getParamDefaultValue(
  param: string
): string

```


Current version: 

```

getParamDefaultValue(
  param: string
): string | undefined

```


### Method getValue changed.


Previous version: 

```

getValue(
  param: string
): string

```


Current version: 

```

getValue(
  param: string
): string | undefined

```




# Variable SiteContextSelectors.getActiveCurrency 
## @spartacus/core


Variable getActiveCurrency changed.

Previous version: 

```
getActiveCurrency: MemoizedSelector<StateWithSiteContext, string>
```


Current version: 

```
getActiveCurrency: MemoizedSelector<StateWithSiteContext, string | null>
```




# Variable SiteContextSelectors.getActiveLanguage 
## @spartacus/core


Variable getActiveLanguage changed.

Previous version: 

```
getActiveLanguage: MemoizedSelector<StateWithSiteContext, string>
```


Current version: 

```
getActiveLanguage: MemoizedSelector<StateWithSiteContext, string | null>
```




# Variable SiteContextSelectors.getAllBaseSites 
## @spartacus/core


Variable getAllBaseSites changed.

Previous version: 

```
getAllBaseSites: MemoizedSelector<StateWithSiteContext, BaseSite[]>
```


Current version: 

```
getAllBaseSites: MemoizedSelector<StateWithSiteContext, BaseSite[] | null>
```




# Variable SiteContextSelectors.getAllCurrencies 
## @spartacus/core


Variable getAllCurrencies changed.

Previous version: 

```
getAllCurrencies: MemoizedSelector<StateWithSiteContext, Currency[]>
```


Current version: 

```
getAllCurrencies: MemoizedSelector<StateWithSiteContext, Currency[] | null>
```




# Variable SiteContextSelectors.getAllLanguages 
## @spartacus/core


Variable getAllLanguages changed.

Previous version: 

```
getAllLanguages: MemoizedSelector<StateWithSiteContext, Language[]>
```


Current version: 

```
getAllLanguages: MemoizedSelector<StateWithSiteContext, Language[] | null>
```




# Variable SiteContextSelectors.getBaseSitesEntities 
## @spartacus/core


Variable getBaseSitesEntities changed.

Previous version: 

```
getBaseSitesEntities: MemoizedSelector<StateWithSiteContext, BaseSiteEntities>
```


Current version: 

```
getBaseSitesEntities: MemoizedSelector<StateWithSiteContext, BaseSiteEntities | null>
```




# Variable SiteContextSelectors.getCurrenciesEntities 
## @spartacus/core


Variable getCurrenciesEntities changed.

Previous version: 

```
getCurrenciesEntities: MemoizedSelector<StateWithSiteContext, CurrencyEntities>
```


Current version: 

```
getCurrenciesEntities: MemoizedSelector<StateWithSiteContext, CurrencyEntities | null>
```




# Variable SiteContextSelectors.getLanguagesEntities 
## @spartacus/core


Variable getLanguagesEntities changed.

Previous version: 

```
getLanguagesEntities: MemoizedSelector<StateWithSiteContext, LanguagesEntities>
```


Current version: 

```
getLanguagesEntities: MemoizedSelector<StateWithSiteContext, LanguagesEntities | null>
```




# Class StateUtils.EntityFailAction 
## @spartacus/core


### Constructor changed.


Previous version: 

```

constructor(
  entityType: string,
  id: string | string[],
  error: any
)

```


Current version: 

```

constructor(
  entityType: string,
  id: string | string[] | null,
  error: any
)

```




# Function StateUtils.entityFailMeta 
## @spartacus/core


Function entityFailMeta changed.

Previous version: 

```

entityFailMeta(
  entityType: string,
  id: string | string[],
  error: any
): EntityLoaderMeta

```


Current version: 

```

entityFailMeta(
  entityType: string,
  id: string | string[] | null,
  error: any
): EntityLoaderMeta

```




# Class StateUtils.EntityLoadAction 
## @spartacus/core


### Constructor changed.


Previous version: 

```

constructor(
  entityType: string,
  id: string | string[]
)

```


Current version: 

```

constructor(
  entityType: string,
  id: string | string[] | null
)

```




# Function StateUtils.entityLoaderReducer 
## @spartacus/core


Function entityLoaderReducer changed.

Previous version: 

```

entityLoaderReducer(
  entityType: string,
  reducer: (state: T, action: LoaderAction) => T
): (state: EntityLoaderState<T>, action: EntityLoaderAction) => EntityLoaderState<T>

```


Current version: 

```

entityLoaderReducer(
  entityType: string,
  reducer: (state: T | undefined, action: V | LoaderAction) => T | undefined
): (state: EntityLoaderState<T> | undefined, action: EntityLoaderAction) => EntityLoaderState<T>

```




# Class StateUtils.EntityLoaderResetAction 
## @spartacus/core


### Constructor changed.


Previous version: 

```

constructor(
  entityType: string,
  id: string | string[]
)

```


Current version: 

```

constructor(
  entityType: string,
  id: string | string[] | null
)

```




# Function StateUtils.entityLoadMeta 
## @spartacus/core


Function entityLoadMeta changed.

Previous version: 

```

entityLoadMeta(
  entityType: string,
  id: string | string[]
): EntityLoaderMeta

```


Current version: 

```

entityLoadMeta(
  entityType: string,
  id: string | string[] | null
): EntityLoaderMeta

```




# Function StateUtils.entityMeta 
## @spartacus/core


Function entityMeta changed.

Previous version: 

```

entityMeta(
  type: string,
  id: string | string[]
): EntityMeta

```


Current version: 

```

entityMeta(
  type: string,
  id: string | string[] | null
): EntityMeta

```




# Interface StateUtils.EntityMeta 
## @spartacus/core


### PropertySignature entityId changed.


Previous version: 

```
entityId: string | string[]
```


Current version: 

```
entityId: string | string[] | null
```




# Function StateUtils.entityProcessesLoaderReducer 
## @spartacus/core


Function entityProcessesLoaderReducer changed.

Previous version: 

```

entityProcessesLoaderReducer(
  entityType: string,
  reducer: (state: T, action: ProcessesLoaderAction) => T
): (state: EntityProcessesLoaderState<T>, action: EntityProcessesLoaderAction) => EntityProcessesLoaderState<T>

```


Current version: 

```

entityProcessesLoaderReducer(
  entityType: string,
  reducer: (state: T | undefined, action: ProcessesLoaderAction) => T
): (state: EntityProcessesLoaderState<T> | undefined, action: EntityProcessesLoaderAction) => EntityProcessesLoaderState<T>

```




# Function StateUtils.entityReducer 
## @spartacus/core


Function entityReducer changed.

Previous version: 

```

entityReducer(
  entityType: string,
  reducer: (state: T, action: Action) => T
): (state: EntityState<T>, action: EntityAction) => EntityState<T>

```


Current version: 

```

entityReducer(
  entityType: string,
  reducer: (state: T, action: Action | V) => T
): (state: EntityState<T> | undefined, action: EntityAction) => EntityState<T>

```




# Class StateUtils.EntityRemoveAction 
## @spartacus/core


### Constructor changed.


Previous version: 

```

constructor(
  entityType: string,
  id: string | string[]
)

```


Current version: 

```

constructor(
  entityType: string,
  id: string | string[] | null
)

```




# Function StateUtils.entityRemoveMeta 
## @spartacus/core


Function entityRemoveMeta changed.

Previous version: 

```

entityRemoveMeta(
  type: string,
  id: string | string[]
): EntityMeta

```


Current version: 

```

entityRemoveMeta(
  type: string,
  id: string | string[] | null
): EntityMeta

```




# Function StateUtils.entityResetMeta 
## @spartacus/core


Function entityResetMeta changed.

Previous version: 

```

entityResetMeta(
  entityType: string,
  id: string | string[]
): EntityLoaderMeta

```


Current version: 

```

entityResetMeta(
  entityType: string,
  id: string | string[] | null
): EntityLoaderMeta

```




# Function StateUtils.entitySelector 
## @spartacus/core


Function entitySelector changed.

Previous version: 

```

entitySelector(
  state: EntityState<T>,
  id: string
): T

```


Current version: 

```

entitySelector(
  state: EntityState<T>,
  id: string
): T | undefined

```




# Class StateUtils.EntitySuccessAction 
## @spartacus/core


### Constructor changed.


Previous version: 

```

constructor(
  entityType: string,
  id: string | string[],
  payload: any
)

```


Current version: 

```

constructor(
  entityType: string,
  id: string | string[] | null,
  payload: any
)

```




# Function StateUtils.entitySuccessMeta 
## @spartacus/core


Function entitySuccessMeta changed.

Previous version: 

```

entitySuccessMeta(
  entityType: string,
  id: string | string[]
): EntityLoaderMeta

```


Current version: 

```

entitySuccessMeta(
  entityType: string,
  id: string | string[] | null
): EntityLoaderMeta

```




# Interface StateUtils.LoaderMeta 
## @spartacus/core


### PropertySignature loader changed.


Previous version: 

```
loader: {
        load?: boolean;
        error?: any;
        success?: boolean;
    }
```


Current version: 

```
loader: {
        load?: boolean;
        error?: any;
        success?: boolean;
    } | undefined
```




# Function StateUtils.loaderReducer 
## @spartacus/core


Function loaderReducer changed.

Previous version: 

```

loaderReducer(
  entityType: string,
  reducer: (state: T, action: Action | V) => T
): (state: LoaderState<T> | undefined, action: LoaderAction) => LoaderState<T>

```


Current version: 

```

loaderReducer(
  entityType: string,
  reducer: (state: T | undefined, action: Action | V) => T | undefined
): (state: LoaderState<T> | undefined, action: LoaderAction) => LoaderState<T>

```




# Interface StateUtils.ProcessesLoaderMeta 
## @spartacus/core


### PropertySignature processesCountDiff changed.


Previous version: 

```
processesCountDiff: number
```


Current version: 

```
processesCountDiff: number | null
```




# Function StateUtils.processesLoaderReducer 
## @spartacus/core


Function processesLoaderReducer changed.

Previous version: 

```

processesLoaderReducer(
  entityType: string,
  reducer: (state: T, action: Action) => T
): (state: ProcessesLoaderState<T>, action: ProcessesLoaderAction) => ProcessesLoaderState<T>

```


Current version: 

```

processesLoaderReducer(
  entityType: string,
  reducer: (state: T | undefined, action: Action) => T
): (state: ProcessesLoaderState<T>, action: ProcessesLoaderAction) => ProcessesLoaderState<T>

```




# Interface StateWithMultiCart 
## @spartacus/core

moved to @spartacus/cart/base/core




# Interface Trigger 
## @spartacus/core

moved to @spartacus/order/root




# Variable USER_ORDER_DETAILS 
## @spartacus/core


Variable USER_ORDER_DETAILS has been removed and is no longer part of the public API.
It is replaced by ORDER_DETAILS from '@spartacus/order/core', but the constant value is not the same.



# Variable USER_ORDERS 
## @spartacus/core


Variable USER_ORDERS has been removed and is no longer part of the public API.
It is replaced by ORDERS from '@spartacus/order/core', but the constant value is not the same.



# Variable USER_REPLENISHMENT_ORDER_DETAILS 
## @spartacus/core


Variable USER_REPLENISHMENT_ORDER_DETAILS has been removed and is no longer part of the public API.
It is replaced by REPLENISHMENT_ORDER_DETAILS from '@spartacus/order/core', but the constant value is not the same.



# Variable USER_REPLENISHMENT_ORDERS 
## @spartacus/core


Variable USER_REPLENISHMENT_ORDERS has been removed and is no longer part of the public API.
It is replaced by REPLENISHMENT_ORDERS from '@spartacus/order/core', but the constant value is not the same.



# Variable USER_RETURN_REQUEST_DETAILS 
## @spartacus/core


Variable USER_RETURN_REQUEST_DETAILS has been removed and is no longer part of the public API.
It is replaced by RETURN_REQUEST_DETAILS from '@spartacus/order/core', but the constant value is not the same.



# Variable USER_RETURN_REQUESTS 
## @spartacus/core


Variable USER_RETURN_REQUESTS has been removed and is no longer part of the public API.
It is replaced by RETURN_REQUESTS from '@spartacus/order/core', but the constant value is not the same.



# Class UserAccountFacadeTransitionalToken 
## @spartacus/core


Class UserAccountFacadeTransitionalToken has been removed and is no longer part of the public API.
Use UserAccountFacade instead.



# Variable UserActions.CANCEL_ORDER_FAIL 
## @spartacus/core

moved to @spartacus/order/core
moved to namespace OrderActions




# Variable UserActions.CANCEL_ORDER_RETURN_REQUEST_FAIL 
## @spartacus/core

moved to @spartacus/order/core
moved to namespace OrderActions




# Variable UserActions.CANCEL_ORDER_RETURN_REQUEST_SUCCESS 
## @spartacus/core

moved to @spartacus/order/core
moved to namespace OrderActions




# Variable UserActions.CANCEL_ORDER_RETURN_REQUEST 
## @spartacus/core

moved to @spartacus/order/core
moved to namespace OrderActions




# Variable UserActions.CANCEL_ORDER_SUCCESS 
## @spartacus/core

moved to @spartacus/order/core
moved to namespace OrderActions




# Variable UserActions.CANCEL_ORDER 
## @spartacus/core

moved to @spartacus/order/core
moved to namespace OrderActions




# Variable UserActions.CANCEL_REPLENISHMENT_ORDER_FAIL 
## @spartacus/core

moved to @spartacus/order/core
moved to namespace OrderActions




# Variable UserActions.CANCEL_REPLENISHMENT_ORDER_SUCCESS 
## @spartacus/core

moved to @spartacus/order/core
moved to namespace OrderActions




# Variable UserActions.CANCEL_REPLENISHMENT_ORDER 
## @spartacus/core

moved to @spartacus/order/core
moved to namespace OrderActions




# Class UserActions.CancelOrder 
## @spartacus/core

moved to @spartacus/order/core
moved to namespace OrderActions




# Class UserActions.CancelOrderFail 
## @spartacus/core

moved to @spartacus/order/core
moved to namespace OrderActions




# Class UserActions.CancelOrderReturnRequest 
## @spartacus/core

moved to @spartacus/order/core
moved to namespace OrderActions




# Class UserActions.CancelOrderReturnRequestFail 
## @spartacus/core

moved to @spartacus/order/core
moved to namespace OrderActions




# Class UserActions.CancelOrderReturnRequestSuccess 
## @spartacus/core

moved to @spartacus/order/core
moved to namespace OrderActions




# Class UserActions.CancelOrderSuccess 
## @spartacus/core

moved to @spartacus/order/core
moved to namespace OrderActions




# Class UserActions.CancelReplenishmentOrder 
## @spartacus/core

moved to @spartacus/order/core
moved to namespace OrderActions




# Class UserActions.CancelReplenishmentOrderFail 
## @spartacus/core

moved to @spartacus/order/core
moved to namespace OrderActions




# Class UserActions.CancelReplenishmentOrderSuccess 
## @spartacus/core

moved to @spartacus/order/core
moved to namespace OrderActions




# Class UserActions.ClaimCustomerCoupon 
## @spartacus/core


### Constructor changed.


Previous version: 

```

constructor(
  payload: {
        userId: string;
        couponCode: any;
    }
)

```


Current version: 

```

constructor(
  payload: {
        userId: string;
        couponCode: string;
    }
)

```


### Property payload changed.


Previous version: 

```
payload: {
        userId: string;
        couponCode: any;
    }
```


Current version: 

```
payload: {
        userId: string;
        couponCode: string;
    }
```




# Variable UserActions.CLEAR_CANCEL_REPLENISHMENT_ORDER 
## @spartacus/core

moved to @spartacus/order/core
moved to namespace OrderActions




# Variable UserActions.CLEAR_CONSIGNMENT_TRACKING 
## @spartacus/core

moved to @spartacus/order/core
moved to namespace OrderActions




# Variable UserActions.CLEAR_ORDER_DETAILS 
## @spartacus/core

moved to @spartacus/order/core
moved to namespace OrderActions




# Variable UserActions.CLEAR_ORDER_RETURN_REQUEST_LIST 
## @spartacus/core

moved to @spartacus/order/core
moved to namespace OrderActions




# Variable UserActions.CLEAR_ORDER_RETURN_REQUEST 
## @spartacus/core

moved to @spartacus/order/core
moved to namespace OrderActions




# Variable UserActions.ClEAR_REPLENISHMENT_ORDER_DETAILS 
## @spartacus/core

moved to @spartacus/order/core
moved to namespace OrderActions




# Variable UserActions.CLEAR_USER_ORDERS 
## @spartacus/core

moved to @spartacus/order/core
moved to namespace OrderActions




# Variable UserActions.CLEAR_USER_REPLENISHMENT_ORDERS 
## @spartacus/core

moved to @spartacus/order/core
moved to namespace OrderActions




# Class UserActions.ClearCancelReplenishmentOrder 
## @spartacus/core

moved to @spartacus/order/core
moved to namespace OrderActions




# Class UserActions.ClearConsignmentTracking 
## @spartacus/core

moved to @spartacus/order/core
moved to namespace OrderActions




# Class UserActions.ClearOrderDetails 
## @spartacus/core

moved to @spartacus/order/core
moved to namespace OrderActions




# Class UserActions.ClearOrderReturnRequest 
## @spartacus/core

moved to @spartacus/order/core
moved to namespace OrderActions




# Class UserActions.ClearOrderReturnRequestList 
## @spartacus/core

moved to @spartacus/order/core
moved to namespace OrderActions




# Class UserActions.ClearReplenishmentOrderDetails 
## @spartacus/core

moved to @spartacus/order/core
moved to namespace OrderActions




# Class UserActions.ClearUserOrders 
## @spartacus/core

moved to @spartacus/order/core
moved to namespace OrderActions




# Class UserActions.ClearUserReplenishmentOrders 
## @spartacus/core

moved to @spartacus/order/core
moved to namespace OrderActions




# TypeAlias UserActions.ConsignmentTrackingAction 
## @spartacus/core

moved to @spartacus/order/core
moved to namespace OrderActions




# Variable UserActions.CREATE_ORDER_RETURN_REQUEST_FAIL 
## @spartacus/core

moved to @spartacus/order/core
moved to namespace OrderActions




# Variable UserActions.CREATE_ORDER_RETURN_REQUEST_SUCCESS 
## @spartacus/core

moved to @spartacus/order/core
moved to namespace OrderActions




# Variable UserActions.CREATE_ORDER_RETURN_REQUEST 
## @spartacus/core

moved to @spartacus/order/core
moved to namespace OrderActions




# Class UserActions.CreateOrderReturnRequest 
## @spartacus/core

moved to @spartacus/order/core
moved to namespace OrderActions




# Class UserActions.CreateOrderReturnRequestFail 
## @spartacus/core

moved to @spartacus/order/core
moved to namespace OrderActions




# Class UserActions.CreateOrderReturnRequestSuccess 
## @spartacus/core

moved to @spartacus/order/core
moved to namespace OrderActions




# Class UserActions.GiveUserConsent 
## @spartacus/core


### Constructor changed.


Previous version: 

```

constructor(
  payload: {
        userId: string;
        consentTemplateId: string;
        consentTemplateVersion: number;
    }
)

```


Current version: 

```

constructor(
  payload: {
        userId: string;
        consentTemplateId: string | undefined;
        consentTemplateVersion: number | undefined;
    }
)

```


### Property payload changed.


Previous version: 

```
payload: {
        userId: string;
        consentTemplateId: string;
        consentTemplateVersion: number;
    }
```


Current version: 

```
payload: {
        userId: string;
        consentTemplateId: string | undefined;
        consentTemplateVersion: number | undefined;
    }
```




# Variable UserActions.LOAD_CONSIGNMENT_TRACKING_FAIL 
## @spartacus/core

moved to @spartacus/order/core
moved to namespace OrderActions




# Variable UserActions.LOAD_CONSIGNMENT_TRACKING_SUCCESS 
## @spartacus/core

moved to @spartacus/order/core
moved to namespace OrderActions




# Variable UserActions.LOAD_CONSIGNMENT_TRACKING 
## @spartacus/core

moved to @spartacus/order/core
moved to namespace OrderActions




# Variable UserActions.LOAD_ORDER_DETAILS_FAIL 
## @spartacus/core

moved to @spartacus/order/core
moved to namespace OrderActions




# Variable UserActions.LOAD_ORDER_DETAILS_SUCCESS 
## @spartacus/core

moved to @spartacus/order/core
moved to namespace OrderActions




# Variable UserActions.LOAD_ORDER_DETAILS 
## @spartacus/core

moved to @spartacus/order/core
moved to namespace OrderActions




# Variable UserActions.LOAD_ORDER_RETURN_REQUEST_FAIL 
## @spartacus/core

moved to @spartacus/order/core
moved to namespace OrderActions




# Variable UserActions.LOAD_ORDER_RETURN_REQUEST_LIST_FAIL 
## @spartacus/core

moved to @spartacus/order/core
moved to namespace OrderActions




# Variable UserActions.LOAD_ORDER_RETURN_REQUEST_LIST_SUCCESS 
## @spartacus/core

moved to @spartacus/order/core
moved to namespace OrderActions




# Variable UserActions.LOAD_ORDER_RETURN_REQUEST_LIST 
## @spartacus/core

moved to @spartacus/order/core
moved to namespace OrderActions




# Variable UserActions.LOAD_ORDER_RETURN_REQUEST_SUCCESS 
## @spartacus/core

moved to @spartacus/order/core
moved to namespace OrderActions




# Variable UserActions.LOAD_ORDER_RETURN_REQUEST 
## @spartacus/core

moved to @spartacus/order/core
moved to namespace OrderActions




# Variable UserActions.LOAD_REPLENISHMENT_ORDER_DETAILS_FAIL 
## @spartacus/core

moved to @spartacus/order/core
moved to namespace OrderActions




# Variable UserActions.LOAD_REPLENISHMENT_ORDER_DETAILS_SUCCESS 
## @spartacus/core

moved to @spartacus/order/core
moved to namespace OrderActions




# Variable UserActions.LOAD_REPLENISHMENT_ORDER_DETAILS 
## @spartacus/core

moved to @spartacus/order/core
moved to namespace OrderActions




# Variable UserActions.LOAD_USER_ORDERS_FAIL 
## @spartacus/core

moved to @spartacus/order/core
moved to namespace OrderActions




# Variable UserActions.LOAD_USER_ORDERS_SUCCESS 
## @spartacus/core

moved to @spartacus/order/core
moved to namespace OrderActions




# Variable UserActions.LOAD_USER_ORDERS 
## @spartacus/core

moved to @spartacus/order/core
moved to namespace OrderActions




# Variable UserActions.LOAD_USER_REPLENISHMENT_ORDERS_FAIL 
## @spartacus/core

moved to @spartacus/order/core
moved to namespace OrderActions




# Variable UserActions.LOAD_USER_REPLENISHMENT_ORDERS_SUCCESS 
## @spartacus/core

moved to @spartacus/order/core
moved to namespace OrderActions




# Variable UserActions.LOAD_USER_REPLENISHMENT_ORDERS 
## @spartacus/core

moved to @spartacus/order/core
moved to namespace OrderActions




# Class UserActions.LoadConsignmentTracking 
## @spartacus/core

moved to @spartacus/order/core
moved to namespace OrderActions




# Class UserActions.LoadConsignmentTrackingFail 
## @spartacus/core

moved to @spartacus/order/core
moved to namespace OrderActions




# Class UserActions.LoadConsignmentTrackingSuccess 
## @spartacus/core

moved to @spartacus/order/core
moved to namespace OrderActions




# Class UserActions.LoadOrderDetails 
## @spartacus/core

moved to @spartacus/order/core
moved to namespace OrderActions




# Class UserActions.LoadOrderDetailsFail 
## @spartacus/core

moved to @spartacus/order/core
moved to namespace OrderActions




# Class UserActions.LoadOrderDetailsSuccess 
## @spartacus/core

moved to @spartacus/order/core
moved to namespace OrderActions




# Class UserActions.LoadOrderReturnRequest 
## @spartacus/core

moved to @spartacus/order/core
moved to namespace OrderActions




# Class UserActions.LoadOrderReturnRequestFail 
## @spartacus/core

moved to @spartacus/order/core
moved to namespace OrderActions




# Class UserActions.LoadOrderReturnRequestList 
## @spartacus/core

moved to @spartacus/order/core
moved to namespace OrderActions




# Class UserActions.LoadOrderReturnRequestListFail 
## @spartacus/core

moved to @spartacus/order/core
moved to namespace OrderActions




# Class UserActions.LoadOrderReturnRequestListSuccess 
## @spartacus/core

moved to @spartacus/order/core
moved to namespace OrderActions




# Class UserActions.LoadOrderReturnRequestSuccess 
## @spartacus/core

moved to @spartacus/order/core
moved to namespace OrderActions




# Class UserActions.LoadReplenishmentOrderDetails 
## @spartacus/core

moved to @spartacus/order/core
moved to namespace OrderActions




# Class UserActions.LoadReplenishmentOrderDetailsFail 
## @spartacus/core

moved to @spartacus/order/core
moved to namespace OrderActions




# Class UserActions.LoadReplenishmentOrderDetailsSuccess 
## @spartacus/core

moved to @spartacus/order/core
moved to namespace OrderActions




# Class UserActions.LoadUserOrders 
## @spartacus/core

moved to @spartacus/order/core
moved to namespace OrderActions




# Class UserActions.LoadUserOrdersFail 
## @spartacus/core

moved to @spartacus/order/core
moved to namespace OrderActions




# Class UserActions.LoadUserOrdersSuccess 
## @spartacus/core

moved to @spartacus/order/core
moved to namespace OrderActions




# Class UserActions.LoadUserReplenishmentOrders 
## @spartacus/core

moved to @spartacus/order/core
moved to namespace OrderActions




# Class UserActions.LoadUserReplenishmentOrdersFail 
## @spartacus/core

moved to @spartacus/order/core
moved to namespace OrderActions




# Class UserActions.LoadUserReplenishmentOrdersSuccess 
## @spartacus/core

moved to @spartacus/order/core
moved to namespace OrderActions




# TypeAlias UserActions.OrderDetailsAction 
## @spartacus/core

moved to @spartacus/order/core
moved to namespace OrderActions




# TypeAlias UserActions.OrderReturnRequestAction 
## @spartacus/core

moved to @spartacus/order/core
moved to namespace OrderActions




# TypeAlias UserActions.ReplenishmentOrderDetailsAction 
## @spartacus/core

moved to @spartacus/order/core
moved to namespace OrderActions




# Variable UserActions.RESET_CANCEL_ORDER_PROCESS 
## @spartacus/core

moved to @spartacus/order/core
moved to namespace OrderActions




# Variable UserActions.RESET_CANCEL_RETURN_PROCESS 
## @spartacus/core

moved to @spartacus/order/core
moved to namespace OrderActions




# Class UserActions.ResetCancelOrderProcess 
## @spartacus/core

moved to @spartacus/order/core
moved to namespace OrderActions




# Class UserActions.ResetCancelReturnProcess 
## @spartacus/core

moved to @spartacus/order/core
moved to namespace OrderActions




# Class UserActions.TransferAnonymousConsent 
## @spartacus/core


### Constructor changed.


Previous version: 

```

constructor(
  payload: {
        userId: string;
        consentTemplateId: string;
        consentTemplateVersion: number;
    }
)

```


Current version: 

```

constructor(
  payload: {
        userId: string;
        consentTemplateId: string | undefined;
        consentTemplateVersion: number | undefined;
    }
)

```


### Property payload changed.


Previous version: 

```
payload: {
        userId: string;
        consentTemplateId: string;
        consentTemplateVersion: number;
    }
```


Current version: 

```
payload: {
        userId: string;
        consentTemplateId: string | undefined;
        consentTemplateVersion: number | undefined;
    }
```




# TypeAlias UserActions.UserOrdersAction 
## @spartacus/core

moved to @spartacus/order/core
moved to namespace OrderActions




# TypeAlias UserActions.UserReplenishmentOrdersAction 
## @spartacus/core

moved to @spartacus/order/core
moved to namespace OrderActions




# Class UserAddressService 
## @spartacus/core


### Constructor changed.


Previous version: 

```

constructor(
  store: Store<StateWithUser | StateWithProcess<void>>,
  userIdService: UserIdService,
  userAddressConnector: UserAddressConnector,
  command: CommandService
)

```


Current version: 

```

constructor(
  store: Store<StateWithUser>,
  userIdService: UserIdService,
  userAddressConnector: UserAddressConnector,
  command: CommandService
)

```


### Method getCountry changed.


Previous version: 

```

getCountry(
  isocode: string
): Observable<Country>

```


Current version: 

```

getCountry(
  isocode: string
): Observable<Country | null>

```


### Property store changed.


Previous version: 

```
store: Store<StateWithUser | StateWithProcess<void>>
```


Current version: 

```
store: Store<StateWithUser>
```




# Class UserConsentService 
## @spartacus/core


### Method getConsent changed.


Previous version: 

```

getConsent(
  templateId: string
): Observable<Consent>

```


Current version: 

```

getConsent(
  templateId: string
): Observable<Consent | undefined>

```


### Method isConsentWithdrawn changed.


Previous version: 

```

isConsentWithdrawn(
  consent: Consent
): boolean

```


Current version: 

```

isConsentWithdrawn(
  consent: Consent | undefined
): boolean

```




# Class UserCostCenterService 
## @spartacus/core


### Constructor changed.


Previous version: 

```

constructor(
  store: Store<StateWithUser | StateWithProcess<void>>,
  userIdService: UserIdService
)

```


Current version: 

```

constructor(
  store: Store<StateWithUser>,
  userIdService: UserIdService
)

```


### Property store changed.


Previous version: 

```
store: Store<StateWithUser | StateWithProcess<void>>
```


Current version: 

```
store: Store<StateWithUser>
```




# Class UserOccTransitional_4_2_Module 
## @spartacus/core


Class UserOccTransitional_4_2_Module has been removed and is no longer part of the public API.
Use UserOccModule instead.



# Class UserOccTransitionalModule 
## @spartacus/core


Class UserOccTransitionalModule has been removed and is no longer part of the public API.




# Class UserOrderAdapter 
## @spartacus/core


Class UserOrderAdapter has been removed and is no longer part of the public API.
Use OrderHistoryAdapter in @spartacus/order/core.



# Class UserOrderConnector 
## @spartacus/core


Class UserOrderConnector has been removed and is no longer part of the public API.
Use OrderHistoryConnector in @spartacus/order/core.



# Class UserOrderService 
## @spartacus/core


Class UserOrderService has been removed and is no longer part of the public API.
Use OrderHistoryFacade in @spartacus/order/root instead.



# Class UserPaymentService 
## @spartacus/core


### Constructor changed.


Previous version: 

```

constructor(
  store: Store<StateWithUser | StateWithProcess<void>>,
  userIdService: UserIdService
)

```


Current version: 

```

constructor(
  store: Store<StateWithUser>,
  userIdService: UserIdService
)

```


### Property store changed.


Previous version: 

```
store: Store<StateWithUser | StateWithProcess<void>>
```


Current version: 

```
store: Store<StateWithUser>
```




# Class UserReplenishmentOrderAdapter 
## @spartacus/core


Class UserReplenishmentOrderAdapter has been removed and is no longer part of the public API.
Use ReplenishmentOrderHistoryAdapter in @spartacus/order/core.



# Class UserReplenishmentOrderConnector 
## @spartacus/core


Class UserReplenishmentOrderConnector has been removed and is no longer part of the public API.
Use ReplenishmentOrderHistoryConnector in @spartacus/order/core.



# Class UserReplenishmentOrderService 
## @spartacus/core


Class UserReplenishmentOrderService has been removed and is no longer part of the public API.
Use ReplenishmentOrderHistoryFacade in @spartacus/order/root instead.



# Class UserService 
## @spartacus/core


### Constructor changed.


Previous version: 

```

constructor(
  store: Store<StateWithUser | StateWithProcess<void>>,
  userIdService: UserIdService,
  userAccountFacade: UserAccountFacadeTransitionalToken,
  userProfileFacade: UserProfileFacadeTransitionalToken
)

```


Current version: 

```

constructor(
  store: Store<StateWithUser | StateWithProcess<void>>,
  userIdService: UserIdService,
  userProfileFacade: UserProfileFacadeTransitionalToken | undefined
)

```


### Method get is removed.

Use 'UserAccountFacade.get()' from '@spartacus/user' instead.

### Property userAccountFacade is removed.

It is not used anymore.

### Property userProfileFacade changed.


Previous version: 

```
userProfileFacade: UserProfileFacadeTransitionalToken
```


Current version: 

```
userProfileFacade: UserProfileFacadeTransitionalToken | undefined
```




# Variable UsersSelectors.countrySelectorFactory 
## @spartacus/core


Variable countrySelectorFactory changed.

Previous version: 

```
countrySelectorFactory: (isocode: string) => MemoizedSelector<StateWithUser, Country>
```


Current version: 

```
countrySelectorFactory: (isocode: string) => MemoizedSelector<StateWithUser, Country | null>
```




# Variable UsersSelectors.getConsentByTemplateId 
## @spartacus/core


Variable getConsentByTemplateId changed.

Previous version: 

```
getConsentByTemplateId: (templateId: string) => MemoizedSelector<StateWithUser, ConsentTemplate>
```


Current version: 

```
getConsentByTemplateId: (templateId: string) => MemoizedSelector<StateWithUser, ConsentTemplate | undefined>
```




# Variable UsersSelectors.getConsignmentTracking 
## @spartacus/core

moved to @spartacus/order/core
moved to namespace OrderSelectors


Variable getConsignmentTracking changed.

Previous version: 

```
getConsignmentTracking: MemoizedSelector<StateWithUser, ConsignmentTracking>
```


Current version: 

```
getConsignmentTracking: MemoizedSelector<StateWithOrder, ConsignmentTracking>
```




# Variable UsersSelectors.getConsignmentTrackingState 
## @spartacus/core

moved to @spartacus/order/core
moved to namespace OrderSelectors


Variable getConsignmentTrackingState changed.

Previous version: 

```
getConsignmentTrackingState: MemoizedSelector<StateWithUser, ConsignmentTrackingState>
```


Current version: 

```
getConsignmentTrackingState: MemoizedSelector<StateWithOrder, ConsignmentTrackingState>
```




# Variable UsersSelectors.getOrderDetails 
## @spartacus/core

moved to @spartacus/order/core
moved to namespace OrderSelectors


Variable getOrderDetails changed.

Previous version: 

```
getOrderDetails: MemoizedSelector<StateWithUser, Order>
```


Current version: 

```
getOrderDetails: MemoizedSelector<StateWithOrder, Order>
```




# Variable UsersSelectors.getOrderReturnRequest 
## @spartacus/core

moved to @spartacus/order/core
moved to namespace OrderSelectors


Variable getOrderReturnRequest changed.

Previous version: 

```
getOrderReturnRequest: MemoizedSelector<StateWithUser, ReturnRequest>
```


Current version: 

```
getOrderReturnRequest: MemoizedSelector<StateWithOrder, ReturnRequest>
```




# Variable UsersSelectors.getOrderReturnRequestList 
## @spartacus/core

moved to @spartacus/order/core
moved to namespace OrderSelectors


Variable getOrderReturnRequestList changed.

Previous version: 

```
getOrderReturnRequestList: MemoizedSelector<StateWithUser, ReturnRequestList>
```


Current version: 

```
getOrderReturnRequestList: MemoizedSelector<StateWithOrder, ReturnRequestList>
```




# Variable UsersSelectors.getOrderReturnRequestListState 
## @spartacus/core

moved to @spartacus/order/core
moved to namespace OrderSelectors


Variable getOrderReturnRequestListState changed.

Previous version: 

```
getOrderReturnRequestListState: MemoizedSelector<StateWithUser, LoaderState<ReturnRequestList>>
```


Current version: 

```
getOrderReturnRequestListState: MemoizedSelector<StateWithOrder, StateUtils.LoaderState<ReturnRequestList>>
```




# Variable UsersSelectors.getOrderReturnRequestLoading 
## @spartacus/core

moved to @spartacus/order/core
moved to namespace OrderSelectors


Variable getOrderReturnRequestLoading changed.

Previous version: 

```
getOrderReturnRequestLoading: MemoizedSelector<StateWithUser, boolean>
```


Current version: 

```
getOrderReturnRequestLoading: MemoizedSelector<StateWithOrder, boolean>
```




# Variable UsersSelectors.getOrderReturnRequestState 
## @spartacus/core

moved to @spartacus/order/core
moved to namespace OrderSelectors


Variable getOrderReturnRequestState changed.

Previous version: 

```
getOrderReturnRequestState: MemoizedSelector<StateWithUser, LoaderState<ReturnRequest>>
```


Current version: 

```
getOrderReturnRequestState: MemoizedSelector<StateWithOrder, StateUtils.LoaderState<ReturnRequest>>
```




# Variable UsersSelectors.getOrderReturnRequestSuccess 
## @spartacus/core

moved to @spartacus/order/core
moved to namespace OrderSelectors


Variable getOrderReturnRequestSuccess changed.

Previous version: 

```
getOrderReturnRequestSuccess: MemoizedSelector<StateWithUser, boolean>
```


Current version: 

```
getOrderReturnRequestSuccess: MemoizedSelector<StateWithOrder, boolean>
```




# Variable UsersSelectors.getOrders 
## @spartacus/core

moved to @spartacus/order/core
moved to namespace OrderSelectors


Variable getOrders changed.

Previous version: 

```
getOrders: MemoizedSelector<StateWithUser, OrderHistoryList>
```


Current version: 

```
getOrders: MemoizedSelector<StateWithOrder, OrderHistoryList>
```




# Variable UsersSelectors.getOrdersLoaded 
## @spartacus/core

moved to @spartacus/order/core
moved to namespace OrderSelectors


Variable getOrdersLoaded changed.

Previous version: 

```
getOrdersLoaded: MemoizedSelector<StateWithUser, boolean>
```


Current version: 

```
getOrdersLoaded: MemoizedSelector<StateWithOrder, boolean>
```




# Variable UsersSelectors.getOrdersState 
## @spartacus/core

moved to @spartacus/order/core
moved to namespace OrderSelectors


Variable getOrdersState changed.

Previous version: 

```
getOrdersState: MemoizedSelector<StateWithUser, LoaderState<OrderHistoryList>>
```


Current version: 

```
getOrdersState: MemoizedSelector<StateWithOrder, StateUtils.LoaderState<OrderHistoryList>>
```




# Variable UsersSelectors.getOrderState 
## @spartacus/core

moved to @spartacus/order/core
moved to namespace OrderSelectors


Variable getOrderState changed.

Previous version: 

```
getOrderState: MemoizedSelector<StateWithUser, LoaderState<Order>>
```


Current version: 

```
getOrderState: MemoizedSelector<StateWithOrder, OrderState>
```




# Variable UsersSelectors.getRegionsCountry 
## @spartacus/core


Variable getRegionsCountry changed.

Previous version: 

```
getRegionsCountry: MemoizedSelector<StateWithUser, string>
```


Current version: 

```
getRegionsCountry: MemoizedSelector<StateWithUser, string | null>
```




# Variable UsersSelectors.getRegionsDataAndLoading 
## @spartacus/core


Variable getRegionsDataAndLoading changed.

Previous version: 

```
getRegionsDataAndLoading: MemoizedSelector<StateWithUser, {
    loaded: boolean;
    loading: boolean;
    regions: Region[];
    country: string;
}>
```


Current version: 

```
getRegionsDataAndLoading: MemoizedSelector<StateWithUser, {
    loaded: boolean;
    loading: boolean;
    regions: Region[];
    country: string | null;
}>
```




# Variable UsersSelectors.getReplenishmentOrderDetailsError 
## @spartacus/core

moved to @spartacus/order/core
moved to namespace OrderSelectors


Variable getReplenishmentOrderDetailsError changed.

Previous version: 

```
getReplenishmentOrderDetailsError: MemoizedSelector<StateWithUser, boolean>
```


Current version: 

```
getReplenishmentOrderDetailsError: MemoizedSelector<StateWithOrder, boolean>
```




# Variable UsersSelectors.getReplenishmentOrderDetailsLoading 
## @spartacus/core

moved to @spartacus/order/core
moved to namespace OrderSelectors


Variable getReplenishmentOrderDetailsLoading changed.

Previous version: 

```
getReplenishmentOrderDetailsLoading: MemoizedSelector<StateWithUser, boolean>
```


Current version: 

```
getReplenishmentOrderDetailsLoading: MemoizedSelector<StateWithOrder, boolean>
```




# Variable UsersSelectors.getReplenishmentOrderDetailsSuccess 
## @spartacus/core

moved to @spartacus/order/core
moved to namespace OrderSelectors


Variable getReplenishmentOrderDetailsSuccess changed.

Previous version: 

```
getReplenishmentOrderDetailsSuccess: MemoizedSelector<StateWithUser, boolean>
```


Current version: 

```
getReplenishmentOrderDetailsSuccess: MemoizedSelector<StateWithOrder, boolean>
```




# Variable UsersSelectors.getReplenishmentOrderDetailsValue 
## @spartacus/core

moved to @spartacus/order/core
moved to namespace OrderSelectors


Variable getReplenishmentOrderDetailsValue changed.

Previous version: 

```
getReplenishmentOrderDetailsValue: MemoizedSelector<StateWithUser, ReplenishmentOrder>
```


Current version: 

```
getReplenishmentOrderDetailsValue: MemoizedSelector<StateWithOrder, ReplenishmentOrder>
```




# Variable UsersSelectors.getReplenishmentOrders 
## @spartacus/core

moved to @spartacus/order/core
moved to namespace OrderSelectors


Variable getReplenishmentOrders changed.

Previous version: 

```
getReplenishmentOrders: MemoizedSelector<StateWithUser, ReplenishmentOrderList>
```


Current version: 

```
getReplenishmentOrders: MemoizedSelector<StateWithOrder, ReplenishmentOrderList>
```




# Variable UsersSelectors.getReplenishmentOrdersError 
## @spartacus/core

moved to @spartacus/order/core
moved to namespace OrderSelectors


Variable getReplenishmentOrdersError changed.

Previous version: 

```
getReplenishmentOrdersError: MemoizedSelector<StateWithUser, boolean>
```


Current version: 

```
getReplenishmentOrdersError: MemoizedSelector<StateWithOrder, boolean>
```




# Variable UsersSelectors.getReplenishmentOrdersLoading 
## @spartacus/core

moved to @spartacus/order/core
moved to namespace OrderSelectors


Variable getReplenishmentOrdersLoading changed.

Previous version: 

```
getReplenishmentOrdersLoading: MemoizedSelector<StateWithUser, boolean>
```


Current version: 

```
getReplenishmentOrdersLoading: MemoizedSelector<StateWithOrder, boolean>
```




# Variable UsersSelectors.getReplenishmentOrdersState 
## @spartacus/core

moved to @spartacus/order/core
moved to namespace OrderSelectors


Variable getReplenishmentOrdersState changed.

Previous version: 

```
getReplenishmentOrdersState: MemoizedSelector<StateWithUser, LoaderState<ReplenishmentOrderList>>
```


Current version: 

```
getReplenishmentOrdersState: MemoizedSelector<StateWithOrder, StateUtils.LoaderState<ReplenishmentOrderList>>
```




# Variable UsersSelectors.getReplenishmentOrdersSuccess 
## @spartacus/core

moved to @spartacus/order/core
moved to namespace OrderSelectors


Variable getReplenishmentOrdersSuccess changed.

Previous version: 

```
getReplenishmentOrdersSuccess: MemoizedSelector<StateWithUser, boolean>
```


Current version: 

```
getReplenishmentOrdersSuccess: MemoizedSelector<StateWithOrder, boolean>
```




# Variable UsersSelectors.getReplenishmentOrderState 
## @spartacus/core

moved to @spartacus/order/core
moved to namespace OrderSelectors


Variable getReplenishmentOrderState changed.

Previous version: 

```
getReplenishmentOrderState: MemoizedSelector<StateWithUser, LoaderState<ReplenishmentOrder>>
```


Current version: 

```
getReplenishmentOrderState: MemoizedSelector<StateWithOrder, StateUtils.LoaderState<ReplenishmentOrder>>
```




# Interface UserState 
## @spartacus/core


### PropertySignature consignmentTracking is removed.

It is replaced by its counterpart in Interface 'OrderState' from '@spartacus/order/core'.

### PropertySignature order is removed.

It is not used anymore.

### PropertySignature orderReturn is removed.

It is replaced by its counterpart in Interface 'OrderState' from '@spartacus/order/core'.

### PropertySignature orderReturnList is removed.

It is replaced by its counterpart in Interface 'OrderState' from '@spartacus/order/core'.

### PropertySignature orders is removed.

It is replaced by its counterpart in Interface 'OrderState' from '@spartacus/order/core'.

### PropertySignature replenishmentOrder is removed.

It is replaced by its counterpart in Interface 'OrderState' from '@spartacus/order/core'.

### PropertySignature replenishmentOrders is removed.

It is replaced by its counterpart in Interface 'OrderState' from '@spartacus/order/core'.



# Class UserTransitional_4_2_Module 
## @spartacus/core


Class UserTransitional_4_2_Module has been removed and is no longer part of the public API.
Use UserModule instead.



# Class UserTransitionalModule 
## @spartacus/core


Class UserTransitionalModule has been removed and is no longer part of the public API.




# Interface Voucher 
## @spartacus/core

moved to @spartacus/cart/base/root




# Class WindowRef 
## @spartacus/core


### Constructor changed.


Previous version: 

```

constructor(
  document: any,
  platformId: Object,
  serverUrl: string,
  serverOrigin: string
)

```


Current version: 

```

constructor(
  document: any,
  platformId: Object,
  serverUrl: string | undefined,
  serverOrigin: string | undefined
)

```


### Property serverOrigin changed.


Previous version: 

```
serverOrigin: string
```


Current version: 

```
serverOrigin: string | undefined
```


### Property serverUrl changed.


Previous version: 

```
serverUrl: string
```


Current version: 

```
serverUrl: string | undefined
```




# Class WishListService 
## @spartacus/core

moved to @spartacus/cart/wish-list/core


### Constructor changed.


Previous version: 

```

constructor(
  store: Store<StateWithMultiCart>,
  userService: UserService,
  multiCartService: MultiCartService,
  userIdService: UserIdService
)

```


Current version: 

```

constructor(
  store: Store<StateWithMultiCart>,
  userAccountFacade: UserAccountFacade,
  multiCartFacade: MultiCartFacade,
  userIdService: UserIdService
)

```


### Property multiCartService is removed.



### Property userService is removed.





# Variable dpTranslationChunksConfig 
## @spartacus/digital-payments

moved to @spartacus/digital-payments/assets




# Variable dpTranslations 
## @spartacus/digital-payments

moved to @spartacus/digital-payments/assets




# Class IncubatorCoreModule 
## @spartacus/incubator


Class IncubatorCoreModule has been removed and is no longer part of the public API.




# Class IncubatorStorefrontModule 
## @spartacus/incubator


Class IncubatorStorefrontModule has been removed and is no longer part of the public API.




# Class ConsignmentTrackingComponent 
## @spartacus/order/components


### Constructor changed.


Previous version: 

```

constructor(
  userOrderService: OrderFacade,
  modalService: ModalService
)

```


Current version: 

```

constructor(
  orderHistoryFacade: OrderHistoryFacade,
  modalService: ModalService
)

```




# Class OrderCancellationService 
## @spartacus/order/components


### Constructor changed.


Previous version: 

```

constructor(
  orderDetailsService: OrderDetailsService,
  userOrderService: OrderFacade,
  routing: RoutingService,
  globalMessageService: GlobalMessageService
)

```


Current version: 

```

constructor(
  orderDetailsService: OrderDetailsService,
  orderHistoryFacade: OrderHistoryFacade,
  routing: RoutingService,
  globalMessageService: GlobalMessageService
)

```


### Property userOrderService is removed.





# Class OrderDetailItemsComponent 
## @spartacus/order/components


### Constructor changed.


Previous version: 

```

constructor(
  orderDetailsService: OrderDetailsService
)

```


Current version: 

```

constructor(
  orderDetailsService: OrderDetailsService,
  component: CmsComponentData<CmsOrderDetailItemsComponent>,
  translation: TranslationService
)

```




# Class OrderDetailsService 
## @spartacus/order/components


### Constructor changed.


Previous version: 

```

constructor(
  userOrderService: OrderFacade,
  routingService: RoutingService
)

```


Current version: 

```

constructor(
  orderHistoryFacade: OrderHistoryFacade,
  routingService: RoutingService
)

```




# Class OrderHistoryComponent 
## @spartacus/order/components


### Constructor changed.


Previous version: 

```

constructor(
  routing: RoutingService,
  userOrderService: OrderFacade,
  translation: TranslationService,
  userReplenishmentOrderService: ReplenishmentOrderFacade
)

```


Current version: 

```

constructor(
  routing: RoutingService,
  orderHistoryFacade: OrderHistoryFacade,
  translation: TranslationService,
  replenishmentOrderHistoryFacade: ReplenishmentOrderHistoryFacade
)

```


### Property userOrderService is removed.



### Property userReplenishmentOrderService is removed.





# Class ReplenishmentOrderCancellationComponent 
## @spartacus/order/components


### Constructor changed.


Previous version: 

```

constructor(
  userReplenishmentOrderService: ReplenishmentOrderFacade,
  vcr: ViewContainerRef,
  launchDialogService: LaunchDialogService
)

```


Current version: 

```

constructor(
  replenishmentOrderHistoryFacade: ReplenishmentOrderHistoryFacade,
  vcr: ViewContainerRef,
  launchDialogService: LaunchDialogService
)

```


### Property userReplenishmentOrderService is removed.





# Class ReplenishmentOrderCancellationDialogComponent 
## @spartacus/order/components


### Constructor changed.


Previous version: 

```

constructor(
  userReplenishmentOrderService: ReplenishmentOrderFacade,
  globalMessageService: GlobalMessageService,
  launchDialogService: LaunchDialogService,
  el: ElementRef
)

```


Current version: 

```

constructor(
  replenishmentOrderHistoryFacade: ReplenishmentOrderHistoryFacade,
  globalMessageService: GlobalMessageService,
  launchDialogService: LaunchDialogService,
  el: ElementRef
)

```


### Property userReplenishmentOrderService is removed.





# Class ReplenishmentOrderDetailsService 
## @spartacus/order/components


### Constructor changed.


Previous version: 

```

constructor(
  routingService: RoutingService,
  userReplenishmentOrderService: ReplenishmentOrderFacade
)

```


Current version: 

```

constructor(
  routingService: RoutingService,
  replenishmentOrderHistoryFacade: ReplenishmentOrderHistoryFacade
)

```


### Property userReplenishmentOrderService is removed.





# Class ReplenishmentOrderHistoryComponent 
## @spartacus/order/components


### Constructor changed.


Previous version: 

```

constructor(
  routing: RoutingService,
  userReplenishmentOrderService: ReplenishmentOrderFacade,
  translation: TranslationService,
  vcr: ViewContainerRef,
  launchDialogService: LaunchDialogService
)

```


Current version: 

```

constructor(
  routing: RoutingService,
  replenishmentOrderHistoryFacade: ReplenishmentOrderHistoryFacade,
  translation: TranslationService,
  vcr: ViewContainerRef,
  launchDialogService: LaunchDialogService
)

```


### Property userReplenishmentOrderService is removed.





# Class TrackingEventsComponent 
## @spartacus/order/components


### Constructor changed.


Previous version: 

```

constructor(
  activeModal: NgbActiveModal,
  userOrderService: OrderFacade
)

```


Current version: 

```

constructor(
  activeModal: NgbActiveModal,
  orderHistoryFacade: OrderHistoryFacade
)

```




# Variable CONSIGNMENT_TRACKING_NORMALIZER 
## @spartacus/order/core

moved to @spartacus/order/root




# Variable ORDER_HISTORY_NORMALIZER 
## @spartacus/order/core

moved to @spartacus/order/root




# Variable ORDER_RETURN_REQUEST_INPUT_SERIALIZER 
## @spartacus/order/core

moved to @spartacus/order/root




# Variable ORDER_RETURN_REQUEST_NORMALIZER 
## @spartacus/order/core

moved to @spartacus/order/root




# Variable ORDER_RETURNS_NORMALIZER 
## @spartacus/order/core

moved to @spartacus/order/root




# Class OrderAdapter 
## @spartacus/order/core


### Method cancel is removed.



### Method cancelReturnRequest is removed.



### Method createReturnRequest is removed.



### Method getConsignmentTracking is removed.



### Method load is removed.



### Method loadHistory is removed.



### Method loadReturnRequestDetail is removed.



### Method loadReturnRequestList is removed.





# Class OrderConnector 
## @spartacus/order/core


### Method cancel is removed.



### Method cancelReturnRequest is removed.



### Method get is removed.



### Method getConsignmentTracking is removed.



### Method getHistory is removed.



### Method getReturnRequestDetail is removed.



### Method getReturnRequestList is removed.



### Method return is removed.





# Class OrderService 
## @spartacus/order/core


### Constructor changed.


Previous version: 

```

constructor(
  store: Store<StateWithOrder>,
  processStateStore: Store<StateWithProcess<void>>,
  userIdService: UserIdService,
  routingService: RoutingService
)

```


Current version: 

```

constructor(
  activeCartFacade: ActiveCartFacade,
  userIdService: UserIdService,
  commandService: CommandService,
  orderConnector: OrderConnector,
  eventService: EventService
)

```


### Method cancelOrder is removed.



### Method clearConsignmentTracking is removed.



### Method clearOrderDetails is removed.



### Method clearOrderList is removed.



### Method getCancelOrderLoading is removed.



### Method getCancelOrderSuccess is removed.



### Method getConsignmentTracking is removed.



### Method getOrderDetails changed.


Previous version: 

```

getOrderDetails(): Observable<Order>

```


Current version: 

```

getOrderDetails(): Observable<Order | undefined>

```


### Method getOrderHistoryList is removed.



### Method getOrderHistoryListLoaded is removed.



### Method loadConsignmentTracking is removed.



### Method loadOrderDetails is removed.



### Method loadOrderList is removed.



### Property processStateStore is removed.



### Method resetCancelOrderProcessState is removed.



### Property routingService is removed.



### Property store is removed.





# Variable REPLENISHMENT_ORDER_HISTORY_NORMALIZER 
## @spartacus/order/core

moved to @spartacus/order/root




# Class ReplenishmentOrderAdapter 
## @spartacus/order/core


Class ReplenishmentOrderAdapter has been removed and is no longer part of the public API.




# Class ReplenishmentOrderConnector 
## @spartacus/order/core


Class ReplenishmentOrderConnector has been removed and is no longer part of the public API.




# Class ReplenishmentOrderService 
## @spartacus/order/core


Class ReplenishmentOrderService has been removed and is no longer part of the public API.




# Class OccOrderAdapter 
## @spartacus/order/occ


### Method cancel is removed.



### Method cancelReturnRequest is removed.



### Method createReturnRequest is removed.



### Method getConsignmentTracking is removed.



### Method load is removed.



### Method loadHistory is removed.



### Method loadReturnRequestDetail is removed.



### Method loadReturnRequestList is removed.





# Class OccReplenishmentOrderAdapter 
## @spartacus/order/occ


Class OccReplenishmentOrderAdapter has been removed and is no longer part of the public API.




# Class OrderDetailsOrderEntriesContext 
## @spartacus/order/root

moved to @spartacus/order/components


### Constructor changed.


Previous version: 

```

constructor(
  userOrderService: OrderFacade
)

```


Current version: 

```

constructor(
  orderHistoryFacade: OrderHistoryFacade
)

```


### Property userOrderService is removed.





# Class OrderFacade 
## @spartacus/order/root


### Method cancelOrder is removed.



### Method clearConsignmentTracking is removed.



### Method clearOrderDetails is removed.



### Method clearOrderList is removed.



### Method getCancelOrderLoading is removed.



### Method getCancelOrderSuccess is removed.



### Method getConsignmentTracking is removed.



### Method getOrderDetails changed.


Previous version: 

```

getOrderDetails(): Observable<Order>

```


Current version: 

```

getOrderDetails(): Observable<Order | undefined>

```


### Method getOrderHistoryList is removed.



### Method getOrderHistoryListLoaded is removed.



### Method loadConsignmentTracking is removed.



### Method loadOrderDetails is removed.



### Method loadOrderList is removed.



### Method resetCancelOrderProcessState is removed.





# Function orderFacadeFactory 
## @spartacus/order/root


Function orderFacadeFactory has been removed and is no longer part of the public API.




# Class ReplenishmentOrderFacade 
## @spartacus/order/root


Class ReplenishmentOrderFacade has been removed and is no longer part of the public API.




# Function replenishmentOrderFacadeFactory 
## @spartacus/order/root


Function replenishmentOrderFacadeFactory has been removed and is no longer part of the public API.




# Class AmountCellComponent 
## @spartacus/organization/administration/components


### Property property changed.


Previous version: 

```
property: string
```


Current version: 

```
property: string | undefined
```




# Class AssignCellComponent 
## @spartacus/organization/administration/components


### Method notify changed.


Previous version: 

```

notify(
  item: any,
  state: any
): void

```


Current version: 

```

notify(
  item: any,
  state: string
): void

```




# Class BaseMessageComponent 
## @spartacus/organization/administration/components


### Property messageIcon changed.


Previous version: 

```
messageIcon: ICON_TYPE
```


Current version: 

```
messageIcon: ICON_TYPE | undefined
```


### Method resolveType changed.


Previous version: 

```

resolveType(): string

```


Current version: 

```

resolveType(): string | undefined

```


### Property type changed.


Previous version: 

```
type: string
```


Current version: 

```
type: string | undefined
```




# Class BudgetFormComponent 
## @spartacus/organization/administration/components


### Method createCodeWithName changed.


Previous version: 

```

createCodeWithName(
  name: AbstractControl,
  code: AbstractControl
): void

```


Current version: 

```

createCodeWithName(
  name: AbstractControl | null,
  code: AbstractControl | null
): void

```


### Property form changed.


Previous version: 

```
form: FormGroup
```


Current version: 

```
form: FormGroup | null
```


### Property units$ changed.


Previous version: 

```
units$: Observable<B2BUnitNode[]>
```


Current version: 

```
units$: Observable<B2BUnitNode[] | undefined>
```




# Class BudgetItemService 
## @spartacus/organization/administration/components


### Method update changed.


Previous version: 

```

update(
  code: any,
  value: Budget
): Observable<OrganizationItemStatus<Budget>>

```


Current version: 

```

update(
  code: string,
  value: Budget
): Observable<OrganizationItemStatus<Budget>>

```




# Class CardComponent 
## @spartacus/organization/administration/components


### Property item$ changed.


Previous version: 

```
item$: Observable<T>
```


Current version: 

```
item$: Observable<T | undefined>
```


### Property itemKey changed.


Previous version: 

```
itemKey: any
```


Current version: 

```
itemKey: string | undefined
```


### Method refreshMessages changed.


Previous version: 

```

refreshMessages(
  item: T
): void

```


Current version: 

```

refreshMessages(
  item: T | undefined
): void

```


### Property showHint changed.


Previous version: 

```
showHint: boolean
```


Current version: 

```
showHint: boolean | undefined
```




# Class CellComponent 
## @spartacus/organization/administration/components


### Property property changed.


Previous version: 

```
property: string
```


Current version: 

```
property: string | undefined
```




# Class CostCenterAssignedBudgetListService 
## @spartacus/organization/administration/components


### Method load changed.


Previous version: 

```

load(
  pagination: PaginationModel,
  code: string
): Observable<EntitiesModel<Budget>>

```


Current version: 

```

load(
  pagination: PaginationModel,
  code: string
): Observable<EntitiesModel<Budget> | undefined>

```




# Class CostCenterBudgetListService 
## @spartacus/organization/administration/components


### Method load changed.


Previous version: 

```

load(
  pagination: PaginationModel,
  code: string
): Observable<EntitiesModel<Budget>>

```


Current version: 

```

load(
  pagination: PaginationModel,
  code: string
): Observable<EntitiesModel<Budget> | undefined>

```




# Class CostCenterFormComponent 
## @spartacus/organization/administration/components


### Method createCodeWithName changed.


Previous version: 

```

createCodeWithName(
  name: AbstractControl,
  code: AbstractControl
): void

```


Current version: 

```

createCodeWithName(
  name: AbstractControl | null,
  code: AbstractControl | null
): void

```


### Property form changed.


Previous version: 

```
form: FormGroup
```


Current version: 

```
form: FormGroup | null
```


### Property units$ changed.


Previous version: 

```
units$: Observable<B2BUnitNode[]>
```


Current version: 

```
units$: Observable<B2BUnitNode[] | undefined>
```




# Class CurrentItemService 
## @spartacus/organization/administration/components


### Method getItem changed.


Previous version: 

```

getItem(
  params: any[]
): Observable<T>

```


Current version: 

```

getItem(
  params: any[]
): Observable<T | undefined>

```


### Property item$ changed.


Previous version: 

```
item$: Observable<T>
```


Current version: 

```
item$: Observable<T | undefined>
```




# Class CurrentUnitAddressService 
## @spartacus/organization/administration/components


### Method getItem changed.


Previous version: 

```

getItem(
  unitUid: string,
  addressId: string
): Observable<Address>

```


Current version: 

```

getItem(
  unitUid: string,
  addressId: string
): Observable<Address | undefined>

```


### Property item$ changed.


Previous version: 

```
item$: Observable<Address>
```


Current version: 

```
item$: Observable<Address | undefined>
```




# Class CurrentUserService 
## @spartacus/organization/administration/components


### Property name$ changed.


Previous version: 

```
name$: Observable<string>
```


Current version: 

```
name$: Observable<string | undefined>
```




# Class DeleteItemComponent 
## @spartacus/organization/administration/components


### Property confirmation changed.


Previous version: 

```
confirmation: Subject<ConfirmationMessageData>
```


Current version: 

```
confirmation: Subject<ConfirmationMessageData> | null
```


### Property current$ changed.


Previous version: 

```
current$: Observable<T>
```


Current version: 

```
current$: Observable<T | undefined>
```




# Class DisableInfoComponent 
## @spartacus/organization/administration/components


### Property current$ changed.


Previous version: 

```
current$: Observable<T>
```


Current version: 

```
current$: Observable<T | undefined>
```


### Method displayDisabledCreate changed.


Previous version: 

```

displayDisabledCreate(
  item: T
): boolean

```


Current version: 

```

displayDisabledCreate(
  item: T
): boolean | undefined

```


### Method displayDisabledDisable changed.


Previous version: 

```

displayDisabledDisable(
  item: T
): boolean

```


Current version: 

```

displayDisabledDisable(
  item: T
): boolean | undefined

```


### Method displayDisabledEdit changed.


Previous version: 

```

displayDisabledEdit(
  item: T
): boolean

```


Current version: 

```

displayDisabledEdit(
  item: T
): boolean | undefined

```


### Method displayDisabledEnable changed.


Previous version: 

```

displayDisabledEnable(
  item: T
): boolean

```


Current version: 

```

displayDisabledEnable(
  item: T
): boolean | undefined

```




# Class FormComponent 
## @spartacus/organization/administration/components


### Property form$ changed.


Previous version: 

```
form$: Observable<FormGroup>
```


Current version: 

```
form$: Observable<FormGroup | null>
```


### Method notify changed.


Previous version: 

```

notify(
  item: T,
  action: string
): void

```


Current version: 

```

notify(
  item: T | undefined,
  action: string
): void

```




# Class FormService 
## @spartacus/organization/administration/components


### Property form changed.


Previous version: 

```
form: FormGroup
```


Current version: 

```
form: FormGroup | null
```


### Method getForm changed.


Previous version: 

```

getForm(
  item: T
): FormGroup

```


Current version: 

```

getForm(
  item: T
): FormGroup | null

```




# Class ItemActiveDirective 
## @spartacus/organization/administration/components


### Property subscription changed.


Previous version: 

```
subscription: any
```


Current version: 

```
subscription: Subscription
```




# Class ItemExistsDirective 
## @spartacus/organization/administration/components


### Property subscription changed.


Previous version: 

```
subscription: any
```


Current version: 

```
subscription: Subscription
```




# Class ItemService 
## @spartacus/organization/administration/components


### Property current$ changed.


Previous version: 

```
current$: Observable<T>
```


Current version: 

```
current$: Observable<T | undefined>
```


### Method getForm changed.


Previous version: 

```

getForm(
  item: T
): FormGroup

```


Current version: 

```

getForm(
  item: T
): FormGroup | null

```




# Class ListComponent 
## @spartacus/organization/administration/components


### Method browse changed.


Previous version: 

```

browse(
  pagination: P,
  pageNumber: number
): void

```


Current version: 

```

browse(
  pagination: P | undefined,
  pageNumber: number
): void

```


### Method getListCount changed.


Previous version: 

```

getListCount(
  dataTable: Table
): number

```


Current version: 

```

getListCount(
  dataTable: Table | EntitiesModel<T>
): number | undefined

```


### Property listData$ changed.


Previous version: 

```
listData$: Observable<EntitiesModel<T>>
```


Current version: 

```
listData$: Observable<EntitiesModel<T> | undefined>
```


### Method sort changed.


Previous version: 

```

sort(
  pagination: P
): void

```


Current version: 

```

sort(
  pagination: P | undefined
): void

```


### Property sortCode changed.


Previous version: 

```
sortCode: string
```


Current version: 

```
sortCode: string | undefined
```




# Class ListService 
## @spartacus/organization/administration/components


### Method getData changed.


Previous version: 

```

getData(
  args: any
): Observable<EntitiesModel<T>>

```


Current version: 

```

getData(
  args: any
): Observable<EntitiesModel<T> | undefined>

```


### Method hasGhostData changed.


Previous version: 

```

hasGhostData(
  data: EntitiesModel<T>
): boolean

```


Current version: 

```

hasGhostData(
  data: EntitiesModel<T> | undefined
): boolean

```


### Method load changed.


Previous version: 

```

load(
  pagination: PaginationModel,
  args: any
): Observable<EntitiesModel<T>>

```


Current version: 

```

load(
  pagination: PaginationModel,
  args: any
): Observable<EntitiesModel<T> | undefined>

```




# Class MessageService 
## @spartacus/organization/administration/components


### Method close changed.


Previous version: 

```

close(
  message: Subject<MessageEventData>
): void

```


Current version: 

```

close(
  message: Subject<MessageEventData> | null
): void

```


### Property data$ changed.


Previous version: 

```
data$: ReplaySubject<MessageData>
```


Current version: 

```
data$: ReplaySubject<T>
```


### Method get changed.


Previous version: 

```

get(): Observable<MessageData>

```


Current version: 

```

get(): Observable<T>

```




# Class PermissionFormComponent 
## @spartacus/organization/administration/components


### Property form changed.


Previous version: 

```
form: FormGroup
```


Current version: 

```
form: FormGroup | null
```


### Property types$ changed.


Previous version: 

```
types$: Observable<OrderApprovalPermissionType[]>
```


Current version: 

```
types$: Observable<OrderApprovalPermissionType[] | undefined>
```


### Property units$ changed.


Previous version: 

```
units$: Observable<B2BUnitNode[]>
```


Current version: 

```
units$: Observable<B2BUnitNode[] | undefined>
```




# Class PermissionFormService 
## @spartacus/organization/administration/components


### Method patchData changed.


Previous version: 

```

patchData(
  item: any
): void

```


Current version: 

```

patchData(
  item: Permission
): void

```




# Class PermissionItemService 
## @spartacus/organization/administration/components


### Method update changed.


Previous version: 

```

update(
  code: any,
  value: Permission
): Observable<OrganizationItemStatus<Permission>>

```


Current version: 

```

update(
  code: string,
  value: Permission
): Observable<OrganizationItemStatus<Permission>>

```




# Class StatusCellComponent 
## @spartacus/organization/administration/components


### Property label changed.


Previous version: 

```
label: "organization.enabled" | "organization.disabled"
```


Current version: 

```
label: "organization.enabled" | "organization.disabled" | undefined
```




# Class SubListComponent 
## @spartacus/organization/administration/components


### Property listData$ changed.


Previous version: 

```
listData$: Observable<EntitiesModel<any>>
```


Current version: 

```
listData$: Observable<EntitiesModel<any> | undefined>
```


### Property showHint changed.


Previous version: 

```
showHint: boolean
```


Current version: 

```
showHint: boolean | undefined
```




# Class SubListService 
## @spartacus/organization/administration/components


### Method filterSelected changed.


Previous version: 

```

filterSelected(
  list: EntitiesModel<T>
): EntitiesModel<T>

```


Current version: 

```

filterSelected(
  list: EntitiesModel<T> | undefined
): EntitiesModel<T> | undefined

```




# Class ToggleStatusComponent 
## @spartacus/organization/administration/components


### Property confirmation changed.


Previous version: 

```
confirmation: Subject<ConfirmationMessageData>
```


Current version: 

```
confirmation: Subject<ConfirmationMessageData> | null
```


### Property current$ changed.


Previous version: 

```
current$: Observable<T>
```


Current version: 

```
current$: Observable<T | undefined>
```




# Class UnitAddressDetailsComponent 
## @spartacus/organization/administration/components


### Method getCountry changed.


Previous version: 

```

getCountry(
  isoCode: any
): Observable<Country>

```


Current version: 

```

getCountry(
  isoCode: string | undefined
): Observable<Country | undefined>

```


### Property unit$ changed.


Previous version: 

```
unit$: Observable<B2BUnit>
```


Current version: 

```
unit$: Observable<B2BUnit | undefined>
```




# Class UnitAddressFormComponent 
## @spartacus/organization/administration/components


### Property form changed.


Previous version: 

```
form: FormGroup
```


Current version: 

```
form: FormGroup | null
```


### Property unit$ changed.


Previous version: 

```
unit$: Observable<B2BUnit>
```


Current version: 

```
unit$: Observable<B2BUnit | undefined>
```




# Class UnitAddressListService 
## @spartacus/organization/administration/components


### Method load changed.


Previous version: 

```

load(
  _pagination: PaginationModel,
  code: string
): Observable<EntitiesModel<Address>>

```


Current version: 

```

load(
  _pagination: PaginationModel,
  code: string
): Observable<EntitiesModel<Address> | undefined>

```




# Class UnitApproverListService 
## @spartacus/organization/administration/components


### Method load changed.


Previous version: 

```

load(
  pagination: PaginationModel,
  code: string
): Observable<EntitiesModel<B2BUser>>

```


Current version: 

```

load(
  pagination: PaginationModel,
  code: string
): Observable<EntitiesModel<B2BUser> | undefined>

```




# Class UnitAssignedApproverListService 
## @spartacus/organization/administration/components


### Method load changed.


Previous version: 

```

load(
  pagination: PaginationModel,
  code: string
): Observable<EntitiesModel<B2BUser>>

```


Current version: 

```

load(
  pagination: PaginationModel,
  code: string
): Observable<EntitiesModel<B2BUser> | undefined>

```




# Class UnitChildItemService 
## @spartacus/organization/administration/components


### Method buildRouteParams changed.


Previous version: 

```

buildRouteParams(
  item: B2BUnit
): {
        uid: string;
    }

```


Current version: 

```

buildRouteParams(
  item: B2BUnit
): {
        uid: string | undefined;
    }

```




# Class UnitChildrenComponent 
## @spartacus/organization/administration/components


### Property unit$ changed.


Previous version: 

```
unit$: Observable<B2BUnit>
```


Current version: 

```
unit$: Observable<B2BUnit | undefined>
```




# Class UnitCostCenterItemService 
## @spartacus/organization/administration/components


### Method buildRouteParams changed.


Previous version: 

```

buildRouteParams(
  item: CostCenter
): {
        uid: string;
    }

```


Current version: 

```

buildRouteParams(
  item: CostCenter
): {
        uid: string | undefined;
    }

```




# Class UnitCostCenterListComponent 
## @spartacus/organization/administration/components


### Property unit$ changed.


Previous version: 

```
unit$: Observable<B2BUnit>
```


Current version: 

```
unit$: Observable<B2BUnit | undefined>
```




# Class UnitFormComponent 
## @spartacus/organization/administration/components


### Method createUidWithName changed.


Previous version: 

```

createUidWithName(
  name: AbstractControl,
  code: AbstractControl
): void

```


Current version: 

```

createUidWithName(
  name: AbstractControl | null,
  code: AbstractControl | null
): void

```


### Property form changed.


Previous version: 

```
form: FormGroup
```


Current version: 

```
form: FormGroup | null
```


### Property units$ changed.


Previous version: 

```
units$: Observable<B2BUnitNode[]>
```


Current version: 

```
units$: Observable<B2BUnitNode[] | undefined>
```




# Class UnitFormService 
## @spartacus/organization/administration/components


### Method isRootUnit changed.


Previous version: 

```

isRootUnit(
  item: B2BUnit
): boolean

```


Current version: 

```

isRootUnit(
  item: B2BUnit | undefined
): boolean

```




# Class UnitItemService 
## @spartacus/organization/administration/components


### Method update changed.


Previous version: 

```

update(
  code: any,
  value: B2BUnit
): Observable<OrganizationItemStatus<B2BUnit>>

```


Current version: 

```

update(
  code: string,
  value: B2BUnit
): Observable<OrganizationItemStatus<B2BUnit>>

```




# Class UnitListService 
## @spartacus/organization/administration/components


### Method convertListItem changed.


Previous version: 

```

convertListItem(
  unit: B2BUnitNode,
  depthLevel: number,
  pagination: {
        totalResults: number;
    }
): EntitiesModel<B2BUnitTreeNode>

```


Current version: 

```

convertListItem(
  unit: B2BUnitNode | undefined,
  depthLevel: number,
  pagination: {
        totalResults: number;
    }
): EntitiesModel<B2BUnitTreeNode> | undefined

```


### Method load changed.


Previous version: 

```

load(): Observable<EntitiesModel<B2BUnitTreeNode>>

```


Current version: 

```

load(): Observable<EntitiesModel<B2BUnitTreeNode> | undefined>

```




# Class UnitUserListComponent 
## @spartacus/organization/administration/components


### Property unit$ changed.


Previous version: 

```
unit$: Observable<B2BUnit>
```


Current version: 

```
unit$: Observable<B2BUnit | undefined>
```




# Class UnitUserListService 
## @spartacus/organization/administration/components


### Method load changed.


Previous version: 

```

load(
  pagination: PaginationModel,
  code: string
): Observable<EntitiesModel<B2BUser>>

```


Current version: 

```

load(
  pagination: PaginationModel,
  code: string
): Observable<EntitiesModel<B2BUser> | undefined>

```




# Class UnitUserRolesFormComponent 
## @spartacus/organization/administration/components


### Property form$ changed.


Previous version: 

```
form$: Observable<FormGroup>
```


Current version: 

```
form$: Observable<FormGroup | null>
```


### Property item changed.


Previous version: 

```
item: B2BUser
```


Current version: 

```
item: B2BUser | undefined
```




# Class UnitUserRolesFormService 
## @spartacus/organization/administration/components


### Method getForm changed.


Previous version: 

```

getForm(
  item: B2BUser
): FormGroup

```


Current version: 

```

getForm(
  item: B2BUser
): FormGroup | null

```




# Class UserApproverListService 
## @spartacus/organization/administration/components


### Method load changed.


Previous version: 

```

load(
  pagination: PaginationModel,
  code: string
): Observable<EntitiesModel<B2BUser>>

```


Current version: 

```

load(
  pagination: PaginationModel,
  code: string
): Observable<EntitiesModel<B2BUser> | undefined>

```




# Class UserAssignedApproverListService 
## @spartacus/organization/administration/components


### Method load changed.


Previous version: 

```

load(
  pagination: PaginationModel,
  code: string
): Observable<EntitiesModel<B2BUser>>

```


Current version: 

```

load(
  pagination: PaginationModel,
  code: string
): Observable<EntitiesModel<B2BUser> | undefined>

```




# Class UserAssignedPermissionListService 
## @spartacus/organization/administration/components


### Method load changed.


Previous version: 

```

load(
  pagination: PaginationModel,
  code: string
): Observable<EntitiesModel<B2BUser>>

```


Current version: 

```

load(
  pagination: PaginationModel,
  code: string
): Observable<EntitiesModel<B2BUser> | undefined>

```




# Class UserAssignedUserGroupListService 
## @spartacus/organization/administration/components


### Method load changed.


Previous version: 

```

load(
  pagination: PaginationModel,
  code: string
): Observable<EntitiesModel<UserGroup>>

```


Current version: 

```

load(
  pagination: PaginationModel,
  code: string
): Observable<EntitiesModel<UserGroup> | undefined>

```




# Class UserChangePasswordFormComponent 
## @spartacus/organization/administration/components


### Property form$ changed.


Previous version: 

```
form$: Observable<FormGroup>
```


Current version: 

```
form$: Observable<FormGroup | null>
```




# Class UserChangePasswordFormService 
## @spartacus/organization/administration/components


### Method getForm changed.


Previous version: 

```

getForm(
  item: User
): FormGroup

```


Current version: 

```

getForm(
  item: User
): FormGroup | null

```




# Class UserFormComponent 
## @spartacus/organization/administration/components


### Constructor changed.


Previous version: 

```

constructor(
  itemService: ItemService<B2BUser>,
  unitService: OrgUnitService,
  userService: UserService,
  b2bUserService: B2BUserService
)

```


Current version: 

```

constructor(
  itemService: ItemService<B2BUser>,
  unitService: OrgUnitService,
  userProfileFacade: UserProfileFacade,
  b2bUserService: B2BUserService
)

```


### Property form changed.


Previous version: 

```
form: FormGroup
```


Current version: 

```
form: FormGroup | null
```


### Property units$ changed.


Previous version: 

```
units$: Observable<B2BUnitNode[]>
```


Current version: 

```
units$: Observable<B2BUnitNode[] | undefined>
```


### Property userService is removed.





# Class UserGroupAssignedPermissionsListService 
## @spartacus/organization/administration/components


### Method load changed.


Previous version: 

```

load(
  pagination: PaginationModel,
  code: string
): Observable<EntitiesModel<Permission>>

```


Current version: 

```

load(
  pagination: PaginationModel,
  code: string
): Observable<EntitiesModel<Permission> | undefined>

```




# Class UserGroupAssignedUserListService 
## @spartacus/organization/administration/components


### Method load changed.


Previous version: 

```

load(
  pagination: PaginationModel,
  code: string
): Observable<EntitiesModel<B2BUser>>

```


Current version: 

```

load(
  pagination: PaginationModel,
  code: string
): Observable<EntitiesModel<B2BUser> | undefined>

```




# Class UserGroupFormComponent 
## @spartacus/organization/administration/components


### Method createUidWithName changed.


Previous version: 

```

createUidWithName(
  name: AbstractControl,
  code: AbstractControl
): void

```


Current version: 

```

createUidWithName(
  name: AbstractControl | null,
  code: AbstractControl | null
): void

```


### Property form changed.


Previous version: 

```
form: FormGroup
```


Current version: 

```
form: FormGroup | null
```


### Property units$ changed.


Previous version: 

```
units$: Observable<B2BUnitNode[]>
```


Current version: 

```
units$: Observable<B2BUnitNode[] | undefined>
```




# Class UserGroupPermissionListService 
## @spartacus/organization/administration/components


### Method load changed.


Previous version: 

```

load(
  pagination: PaginationModel,
  code: string
): Observable<EntitiesModel<Permission>>

```


Current version: 

```

load(
  pagination: PaginationModel,
  code: string
): Observable<EntitiesModel<Permission> | undefined>

```




# Class UserGroupUserListComponent 
## @spartacus/organization/administration/components


### Method notify changed.


Previous version: 

```

notify(
  item: UserGroup
): void

```


Current version: 

```

notify(
  item: UserGroup | undefined
): void

```




# Class UserGroupUserListService 
## @spartacus/organization/administration/components


### Method load changed.


Previous version: 

```

load(
  pagination: PaginationModel,
  code: string
): Observable<EntitiesModel<B2BUser>>

```


Current version: 

```

load(
  pagination: PaginationModel,
  code: string
): Observable<EntitiesModel<B2BUser> | undefined>

```




# Class UserItemService 
## @spartacus/organization/administration/components


### Method update changed.


Previous version: 

```

update(
  code: any,
  value: B2BUser
): Observable<OrganizationItemStatus<B2BUser>>

```


Current version: 

```

update(
  code: string,
  value: B2BUser
): Observable<OrganizationItemStatus<B2BUser>>

```




# Class UserPermissionListService 
## @spartacus/organization/administration/components


### Method load changed.


Previous version: 

```

load(
  pagination: PaginationModel,
  code: string
): Observable<EntitiesModel<B2BUser>>

```


Current version: 

```

load(
  pagination: PaginationModel,
  code: string
): Observable<EntitiesModel<B2BUser> | undefined>

```




# Class UserUserGroupListService 
## @spartacus/organization/administration/components


### Method load changed.


Previous version: 

```

load(
  pagination: PaginationModel,
  code: string
): Observable<EntitiesModel<UserGroup>>

```


Current version: 

```

load(
  pagination: PaginationModel,
  code: string
): Observable<EntitiesModel<UserGroup> | undefined>

```




# Class AdminGuard 
## @spartacus/organization/administration/core


### Constructor changed.


Previous version: 

```

constructor(
  userService: UserService,
  routingService: RoutingService,
  globalMessageService: GlobalMessageService
)

```


Current version: 

```

constructor(
  userAccountFacade: UserAccountFacade,
  routingService: RoutingService,
  globalMessageService: GlobalMessageService
)

```


### Property userService is removed.





# Class B2BUserService 
## @spartacus/organization/administration/core


### Constructor changed.


Previous version: 

```

constructor(
  store: Store<StateWithOrganization | StateWithProcess<void>>,
  userIdService: UserIdService
)

```


Current version: 

```

constructor(
  store: Store<StateWithOrganization>,
  userIdService: UserIdService
)

```


### Method getApprovers changed.


Previous version: 

```

getApprovers(
  orgCustomerId: string,
  params: SearchConfig
): Observable<EntitiesModel<B2BUser>>

```


Current version: 

```

getApprovers(
  orgCustomerId: string,
  params: SearchConfig
): Observable<EntitiesModel<B2BUser> | undefined>

```


### Method getErrorState changed.


Previous version: 

```

getErrorState(
  orgCustomerId: any
): Observable<boolean>

```


Current version: 

```

getErrorState(
  orgCustomerId: string
): Observable<boolean>

```


### Method getList changed.


Previous version: 

```

getList(
  params: SearchConfig
): Observable<EntitiesModel<B2BUser>>

```


Current version: 

```

getList(
  params: SearchConfig
): Observable<EntitiesModel<B2BUser> | undefined>

```


### Method getPermissions changed.


Previous version: 

```

getPermissions(
  orgCustomerId: string,
  params: SearchConfig
): Observable<EntitiesModel<Permission>>

```


Current version: 

```

getPermissions(
  orgCustomerId: string,
  params: SearchConfig
): Observable<EntitiesModel<Permission> | undefined>

```


### Method getUserGroups changed.


Previous version: 

```

getUserGroups(
  orgCustomerId: string,
  params: SearchConfig
): Observable<EntitiesModel<UserGroup>>

```


Current version: 

```

getUserGroups(
  orgCustomerId: string,
  params: SearchConfig
): Observable<EntitiesModel<UserGroup> | undefined>

```


### Property store changed.


Previous version: 

```
store: Store<StateWithOrganization | StateWithProcess<void>>
```


Current version: 

```
store: Store<StateWithOrganization>
```




# Class BudgetService 
## @spartacus/organization/administration/core


### Constructor changed.


Previous version: 

```

constructor(
  store: Store<StateWithOrganization | StateWithProcess<void>>,
  userIdService: UserIdService
)

```


Current version: 

```

constructor(
  store: Store<StateWithOrganization>,
  userIdService: UserIdService
)

```


### Method getErrorState changed.


Previous version: 

```

getErrorState(
  budgetCode: any
): Observable<boolean>

```


Current version: 

```

getErrorState(
  budgetCode: string
): Observable<boolean>

```


### Method getList changed.


Previous version: 

```

getList(
  params: SearchConfig
): Observable<EntitiesModel<Budget>>

```


Current version: 

```

getList(
  params: SearchConfig
): Observable<EntitiesModel<Budget> | undefined>

```


### Property store changed.


Previous version: 

```
store: Store<StateWithOrganization | StateWithProcess<void>>
```


Current version: 

```
store: Store<StateWithOrganization>
```




# Class CostCenterService 
## @spartacus/organization/administration/core


### Constructor changed.


Previous version: 

```

constructor(
  store: Store<StateWithOrganization | StateWithProcess<void>>,
  userIdService: UserIdService
)

```


Current version: 

```

constructor(
  store: Store<StateWithOrganization>,
  userIdService: UserIdService
)

```


### Method getBudgets changed.


Previous version: 

```

getBudgets(
  costCenterCode: string,
  params: SearchConfig
): Observable<EntitiesModel<Budget>>

```


Current version: 

```

getBudgets(
  costCenterCode: string,
  params: SearchConfig
): Observable<EntitiesModel<Budget> | undefined>

```


### Method getErrorState changed.


Previous version: 

```

getErrorState(
  costCenterCode: any
): Observable<boolean>

```


Current version: 

```

getErrorState(
  costCenterCode: string
): Observable<boolean>

```


### Method getList changed.


Previous version: 

```

getList(
  params: SearchConfig
): Observable<EntitiesModel<CostCenter>>

```


Current version: 

```

getList(
  params: SearchConfig
): Observable<EntitiesModel<CostCenter> | undefined>

```


### Property store changed.


Previous version: 

```
store: Store<StateWithOrganization | StateWithProcess<void>>
```


Current version: 

```
store: Store<StateWithOrganization>
```




# Interface OrganizationItemStatus 
## @spartacus/organization/administration/core


### PropertySignature item changed.


Previous version: 

```
item: T
```


Current version: 

```
item: T | undefined
```


### PropertySignature status changed.


Previous version: 

```
status: LoadStatus
```


Current version: 

```
status: LoadStatus | null
```




# Variable OrgUnitSelectors.getB2BAddresses 
## @spartacus/organization/administration/core


Variable getB2BAddresses changed.

Previous version: 

```
getB2BAddresses: (orgUnitId: string, params: SearchConfig) => MemoizedSelector<StateWithOrganization, StateUtils.LoaderState<EntitiesModel<Address>>>
```


Current version: 

```
getB2BAddresses: (orgUnitId: string, params?: SearchConfig | undefined) => MemoizedSelector<StateWithOrganization, StateUtils.LoaderState<EntitiesModel<Address>>>
```




# Class OrgUnitService 
## @spartacus/organization/administration/core


### Constructor changed.


Previous version: 

```

constructor(
  store: Store<StateWithOrganization | StateWithProcess<void>>,
  userIdService: UserIdService
)

```


Current version: 

```

constructor(
  store: Store<StateWithOrganization>,
  userIdService: UserIdService
)

```


### Method findUnitChildrenInTree changed.


Previous version: 

```

findUnitChildrenInTree(
  orginitId: any,
  unit: B2BUnitNode
): B2BUnitNode[]

```


Current version: 

```

findUnitChildrenInTree(
  orginitId: string,
  unit: B2BUnitNode
): B2BUnitNode[]

```


### Method getActiveUnitList changed.


Previous version: 

```

getActiveUnitList(): Observable<B2BUnitNode[]>

```


Current version: 

```

getActiveUnitList(): Observable<B2BUnitNode[] | undefined>

```


### Method getAddress changed.


Previous version: 

```

getAddress(
  orgUnitId: string,
  addressId: string
): Observable<Address>

```


Current version: 

```

getAddress(
  orgUnitId: string,
  addressId: string
): Observable<Address | undefined>

```


### Method getAddresses changed.


Previous version: 

```

getAddresses(
  orgUnitId: string
): Observable<EntitiesModel<Address>>

```


Current version: 

```

getAddresses(
  orgUnitId: string
): Observable<EntitiesModel<Address> | undefined>

```


### Method getApprovalProcesses changed.


Previous version: 

```

getApprovalProcesses(): Observable<B2BApprovalProcess[]>

```


Current version: 

```

getApprovalProcesses(): Observable<B2BApprovalProcess[] | undefined>

```


### Method getErrorState changed.


Previous version: 

```

getErrorState(
  orgCustomerId: any
): Observable<boolean>

```


Current version: 

```

getErrorState(
  orgCustomerId: string
): Observable<boolean>

```


### Method getList changed.


Previous version: 

```

getList(): Observable<B2BUnitNode[]>

```


Current version: 

```

getList(): Observable<B2BUnitNode[] | undefined>

```


### Method getTree changed.


Previous version: 

```

getTree(): Observable<B2BUnitNode>

```


Current version: 

```

getTree(): Observable<B2BUnitNode | undefined>

```


### Method getUsers changed.


Previous version: 

```

getUsers(
  orgUnitId: string,
  roleId: string,
  params: SearchConfig
): Observable<EntitiesModel<B2BUser>>

```


Current version: 

```

getUsers(
  orgUnitId: string,
  roleId: string,
  params: SearchConfig
): Observable<EntitiesModel<B2BUser> | undefined>

```


### Property store changed.


Previous version: 

```
store: Store<StateWithOrganization | StateWithProcess<void>>
```


Current version: 

```
store: Store<StateWithOrganization>
```




# Class PermissionService 
## @spartacus/organization/administration/core


### Constructor changed.


Previous version: 

```

constructor(
  store: Store<StateWithOrganization | StateWithProcess<void>>,
  userIdService: UserIdService
)

```


Current version: 

```

constructor(
  store: Store<StateWithOrganization>,
  userIdService: UserIdService
)

```


### Method getErrorState changed.


Previous version: 

```

getErrorState(
  permissionCode: any
): Observable<boolean>

```


Current version: 

```

getErrorState(
  permissionCode: string
): Observable<boolean>

```


### Method getList changed.


Previous version: 

```

getList(
  params: SearchConfig
): Observable<EntitiesModel<Permission>>

```


Current version: 

```

getList(
  params: SearchConfig
): Observable<EntitiesModel<Permission> | undefined>

```


### Method getTypes changed.


Previous version: 

```

getTypes(): Observable<OrderApprovalPermissionType[]>

```


Current version: 

```

getTypes(): Observable<OrderApprovalPermissionType[] | undefined>

```


### Property store changed.


Previous version: 

```
store: Store<StateWithOrganization | StateWithProcess<void>>
```


Current version: 

```
store: Store<StateWithOrganization>
```




# Class UserGroupService 
## @spartacus/organization/administration/core


### Constructor changed.


Previous version: 

```

constructor(
  store: Store<StateWithOrganization | StateWithProcess<void>>,
  userIdService: UserIdService
)

```


Current version: 

```

constructor(
  store: Store<StateWithOrganization>,
  userIdService: UserIdService
)

```


### Method getAvailableOrderApprovalPermissions changed.


Previous version: 

```

getAvailableOrderApprovalPermissions(
  userGroupId: string,
  params: SearchConfig
): Observable<EntitiesModel<Permission>>

```


Current version: 

```

getAvailableOrderApprovalPermissions(
  userGroupId: string,
  params: SearchConfig
): Observable<EntitiesModel<Permission> | undefined>

```


### Method getAvailableOrgCustomers changed.


Previous version: 

```

getAvailableOrgCustomers(
  userGroupId: string,
  params: SearchConfig
): Observable<EntitiesModel<B2BUser>>

```


Current version: 

```

getAvailableOrgCustomers(
  userGroupId: string,
  params: SearchConfig
): Observable<EntitiesModel<B2BUser> | undefined>

```


### Method getErrorState changed.


Previous version: 

```

getErrorState(
  code: any
): Observable<boolean>

```


Current version: 

```

getErrorState(
  code: string
): Observable<boolean>

```


### Method getList changed.


Previous version: 

```

getList(
  params: SearchConfig
): Observable<EntitiesModel<UserGroup>>

```


Current version: 

```

getList(
  params: SearchConfig
): Observable<EntitiesModel<UserGroup> | undefined>

```


### Property store changed.


Previous version: 

```
store: Store<StateWithOrganization | StateWithProcess<void>>
```


Current version: 

```
store: Store<StateWithOrganization>
```




# Class OrderApprovalDetailFormComponent 
## @spartacus/organization/order-approval


### Property orderApproval$ changed.


Previous version: 

```
orderApproval$: Observable<OrderApproval>
```


Current version: 

```
orderApproval$: Observable<OrderApproval | undefined>
```




# Class OrderApprovalDetailService 
## @spartacus/organization/order-approval


### Method getOrderApproval changed.


Previous version: 

```

getOrderApproval(): Observable<OrderApproval>

```


Current version: 

```

getOrderApproval(): Observable<OrderApproval | undefined>

```


### Property orderApproval$ changed.


Previous version: 

```
orderApproval$: Observable<OrderApproval>
```


Current version: 

```
orderApproval$: Observable<OrderApproval | undefined>
```




# Class OrderApprovalListComponent 
## @spartacus/organization/order-approval


### Property orderApprovals$ changed.


Previous version: 

```
orderApprovals$: Observable<EntitiesModel<OrderApproval>>
```


Current version: 

```
orderApprovals$: Observable<EntitiesModel<OrderApproval> | undefined>
```


### Property sortLabels$ changed.


Previous version: 

```
sortLabels$: any
```


Current version: 

```
sortLabels$: Observable<{
        byDate: string;
        byOrderNumber: string;
    }>
```




# Class OrderApprovalService 
## @spartacus/organization/order-approval


### Method get changed.


Previous version: 

```

get(
  orderApprovalCode: string
): Observable<OrderApproval>

```


Current version: 

```

get(
  orderApprovalCode: string
): Observable<OrderApproval | undefined>

```


### Method getList changed.


Previous version: 

```

getList(
  params: SearchConfig
): Observable<EntitiesModel<OrderApproval>>

```


Current version: 

```

getList(
  params: SearchConfig
): Observable<EntitiesModel<OrderApproval> | undefined>

```




# Class BulkPricingService 
## @spartacus/product/bulk-pricing/core


### Method convert changed.


Previous version: 

```

convert(
  productPriceScope: Product
): BulkPrice[] | undefined

```


Current version: 

```

convert(
  productPriceScope: Product | undefined
): BulkPrice[] | undefined

```




# Class ConfiguratorCartEntryBundleInfoComponent 
## @spartacus/product-configurator/common


### Constructor changed.


Previous version: 

```

constructor(
  commonConfigUtilsService: CommonConfiguratorUtilsService,
  configCartEntryBundleInfoService: ConfiguratorCartEntryBundleInfoService,
  breakpointService: BreakpointService,
  cartItemContext: CartItemContext | undefined
)

```


Current version: 

```

constructor(
  commonConfigUtilsService: CommonConfiguratorUtilsService,
  configCartEntryBundleInfoService: ConfiguratorCartEntryBundleInfoService,
  breakpointService: BreakpointService,
  translation: TranslationService,
  cartItemContext: CartItemContext | undefined
)

```




# Class ConfiguratorAddToCartButtonComponent 
## @spartacus/product-configurator/rulebased


### Constructor changed.


Previous version: 

```

constructor(
  routingService: RoutingService,
  configuratorCommonsService: ConfiguratorCommonsService,
  configuratorCartService: ConfiguratorCartService,
  configuratorGroupsService: ConfiguratorGroupsService,
  configRouterExtractorService: ConfiguratorRouterExtractorService,
  globalMessageService: GlobalMessageService
)

```


Current version: 

```

constructor(
  routingService: RoutingService,
  configuratorCommonsService: ConfiguratorCommonsService,
  configuratorCartService: ConfiguratorCartService,
  configuratorGroupsService: ConfiguratorGroupsService,
  configRouterExtractorService: ConfiguratorRouterExtractorService,
  globalMessageService: GlobalMessageService,
  orderHistoryFacade: OrderHistoryFacade,
  commonConfiguratorUtilsService: CommonConfiguratorUtilsService,
  configUtils: ConfiguratorStorefrontUtilsService,
  intersectionService: IntersectionService
)

```




# Class ConfiguratorAttributeDropDownComponent 
## @spartacus/product-configurator/rulebased


### Constructor changed.


Previous version: 

```

constructor(
  quantityService: ConfiguratorAttributeQuantityService
)

```


Current version: 

```

constructor(
  quantityService: ConfiguratorAttributeQuantityService,
  translation: TranslationService
)

```




# Class ConfiguratorAttributeHeaderComponent 
## @spartacus/product-configurator/rulebased


### Constructor changed.


Previous version: 

```

constructor(
  configUtils: ConfiguratorStorefrontUtilsService
)

```


Current version: 

```

constructor(
  configUtils: ConfiguratorStorefrontUtilsService,
  configuratorCommonsService: ConfiguratorCommonsService,
  configuratorGroupsService: ConfiguratorGroupsService,
  configuratorUiSettings: ConfiguratorUISettingsConfig
)

```


### Method getConflictMessageKey changed.


Previous version: 

```

getConflictMessageKey(
  groupType: Configurator.GroupType
): string

```


Current version: 

```

getConflictMessageKey(): string

```


### Method isAttributeGroup changed.


Previous version: 

```

isAttributeGroup(
  groupType: Configurator.GroupType
): boolean

```


Current version: 

```

isAttributeGroup(): boolean

```


### Method isMultiSelection is removed.

It has been converted to a getter instead.



# Class ConfiguratorAttributeMultiSelectionBundleComponent 
## @spartacus/product-configurator/rulebased


### Method extractProductCardParameters changed.


Previous version: 

```

extractProductCardParameters(
  disableAllButtons: boolean | null,
  hideRemoveButton: boolean | null,
  value: Configurator.Value
): ConfiguratorAttributeProductCardComponentOptions

```


Current version: 

```

extractProductCardParameters(
  disableAllButtons: boolean | null,
  hideRemoveButton: boolean | null,
  value: Configurator.Value,
  index: number
): ConfiguratorAttributeProductCardComponentOptions

```




# Class ConfiguratorAttributeNumericInputFieldComponent 
## @spartacus/product-configurator/rulebased


### Constructor changed.


Previous version: 

```

constructor(
  configAttributeNumericInputFieldService: ConfiguratorAttributeNumericInputFieldService,
  config: ConfiguratorUISettingsConfig
)

```


Current version: 

```

constructor(
  configAttributeNumericInputFieldService: ConfiguratorAttributeNumericInputFieldService,
  config: ConfiguratorUISettingsConfig,
  translation: TranslationService
)

```




# Class ConfiguratorAttributeProductCardComponent 
## @spartacus/product-configurator/rulebased


### Constructor changed.


Previous version: 

```

constructor(
  productService: ProductService,
  keyBoardFocus: KeyboardFocusService
)

```


Current version: 

```

constructor(
  productService: ProductService,
  keyBoardFocus: KeyboardFocusService,
  translation: TranslationService
)

```




# Class ConfiguratorAttributeRadioButtonComponent 
## @spartacus/product-configurator/rulebased


### Constructor changed.


Previous version: 

```

constructor(
  quantityService: ConfiguratorAttributeQuantityService
)

```


Current version: 

```

constructor(
  quantityService: ConfiguratorAttributeQuantityService,
  translation: TranslationService
)

```




# Class ConfiguratorAttributeSingleSelectionBaseComponent 
## @spartacus/product-configurator/rulebased


### Constructor changed.


Previous version: 

```

constructor(
  quantityService: ConfiguratorAttributeQuantityService
)

```


Current version: 

```

constructor(
  quantityService: ConfiguratorAttributeQuantityService,
  translation: TranslationService
)

```




# Class ConfiguratorAttributeSingleSelectionBundleComponent 
## @spartacus/product-configurator/rulebased


### Method extractProductCardParameters changed.


Previous version: 

```

extractProductCardParameters(
  value: Configurator.Value
): ConfiguratorAttributeProductCardComponentOptions

```


Current version: 

```

extractProductCardParameters(
  value: Configurator.Value,
  index: number
): ConfiguratorAttributeProductCardComponentOptions

```




# Class ConfiguratorCartService 
## @spartacus/product-configurator/rulebased


### Constructor changed.


Previous version: 

```

constructor(
  store: Store<StateWithConfigurator>,
  activeCartService: ActiveCartService,
  commonConfigUtilsService: CommonConfiguratorUtilsService,
  checkoutFacade: CheckoutFacade,
  userIdService: UserIdService,
  configuratorUtilsService: ConfiguratorUtilsService
)

```


Current version: 

```

constructor(
  store: Store<StateWithConfigurator>,
  activeCartService: ActiveCartFacade,
  commonConfigUtilsService: CommonConfiguratorUtilsService,
  checkoutQueryFacade: CheckoutQueryFacade,
  userIdService: UserIdService,
  configuratorUtilsService: ConfiguratorUtilsService
)

```


### Property activeCartService changed.


Previous version: 

```
activeCartService: ActiveCartService
```


Current version: 

```
activeCartService: ActiveCartFacade
```


### Property checkoutFacade is removed.





# Class ConfiguratorCommonsService 
## @spartacus/product-configurator/rulebased


### Constructor changed.


Previous version: 

```

constructor(
  store: Store<StateWithConfigurator>,
  commonConfigUtilsService: CommonConfiguratorUtilsService,
  configuratorCartService: ConfiguratorCartService,
  activeCartService: ActiveCartService,
  configuratorUtils: ConfiguratorUtilsService
)

```


Current version: 

```

constructor(
  store: Store<StateWithConfigurator>,
  commonConfigUtilsService: CommonConfiguratorUtilsService,
  configuratorCartService: ConfiguratorCartService,
  activeCartService: ActiveCartFacade,
  configuratorUtils: ConfiguratorUtilsService
)

```


### Property activeCartService changed.


Previous version: 

```
activeCartService: ActiveCartService
```


Current version: 

```
activeCartService: ActiveCartFacade
```


### Method removeObsoleteProductBoundConfiguration is removed.

It is no longer needed because an obsolete product bound configuration is handled within action `RemoveCartBoundConfigurations`. So in case you called `removeObsoleteProductBoundConfiguration` before, consider to raise that action, which will clear all cart bound configurations, and in addition delete the obsolete product bound configuration that is predecessor of a cart bound configuration.



# Class ConfiguratorExitButtonComponent 
## @spartacus/product-configurator/rulebased


### Constructor changed.


Previous version: 

```

constructor(
  productService: ProductService,
  routingService: RoutingService,
  configRouterExtractorService: ConfiguratorRouterExtractorService,
  configuratorCommonsService: ConfiguratorCommonsService,
  breakpointService: BreakpointService,
  windowRef: WindowRef
)

```


Current version: 

```

constructor(
  productService: ProductService,
  routingService: RoutingService,
  configRouterExtractorService: ConfiguratorRouterExtractorService,
  configuratorCommonsService: ConfiguratorCommonsService,
  breakpointService: BreakpointService,
  windowRef: WindowRef,
  location: Location
)

```


### Property product$ is removed.





# Class ConfiguratorGroupMenuComponent 
## @spartacus/product-configurator/rulebased


### Constructor changed.


Previous version: 

```

constructor(
  configCommonsService: ConfiguratorCommonsService,
  configuratorGroupsService: ConfiguratorGroupsService,
  hamburgerMenuService: HamburgerMenuService,
  configRouterExtractorService: ConfiguratorRouterExtractorService,
  configUtils: ConfiguratorStorefrontUtilsService,
  configGroupMenuService: ConfiguratorGroupMenuService,
  directionService: DirectionService
)

```


Current version: 

```

constructor(
  configCommonsService: ConfiguratorCommonsService,
  configuratorGroupsService: ConfiguratorGroupsService,
  hamburgerMenuService: HamburgerMenuService,
  configRouterExtractorService: ConfiguratorRouterExtractorService,
  configUtils: ConfiguratorStorefrontUtilsService,
  configGroupMenuService: ConfiguratorGroupMenuService,
  directionService: DirectionService,
  translation: TranslationService
)

```




# Class ConfiguratorGroupTitleComponent 
## @spartacus/product-configurator/rulebased


### Property configuration$ is removed.

In case you use it in a sub component, consider to declare it there via `configuration$: Observable<Configurator.Configuration> = this.configRouterExtractorService .extractRouterData() .pipe( switchMap((routerData) => this.configuratorCommonsService.getConfiguration(routerData.owner) ) );`



# Class ConfiguratorOverviewBundleAttributeComponent 
## @spartacus/product-configurator/rulebased


### Constructor changed.


Previous version: 

```

constructor(
  productService: ProductService
)

```


Current version: 

```

constructor(
  productService: ProductService,
  translation: TranslationService
)

```




# Class ConfiguratorOverviewNotificationBannerComponent 
## @spartacus/product-configurator/rulebased


### Method countIssuesInGroup is removed.





# Class ConfiguratorProductTitleComponent 
## @spartacus/product-configurator/rulebased


### Property product$ changed.


Previous version: 

```
product$: Observable<Product>
```


Current version: 

```
product$: Observable<Product | undefined>
```




# Class ConfiguratorStorefrontUtilsService 
## @spartacus/product-configurator/rulebased


### Method isInViewport is removed.

It is not needed anymore as scrolling is always executed on navigation regardless of position of element.



# Class ConfiguratorTabBarComponent 
## @spartacus/product-configurator/rulebased


### Constructor changed.


Previous version: 

```

constructor(
  configRouterExtractorService: ConfiguratorRouterExtractorService
)

```


Current version: 

```

constructor(
  configRouterExtractorService: ConfiguratorRouterExtractorService,
  configuratorCommonsService: ConfiguratorCommonsService
)

```




# Class OccConfiguratorVariantNormalizer 
## @spartacus/product-configurator/rulebased


### Constructor changed.


Previous version: 

```

constructor(
  config: OccConfig,
  translation: TranslationService
)

```


Current version: 

```

constructor(
  config: OccConfig,
  translation: TranslationService,
  uiSettingsConfig: ConfiguratorUISettingsConfig
)

```


### Method convertAttributeType changed.


Previous version: 

```

convertAttributeType(
  type: OccConfigurator.UiType
): Configurator.UiType

```


Current version: 

```

convertAttributeType(
  sourceAttribute: OccConfigurator.Attribute
): Configurator.UiType

```




# Class RulebasedConfiguratorEventListener 
## @spartacus/product-configurator/rulebased


Class RulebasedConfiguratorEventListener has been removed and is no longer part of the public API.
Please use 'ConfiguratorRouterListener' instead.  RulebasedConfiguratorEventListener was responsible for deleting cart bound configurations when an order was submitted. This is now handled by `ConfiguratorRouterListener`, which checks on cart boundconfigurations on every navigation that is not configurator related, and deletes cart bound configurations if needed.



# Class RulebasedConfiguratorEventModule 
## @spartacus/product-configurator/rulebased


Class RulebasedConfiguratorEventModule has been removed and is no longer part of the public API.




# Variable defaultB2bCheckoutConfig 
## @spartacus/setup


Variable defaultB2bCheckoutConfig has been removed and is no longer part of the public API.
Use 'defaultB2BCheckoutConfig' instead (imported from '@spartacus/checkout/b2b/root')



# Class ActiveCartOrderEntriesContext 
## @spartacus/storefront

moved to @spartacus/cart/base/components


### Constructor changed.


Previous version: 

```

constructor(
  actionsSubject: ActionsSubject,
  activeCartService: ActiveCartService
)

```


Current version: 

```

constructor(
  importInfoService: ProductImportInfoService,
  activeCartFacade: ActiveCartFacade
)

```


### Property actionsSubject is removed.



### Property activeCartService is removed.





# Class ActiveFacetsComponent 
## @spartacus/storefront


### Method getFocusKey changed.


Previous version: 

```

getFocusKey(
  facetList: FacetList,
  facet: Breadcrumb
): string

```


Current version: 

```

getFocusKey(
  facetList: FacetList,
  facet: Breadcrumb
): string | undefined

```




# Class AddedToCartDialogComponent 
## @spartacus/storefront

moved to @spartacus/cart/base/components


### Constructor changed.


Previous version: 

```

constructor(
  modalService: ModalService,
  cartService: ActiveCartService
)

```


Current version: 

```

constructor(
  modalService: ModalService,
  activeCartFacade: ActiveCartFacade
)

```


### Property cartService is removed.



### Property entry$ changed.


Previous version: 

```
entry$: Observable<OrderEntry>
```


Current version: 

```
entry$: Observable<OrderEntry | undefined>
```


### Method ngOnInit is removed.



### Property numberOfEntriesBeforeAdd is removed.





# Interface AddOrderEntriesContext 
## @spartacus/storefront

moved to @spartacus/cart/base/root




# Class AddressBookComponent 
## @spartacus/storefront


### Constructor changed.


Previous version: 

```

constructor(
  service: AddressBookComponentService,
  translation: TranslationService
)

```


Current version: 

```

constructor(
  service: AddressBookComponentService,
  translation: TranslationService,
  globalMessageService: GlobalMessageService
)

```


### Property editCard changed.


Previous version: 

```
editCard: string
```


Current version: 

```
editCard: string | null
```


### Method getCardContent changed.


Previous version: 

```

getCardContent(
  address: Address
): Observable<{
        textBold: string;
        text: string[];
        actions: {
            name: string;
            event: string;
        }[];
        header: string;
        deleteMsg: string;
    }>

```


Current version: 

```

getCardContent(
  address: Address
): Observable<Card>

```


### Method setAddressAsDefault changed.


Previous version: 

```

setAddressAsDefault(
  addressId: string
): void

```


Current version: 

```

setAddressAsDefault(
  address: Address
): void

```




# Class AddressFormComponent 
## @spartacus/storefront


### Method countrySelected changed.


Previous version: 

```

countrySelected(
  country: Country
): void

```


Current version: 

```

countrySelected(
  country: Country | undefined
): void

```


### Property suggestedAddressModalRef changed.


Previous version: 

```
suggestedAddressModalRef: ModalRef
```


Current version: 

```
suggestedAddressModalRef: ModalRef | null
```




# Class FormErrorsComponent 
## @spartacus/storefront


### Constructor changed.


Previous version: 

```

constructor()

```


Current version: 

```

constructor(
  ChangeDetectionRef: ChangeDetectorRef,
  keyValueDiffers: KeyValueDiffers
)

```




# Class AddToCartComponent 
## @spartacus/storefront

moved to @spartacus/cart/base/components/add-to-cart


### Constructor changed.


Previous version: 

```

constructor(
  modalService: ModalService,
  currentProductService: CurrentProductService,
  cd: ChangeDetectorRef,
  activeCartService: ActiveCartService,
  component: CmsComponentData<CmsAddToCartComponent>
)

```


Current version: 

```

constructor(
  currentProductService: CurrentProductService,
  cd: ChangeDetectorRef,
  activeCartService: ActiveCartFacade,
  component: CmsComponentData<CmsAddToCartComponent>,
  eventService: EventService,
  productListItemContext: ProductListItemContext | undefined
)

```


### Constructor changed.


Previous version: 

```

constructor(
  modalService: ModalService,
  currentProductService: CurrentProductService,
  cd: ChangeDetectorRef,
  activeCartService: ActiveCartService
)

```


Current version: 

```

constructor(
  currentProductService: CurrentProductService,
  cd: ChangeDetectorRef,
  activeCartService: ActiveCartFacade,
  component: CmsComponentData<CmsAddToCartComponent>,
  eventService: EventService,
  productListItemContext: ProductListItemContext | undefined
)

```


### Property activeCartService changed.


Previous version: 

```
activeCartService: ActiveCartService
```


Current version: 

```
activeCartService: ActiveCartFacade
```


### Property modalRef is removed.



### Property modalService is removed.



### Property numberOfEntriesBeforeAdd is removed.



### Method openModal is removed.





# Class AddToCartModule 
## @spartacus/storefront

moved to @spartacus/cart/base/components/add-to-cart




# Class AddToWishListComponent 
## @spartacus/storefront

moved to @spartacus/cart/wish-list/components/add-to-wishlist


### Constructor changed.


Previous version: 

```

constructor(
  wishListService: WishListService,
  currentProductService: CurrentProductService,
  authService: AuthService
)

```


Current version: 

```

constructor(
  wishListFacade: WishListFacade,
  currentProductService: CurrentProductService,
  authService: AuthService
)

```


### Method getProductInWishList changed.


Previous version: 

```

getProductInWishList(
  product: Product,
  entries: OrderEntry[]
): OrderEntry

```


Current version: 

```

getProductInWishList(
  product: Product,
  entries: OrderEntry[]
): OrderEntry | undefined

```


### Property wishListService is removed.





# Class AddToWishListModule 
## @spartacus/storefront

moved to @spartacus/cart/wish-list/components/add-to-wishlist




# Class AmendOrderActionsComponent 
## @spartacus/storefront

moved to @spartacus/order/components




# Class AmendOrderActionsModule 
## @spartacus/storefront

moved to @spartacus/order/components




# Class AmendOrderItemsModule 
## @spartacus/storefront

moved to @spartacus/order/components




# Enum AmendOrderType 
## @spartacus/storefront

moved to @spartacus/order/components




# Class AnonymousConsentDialogComponent 
## @spartacus/storefront


### Method getCorrespondingConsent changed.


Previous version: 

```

getCorrespondingConsent(
  template: ConsentTemplate,
  consents: AnonymousConsent[]
): AnonymousConsent

```


Current version: 

```

getCorrespondingConsent(
  template: ConsentTemplate,
  consents: AnonymousConsent[]
): AnonymousConsent | null

```


### Property showLegalDescription changed.


Previous version: 

```
showLegalDescription: boolean
```


Current version: 

```
showLegalDescription: boolean | undefined
```




# Class AppliedCouponsComponent 
## @spartacus/storefront

moved to @spartacus/cart/base/components


### Constructor changed.


Previous version: 

```

constructor(
  cartVoucherService: CartVoucherService
)

```


Current version: 

```

constructor(
  cartVoucherService: CartVoucherFacade
)

```


### Property cartVoucherService changed.


Previous version: 

```
cartVoucherService: CartVoucherService
```


Current version: 

```
cartVoucherService: CartVoucherFacade
```




# Class BannerComponent 
## @spartacus/storefront


### Constructor changed.


Previous version: 

```

constructor(
  component: CmsComponentData<CmsBannerComponent>
)

```


Current version: 

```

constructor(
  component: CmsComponentData<CmsBannerComponent>,
  urlService: SemanticPathService,
  cmsService: CmsService
)

```




# Class BreadcrumbSchemaBuilder 
## @spartacus/storefront


### Method collect changed.


Previous version: 

```

collect(
  pageMeta: PageMeta
): any

```


Current version: 

```

collect(
  pageMeta: PageMeta | null
): any

```




# Class BreakpointService 
## @spartacus/storefront


### Method getMaxSize changed.


Previous version: 

```

getMaxSize(
  breakpoint: BREAKPOINT
): number

```


Current version: 

```

getMaxSize(
  breakpoint: BREAKPOINT
): number | null

```


### Method getMinSize changed.


Previous version: 

```

getMinSize(
  breakpoint: BREAKPOINT
): number

```


Current version: 

```

getMinSize(
  breakpoint: BREAKPOINT
): number | null

```


### Method getSize changed.


Previous version: 

```

getSize(
  breakpoint: BREAKPOINT
): number

```


Current version: 

```

getSize(
  breakpoint: BREAKPOINT
): number | null

```




# Class CancelOrderComponent 
## @spartacus/storefront

moved to @spartacus/order/components




# Class CancelOrderConfirmationComponent 
## @spartacus/storefront

moved to @spartacus/order/components




# Class CancelOrderConfirmationModule 
## @spartacus/storefront

moved to @spartacus/order/components




# Class CancelOrderModule 
## @spartacus/storefront

moved to @spartacus/order/components




# Class CancelOrReturnItemsComponent 
## @spartacus/storefront

moved to @spartacus/order/components




# Class CardComponent 
## @spartacus/storefront


### Property content changed.


Previous version: 

```
content: Card
```


Current version: 

```
content: Card | null
```




# Class CarouselComponent 
## @spartacus/storefront


### Property title changed.


Previous version: 

```
title: string
```


Current version: 

```
title: string | undefined | null
```




# Class CartComponentModule 
## @spartacus/storefront


Class CartComponentModule has been removed and is no longer part of the public API.




# Class CartCouponComponent 
## @spartacus/storefront

moved to @spartacus/cart/base/components


### Constructor changed.


Previous version: 

```

constructor(
  cartVoucherService: CartVoucherService,
  formBuilder: FormBuilder,
  customerCouponService: CustomerCouponService,
  activeCartService: ActiveCartService
)

```


Current version: 

```

constructor(
  cartVoucherService: CartVoucherFacade,
  formBuilder: FormBuilder,
  customerCouponService: CustomerCouponService,
  activeCartService: ActiveCartFacade
)

```


### Property activeCartService changed.


Previous version: 

```
activeCartService: ActiveCartService
```


Current version: 

```
activeCartService: ActiveCartFacade
```


### Property cartVoucherService changed.


Previous version: 

```
cartVoucherService: CartVoucherService
```


Current version: 

```
cartVoucherService: CartVoucherFacade
```




# Class CartCouponModule 
## @spartacus/storefront

moved to @spartacus/cart/base/components




# Class CartDetailsComponent 
## @spartacus/storefront

moved to @spartacus/cart/base/components


### Constructor changed.


Previous version: 

```

constructor(
  activeCartService: ActiveCartService,
  selectiveCartService: SelectiveCartService,
  authService: AuthService,
  routingService: RoutingService
)

```


Current version: 

```

constructor(
  activeCartService: ActiveCartFacade,
  selectiveCartService: SelectiveCartFacade,
  authService: AuthService,
  routingService: RoutingService,
  cartConfig: CartConfigService
)

```


### Property activeCartService changed.


Previous version: 

```
activeCartService: ActiveCartService
```


Current version: 

```
activeCartService: ActiveCartFacade
```


### Property selectiveCartService changed.


Previous version: 

```
selectiveCartService: SelectiveCartService
```


Current version: 

```
selectiveCartService: SelectiveCartFacade
```




# Class CartDetailsModule 
## @spartacus/storefront

moved to @spartacus/cart/base/components




# Class CartItemComponent 
## @spartacus/storefront

moved to @spartacus/cart/base/components




# Interface CartItemComponentOptions 
## @spartacus/storefront

moved to @spartacus/cart/base/root




# Class CartItemContext 
## @spartacus/storefront

moved to @spartacus/cart/base/root




# Class CartItemContextSource 
## @spartacus/storefront

moved to @spartacus/cart/base/components




# Class CartItemListComponent 
## @spartacus/storefront

moved to @spartacus/cart/base/components


### Constructor changed.


Previous version: 

```

constructor(
  activeCartService: ActiveCartService,
  selectiveCartService: SelectiveCartService,
  userIdService: UserIdService,
  multiCartService: MultiCartService
)

```


Current version: 

```

constructor(
  activeCartService: ActiveCartFacade,
  selectiveCartService: SelectiveCartFacade,
  userIdService: UserIdService,
  multiCartService: MultiCartFacade,
  cd: ChangeDetectorRef,
  outlet: OutletContextData<ItemListContext> | undefined
)

```


### Property activeCartService changed.


Previous version: 

```
activeCartService: ActiveCartService
```


Current version: 

```
activeCartService: ActiveCartFacade
```


### Method getControl changed.


Previous version: 

```

getControl(
  item: OrderEntry
): Observable<FormGroup>

```


Current version: 

```

getControl(
  item: OrderEntry
): Observable<FormGroup> | undefined

```


### Property multiCartService changed.


Previous version: 

```
multiCartService: MultiCartService
```


Current version: 

```
multiCartService: MultiCartFacade
```


### Property selectiveCartService changed.


Previous version: 

```
selectiveCartService: SelectiveCartService
```


Current version: 

```
selectiveCartService: SelectiveCartFacade
```




# Class CartOrderEntriesContext 
## @spartacus/storefront


Class CartOrderEntriesContext has been removed and is no longer part of the public API.




# Enum CartOutlets 
## @spartacus/storefront

moved to @spartacus/cart/base/root




# Class CartPageEvent 
## @spartacus/storefront

moved to @spartacus/cart/base/root




# Class CartPageEventBuilder 
## @spartacus/storefront

moved to @spartacus/cart/base/core




# Class CartPageEventModule 
## @spartacus/storefront

moved to @spartacus/cart/base/core




# Class CartPageLayoutHandler 
## @spartacus/storefront

moved to @spartacus/cart/base/components


### Constructor changed.


Previous version: 

```

constructor(
  activeCartService: ActiveCartService,
  selectiveCartService: SelectiveCartService
)

```


Current version: 

```

constructor(
  activeCartService: ActiveCartFacade,
  selectiveCartService: SelectiveCartFacade,
  cartConfig: CartConfigService
)

```


### Property activeCartService changed.


Previous version: 

```
activeCartService: ActiveCartService
```


Current version: 

```
activeCartService: ActiveCartFacade
```


### Method handle changed.


Previous version: 

```

handle(
  slots$: Observable<string[]>,
  pageTemplate: string,
  section: string
): Observable<any>

```


Current version: 

```

handle(
  slots$: Observable<string[]>,
  pageTemplate: string,
  section: string
): Observable<string[]>

```


### Property selectiveCartService changed.


Previous version: 

```
selectiveCartService: SelectiveCartService
```


Current version: 

```
selectiveCartService: SelectiveCartFacade
```




# Class CartSharedModule 
## @spartacus/storefront

moved to @spartacus/cart/base/components




# Class CartTotalsComponent 
## @spartacus/storefront

moved to @spartacus/cart/base/components


### Constructor changed.


Previous version: 

```

constructor(
  activeCartService: ActiveCartService
)

```


Current version: 

```

constructor(
  activeCartService: ActiveCartFacade
)

```


### Constructor changed.


Previous version: 

```

constructor(
  activeCartService: ActiveCartService,
  router: Router
)

```


Current version: 

```

constructor(
  activeCartService: ActiveCartFacade
)

```


### Property activeCartService changed.


Previous version: 

```
activeCartService: ActiveCartService
```


Current version: 

```
activeCartService: ActiveCartFacade
```


### Property cartValidationInProgress is removed.



### Property router is removed.



### Method disableButtonWhileNavigation is removed.



### Property entries$ is removed.



### Method ngOnDestroy is removed.



### Property router is removed.



### Property subscription is removed.





# Class CartTotalsModule 
## @spartacus/storefront

moved to @spartacus/cart/base/components




# Class CartValidationComponentsModule 
## @spartacus/storefront

moved to @spartacus/cart/base/components




# Class CartValidationGuard 
## @spartacus/storefront

moved to @spartacus/cart/base/core


### Constructor changed.


Previous version: 

```

constructor(
  cartValidationService: CartValidationService,
  semanticPathService: SemanticPathService,
  router: Router,
  globalMessageService: GlobalMessageService,
  activeCartService: ActiveCartService,
  cartValidationStateService: CartValidationStateService,
  cartConfigService: CartConfigService
)

```


Current version: 

```

constructor(
  cartValidationService: CartValidationFacade,
  semanticPathService: SemanticPathService,
  router: Router,
  globalMessageService: GlobalMessageService,
  activeCartService: ActiveCartFacade,
  cartValidationStateService: CartValidationStateService,
  cartConfigService: CartConfigService
)

```


### Property activeCartService changed.


Previous version: 

```
activeCartService: ActiveCartService
```


Current version: 

```
activeCartService: ActiveCartFacade
```


### Property cartValidationService changed.


Previous version: 

```
cartValidationService: CartValidationService
```


Current version: 

```
cartValidationService: CartValidationFacade
```




# Class CartValidationStateService 
## @spartacus/storefront

moved to @spartacus/cart/base/core




# Class CartValidationWarningsComponent 
## @spartacus/storefront

moved to @spartacus/cart/base/components


### Constructor changed.


Previous version: 

```

constructor(
  cartValidationStateService: CartValidationStateService
)

```


Current version: 

```

constructor(
  cartValidationFacade: CartValidationFacade
)

```


### Property cartValidationStateService is removed.





# Class CartValidationWarningsModule 
## @spartacus/storefront

moved to @spartacus/cart/base/components




# Class CmsGuardsService 
## @spartacus/storefront


### Constructor changed.


Previous version: 

```

constructor(
  cmsComponentsService: CmsComponentsService,
  injector: Injector
)

```


Current version: 

```

constructor(
  cmsComponentsService: CmsComponentsService,
  unifiedInjector: UnifiedInjector
)

```


### Property injector is removed.





# Class ComponentHandlerService 
## @spartacus/storefront


### Method getLauncher changed.


Previous version: 

```

getLauncher(
  componentMapping: CmsComponentMapping,
  viewContainerRef: ViewContainerRef,
  elementInjector: Injector,
  module: NgModuleRef<any>
): Observable<{
        elementRef: ElementRef;
        componentRef?: ComponentRef<any>;
    }>

```


Current version: 

```

getLauncher(
  componentMapping: CmsComponentMapping,
  viewContainerRef: ViewContainerRef,
  elementInjector: Injector,
  module: NgModuleRef<any>
): Observable<{
        elementRef: ElementRef;
        componentRef?: ComponentRef<any>;
    }> | undefined

```


### Method resolve changed.


Previous version: 

```

resolve(
  componentMapping: CmsComponentMapping
): ComponentHandler

```


Current version: 

```

resolve(
  componentMapping: CmsComponentMapping
): ComponentHandler | undefined

```




# Class ComponentWrapperDirective 
## @spartacus/storefront


### Constructor changed.


Previous version: 

```

constructor(
  vcr: ViewContainerRef,
  cmsComponentsService: CmsComponentsService,
  injector: Injector,
  dynamicAttributeService: DynamicAttributeService,
  renderer: Renderer2,
  componentHandler: ComponentHandlerService,
  cmsInjector: CmsInjectorService
)

```


Current version: 

```

constructor(
  vcr: ViewContainerRef,
  cmsComponentsService: CmsComponentsService,
  injector: Injector,
  dynamicAttributeService: DynamicAttributeService,
  renderer: Renderer2,
  componentHandler: ComponentHandlerService,
  cmsInjector: CmsInjectorService,
  eventService: EventService
)

```


### Property cmpRef changed.


Previous version: 

```
public
```


Current version: 

```
`cmpRef` has been made `protected` due to being unsafe.
```




# Class ConsentManagementFormComponent 
## @spartacus/storefront


### Property consent changed.


Previous version: 

```
consent: AnonymousConsent
```


Current version: 

```
consent: AnonymousConsent | null
```


### Method isRequired changed.


Previous version: 

```

isRequired(
  templateId: string
): boolean

```


Current version: 

```

isRequired(
  templateId: string | undefined
): boolean

```




# Class ConsignmentTrackingComponent 
## @spartacus/storefront

moved to @spartacus/order/components


### Constructor changed.


Previous version: 

```

constructor(
  userOrderService: UserOrderService,
  modalService: ModalService
)

```


Current version: 

```

constructor(
  orderHistoryFacade: OrderHistoryFacade,
  modalService: ModalService
)

```




# Class CustomFormValidators 
## @spartacus/storefront


### Method dateRange changed.


Previous version: 

```

dateRange(
  startDateKey: string,
  endDateKey: string,
  getDate: (value: string) => Date
): (FormGroup: any) => any

```


Current version: 

```

dateRange(
  startDateKey: string,
  endDateKey: string,
  getDate: (value: string) => Date | undefined
): (_: FormGroup) => ValidationErrors | null

```




# Class DatePickerComponent 
## @spartacus/storefront


### Method getDate changed.


Previous version: 

```

getDate(
  date: string
): string

```


Current version: 

```

getDate(
  date: string
): string | undefined

```




# Class DatePickerService 
## @spartacus/storefront


### Method getDate changed.


Previous version: 

```

getDate(
  value: string
): Date

```


Current version: 

```

getDate(
  value: string
): Date | undefined

```




# Variable defaultKeyboardFocusConfig 
## @spartacus/storefront


Variable defaultKeyboardFocusConfig has been removed and is no longer part of the public API.




# Variable defaultReplenishmentOrderCancellationLayoutConfig 
## @spartacus/storefront

moved to @spartacus/order/components




# Class DirectionService 
## @spartacus/storefront


### Property config changed.


Previous version: 

```
config: Direction
```


Current version: 

```
config: Direction | undefined
```


### Method getDirection changed.


Previous version: 

```

getDirection(
  language: string
): DirectionMode

```


Current version: 

```

getDirection(
  language: string
): DirectionMode | undefined

```


### Method setDirection changed.


Previous version: 

```

setDirection(
  el: HTMLElement,
  direction: DirectionMode
): void

```


Current version: 

```

setDirection(
  el: HTMLElement,
  direction: DirectionMode | undefined
): void

```




# Class FileUploadComponent 
## @spartacus/storefront


### Property update changed.


Previous version: 

```
update: EventEmitter<FileList>
```


Current version: 

```
update: EventEmitter<FileList | null>
```




# Class FooterNavigationComponent 
## @spartacus/storefront


### Property styleClass$ changed.


Previous version: 

```
styleClass$: Observable<string>
```


Current version: 

```
styleClass$: Observable<string | undefined>
```




# Class FormErrorsComponent 
## @spartacus/storefront


### Property _control changed.


Previous version: 

```
_control: FormControl
```


Current version: 

```
_control: FormControl | AbstractControl
```


### Property control changed.


Previous version: 

```
control: FormControl
```


Current version: 

```
control: FormControl | AbstractControl
```


### Property errors$ is removed.



### Property errorsDetails$ changed.


Previous version: 

```
errorsDetails$: Observable<Array<[string, string]>>
```


Current version: 

```
errorsDetails$: Observable<Array<[string, string | boolean]>>
```


### Property translationParams changed.


Previous version: 

```
translationParams: {
        [key: string]: string;
    }
```


Current version: 

```
translationParams: {
        [key: string]: string | null;
    }
```




# Class GenericLinkComponent 
## @spartacus/storefront


### Constructor changed.


Previous version: 

```

constructor(
  router: Router
)

```


Current version: 

```

constructor(
  router: Router,
  service: GenericLinkComponentService
)

```


### Property fragment changed.


Previous version: 

```
fragment: string
```


Current version: 

```
fragment: string | undefined
```


### Property MAILTO_PROTOCOL_REGEX is removed.



### Property queryParams changed.


Previous version: 

```
queryParams: Params
```


Current version: 

```
queryParams: Params | undefined
```


### Property rel changed.


Previous version: 

```
rel: string
```


Current version: 

```
rel: "noopener" | null
```


### Property routerUrl changed.


Previous version: 

```
routerUrl: any[]
```


Current version: 

```
routerUrl: string[] | undefined
```


### Property style changed.


Previous version: 

```
style: string
```


Current version: 

```
style: string | undefined
```


### Property TEL_PROTOCOL_REGEX is removed.





# Interface GetOrderEntriesContext 
## @spartacus/storefront

moved to @spartacus/cart/base/root




# Class IconComponent 
## @spartacus/storefront


### Property icon changed.


Previous version: 

```
icon: SafeHtml
```


Current version: 

```
icon: SafeHtml | undefined
```




# Class IconLoaderService 
## @spartacus/storefront


### Method getFlipDirection changed.


Previous version: 

```

getFlipDirection(
  type: ICON_TYPE | string
): DirectionMode

```


Current version: 

```

getFlipDirection(
  type: ICON_TYPE | string
): DirectionMode | undefined

```


### Method getHtml changed.


Previous version: 

```

getHtml(
  type: ICON_TYPE | string
): SafeHtml

```


Current version: 

```

getHtml(
  type: ICON_TYPE | string
): SafeHtml | undefined

```


### Method getSymbol changed.


Previous version: 

```

getSymbol(
  iconType: ICON_TYPE | string
): string

```


Current version: 

```

getSymbol(
  iconType: ICON_TYPE | string
): string | undefined

```




# Class InnerComponentsHostDirective 
## @spartacus/storefront


### Constructor changed.


Previous version: 

```

constructor(
  data: CmsComponentData<CmsComponent>,
  vcr: ViewContainerRef,
  cmsComponentsService: CmsComponentsService,
  injector: Injector,
  dynamicAttributeService: DynamicAttributeService,
  renderer: Renderer2,
  componentHandler: ComponentHandlerService,
  cmsInjector: CmsInjectorService
)

```


Current version: 

```

constructor(
  data: CmsComponentData<CmsComponent>,
  vcr: ViewContainerRef,
  cmsComponentsService: CmsComponentsService,
  injector: Injector,
  dynamicAttributeService: DynamicAttributeService,
  renderer: Renderer2,
  componentHandler: ComponentHandlerService,
  cmsInjector: CmsInjectorService,
  eventService: EventService
)

```




# Class JsonLdDirective 
## @spartacus/storefront


### Method generateJsonLdScript changed.


Previous version: 

```

generateJsonLdScript(
  schema: string | {}
): SafeHtml

```


Current version: 

```

generateJsonLdScript(
  schema: string | {}
): SafeHtml | undefined

```


### Property jsonLD changed.


Previous version: 

```
jsonLD: SafeHtml
```


Current version: 

```
jsonLD: SafeHtml | undefined
```




# Class KeyboardFocusConfig 
## @spartacus/storefront


Class KeyboardFocusConfig has been removed and is no longer part of the public API.




# Function keyboardFocusFactory 
## @spartacus/storefront


Function keyboardFocusFactory has been removed and is no longer part of the public API.




# Class LaunchDialogService 
## @spartacus/storefront


### Property dialogClose changed.


Previous version: 

```
dialogClose: Observable<string>
```


Current version: 

```
dialogClose: Observable<string | undefined>
```


### Method getStrategy changed.


Previous version: 

```

getStrategy(
  config: LaunchOptions
): LaunchRenderStrategy

```


Current version: 

```

getStrategy(
  config: LaunchOptions
): LaunchRenderStrategy | undefined

```




# Class LinkComponent 
## @spartacus/storefront


### Property styleClasses changed.


Previous version: 

```
styleClasses: string
```


Current version: 

```
styleClasses: string | undefined
```




# Class LoginGuard 
## @spartacus/storefront


### Constructor changed.


Previous version: 

```

constructor(
  authService: AuthService,
  authRedirectService: AuthRedirectService,
  authConfigService: AuthConfigService,
  cmsPageGuard: CmsPageGuard
)

```


Current version: 

```

constructor(
  authService: AuthService,
  authConfigService: AuthConfigService,
  cmsPageGuard: CmsPageGuard
)

```


### Property authRedirectService is removed.





# Class LogoutGuard 
## @spartacus/storefront


### Constructor changed.


Previous version: 

```

constructor(
  auth: AuthService,
  cms: CmsService,
  semanticPathService: SemanticPathService,
  protectedRoutes: ProtectedRoutesService,
  router: Router,
  authRedirectService: AuthRedirectService
)

```


Current version: 

```

constructor(
  auth: AuthService,
  cms: CmsService,
  semanticPathService: SemanticPathService,
  protectedRoutes: ProtectedRoutesService,
  router: Router
)

```


### Property authRedirectService is removed.





# Class MediaComponent 
## @spartacus/storefront


### Property loadingStrategy changed.


Previous version: 

```
loadingStrategy: string | ImageLoadingStrategy | null
```


Current version: 

```
loadingStrategy: ImageLoadingStrategy | null
```


### Property media changed.


Previous version: 

```
media: Media
```


Current version: 

```
media: Media | undefined
```




# Class MediaService 
## @spartacus/storefront


### Method resolveBestFormat changed.


Previous version: 

```

resolveBestFormat(
  media: MediaContainer | Image
): string

```


Current version: 

```

resolveBestFormat(
  media: MediaContainer | Image
): string | undefined

```




# Class MessageComponent 
## @spartacus/storefront


### Property getIconType changed.


Previous version: 

```
getIconType: string
```


Current version: 

```
getIconType: ICON_TYPE
```




# Class MiniCartComponent 
## @spartacus/storefront

moved to @spartacus/cart/base/components/mini-cart


### Constructor changed.


Previous version: 

```

constructor(
  activeCartService: ActiveCartService
)

```


Current version: 

```

constructor(
  miniCartComponentService: MiniCartComponentService
)

```


### Property activeCartService is removed.





# Class MiniCartModule 
## @spartacus/storefront

moved to @spartacus/cart/base/components/mini-cart




# Class ModalService 
## @spartacus/storefront


### Method getActiveModal changed.


Previous version: 

```

getActiveModal(): ModalRef

```


Current version: 

```

getActiveModal(): ModalRef | null

```




# Class MyInterestsComponent 
## @spartacus/storefront


### Method removeInterest changed.


Previous version: 

```

removeInterest(
  relation: ProductInterestEntryRelation & {
        product$?: Observable<Product>;
    }
): void

```


Current version: 

```

removeInterest(
  relation: ProductInterestEntryRelation & {
        product$?: Observable<Product | undefined>;
    }
): void

```




# Class NavigationComponent 
## @spartacus/storefront


### Property styleClass$ changed.


Previous version: 

```
styleClass$: Observable<string>
```


Current version: 

```
styleClass$: Observable<string | undefined>
```




# Class NavigationService 
## @spartacus/storefront


### Method getLink changed.


Previous version: 

```

getLink(
  item: any
): string | string[]

```


Current version: 

```

getLink(
  item: any
): string | string[] | undefined

```




# Class NavigationUIComponent 
## @spartacus/storefront


### Constructor changed.


Previous version: 

```

constructor(
  router: Router,
  renderer: Renderer2,
  elemRef: ElementRef,
  hamburgerMenuService: HamburgerMenuService
)

```


Current version: 

```

constructor(
  router: Router,
  renderer: Renderer2,
  elemRef: ElementRef,
  hamburgerMenuService: HamburgerMenuService,
  winRef: WindowRef
)

```


### Property node changed.


Previous version: 

```
node: NavigationNode
```


Current version: 

```
node: NavigationNode | null
```


### Method reinitalizeMenu is removed.

Use 'reinitializeMenu' instead.

### Property resetMenuOnClose changed.


Previous version: 

```
resetMenuOnClose: boolean
```


Current version: 

```
resetMenuOnClose: boolean | undefined
```




# Variable ORDER_ENTRIES_CONTEXT 
## @spartacus/storefront

moved to @spartacus/cart/base/root




# Class OrderAmendService 
## @spartacus/storefront

moved to @spartacus/order/components




# Class OrderCancellationGuard 
## @spartacus/storefront

moved to @spartacus/order/components




# Class OrderCancellationModule 
## @spartacus/storefront

moved to @spartacus/order/components




# Class OrderCancellationService 
## @spartacus/storefront

moved to @spartacus/order/components


### Constructor changed.


Previous version: 

```

constructor(
  orderDetailsService: OrderDetailsService,
  userOrderService: UserOrderService,
  routing: RoutingService,
  globalMessageService: GlobalMessageService
)

```


Current version: 

```

constructor(
  orderDetailsService: OrderDetailsService,
  orderHistoryFacade: OrderHistoryFacade,
  routing: RoutingService,
  globalMessageService: GlobalMessageService
)

```


### Property userOrderService is removed.





# Class OrderConsignedEntriesComponent 
## @spartacus/storefront

moved to @spartacus/order/components




# Class OrderDetailActionsComponent 
## @spartacus/storefront

moved to @spartacus/order/components




# Class OrderDetailItemsComponent 
## @spartacus/storefront

moved to @spartacus/order/components


### Constructor changed.


Previous version: 

```

constructor(
  orderDetailsService: OrderDetailsService
)

```


Current version: 

```

constructor(
  orderDetailsService: OrderDetailsService,
  component: CmsComponentData<CmsOrderDetailItemsComponent>,
  translation: TranslationService
)

```


### Property cancel$ changed.


Previous version: 

```
cancel$: Observable<Consignment[]>
```


Current version: 

```
cancel$: Observable<Consignment[] | undefined>
```


### Property completed$ changed.


Previous version: 

```
completed$: Observable<Consignment[]>
```


Current version: 

```
completed$: Observable<Consignment[] | undefined>
```


### Property order$ changed.


Previous version: 

```
order$: Observable<any>
```


Current version: 

```
order$: Observable<Order>
```


### Property others$ changed.


Previous version: 

```
others$: Observable<Consignment[]>
```


Current version: 

```
others$: Observable<Consignment[] | undefined>
```




# Class OrderDetailShippingComponent 
## @spartacus/storefront

moved to @spartacus/order/components




# Class OrderDetailsModule 
## @spartacus/storefront

moved to @spartacus/order/components




# Class OrderDetailsService 
## @spartacus/storefront

moved to @spartacus/order/components


### Constructor changed.


Previous version: 

```

constructor(
  userOrderService: UserOrderService,
  routingService: RoutingService,
  unifiedInjector: UnifiedInjector
)

```


Current version: 

```

constructor(
  orderHistoryFacade: OrderHistoryFacade,
  routingService: RoutingService
)

```




# Class OrderDetailsServiceTransitionalToken 
## @spartacus/storefront


Class OrderDetailsServiceTransitionalToken has been removed and is no longer part of the public API.




# Class OrderDetailTotalsComponent 
## @spartacus/storefront

moved to @spartacus/order/components




# TypeAlias OrderEntriesContext 
## @spartacus/storefront

moved to @spartacus/cart/base/root




# Enum OrderEntriesSource 
## @spartacus/storefront

moved to @spartacus/cart/base/root




# Class OrderHistoryComponent 
## @spartacus/storefront

moved to @spartacus/order/components


### Constructor changed.


Previous version: 

```

constructor(
  routing: RoutingService,
  userOrderService: UserOrderService,
  translation: TranslationService,
  userReplenishmentOrderService: UserReplenishmentOrderService
)

```


Current version: 

```

constructor(
  routing: RoutingService,
  orderHistoryFacade: OrderHistoryFacade,
  translation: TranslationService,
  replenishmentOrderHistoryFacade: ReplenishmentOrderHistoryFacade
)

```


### Property orders$ changed.


Previous version: 

```
orders$: Observable<OrderHistoryList>
```


Current version: 

```
orders$: Observable<OrderHistoryList | undefined>
```


### Property userOrderService is removed.



### Property userReplenishmentOrderService is removed.





# Class OrderHistoryModule 
## @spartacus/storefront

moved to @spartacus/order/components




# Class OrderModule 
## @spartacus/storefront

moved to @spartacus/order




# Class OrderOverviewComponent 
## @spartacus/storefront

moved to @spartacus/order/components


### Method getOrderCurrentDateCardContent changed.


Previous version: 

```

getOrderCurrentDateCardContent(
  isoDate: string
): Observable<Card>

```


Current version: 

```

getOrderCurrentDateCardContent(
  isoDate: string | null
): Observable<Card>

```


### Method getReplenishmentNextDateCardContent changed.


Previous version: 

```

getReplenishmentNextDateCardContent(
  isoDate: string
): Observable<Card>

```


Current version: 

```

getReplenishmentNextDateCardContent(
  isoDate: string | null
): Observable<Card>

```


### Method getReplenishmentStartOnCardContent changed.


Previous version: 

```

getReplenishmentStartOnCardContent(
  isoDate: string
): Observable<Card>

```


Current version: 

```

getReplenishmentStartOnCardContent(
  isoDate: string | null
): Observable<Card>

```




# Class OrderOverviewModule 
## @spartacus/storefront

moved to @spartacus/order/components




# Class OrderReturnGuard 
## @spartacus/storefront

moved to @spartacus/order/components




# Class OrderReturnModule 
## @spartacus/storefront

moved to @spartacus/order/components




# Class OrderReturnRequestListComponent 
## @spartacus/storefront

moved to @spartacus/order/components


### Constructor changed.


Previous version: 

```

constructor(
  returnRequestService: OrderReturnRequestService,
  translation: TranslationService
)

```


Current version: 

```

constructor(
  returnRequestService: OrderReturnRequestFacade,
  translation: TranslationService
)

```


### Property returnRequests$ changed.


Previous version: 

```
returnRequests$: Observable<ReturnRequestList>
```


Current version: 

```
returnRequests$: Observable<ReturnRequestList | undefined>
```




# Class OrderReturnService 
## @spartacus/storefront

moved to @spartacus/order/components


### Constructor changed.


Previous version: 

```

constructor(
  orderDetailsService: OrderDetailsService,
  returnRequestService: OrderReturnRequestService,
  routing: RoutingService,
  globalMessageService: GlobalMessageService
)

```


Current version: 

```

constructor(
  orderDetailsService: OrderDetailsService,
  returnRequestService: OrderReturnRequestFacade,
  routing: RoutingService,
  globalMessageService: GlobalMessageService
)

```


### Property returnRequestService changed.


Previous version: 

```
returnRequestService: OrderReturnRequestService
```


Current version: 

```
returnRequestService: OrderReturnRequestFacade
```




# Class OrderSummaryComponent 
## @spartacus/storefront

moved to @spartacus/cart/base/components




# Class OutletDirective 
## @spartacus/storefront


### Property loaded changed.


Previous version: 

```
loaded: EventEmitter<Boolean>
```


Current version: 

```
loaded: EventEmitter<boolean>
```




# Class OutletService 
## @spartacus/storefront


### Method get changed.


Previous version: 

```

get(
  outlet: string,
  position: OutletPosition,
  stacked: boolean
): T[] | T

```


Current version: 

```

get(
  outlet: string,
  position: OutletPosition,
  stacked: boolean
): T[] | T | undefined

```




# Variable PAGE_LAYOUT_HANDLER 
## @spartacus/storefront


Variable PAGE_LAYOUT_HANDLER changed.

Previous version: 

```
PAGE_LAYOUT_HANDLER: InjectionToken<PageLayoutHandler[]>
```


Current version: 

```
PAGE_LAYOUT_HANDLER: InjectionToken<PageLayoutHandler>
```




# Class PageLayoutComponent 
## @spartacus/storefront


### Property pageFoldSlot$ changed.


Previous version: 

```
pageFoldSlot$: Observable<string>
```


Current version: 

```
pageFoldSlot$: Observable<string | undefined>
```


### Property section$ changed.


Previous version: 

```
section$: BehaviorSubject<string>
```


Current version: 

```
section$: BehaviorSubject<string | undefined>
```




# Class PageLayoutService 
## @spartacus/storefront


### Constructor changed.


Previous version: 

```

constructor(
  cms: CmsService,
  config: LayoutConfig,
  breakpointService: BreakpointService,
  handlers: PageLayoutHandler[]
)

```


Current version: 

```

constructor(
  cms: CmsService,
  config: LayoutConfig,
  breakpointService: BreakpointService,
  unifiedInjector: UnifiedInjector
)

```


### Method getPageFoldSlot changed.


Previous version: 

```

getPageFoldSlot(
  pageTemplate: string
): Observable<string>

```


Current version: 

```

getPageFoldSlot(
  pageTemplate: string
): Observable<string | undefined>

```


### Method getSlotConfig changed.


Previous version: 

```

getSlotConfig(
  templateUid: string,
  configAttribute: string,
  section: string,
  breakpoint: BREAKPOINT
): SlotConfig

```


Current version: 

```

getSlotConfig(
  templateUid: string,
  configAttribute: string,
  section: string,
  breakpoint: BREAKPOINT
): SlotConfig | undefined

```


### Method getSlotConfigForSection changed.


Previous version: 

```

getSlotConfigForSection(
  templateUid: string,
  configAttribute: string,
  section: string,
  breakpoint: BREAKPOINT
): SlotConfig

```


Current version: 

```

getSlotConfigForSection(
  templateUid: string,
  configAttribute: string,
  section: string,
  breakpoint: BREAKPOINT
): SlotConfig | undefined

```




# Class PageSlotComponent 
## @spartacus/storefront


### Property position changed.


Previous version: 

```
position: string
```


Current version: 

```
position: string | undefined
```


### Property position$ changed.


Previous version: 

```
position$: BehaviorSubject<string>
```


Current version: 

```
position$: BehaviorSubject<string | undefined>
```




# Class PageSlotService 
## @spartacus/storefront


### Constructor changed.


Previous version: 

```

constructor(
  cmsComponentsService: CmsComponentsService,
  platformId: any,
  document: any
)

```


Current version: 

```

constructor(
  cmsComponentsService: CmsComponentsService,
  platformId: any,
  document: Document
)

```


### Property document changed.


Previous version: 

```
document: any
```


Current version: 

```
document: Document
```


### Method getComponentDeferOptions changed.


Previous version: 

```

getComponentDeferOptions(
  slot: string,
  componentType: string
): IntersectionOptions

```


Current version: 

```

getComponentDeferOptions(
  slot: string | undefined,
  componentType: string
): IntersectionOptions

```


### Property prerenderedSlots changed.


Previous version: 

```
prerenderedSlots: string[] | undefined
```


Current version: 

```
prerenderedSlots: (string | null)[] | undefined
```




# Class PaginationBuilder 
## @spartacus/storefront


### Method getStartOfRange changed.


Previous version: 

```

getStartOfRange(
  pageCount: number,
  current: number
): number

```


Current version: 

```

getStartOfRange(
  pageCount: number,
  current: number
): number | null

```




# Class PaginationComponent 
## @spartacus/storefront


### Property defaultPage changed.


Previous version: 

```
defaultPage: any
```


Current version: 

```
defaultPage: number | undefined
```




# Class ParagraphComponent 
## @spartacus/storefront


### Constructor changed.


Previous version: 

```

constructor(
  component: CmsComponentData<CmsParagraphComponent>
)

```


Current version: 

```

constructor(
  component: CmsComponentData<CmsParagraphComponent>,
  router: Router
)

```




# Class PaymentMethodsComponent 
## @spartacus/storefront


### Property editCard changed.


Previous version: 

```
editCard: string
```


Current version: 

```
editCard: string | undefined
```




# Class PopoverComponent 
## @spartacus/storefront


### Method close changed.


Previous version: 

```

close(
  event: MouseEvent | KeyboardEvent
): void

```


Current version: 

```

close(
  event: MouseEvent | KeyboardEvent | Event
): void

```


### Method isClickedOnDirective changed.


Previous version: 

```

isClickedOnDirective(
  event: any
): any

```


Current version: 

```

isClickedOnDirective(
  event: MouseEvent
): any

```


### Method isClickedOnPopover changed.


Previous version: 

```

isClickedOnPopover(
  event: any
): any

```


Current version: 

```

isClickedOnPopover(
  event: MouseEvent
): any

```


### Property isTemplate is removed.





# Class PositioningService 
## @spartacus/storefront


### Method offset changed.


Previous version: 

```

offset(
  element: HTMLElement,
  round: boolean
): ClientRect

```


Current version: 

```

offset(
  element: HTMLElement,
  round: boolean
): UIPositionRectangle

```


### Method position changed.


Previous version: 

```

position(
  element: HTMLElement,
  round: boolean
): ClientRect

```


Current version: 

```

position(
  element: HTMLElement,
  round: boolean
): UIPositionRectangle

```




# Class ProductAttributesComponent 
## @spartacus/storefront


### Property product$ changed.


Previous version: 

```
product$: Observable<Product>
```


Current version: 

```
product$: Observable<Product | null>
```




# Class ProductCarouselComponent 
## @spartacus/storefront


### Property items$ changed.


Previous version: 

```
items$: Observable<Observable<Product>[]>
```


Current version: 

```
items$: Observable<Observable<Product | undefined>[]>
```


### Property PRODUCT_SCOPE changed.


Previous version: 

```
PRODUCT_SCOPE: 
```


Current version: 

```
PRODUCT_SCOPE: ProductScope[]
```


### Property title$ changed.


Previous version: 

```
title$: Observable<string>
```


Current version: 

```
title$: Observable<string | undefined>
```




# TypeAlias ProductData 
## @spartacus/storefront

moved to @spartacus/cart/base/root




# Class ProductDetailsTabComponent 
## @spartacus/storefront


### Constructor changed.


Previous version: 

```

constructor(
  currentProductService: CurrentProductService
)

```


Current version: 

```

constructor(
  currentProductService: CurrentProductService,
  componentData: CmsComponentData<CmsComponentWithChildren>,
  cmsService: CmsService
)

```


### Property product$ changed.


Previous version: 

```
product$: Observable<Product>
```


Current version: 

```
product$: Observable<Product | null>
```




# Interface ProductImportInfo 
## @spartacus/storefront

moved to @spartacus/cart/base/root




# Enum ProductImportStatus 
## @spartacus/storefront

moved to @spartacus/cart/base/root




# Interface ProductImportSummary 
## @spartacus/storefront

moved to @spartacus/cart/base/root




# Class ProductIntroComponent 
## @spartacus/storefront


### Constructor changed.


Previous version: 

```

constructor(
  currentProductService: CurrentProductService,
  translationService: TranslationService,
  winRef: WindowRef
)

```


Current version: 

```

constructor(
  currentProductService: CurrentProductService,
  translationService: TranslationService,
  winRef: WindowRef,
  eventService: EventService
)

```


### Method ngAfterContentChecked is removed.



### Property product$ changed.


Previous version: 

```
product$: Observable<Product>
```


Current version: 

```
product$: Observable<Product | null>
```


### Property reviewsTabAvailable is removed.

Use 'areReviewsAvailable$' instead.



# Class ProductListComponent 
## @spartacus/storefront


### Constructor changed.


Previous version: 

```

constructor(
  pageLayoutService: PageLayoutService,
  productListComponentService: ProductListComponentService,
  scrollConfig: ViewConfig
)

```


Current version: 

```

constructor(
  pageLayoutService: PageLayoutService,
  productListComponentService: ProductListComponentService,
  globalMessageService: GlobalMessageService,
  scrollConfig: ViewConfig
)

```


### Property isInfiniteScroll changed.


Previous version: 

```
isInfiniteScroll: boolean
```


Current version: 

```
isInfiniteScroll: boolean | undefined
```




# Class ProductListComponentService 
## @spartacus/storefront


### Method getQueryFromRouteParams changed.


Previous version: 

```

getQueryFromRouteParams(
  { query, categoryCode, brandCode, }: ProductListRouteParams
): string

```


Current version: 

```

getQueryFromRouteParams(
  { query, categoryCode, brandCode, }: ProductListRouteParams
): string | undefined

```




# Class ProductReferencesComponent 
## @spartacus/storefront


### Property items$ changed.


Previous version: 

```
items$: Observable<Observable<Product>[]>
```


Current version: 

```
items$: Observable<Observable<Product | undefined>[]>
```


### Property title$ changed.


Previous version: 

```
title$: Observable<string>
```


Current version: 

```
title$: Observable<string | undefined>
```




# Class ProductReviewsComponent 
## @spartacus/storefront


### Property product$ changed.


Previous version: 

```
product$: Observable<Product>
```


Current version: 

```
product$: Observable<Product | null>
```




# Class ProductScrollComponent 
## @spartacus/storefront


### Property maxProducts changed.


Previous version: 

```
maxProducts: number
```


Current version: 

```
maxProducts: number | undefined
```


### Property productLimit changed.


Previous version: 

```
productLimit: number
```


Current version: 

```
productLimit: number | undefined
```




# Class ProductSummaryComponent 
## @spartacus/storefront


### Property product$ changed.


Previous version: 

```
product$: Observable<Product>
```


Current version: 

```
product$: Observable<Product | null>
```




# Class ProductViewComponent 
## @spartacus/storefront


### Property modeChange changed.


Previous version: 

```
modeChange: EventEmitter<string>
```


Current version: 

```
modeChange: EventEmitter<ViewModes>
```




# Class ProgressButtonComponent 
## @spartacus/storefront


### Property clikEvent is removed.

Use 'clickEvent' instead.



# Class ReplenishmentOrderCancellationComponent 
## @spartacus/storefront

moved to @spartacus/order/components


### Constructor changed.


Previous version: 

```

constructor(
  userReplenishmentOrderService: UserReplenishmentOrderService,
  vcr: ViewContainerRef,
  launchDialogService: LaunchDialogService
)

```


Current version: 

```

constructor(
  replenishmentOrderHistoryFacade: ReplenishmentOrderHistoryFacade,
  vcr: ViewContainerRef,
  launchDialogService: LaunchDialogService
)

```


### Property userReplenishmentOrderService is removed.





# Class ReplenishmentOrderCancellationDialogComponent 
## @spartacus/storefront

moved to @spartacus/order/components


### Constructor changed.


Previous version: 

```

constructor(
  userReplenishmentOrderService: UserReplenishmentOrderService,
  globalMessageService: GlobalMessageService,
  launchDialogService: LaunchDialogService,
  el: ElementRef
)

```


Current version: 

```

constructor(
  replenishmentOrderHistoryFacade: ReplenishmentOrderHistoryFacade,
  globalMessageService: GlobalMessageService,
  launchDialogService: LaunchDialogService,
  el: ElementRef
)

```


### Property userReplenishmentOrderService is removed.





# Class ReplenishmentOrderCancellationDialogModule 
## @spartacus/storefront

moved to @spartacus/order/components




# Class ReplenishmentOrderDetailsModule 
## @spartacus/storefront

moved to @spartacus/order/components




# Class ReplenishmentOrderDetailsService 
## @spartacus/storefront

moved to @spartacus/order/components


### Constructor changed.


Previous version: 

```

constructor(
  routingService: RoutingService,
  userReplenishmentOrderService: UserReplenishmentOrderService
)

```


Current version: 

```

constructor(
  routingService: RoutingService,
  replenishmentOrderHistoryFacade: ReplenishmentOrderHistoryFacade
)

```


### Property userReplenishmentOrderService is removed.





# Class ReplenishmentOrderHistoryComponent 
## @spartacus/storefront

moved to @spartacus/order/components


### Constructor changed.


Previous version: 

```

constructor(
  routing: RoutingService,
  userReplenishmentOrderService: UserReplenishmentOrderService,
  translation: TranslationService,
  vcr: ViewContainerRef,
  launchDialogService: LaunchDialogService
)

```


Current version: 

```

constructor(
  routing: RoutingService,
  replenishmentOrderHistoryFacade: ReplenishmentOrderHistoryFacade,
  translation: TranslationService,
  vcr: ViewContainerRef,
  launchDialogService: LaunchDialogService
)

```


### Property replenishmentOrders$ changed.


Previous version: 

```
replenishmentOrders$: Observable<ReplenishmentOrderList>
```


Current version: 

```
replenishmentOrders$: Observable<ReplenishmentOrderList | undefined>
```


### Property userReplenishmentOrderService is removed.





# Class ReplenishmentOrderHistoryModule 
## @spartacus/storefront

moved to @spartacus/order/components




# Class ReturnOrderComponent 
## @spartacus/storefront

moved to @spartacus/order/components




# Class ReturnOrderConfirmationComponent 
## @spartacus/storefront

moved to @spartacus/order/components




# Class ReturnOrderConfirmationModule 
## @spartacus/storefront

moved to @spartacus/order/components




# Class ReturnOrderModule 
## @spartacus/storefront

moved to @spartacus/order/components




# Class ReturnRequestDetailModule 
## @spartacus/storefront

moved to @spartacus/order/components




# Class ReturnRequestItemsComponent 
## @spartacus/storefront

moved to @spartacus/order/components




# Class ReturnRequestListModule 
## @spartacus/storefront

moved to @spartacus/order/components




# Class ReturnRequestOverviewComponent 
## @spartacus/storefront

moved to @spartacus/order/components




# Class ReturnRequestTotalsComponent 
## @spartacus/storefront

moved to @spartacus/order/components




# Class RoutingContextService 
## @spartacus/storefront


### Constructor changed.


Previous version: 

```

constructor(
  activatedRoutesService: ActivatedRoutesService,
  injector: Injector
)

```


Current version: 

```

constructor(
  activatedRoutesService: ActivatedRoutesService,
  injector: UnifiedInjector
)

```


### Property injector changed.


Previous version: 

```
injector: Injector
```


Current version: 

```
injector: UnifiedInjector
```




# Class SaveForLaterComponent 
## @spartacus/storefront

moved to @spartacus/cart/base/components


### Constructor changed.


Previous version: 

```

constructor(
  cmsService: CmsService,
  cartService: ActiveCartService,
  selectiveCartService: SelectiveCartService
)

```


Current version: 

```

constructor(
  cmsService: CmsService,
  cartService: ActiveCartFacade,
  selectiveCartService: SelectiveCartFacade
)

```


### Property cartService changed.


Previous version: 

```
cartService: ActiveCartService
```


Current version: 

```
cartService: ActiveCartFacade
```


### Property selectiveCartService changed.


Previous version: 

```
selectiveCartService: SelectiveCartService
```


Current version: 

```
selectiveCartService: SelectiveCartFacade
```




# Class SaveForLaterModule 
## @spartacus/storefront

moved to @spartacus/cart/base/components




# Class SearchBoxComponentService 
## @spartacus/storefront


### Method getExactSuggestion changed.


Previous version: 

```

getExactSuggestion(
  config: SearchBoxConfig
): Observable<string>

```


Current version: 

```

getExactSuggestion(
  config: SearchBoxConfig
): Observable<string | undefined>

```


### Method getSearchMessage changed.


Previous version: 

```

getSearchMessage(
  config: SearchBoxConfig
): Observable<string>

```


Current version: 

```

getSearchMessage(
  config: SearchBoxConfig
): Observable<string | undefined>

```




# Interface SearchBoxConfig 
## @spartacus/storefront


### PropertySignature displayProductImages changed.


Previous version: 

```
displayProductImages: boolean
```


Current version: 

```
displayProductImages: boolean | string
```


### PropertySignature displayProducts changed.


Previous version: 

```
displayProducts: boolean
```


Current version: 

```
displayProducts: boolean | string
```


### PropertySignature displaySuggestions changed.


Previous version: 

```
displaySuggestions: boolean
```


Current version: 

```
displaySuggestions: boolean | string
```




# Class SearchBoxSuggestionSelectedEvent 
## @spartacus/storefront


### Property searchSuggestions changed.


Previous version: 

```
searchSuggestions: Suggestion[]
```


Current version: 

```
searchSuggestions: (Suggestion | string)[]
```




# Class SelectFocusUtility 
## @spartacus/storefront


### Method findFirstFocusable changed.


Previous version: 

```

findFirstFocusable(
  host: HTMLElement,
  config: AutoFocusConfig
): HTMLElement

```


Current version: 

```

findFirstFocusable(
  host: HTMLElement | null | undefined,
  config: AutoFocusConfig
): HTMLElement | undefined

```


### Method findFocusable changed.


Previous version: 

```

findFocusable(
  host: HTMLElement,
  locked: boolean,
  invisible: boolean
): HTMLElement[]

```


Current version: 

```

findFocusable(
  host: HTMLElement | null | undefined,
  locked: boolean,
  invisible: boolean
): HTMLElement[]

```


### Method query changed.


Previous version: 

```

query(
  host: HTMLElement,
  selector: string
): HTMLElement[]

```


Current version: 

```

query(
  host: HTMLElement | null | undefined,
  selector: string
): HTMLElement[]

```




# Class SeoMetaService 
## @spartacus/storefront


### Constructor changed.


Previous version: 

```

constructor(
  ngTitle: Title,
  ngMeta: Meta,
  pageMetaService: PageMetaService,
  pageMetaLinkService: PageMetaLinkService
)

```


Current version: 

```

constructor(
  ngTitle: Title,
  ngMeta: Meta,
  pageMetaService: PageMetaService,
  pageMetaLinkService: PageMetaLinkService | undefined
)

```


### Property pageMetaLinkService changed.


Previous version: 

```
pageMetaLinkService: PageMetaLinkService
```


Current version: 

```
pageMetaLinkService: PageMetaLinkService | undefined
```




# Class SiteContextComponentService 
## @spartacus/storefront


### Method getContext changed.


Previous version: 

```

getContext(
  context: SiteContextType
): Observable<string>

```


Current version: 

```

getContext(
  context: SiteContextType
): Observable<string | undefined>

```




# Class SortingComponent 
## @spartacus/storefront


### Property selectedLabel changed.


Previous version: 

```
selectedLabel: string
```


Current version: 

```
selectedLabel: string | undefined
```


### Property selectedOption changed.


Previous version: 

```
selectedOption: string
```


Current version: 

```
selectedOption: string | undefined
```


### Property sortLabels changed.


Previous version: 

```
sortLabels: {
        [code: string]: string;
    }
```


Current version: 

```
sortLabels: {
        [code: string]: string;
    } | null
```


### Property sortOptions changed.


Previous version: 

```
sortOptions: SortModel[]
```


Current version: 

```
sortOptions: SortModel[] | undefined
```




# Class SplitViewService 
## @spartacus/storefront


### Property _views$ changed.


Previous version: 

```
_views$: BehaviorSubject<any[]>
```


Current version: 

```
_views$: BehaviorSubject<SplitViewState[]>
```




# Class StorefrontComponent 
## @spartacus/storefront


### Property startNavigating changed.


Previous version: 

```
startNavigating: any
```


Current version: 

```
startNavigating: boolean
```


### Property stopNavigating changed.


Previous version: 

```
stopNavigating: any
```


Current version: 

```
stopNavigating: boolean
```




# Class TableHeaderCellComponent 
## @spartacus/storefront


### Property fieldOptions changed.


Previous version: 

```
fieldOptions: TableFieldOptions
```


Current version: 

```
fieldOptions: TableFieldOptions | undefined
```


### Property header changed.


Previous version: 

```
header: string
```


Current version: 

```
header: string | undefined
```


### Property i18nRoot changed.


Previous version: 

```
i18nRoot: string
```


Current version: 

```
i18nRoot: string | undefined
```




# Class TableRendererService 
## @spartacus/storefront


### Method getDataOutletContext changed.


Previous version: 

```

getDataOutletContext(
  type: string,
  options: TableOptions,
  i18nRoot: string,
  field: string,
  data: any
): TableDataOutletContext

```


Current version: 

```

getDataOutletContext(
  type: string,
  options: TableOptions | undefined,
  i18nRoot: string,
  field: string,
  data: any
): TableDataOutletContext

```


### Method getDataRenderer changed.


Previous version: 

```

getDataRenderer(
  structure: TableStructure,
  field: string
): Type<any>

```


Current version: 

```

getDataRenderer(
  structure: TableStructure,
  field: string
): Type<any> | undefined

```


### Method getHeaderOutletContext changed.


Previous version: 

```

getHeaderOutletContext(
  type: string,
  options: TableOptions,
  i18nRoot: string,
  field: string
): TableHeaderOutletContext

```


Current version: 

```

getHeaderOutletContext(
  type: string,
  options: TableOptions | undefined,
  i18nRoot: string,
  field: string
): TableHeaderOutletContext

```


### Method getHeaderRenderer changed.


Previous version: 

```

getHeaderRenderer(
  structure: TableStructure,
  field: string
): Type<any>

```


Current version: 

```

getHeaderRenderer(
  structure: TableStructure,
  field: string
): Type<any> | undefined

```




# Class TableService 
## @spartacus/storefront


### Method getTableConfig changed.


Previous version: 

```

getTableConfig(
  type: string,
  breakpoint: BREAKPOINT,
  defaultStructure: ResponsiveTableConfiguration
): TableStructureConfiguration

```


Current version: 

```

getTableConfig(
  type: string,
  breakpoint: BREAKPOINT,
  defaultStructure: ResponsiveTableConfiguration
): TableStructureConfiguration | null

```




# Class TabParagraphContainerComponent 
## @spartacus/storefront


### Constructor changed.


Previous version: 

```

constructor(
  componentData: CmsComponentData<CMSTabParagraphContainer>,
  cmsService: CmsService,
  winRef: WindowRef,
  breakpointService: BreakpointService
)

```


Current version: 

```

constructor(
  componentData: CmsComponentData<CMSTabParagraphContainer>,
  cmsService: CmsService,
  winRef: WindowRef
)

```


### Property breakpointService is removed.



### Method ngOnDestroy is removed.



### Property subscription is removed.





# Class ThemeService 
## @spartacus/storefront


### Method setTheme changed.


Previous version: 

```

setTheme(
  theme: string
): void

```


Current version: 

```

setTheme(
  theme: string | undefined
): void

```




# Variable titleScores 
## @spartacus/storefront


Variable titleScores changed.

Previous version: 

```
titleScores: {
    mr: number;
    mrs: number;
    miss: number;
    ms: number;
    dr: number;
    rev: number;
}
```


Current version: 

```
titleScores: {
    [code: string]: number;
}
```




# Class TrackingEventsComponent 
## @spartacus/storefront

moved to @spartacus/order/components


### Constructor changed.


Previous version: 

```

constructor(
  activeModal: NgbActiveModal,
  userOrderService: UserOrderService
)

```


Current version: 

```

constructor(
  activeModal: NgbActiveModal,
  orderHistoryFacade: OrderHistoryFacade
)

```




# Class ViewComponent 
## @spartacus/storefront


### Property _hidden changed.


Previous version: 

```
_hidden: any
```


Current version: 

```
_hidden: boolean | undefined
```


### Property disappeared changed.


Previous version: 

```
disappeared: boolean
```


Current version: 

```
disappeared: boolean | undefined
```




# Class WishListComponent 
## @spartacus/storefront

moved to @spartacus/cart/wish-list/components


### Constructor changed.


Previous version: 

```

constructor(
  wishListService: WishListService
)

```


Current version: 

```

constructor(
  wishListFacade: WishListFacade
)

```


### Property wishListService is removed.





# Class WishListItemComponent 
## @spartacus/storefront

moved to @spartacus/cart/wish-list/components




# Class WishListModule 
## @spartacus/storefront

moved to @spartacus/cart/wish-list




# Class RegisterComponent 
## @spartacus/user/profile/components


### Property anonymousConsent$ changed.


Previous version: 

```
anonymousConsent$: Observable<{
        consent: AnonymousConsent;
        template: string;
    }>
```


Current version: 

```
anonymousConsent$: Observable<{
        consent: AnonymousConsent | undefined;
        template: string;
    }>
```


### Method isConsentGiven changed.


Previous version: 

```

isConsentGiven(
  consent: AnonymousConsent
): boolean

```


Current version: 

```

isConsentGiven(
  consent: AnonymousConsent | undefined
): boolean

```
<|MERGE_RESOLUTION|>--- conflicted
+++ resolved
@@ -3179,11 +3179,7 @@
 
 
 Class CheckoutActions.PaymentProcessSuccess has been removed and is no longer part of the public API.
-<<<<<<< HEAD
 It is not used anymore. Checkout library no longer uses NgRX to dispatch actions. You can use the EventService to listen for 'CheckoutPaymentDetailsSetEvent', which gets fired when the payment has been successfully processed.
-=======
-After switching to commands & queries, processes are no longer used.
->>>>>>> ccb2aa51
 
 
 
