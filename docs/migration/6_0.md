--- conflicted
+++ resolved
@@ -19,16 +19,12 @@
 ### ReplenishmentOrderHistoryComponent
 
 - Added column header text for actions column.
-<<<<<<< HEAD
-- Added hidden `caption` in the `table` for accesibility improvements.
+- Added hidden `caption` in the `table` for accessibility improvements.
 
 ### coupon-card.component.html
 
 - replaced anchor tag with button tag for `read more` link for accesibility tabbing improvements.
-=======
-- Added hidden `caption` in the `table` for accessibility improvements.
 
 ### OnNavigateService
 
 - When using Spartacus's implementation for Scroll Position Restoration we need to disables automatic scroll restoration provided by the browser viewportScroller to work correctly. `viewportScroller.setHistoryScrollRestoration('manual')`
->>>>>>> bd481a39
