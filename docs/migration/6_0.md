# Technical Changes in Spartacus 6.0

### OrderHistoryComponent

- Added `PONumber` and `costCenter` columns to the `table`
- Attribute `role="table"` has been added to `table` for accessibility improvements.
- Added hidden `caption` in the `table` for accessibility improvements.
- Attribute `role="row"` has been added to `tr` for accessibility improvements.
- Attribute `role="cell"` has been added to `td` for accessibility improvements.

### OrderApprovalListComponent

- Wrapped `cx-sorting` with `label` and added hidden `span` for accessibility improvements.
- Attribute `role="table"` has been added to `table` for accessibility improvements.
- Added hidden `caption` in the `table` for accessibility improvements.
- Attribute `role="row"` has been added to `tr` for accessibility improvements.
- Attribute `role="cell"` has been added to `td` for accessibility improvements.

### ReplenishmentOrderHistoryComponent

- Added column header text for actions column.
<<<<<<< HEAD
- Added hidden `caption` in the `table` for accesibility improvements.

### saved-cart-list.component.html

- replaced h3 tag with h2 tag `header` for accessibility improvements.

### payment-methods.component.html

- replaced h3 tag with h2 tag `header` for accessibility improvements.
=======
- Added hidden `caption` in the `table` for accessibility improvements.

### OnNavigateService

- When using Spartacus's implementation for Scroll Position Restoration we need to disables automatic scroll restoration provided by the browser viewportScroller to work correctly. `viewportScroller.setHistoryScrollRestoration('manual')`
>>>>>>> bd481a39
<|MERGE_RESOLUTION|>--- conflicted
+++ resolved
@@ -19,8 +19,7 @@
 ### ReplenishmentOrderHistoryComponent
 
 - Added column header text for actions column.
-<<<<<<< HEAD
-- Added hidden `caption` in the `table` for accesibility improvements.
+- Added hidden `caption` in the `table` for accessibility improvements.
 
 ### saved-cart-list.component.html
 
@@ -29,10 +28,7 @@
 ### payment-methods.component.html
 
 - replaced h3 tag with h2 tag `header` for accessibility improvements.
-=======
-- Added hidden `caption` in the `table` for accessibility improvements.
 
 ### OnNavigateService
 
 - When using Spartacus's implementation for Scroll Position Restoration we need to disables automatic scroll restoration provided by the browser viewportScroller to work correctly. `viewportScroller.setHistoryScrollRestoration('manual')`
->>>>>>> bd481a39
