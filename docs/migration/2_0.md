--- conflicted
+++ resolved
@@ -19,9 +19,5 @@
 
 ## Automated migrations for Version 2
 
-<<<<<<< HEAD
 - `CheckoutService` no longer use `CartDataService`. This service usage was replaced with corresponding methods from `AuthService` and `ActiveCartService`. These services needs to be provided to `CheckoutService`.
-- `CheckoutPaymentService` no longer use `CartDataService`. This service usage was replaced with corresponding methods from `AuthService` and `ActiveCartService`. These services needs to be provided for `CheckoutPaymentService`
-=======
-- `CheckoutService` is no longer using `CartDataService`. This service usage was replaced with corresponding methods from `AuthService` and `ActiveCartService`. These services needs to be now provided to `CheckoutService`.
->>>>>>> f4c4e718
+- `CheckoutPaymentService` no longer use `CartDataService`. This service usage was replaced with corresponding methods from `AuthService` and `ActiveCartService`. These services needs to be provided for `CheckoutPaymentService`