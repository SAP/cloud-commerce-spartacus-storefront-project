# Updating to Spartacus 2.0

## Breaking changes introduced in 2.0

**Storage sync mechanism change in multi cart**

Storage synchronization mechanism previously used to persist active cart id had some limitations that caused bugs on multi site stores (issue: [https://github.com/SAP/cloud-commerce-spartacus-storefront/issues/6215](https://github.com/SAP/cloud-commerce-spartacus-storefront/issues/6215)).
Default storage sync configuration was removed from `MultiCartStoreModule`. Instead state persistence mechanism have been added for multi cart to provide the same behavior and to support multi site stores. It is build on top of `StatePersistenceService`. This is a new and recommended way to synchronize state to browser storage. Head to docs (TODO: add link to state persistence doc when it will be published) for more information.

**Config Validation mechanism is now a separate module**

Previously config validator logic was part of `ConfigModule`. If you are not using `StorefrontFoundationModule` or any of its descendants, it's required to import `ConfigValidatorModule.forRoot()` in order to make config validators run.

**Typed payloads in ngrx actions**

To avoid one type of bugs (missing parameters) when dispatching ngrx actions we added types to their payload. We want to be sure that we always have all required parameters. Additionally with types creating new actions is easier, as you get better editor support when specifying payload.

List of actions with changed payload type: `CartAddEntry`, `CartAddEntrySuccess`, `CartRemoveEntry`, `CartRemoveEntrySuccess`, `CartUpdateEntry`, `CartUpdateEntrySuccess`, `AddEmailToCartSuccess`, `MergeCartSuccess`.

### Deprecated since 1.2

|  API  | Replacement |  Notes  |
|-------|-------------|---------|
| CheckoutActions.ClearCheckoutDeliveryModeSuccess() | CheckoutActions.ClearCheckoutDeliveryModeSuccess(payload) | The `ClearCheckoutDeliveryModeSuccess` action requires payload. `CheckoutActions.ClearCheckoutDeliveryModeSuccess(payload: { userId: string; cartId: string })` |
| `ANONYMOUS_USERID` | `OCC_USER_ID_ANONYMOUS` | OCC constants are now available under `OCC` prefix to make it more clear that these variables are related to `OCC`.
| AddressBookComponentService.addUserAddress(userAddressService: UserAddressService) | AddressBookComponentService(userAddressService, checkoutDeliveryService) | The constructor now uses also CheckoutDeliveryService. `AddressBookComponentService(userAddressService: UserAddressService, checkoutDeliveryService: CheckoutDeliveryService)` |
| CheckoutGuard(router: Router, config: CheckoutConfig, routingConfigService: RoutingConfigService) | CheckoutGuard(router, routingConfigService, checkoutConfigService, expressCheckoutService, cartService) | The constructor now uses new dependencies. `CheckoutGuard(router: Router, routingConfigService: RoutingConfigService, checkoutConfigService: CheckoutConfigService, expressCheckoutService: ExpressCheckoutService, cartService: ActiveCartService)` |

### Deprecated since 1.3

|  API  | Replacement |  Notes  |
|-------|-------------|---------|
| PageMetaResolver.resolve() | Use individual resolvers | The caller `PageMetaService` service is improved to expect all individual resolvers instead, so that the code is easier extensible. |
| `initSiteContextRoutesHandler`, `siteContextParamsProviders` | - | the constants were not meant to be exported in public API |
| `inititializeContext`, `contextServiceProviders` | - | the constants were not meant to be exported in public API |

### Deprecated since 1.4

| API                               | Replacement | Notes                                                                          |
| --------------------------------- | ----------- | ------------------------------------------------------------------------------ |
| config `i18n.backend.crossDomain` | -           | it's not needed anymore since using Angular HttpClient for loading i18n assets |
| `CartService` removed | Use `ActiveCartService` instead | `ActiveCartService` have exactly the same name, arguments and return type for most of the methods from `CartService`. Two methods are not present in `ActiveCartService`. Method `getCartMergeComplete` was removed on purpose. Cart merging is an implementation detail of OCC and we don't consider that information useful. Instead you can rely on `getLoaded` method that will correctly present state of the cart. During cart merge it will emit `false` values. Rule of thumb is to only dispatch cart modifications (eg. addEntry, addEmail) when `getLoaded` emits `true`. Method `addVoucher` is also not available in `ActiveCartService`. Instead use `CartVoucherService.addVoucher` method. |
| `CartDataService` removed | Use methods from `ActiveCartService` and `AuthService` | Our libraries are generally moving towards reactive programming and observables. `CartDataService` used completely different patterns and it was hard to follow if data there was already updated or represented previous cart state. Replacements for `CartDataService` properties: `userId` -> replace usage with `AuthService.getOccUserId()`, `cart` -> replace usage with `ActiveCartService.getActive()`, `cartId` -> replace usage with `ActiveCartService.getActiveCartId()`, `isGuestCart` -> replace usage with `ActiveCartService.isGuestCart()`. Property `hasCart` doesn't have direct replacement. Instead you can look into `ActiveCartService.getActive()` method output to see if it emitted empty object (which means that there is no cart). |

### Deprecated since 1.5

|  API  | Replacement |  Notes  |
|-------|-------------|---------|
| WishlistEffects, CartEffects, CartVoucherEffects, CartEntryEffects, effects | Create your own effects in separate class and take into account default behavior from effects | We didn't plan to export effects in the first place. Cart effects in public API were a mistake. If you extended this class, you should move your effects to separate class and keep in mind that default effects will be working. |
| getReducers, reducerToken, reducerProvider, clearCartState, metaReducers, clearMultiCartState, multiCartMetaReducers, multiCartReducerToken, getMultiCartReducers, multiCartReducerProvider | Extend cart behavior in higher level (facade) or use custom actions for your specific use case | We didn't plan to export reducers and utilities for reducers in the first place. Cart reducers in public API were a mistake. Any changes to reducers should be handled in different layer (facade) or separate store module. Keep in mind that default reducer behavior will be working under the hood.|
| `CartDetailsComponent.getAllPromotionsForCart` method removed | Use `PromotionService` | `PromotionService` is now the main promotion data source. Whenever you need promotions information you should use this service. |
| `OrderDetailItemsComponent.getConsignmentProducts` method removed | Use `OrderConsignedEntriesComponent` instead | This functionality has been extracted into separate component. |   
| `CartItemComponent.potentialProductPromotions` input removed | Use `PromotionService` | `PromotionService` is now the main promotion data source. Whenever you need promotions information you should use this service. |
| `CartItemListComponent.potentialProductPromotions` input removed | Use `PromotionService` | `PromotionService` is now the main promotion data source. Whenever you need promotions information you should use this service. |
| `OrderDetailItemsComponent.potentialProductPromotions` input removed | Use `PromotionService` | `PromotionService` is now the main promotion data source. Whenever you need promotions information you should use this service. |
| `CartItemListComponent.getPotentialProductPromotionsForItem` method removed | Use `PromotionService` | `PromotionService` is now the main promotion data source. Whenever you need promotions information you should use this service. |

## Automated migrations for Version 2

- `CheckoutService` no longer uses `CartDataService`. This service usage was replaced with corresponding methods from `ActiveCartService` (and `AuthService`). These services needs to be provided to `CheckoutService`.
- `CheckoutPaymentService` no longer uses `CartDataService`. This service usage was replaced with corresponding methods from `ActiveCartService` (and `AuthService`). These services needs to be provided for `CheckoutPaymentService`.
- `CheckoutDeliveryService` no longer uses `CartDataService`. This service usage was replaced with corresponding methods from `ActiveCartService` (and `AuthService`). These services needs to be provided for `CheckoutDeliveryService`.
- `CheckoutGuard` no longer uses `CheckoutConfig`. This config usage was replaced with corresponding methods from `CheckoutConfigService`, `ExpressCheckoutService`, `ActiveCartService`. These services needs to be provided for `CheckoutGuard`.
- `AddressBookComponentService` uses now `CheckoutDeliveryService`. This service needs to be provided for `AddressBookComponentService`.
- `PromotionService` no longer uses `CartService`. This service usage was replaced with corresponding methods from `ActiveCartService`. This service needs to be provided for `PromotionService`.
- `CheckoutLoginComponent` no longer uses `CartService`. This service usage was replaced with corresponding methods from `ActiveCartService`. This service needs to be provided for `CheckoutLoginComponent`.
- `CheckoutDetailsService` no longer uses `CartService`. This service usage was replaced with corresponding methods from `ActiveCartService`. This service needs to be provided for `CheckoutDetailsService`.
- `NotCheckoutAuthGuard` no longer uses `CartService`. This service usage was replaced with corresponding methods from `ActiveCartService`. This service needs to be provided for `NotCheckoutAuthGuard`.
- `ShippingAddressComponent` no longer uses `CartService`. This service usage was replaced with corresponding methods from `ActiveCartService`. This service needs to be provided for `ShippingAddressComponent`.
- `CheckoutPageMetaResolver` no longer uses `CartService`. This service usage was replaced with corresponding methods from `ActiveCartService`. This service needs to be provided for `CheckoutPageMetaResolver`.
- `AddToCartComponent` no longer uses `CartService`. This service usage was replaced with corresponding methods from `ActiveCartService`. This service needs to be provided for `AddToCartComponent`.
- `CartNotEmptyGuard` no longer uses `CartService`. This service usage was replaced with corresponding methods from `ActiveCartService`. This service needs to be provided for `CartNotEmptyGuard`.
- `CartTotalsComponent` no longer uses `CartService`. This service usage was replaced with corresponding methods from `ActiveCartService`. This service needs to be provided for `CartTotalsComponent`.
- `MiniCartComponent` no longer uses `CartService`. This service usage was replaced with corresponding methods from `ActiveCartService`. This service needs to be provided for `MiniCartComponent`.
- `CheckoutOrderSummaryComponent` no longer uses `CartService`. This service usage was replaced with corresponding methods from `ActiveCartService`. This service needs to be provided for `CheckoutOrderSummaryComponent`.
- `CheckoutProgressMobileTopComponent` no longer uses `CartService`. This service usage was replaced with corresponding methods from `ActiveCartService`. This service needs to be provided for `CheckoutProgressMobileTopComponent`.
- `PaymentMethodComponent` no longer uses `CartService`. This service usage was replaced with corresponding methods from `ActiveCartService`. This service needs to be provided for `PaymentMethodComponent`.
- `CheckoutAuthGuard` no longer uses `CartService`. This service usage was replaced with corresponding methods from `ActiveCartService`. This service needs to be provided for `CheckoutAuthGuard`.
- `CartPageLayoutHandler` no longer uses `CartService`. This service usage was replaced with corresponding methods from `ActiveCartService`. `ActiveCartService` and `SelectiveCartService` needs to be provided in `CartPageLayoutHandler`.
- `SpartacusEventService` no longer uses `CartService`. This service usage was replaced with corresponding methods from `ActiveCartService.` This service needs to be provided for `SpartacusEventService`.
<<<<<<< HEAD
- `ClientAuthenticationTokenService` uses now `OccEndpointsService`. This service needs to be provided for `ClientAuthenticationTokenService`.
- `UserAuthenticationTokenService` uses now `OccEndpointsService`. This service needs to be provided for `UserAuthenticationTokenService`.
- `OccCartEntryAdapter` no longer uses `FeatureConfigService`. This service usage no longer uses the legacy methods: `legacyAdd`, `legacyRemove`, and `legacyUpdate`, and needs to be provided for `OccCartEntryAdapter`.
- `OccCartAdapter` no longer uses `FeatureConfigService`. This service usage no longer uses the legacy methods: `legacyLoadAll`, `legacyLoad`, and `legacyCreate`, and needs to be provided for `OccCartAdapter`.
- `OccUserOrderAdapter` no longer uses `FeatureConfigService`. This service usage no longer uses the legacy methods: `legacyLoad` and `legacyLoadHistory`, and needs to be provided for `OccUserOrderAdapter`.
=======
- `UserConsentService` uses now `AuthService`. This service needs to be provided for `UserConsentService`.
- `UserOrderService` uses now `AuthService`. This service needs to be provided for `UserOrderService`.
- `UserPaymentService` uses now `AuthService`. This service needs to be provided for `UserPaymentService`.
- `UserService` uses now `AuthService`. This service needs to be provided for `UserService`.
- `AddedToCartDialog` no longer uses `CartService`. This service usage was replaced with corresponding methods from `ActiveCartService`. Also `PromotionService` is now required parameter. These services needs to be provided for `AddedToCartDialog`.
- `CartDetailsComponent` no longer uses `CartService`. This service usage was replaced with corresponding methods from `ActiveCartService`. `PromotionService`, `SelectiveCartService`, `AuthService`, `RoutingService` and `FeatureConfigService` are now required parameters. These services needs to be provided for `CartDetailsComponent`.
- `ReviewSubmitComponent` no longer uses `CartService`. This service usage was replaced with corresponding methods from `ActiveCartService`. `CheckoutConfigService` and `PromotionService` are now required parameters. These services needs to be provided for `ReviewSubmitComponent`.
- `OrderDetailItemsComponent` now requires `PromotionService`. This service needs to be provided for `OrderDetailItemsComponent`.
- `OrderConfirmationItemsComponent` now requires `PromotionService`. This service needs to be provided for `OrderConfirmationItemsComponent`.
- `CartItemComponent` now requires `PromotionService`. This service needs to be provided for `CartItemComponent`.
- `CartCouponComponent` no longer uses `CartService`. This service usage was replaced with corresponding methods from `ActiveCartService`. Also `CustomerCouponService` and `FeatureConfigService` are now required parameters. These services needs to be provided for `CartCouponComponent`.
- `CartItemListComponent` no longer uses `CartService`. This service usage was replaced with corresponding methods from `ActiveCartService.` Also `SelectiveCartService` and `FeatureConfigService` are now required parameters. These services needs to be provided for `CartItemListComponent`.
>>>>>>> 7b1496ca
<|MERGE_RESOLUTION|>--- conflicted
+++ resolved
@@ -78,13 +78,11 @@
 - `CheckoutAuthGuard` no longer uses `CartService`. This service usage was replaced with corresponding methods from `ActiveCartService`. This service needs to be provided for `CheckoutAuthGuard`.
 - `CartPageLayoutHandler` no longer uses `CartService`. This service usage was replaced with corresponding methods from `ActiveCartService`. `ActiveCartService` and `SelectiveCartService` needs to be provided in `CartPageLayoutHandler`.
 - `SpartacusEventService` no longer uses `CartService`. This service usage was replaced with corresponding methods from `ActiveCartService.` This service needs to be provided for `SpartacusEventService`.
-<<<<<<< HEAD
 - `ClientAuthenticationTokenService` uses now `OccEndpointsService`. This service needs to be provided for `ClientAuthenticationTokenService`.
 - `UserAuthenticationTokenService` uses now `OccEndpointsService`. This service needs to be provided for `UserAuthenticationTokenService`.
 - `OccCartEntryAdapter` no longer uses `FeatureConfigService`. This service usage no longer uses the legacy methods: `legacyAdd`, `legacyRemove`, and `legacyUpdate`, and needs to be provided for `OccCartEntryAdapter`.
 - `OccCartAdapter` no longer uses `FeatureConfigService`. This service usage no longer uses the legacy methods: `legacyLoadAll`, `legacyLoad`, and `legacyCreate`, and needs to be provided for `OccCartAdapter`.
 - `OccUserOrderAdapter` no longer uses `FeatureConfigService`. This service usage no longer uses the legacy methods: `legacyLoad` and `legacyLoadHistory`, and needs to be provided for `OccUserOrderAdapter`.
-=======
 - `UserConsentService` uses now `AuthService`. This service needs to be provided for `UserConsentService`.
 - `UserOrderService` uses now `AuthService`. This service needs to be provided for `UserOrderService`.
 - `UserPaymentService` uses now `AuthService`. This service needs to be provided for `UserPaymentService`.
@@ -96,5 +94,4 @@
 - `OrderConfirmationItemsComponent` now requires `PromotionService`. This service needs to be provided for `OrderConfirmationItemsComponent`.
 - `CartItemComponent` now requires `PromotionService`. This service needs to be provided for `CartItemComponent`.
 - `CartCouponComponent` no longer uses `CartService`. This service usage was replaced with corresponding methods from `ActiveCartService`. Also `CustomerCouponService` and `FeatureConfigService` are now required parameters. These services needs to be provided for `CartCouponComponent`.
-- `CartItemListComponent` no longer uses `CartService`. This service usage was replaced with corresponding methods from `ActiveCartService.` Also `SelectiveCartService` and `FeatureConfigService` are now required parameters. These services needs to be provided for `CartItemListComponent`.
->>>>>>> 7b1496ca
+- `CartItemListComponent` no longer uses `CartService`. This service usage was replaced with corresponding methods from `ActiveCartService.` Also `SelectiveCartService` and `FeatureConfigService` are now required parameters. These services needs to be provided for `CartItemListComponent`.