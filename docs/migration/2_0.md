# Updating to Spartacus 2.0

## Breaking changes introduced in 2.0

<<<<<<< HEAD

**Cms Page Guard has less dependencies and all are public**
Before 2.0 some dependencies of the `CmsPageGuard` were not public, so the guard was not easily customizable. Now most of the logic (and dependencies) are moved to a new service `CmsPageGuardService` and its dependencies are made public.

**Storage sync mechanism change in multi cart**

Storage synchronization mechanism previously used to persist active cart id had some limitations that caused bugs on multi site stores (issue: [https://github.com/SAP/cloud-commerce-spartacus-storefront/issues/6215](https://github.com/SAP/cloud-commerce-spartacus-storefront/issues/6215)).
Default storage sync configuration was removed from `MultiCartStoreModule`. Instead state persistence mechanism have been added for multi cart to provide the same behavior and to support multi site stores. It is build on top of `StatePersistenceService`. This is a new and recommended way to synchronize state to browser storage. Head to docs (TODO: add link to state persistence doc when it will be published) for more information.

=======
>>>>>>> 4b8dff73
**Config Validation mechanism is now a separate module**

Previously config validator logic was part of `ConfigModule`. If you are not using `StorefrontFoundationModule` or any of its descendants, it's required to import `ConfigValidatorModule.forRoot()` in order to make config validators run.

**Factories removed from storefrontlib public API**

`pwaConfigurationFactory`, `pwaFactory`, `getStructuredDataFactory` and `skipLinkFactory` were removed from storefront library public API.

**Bad Request handler**

The `BadRequestHandler` handles 400 errors. Previously it was handling *not found* errors for OCC CMS pages, as these weren't returned as 404 errors. This was done in a generic way, by handling *all other errors*. Since the 1905 release of SAP Commerce, the OCC CMS returns a 404 error in case of a not found page. Therefor, we removed this special handling in the `BadRequestHandler`. This might affect custom implementations who relied on this behavior. In that case it is recommended to throw 404 errors from the backend you're using, or customize the `BadRequestHandler`. 

**UrlMatcherFactoryService was renamed to UrlMatcherService and its methods were renamed**

The service `UrlMatcherFactoryService` was renamed to `UrlMatcherService` and its methods were renamed as follows:
|  UrlMatcherFactoryService (removed) | UrlMatcherService (new counterpart) |
|-------|-----|
| getFalsyUrlMatcher | getFalsy |
| getMultiplePathsUrlMatcher | getFromPaths |
| getPathUrlMatcher | getFromPath |
| getOppositeUrlMatcher | getOpposite |
| getGlobUrlMatcher | getFromGlob |

**New way to opt-out from suffix routes for PDP and PLP**

Before 2.0 the suffix routes (added for backward compatibility with accelerators) `**/p/:productCode` and `**/c/:categoryCode` were implemented in Spartacus using separate Angular `Routes` objects. To opt-out from then, it was needed to dismantle `ProductDetailsPageModule` (or relatively `ProductListingPageModule`) and reassemble again without defining suffix routes.

Now the separate objects for suffix routes were dropped they suffix mechanism in now implemented in the original `product` and `category` routes, thanks to the support of configurable Angular `UrlMatcher`s that arrived in Spartacus 2.0.

So the default config of Spartacus for the route `product` contains now a property `matchers` with an array containing `PRODUCT_DETAILS_URL_MATCHER` (relevantly `category` route's config has `PRODUCT_LISTING_URL_MATCHER` in the `matchers` array by default). Those matchers match both the `paths` from the routing config as well as the suffix patterns `**/p/:productCode` and `**/c/:categoryCode`. To opt-out from suffix patterns, please set the `matchers` routes' config explicitly to `null` or to array containing your custom matcher(s).

**isTabbable function dropped in NavigationUIComponent**

Since `isTabbable` was never called, it no longer exists in `NavigationUIComponent`.

**Anonymous consents feautre**

Anonymous consents feature is now part of the core features, and the `anonymousConsents` feature toggle has been removed.

### Deprecated since 1.1

|  API  | Replacement |  Notes  |
|-------|-------------|---------|
| cxApi.CmsComponentData | cxApi.cmsComponentData | - |

**Shipping Address component variables and methods removed**

Support for declared variables dropped: 
- `cards` This variable will no longer be in use. Use cards$ observable instead. 
- `goTo` This variable will no longer be in use. Avoid using it. 
- `setAddress` This variable will no longer be in use. Use selectAddress(address: Address) instead. 
- `setAddressSub` This variable will no longer be in use. Avoid using it. 
- `selectedAddressSub` This variable will no longer be in use. Use selectedAddress$ observable instead. 
- `checkoutStepUrlNext` This variable will no longer be in use. Use CheckoutConfigService.getNextCheckoutStepUrl(this.activatedRoute) instead. 
- `checkoutStepUrlPrevious` This variable will no longer be in use. Use CheckoutConfigService.getPreviousCheckoutStepUrl(this.activatedRoute) instead. 
- `selectedAddress` This variable will no longer be in use. Use selectedAddress$ observable instead.

Support for functions dropped: 
- `addressSelected` This method will no longer be in use. Use selectAddress(address: Address) instead. 
- `back` This method will no longer be in use. Use goPrevious() instead. 
- `next` This method will no longer be in use. Use goNext() instead. 
- `addNewAddress` This method will no longer be in use. Use addAddress(address: Address) instead. 
- `ngOnDestroy` This method will no longer be in use. Remove.

### Deprecated since 1.2

|  API  | Replacement |  Notes  |
|-------|-------------|---------|
| CheckoutActions.ClearCheckoutDeliveryModeSuccess() | CheckoutActions.ClearCheckoutDeliveryModeSuccess(payload) | The `ClearCheckoutDeliveryModeSuccess` action requires payload. `CheckoutActions.ClearCheckoutDeliveryModeSuccess(payload: { userId: string; cartId: string })` |
| `ANONYMOUS_USERID` | `OCC_USER_ID_ANONYMOUS` | OCC constants are now available under `OCC` prefix to make it more clear that these variables are related to `OCC`.
| AddressBookComponentService.addUserAddress(userAddressService: UserAddressService) | AddressBookComponentService(userAddressService, checkoutDeliveryService) | The constructor now uses also CheckoutDeliveryService. `AddressBookComponentService(userAddressService: UserAddressService, checkoutDeliveryService: CheckoutDeliveryService)` |
| CheckoutGuard(router: Router, config: CheckoutConfig, routingConfigService: RoutingConfigService) | CheckoutGuard(router, routingConfigService, checkoutConfigService, expressCheckoutService, cartService) | The constructor now uses new dependencies. `CheckoutGuard(router: Router, routingConfigService: RoutingConfigService, checkoutConfigService: CheckoutConfigService, expressCheckoutService: ExpressCheckoutService, cartService: ActiveCartService)` |

### Deprecated since 1.3

|  API  | Replacement |  Notes  |
|-------|-------------|---------|
| PageMetaResolver.resolve() | Use individual resolvers | The caller `PageMetaService` service is improved to expect all individual resolvers instead, so that the code is easier extensible. |
| `initSiteContextRoutesHandler`, `siteContextParamsProviders` | - | the constants were not meant to be exported in public API |
| `inititializeContext`, `contextServiceProviders` | - | the constants were not meant to be exported in public API |

### Deprecated since 1.4

| API                               | Replacement | Notes                                                                          |
| --------------------------------- | ----------- | ------------------------------------------------------------------------------ |
| config `i18n.backend.crossDomain` | -           | it's not needed anymore since using Angular HttpClient for loading i18n assets |
| `CartService` removed | Use `ActiveCartService` instead | `ActiveCartService` have exactly the same name, arguments and return type for most of the methods from `CartService`. One function was renamed - `getLoaded` changed to `isStable` to better describe function behavior. Two methods are not present in `ActiveCartService`. Method `getCartMergeComplete` was removed on purpose. Cart merging is an implementation detail of OCC and we don't consider that information useful. Instead you can rely on `isStable` method that will correctly present state of the cart. During cart merge it will emit `false` values. Rule of thumb is to only dispatch cart modifications (eg. addEntry, addEmail) when `isStable` emits `true`. Method `addVoucher` is also not available in `ActiveCartService`. Instead use `CartVoucherService.addVoucher` method. |
| `CartDataService` removed | Use methods from `ActiveCartService` and `AuthService` | Our libraries are generally moving towards reactive programming and observables. `CartDataService` used completely different patterns and it was hard to follow if data there was already updated or represented previous cart state. Replacements for `CartDataService` properties: `userId` -> replace usage with `AuthService.getOccUserId()`, `cart` -> replace usage with `ActiveCartService.getActive()`, `cartId` -> replace usage with `ActiveCartService.getActiveCartId()`, `isGuestCart` -> replace usage with `ActiveCartService.isGuestCart()`. Property `hasCart` doesn't have direct replacement. Instead you can look into `ActiveCartService.getActive()` method output to see if it emitted empty object (which means that there is no cart). |
| `ProductService` and `CurrentProductService` use product scopes | - | In some cases current product won't return full product model. You should use scopes to optimize backend calls related to product data. | 

### Deprecated since 1.5

|  API  | Replacement |  Notes  |
|-------|-------------|---------|
| WishlistEffects, CartEffects, CartVoucherEffects, CartEntryEffects, effects | Create your own effects in separate class and take into account default behavior from effects | We didn't plan to export effects in the first place. Cart effects in public API were a mistake. If you extended this class, you should move your effects to separate class and keep in mind that default effects will be working. |
| getReducers, reducerToken, reducerProvider, clearCartState, metaReducers, clearMultiCartState, multiCartMetaReducers, multiCartReducerToken, getMultiCartReducers, multiCartReducerProvider | Extend cart behavior in higher level (facade) or use custom actions for your specific use case | We didn't plan to export reducers and utilities for reducers in the first place. Cart reducers in public API were a mistake. Any changes to reducers should be handled in different layer (facade) or separate store module. Keep in mind that default reducer behavior will be working under the hood.|
| `CartDetailsComponent.getAllPromotionsForCart` method removed | Use `PromotionService` | `PromotionService` is now the main promotion data source. Whenever you need promotions information you should use this service. |
| `OrderDetailItemsComponent.getConsignmentProducts` method removed | Use `OrderConsignedEntriesComponent` instead | This functionality has been extracted into separate component. |   
| `CartItemComponent.potentialProductPromotions` input removed | Use `PromotionService` | `PromotionService` is now the main promotion data source. Whenever you need promotions information you should use this service. |
| `CartItemListComponent.potentialProductPromotions` input removed | Use `PromotionService` | `PromotionService` is now the main promotion data source. Whenever you need promotions information you should use this service. |
| `OrderDetailItemsComponent.potentialProductPromotions` input removed | Use `PromotionService` | `PromotionService` is now the main promotion data source. Whenever you need promotions information you should use this service. |
| `CartItemListComponent.getPotentialProductPromotionsForItem` method removed | Use `PromotionService` | `PromotionService` is now the main promotion data source. Whenever you need promotions information you should use this service. |

## Automated migrations for Version 2

- `CheckoutService` no longer uses `CartDataService`. This service usage was replaced with corresponding methods from `ActiveCartService` (and `AuthService`). These services needs to be provided to `CheckoutService`.
- `CheckoutPaymentService` no longer uses `CartDataService`. This service usage was replaced with corresponding methods from `ActiveCartService` (and `AuthService`). These services needs to be provided for `CheckoutPaymentService`.
- `CheckoutDeliveryService` no longer uses `CartDataService`. This service usage was replaced with corresponding methods from `ActiveCartService` (and `AuthService`). These services needs to be provided for `CheckoutDeliveryService`.
- `CheckoutGuard` no longer uses `CheckoutConfig`. This config usage was replaced with corresponding methods from `CheckoutConfigService`, `ExpressCheckoutService`, `ActiveCartService`. These services needs to be provided for `CheckoutGuard`.
- `AddressBookComponentService` uses now `CheckoutDeliveryService`. This service needs to be provided for `AddressBookComponentService`.
- `PromotionService` no longer uses `CartService`. This service usage was replaced with corresponding methods from `ActiveCartService`. This service needs to be provided for `PromotionService`.
- `CheckoutLoginComponent` no longer uses `CartService`. This service usage was replaced with corresponding methods from `ActiveCartService`. This service needs to be provided for `CheckoutLoginComponent`.
- `CheckoutDetailsService` no longer uses `CartService`. This service usage was replaced with corresponding methods from `ActiveCartService`. This service needs to be provided for `CheckoutDetailsService`.
- `NotCheckoutAuthGuard` no longer uses `CartService`. This service usage was replaced with corresponding methods from `ActiveCartService`. This service needs to be provided for `NotCheckoutAuthGuard`.
- `ShippingAddressComponent` no longer uses `CartService`. This service usage was replaced with corresponding methods from `ActiveCartService`. This service needs to be provided for `ShippingAddressComponent`.
- `CmsPageGuard` uses now `ProtectedRoutesGuard` and `CmsPageGuardService`. Those services need to be provided for `CmsPageGuard`.
- `CheckoutPageMetaResolver` no longer uses `CartService`. This service usage was replaced with corresponding methods from `ActiveCartService`. This service needs to be provided for `CheckoutPageMetaResolver`.
- `AddToCartComponent` no longer uses `CartService`. This service usage was replaced with corresponding methods from `ActiveCartService`. This service needs to be provided for `AddToCartComponent`.
- `CartNotEmptyGuard` no longer uses `CartService`. This service usage was replaced with corresponding methods from `ActiveCartService`. This service needs to be provided for `CartNotEmptyGuard`.
- `CartTotalsComponent` no longer uses `CartService`. This service usage was replaced with corresponding methods from `ActiveCartService`. This service needs to be provided for `CartTotalsComponent`.
- `MiniCartComponent` no longer uses `CartService`. This service usage was replaced with corresponding methods from `ActiveCartService`. This service needs to be provided for `MiniCartComponent`.
- `CheckoutOrderSummaryComponent` no longer uses `CartService`. This service usage was replaced with corresponding methods from `ActiveCartService`. This service needs to be provided for `CheckoutOrderSummaryComponent`.
- `CheckoutProgressMobileTopComponent` no longer uses `CartService`. This service usage was replaced with corresponding methods from `ActiveCartService`. This service needs to be provided for `CheckoutProgressMobileTopComponent`.
- `PaymentMethodComponent` no longer uses `CartService`. This service usage was replaced with corresponding methods from `ActiveCartService`. This service needs to be provided for `PaymentMethodComponent`.
- `CheckoutAuthGuard` no longer uses `CartService`. This service usage was replaced with corresponding methods from `ActiveCartService`. This service needs to be provided for `CheckoutAuthGuard`.
- `CartPageLayoutHandler` no longer uses `CartService`. This service usage was replaced with corresponding methods from `ActiveCartService`. `ActiveCartService` and `SelectiveCartService` needs to be provided in `CartPageLayoutHandler`.
- `SpartacusEventService` no longer uses `CartService`. This service usage was replaced with corresponding methods from `ActiveCartService.` This service needs to be provided for `SpartacusEventService`.
- `UserConsentService` uses now `AuthService`. This service needs to be provided for `UserConsentService`.
- `UserOrderService` uses now `AuthService`. This service needs to be provided for `UserOrderService`.
- `UserPaymentService` uses now `AuthService`. This service needs to be provided for `UserPaymentService`.
- `UserService` uses now `AuthService`. This service needs to be provided for `UserService`.
- `AddedToCartDialog` no longer uses `CartService`. This service usage was replaced with corresponding methods from `ActiveCartService`. Also `PromotionService` is now required parameter. These services needs to be provided for `AddedToCartDialog`.
- `CartDetailsComponent` no longer uses `CartService`. This service usage was replaced with corresponding methods from `ActiveCartService`. `PromotionService`, `SelectiveCartService`, `AuthService`, `RoutingService` and `FeatureConfigService` are now required parameters. These services needs to be provided for `CartDetailsComponent`.
- `ReviewSubmitComponent` no longer uses `CartService`. This service usage was replaced with corresponding methods from `ActiveCartService`. `CheckoutConfigService` and `PromotionService` are now required parameters. These services needs to be provided for `ReviewSubmitComponent`.
- `OrderDetailItemsComponent` now requires `PromotionService`. This service needs to be provided for `OrderDetailItemsComponent`.
- `OrderConfirmationItemsComponent` now requires `PromotionService`. This service needs to be provided for `OrderConfirmationItemsComponent`.
- `CartItemComponent` now requires `PromotionService`. This service needs to be provided for `CartItemComponent`.
- `CartVoucherService` now requires new parameter `ActiveCartService`. This service needs to be provided for `CartVoucherService`.
- `CartCouponComponent` no longer uses `CartService`. This service usage was replaced with corresponding methods from `ActiveCartService`. Also `CustomerCouponService` and `FeatureConfigService` are now required parameters. These services needs to be provided for `CartCouponComponent`.
- `CartItemListComponent` no longer uses `CartService`. This service usage was replaced with corresponding methods from `ActiveCartService.` Also `SelectiveCartService` and `FeatureConfigService` are now required parameters. These services needs to be provided for `CartItemListComponent`.
- `LoginFormComponent` requires new parameters now: `WindowRef`, `ActivatedRoute` and `CheckoutConfigService`.
- `RegisterComponent` no longer uses `FeatureConfigService`, `AuthService` and `AuthRedirectService`. Also `RoutingService`, `AnonymousConsentsService` and `AnonymousConsentsConfig` are now required parameters.
- `StarRatingComponent` now requires new parameter `Renderer2`. This service needs to be provided for `StarRatingComponent`.
- `ProductService` now requires `ProductLoadingService`
- `ProductCarouselComponent` no longer requires `FeatureConfigService`
- `CurrentProductService` no longer requires `FeatureConfigService` 
- `ConfigurableRoutesService` no longer uses `UrlMatcherFactoryService`, but its counterpart `UrlMatcherService`.
- `ExternalRoutesService` no longer uses `UrlMatcherFactoryService`, but its counterpart `UrlMatcherService`.
- `ConsentManagementComponent` no longer uses `isLevel13` and `isAnonymousConsentsEnabled` properties
- `ConsentManagementFormComponent` no longer uses `isLevel13` and `isAnonymousConsentsEnabled` properties
- `AnonymousConsentDialogComponent` no longer uses `isLevel13` property
- `AsmEnablerService` no longer requires `OutletService<ComponentFactory<any>>`. `LaunchDialogService` are now required.
- `PlaceOrderComponent` requires new parameter now: `FormBuilder`.
- `CustomerCouponService` now requires new parameter `AuthService`. This service needs to be provided for `CustomerCouponService`.
- `UserInterestsService` now requires new parameter `AuthService`. This service needs to be provided for `UserInterestsService`.
- `UserNotificationPreferenceService` now requires new parameter `AuthService`. This service needs to be provided for `UserNotificationPreferenceService`.
- `PaymentFormComponent` requires new parameter now: `UserAddressService`.

### Automated migrations of page meta resolvers
The implementation of page meta data resolvers has been changed with 2.0. Previously, each meta resolver implementation has been responsible to resolve all page data, by implementing the abstract `resolve` method from the abstract `PageMetaResolver`. To allow for more flexibility and simplify customizations, the individual implementations no longer implement the resolve method. Only a specific *resolver* is required, such as the `PageTitleResolver`. The `PageMetaService` will invoke the specific resolvers when available. This is done by the registered `resolverMethods`. You can further extend the list of `resolverMethods` without changing the implementation of `PageMetaService.resolve`.

These changes have been introduced under a feature flag in version 1.3, and are standardized in 2.0. The `FeatureConfigService` was used for this feature flag, and has been dropped from all constructors with version 2.0. This change will be migrated automatically.

The individual changes for 2.0 per class are:

- `PageMetaService`  
  The `resolverMethods` access modifier changed from *public* to *protected*. The `resolve` method will invoke individual resolvers by iterating over the `resolverMethods`.
- `ContentPageMetaResolver`  
  The deprecated method `resolve` is removed with 2.0. This method is no longer supported as individual resolve methods (`resolveTitle` and `resolveBreadcrumbs`) are invoked by the `PageMetaService` directly. The individual resolvers no longer receive arguments, but use the local `cms$` observable to resolve the required data.
- `ProductPageMetaResolver`  
  The deprecated method `resolve` is removed with 2.0. This method is no longer supported as individual resolve methods (`resolveHeading`, `resolveTitle`, `resolveDescription`, `resolveBreadcrumbs`, `resolveImage` and `resolveRobots`) are invoked by the `PageMetaService` directly. The individual resolvers no longer receive arguments, but use the local `product$` observable to resolve the required data.
- `CategoryPageMetaResolver`
  The deprecated method `resolve` is removed with 2.0. This method is no longer supported as individual resolve methods (`resolveTitle` and `resolveBreadcrumbs`) are invoked by the `PageMetaService` directly. The individual resolvers (`resolveTitle`, `resolveBreadcrumbs`) no longer receive arguments, but use the local `searchPage$` observable to resolve the required data.
- `SearchPageMetaResolver`
  The deprecated method `resolve` is removed with 2.0. This method is no longer supported as the individual resolve method (`resolveTitle`) is invoked by the `PageMetaService` directly. The individual resolver (`resolveTitle`) no longer receive arguments, but use the local `query$` observable to resolve the required data.
- `CartPageMetaResolver`  
  The deprecated method `resolve` is removed with 2.0. This method is no longer supported as individual resolve methods (`resolveTitle`, `resolveRobots`) are invoked by the `PageMetaService` directly. The individual resolvers (`resolveTitle`, `resolveRobots`) no longer receive arguments, but use the local `cms$` observable to resolve the required data.
- `CheckoutPageMetaResolver`  
  The deprecated method `resolve` is removed with 2.0. This method is no longer supported as individual resolve methods (`resolveTitle`, `resolveRobots`) are invoked by the `PageMetaService` directly. The individual resolvers (`resolveTitle`, `resolveRobots`) no longer receive arguments, but use the local `cart$` observable to resolve the required data.
- `CouponSearchPageResolver` ~~`FindProductPageMetaResolver`~~  
  The ~~`FindProductPageMetaResolver`~~ was introduced with in version 1.5, and has been renamed to `CouponSearchPageResolver` in version 2.0. 
  
  The deprecated method `resolve` is removed with 2.0. This method is no longer supported as individual resolve methods (`resolveTitle`, `resolveBreadcrumbs`) are invoked by the `PageMetaService` directly. The individual resolvers (`resolveTitle`, `resolveBreadcrumbs`) no longer receive arguments, but use the local `total$` observable to resolve the required data. 

  The `score` method was refactored heavily to better cope with synchronize router state. This resulted in a change in the constructor which should be migrated automatically.
  
# Larger refactoring for 2.0

## Components

### Pagination Component
The reusable `PaginationComponent` has been completely refactored for 2.0. The pagination component had various flaws in version 1 and the implementation wasn't great either. The new version is fully configurable and easily extensible as the *build* logic is solely delegated to the new `PaginationBuilder`. 
The default configuration is more concise and shows maximum 3 pages with a start and end link. 

The HTML and companied CSS is refactored as well. A clean DOM exists of only anchor links, nothing more. The availability and order of pagination links is driven by the configuration. The component is fully accessible and prepared for directionality as well. 

Using anchor links is the preferred action for pagination links, but action links (using `click` events) are still supported and used in various areas in Spartacus. The product listing page however is using anchor links.

The component is fully [documented](https://github.com/SAP/cloud-commerce-spartacus-storefront-docs/blob/v2-develop/_pages/dev/components/shared-components/pagination.md).

If you have used the pagination component directly, you should refactor the implementation, as the inputs have changed.

## Cart changes

### Storage sync mechanism change in multi cart

Storage synchronization mechanism previously used to persist active cart id had some limitations that caused bugs on multi site stores (issue: [https://github.com/SAP/cloud-commerce-spartacus-storefront/issues/6215](https://github.com/SAP/cloud-commerce-spartacus-storefront/issues/6215)).
Default storage sync configuration was removed from `MultiCartStoreModule`. Instead state persistence mechanism have been added for multi cart to provide the same behavior and to support multi site stores. It is build on top of `StatePersistenceService`. This is a new and recommended way to synchronize state to browser storage. Head to docs (TODO: add link to state persistence doc when it will be published) for more information.

### Cart state and selectors removed

We are replacing old `cart` store feature (`CART_DATA`, `StateWithCart`, `CartsState`, `CART_FEATURE`, `CartState`) along with it's selectors (`CartSelectors`) with new cart state available in previous version under `multi-cart`. We recommend working with `ActiveCartService` and `MultiCartService` which uses under the hood new `cart` store feature. It allows us to support more carts (eg. wishlist, saved carts).

### Typed payloads in ngrx actions

To avoid one type of bugs (missing parameters) when dispatching ngrx actions we added types to their payload. We want to be sure that we always have all required parameters. Additionally with types creating new actions is easier, as you get better editor support when specifying payload.

List of actions with changed payload type: `CartAddEntry`, `CartAddEntrySuccess`, `CartRemoveEntry`, `CartRemoveEntrySuccess`, `CartUpdateEntry`, `CartUpdateEntrySuccess`, `AddEmailToCartSuccess`, `MergeCartSuccess`, `CartAddEntryFail`, `CartRemoveEntryFail`, `CartUpdateEntryFail`, `CartRemoveVoucherFail`, `CartRemoveVoucherSuccess`, `CreateCart`, `CreateCartFail`, `CreateCartSuccess`, `LoadCart`, `LoadCartFail`, `LoadCartSuccess`, `LoadWishList`, `LoadWishListSuccess`, `AddEmailToCart`, `AddEmailToCartFail`, `MergeCart`.

Removed actions: `CreateMultiCart`, `CreateMultiCartFail`, `CreateMultiCartSuccess`, `LoadMultiCart`, `LoadMultiCartFail`, `LoadMultiCartSuccess`, `AddEmailToMultiCart`, `AddEmailToMultiCartSuccess`, `AddEmailToMultiCartFail`, `MergeMultiCart`, `MergeMultiCartSuccess`.

New actions: `LoadWishListFail` - for consistency in wishlist it now have dedicated fail action. It will be dispatched in wishlist effects instead of `LoadCartFail` action.

### Services changes

`MultiCartService.createCart` and `MultiCartService.mergeToCurrentCart` now have more strict types for parameters.

# Forms changes

## Naming convention
From 2.0, FormGroups will be named accordingly to components they are used in, eg. FormGroup in `loginComponent` will be named `loginForm`.

## New FormGroup list
| Component name | Old FormGroup | New FormGroup | Notes |
| - | - | - | - |
| `PlaceOrderComponent` | - | `checkoutSubmitForm` | new FormGroup added |
| `AddressFormComponent` | `address` | `addressForm` |
| `PaymentFormComponent` | `billingAddress` | `billingAddressForm` | `BillingAddressComponent` was removed (read more below)
| `PaymentFormComponent` | `payment` | `paymentForm` |
| `RegisterComponent` | `userRegistrationForm` | `registerForm` |
| `CSAgentLoginFormComponent` | `form` | `csAgentLoginForm` |
| `CustomerSelectionComponent` | `form` | `customerSelectionForm` |
| `CartCouponComponent` | `form` | `couponForm` |
| `ForgotPasswordComponent` | `form` | `forgotPasswordForm` |
| `ResetPasswordFormComponent` | `form` | `resetPasswordForm` |
| `UpdateEmailFormComponent` | `form` | `updateEmailForm` |
| `UpdatePasswordFormComponent` | `form` | `updatePasswordForm` |
| `UpdateProfileFormComponent` | `form` | `updateProfileForm` |
| `CheckoutLoginComponent` | `form` | `checkoutLoginForm` |
| `LoginFormComponent` | `form` | `loginForm` |

## Files removal
Due to changes in forms and form-related functionalities, `form-utils` file was removed completely - its functionalities are handled by `FormErrorsComponent`. Also due to aforementioned changes, `BillingAddressFormComponent` was removed and its functionalities were moved to `PaymentFormComponent`.

## How to use `FormErrorsComponent`

### Preface
This component was created with easy usage in mind. The only thing you have to do is pass a form control to it as an attribute `[control]` and the component will handle everything for you - rendering icon, message, showing/hiding validation error, etc.

### Useful information
- You can use `FormErrors` component in any place you want, you don't have to place it right after a related control element - eg. you can place it in a custom popup
- `FormErrors` component uses translation keys from `common` chunk
- Each translation is mapped to specific validation error names, eg. `cxPasswordsMustMatch`
- Controls' visuals (red border) is fully handled by CSS - it takes advantage of `ng-...` form CSS classes (valid, dirty, touched)
- `FormErrors` visibility is also relaying on similar CSS classes (`.control-valid`, `.control-dirty`, `.control-touched`) - thanks to this, you can use it in any place you want

### Example
```
<form [formGroup]="testForm">
  <input formControlName="myInput" />
  <cx-form-errors [control]="testForm.get('myInput')"> <!-- pass the control -->
</form>

<cx-form-errors [control]="testForm.get('myInput')"> <!-- this will also work -->
```

## Changes to components' variables, methods, etc

| Component | Change type | Old value | New value |
| - | - | - | - |
| `PlaceOrderComponent` | variable | `tAndCToggler` | removed |
| `PlaceOrderComponent` | method | `toggleTAndC` | removed |
| `PlaceOrderComponent` | method | `placeOrder` | `submitForm` |
| `ForgotPasswordComponent` | variable | `submited` | removed |
| `ResetPasswordFormComponent` | variable | `submited` | removed |
| `UpdateEmailFormComponent` | variable | `submited` | removed |
| `UpdateEmailFormComponent` | method | `isEmailConfirmNotValid` | removed |
| `UpdateEmailFormComponent` | method | `isNotValid` | removed |
| `UpdatePasswordFormComponent` | output | `submited` | `submitted` |
| `UpdatePasswordFormComponent` | method | `isNotValid` | removed |
| `UpdatePasswordFormComponent` | method | `isPasswordConfirmNotValid` | removed |
| `UpdateProfileFormComponent` | output | `submited` | `submitted` |
| `UpdateProfileFormComponent` | method | `isNotValid` | removed |
| `CheckoutLoginComponent` | method | `isNotValid` | removed |
| `CheckoutLoginComponent` | method | `isEmailConfirmInvalid` | removed |
| `LoginFormComponent` | method | `login` | `submitForm` |
| `LoginFormComponent` | method | - | `loginUser` |
| `RegisterFormComponent` | method | `submit` | `submitForm` |
| `RegisterFormComponent` | method | - | `registerUser` |
| `CustomFormValidators` | validator | `emailDomainValidator` | removed |
| `CustomFormValidators` | validator | `matchPassword` | removed |<|MERGE_RESOLUTION|>--- conflicted
+++ resolved
@@ -1,19 +1,10 @@
 # Updating to Spartacus 2.0
 
 ## Breaking changes introduced in 2.0
-
-<<<<<<< HEAD
 
 **Cms Page Guard has less dependencies and all are public**
 Before 2.0 some dependencies of the `CmsPageGuard` were not public, so the guard was not easily customizable. Now most of the logic (and dependencies) are moved to a new service `CmsPageGuardService` and its dependencies are made public.
 
-**Storage sync mechanism change in multi cart**
-
-Storage synchronization mechanism previously used to persist active cart id had some limitations that caused bugs on multi site stores (issue: [https://github.com/SAP/cloud-commerce-spartacus-storefront/issues/6215](https://github.com/SAP/cloud-commerce-spartacus-storefront/issues/6215)).
-Default storage sync configuration was removed from `MultiCartStoreModule`. Instead state persistence mechanism have been added for multi cart to provide the same behavior and to support multi site stores. It is build on top of `StatePersistenceService`. This is a new and recommended way to synchronize state to browser storage. Head to docs (TODO: add link to state persistence doc when it will be published) for more information.
-
-=======
->>>>>>> 4b8dff73
 **Config Validation mechanism is now a separate module**
 
 Previously config validator logic was part of `ConfigModule`. If you are not using `StorefrontFoundationModule` or any of its descendants, it's required to import `ConfigValidatorModule.forRoot()` in order to make config validators run.
