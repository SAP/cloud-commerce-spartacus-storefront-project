# Updating to Spartacus 2.0

## Breaking changes introduced in 2.0

**Storage sync mechanism change in multi cart**

Storage synchronization mechanism previously used to persist active cart id had some limitations that caused bugs on multi site stores (issue: [https://github.com/SAP/cloud-commerce-spartacus-storefront/issues/6215](https://github.com/SAP/cloud-commerce-spartacus-storefront/issues/6215)).
Default storage sync configuration was removed from `MultiCartStoreModule`. Instead state persistence mechanism have been added for multi cart to provide the same behavior and to support multi site stores. It is build on top of `StatePersistenceService`. This is a new and recommended way to synchronize state to browser storage. Head to docs (TODO: add link to state persistence doc when it will be published) for more information.

**Config Validation mechanism is now a separate module**

Previously config validator logic was part of `ConfigModule`. If you are not using `StorefrontFoundationModule` or any of its descendants, it's required to import `ConfigValidatorModule.forRoot()` in order to make config validators run.

**Typed payloads in ngrx actions**

To avoid one type of bugs (missing parameters) when dispatching ngrx actions we added types to their payload. We want to be sure that we always have all required parameters. Additionally with types creating new actions is easier, as you get better editor support when specifying payload.

List of actions with changed payload type: `CartAddEntry`, `CartAddEntrySuccess`, `CartRemoveEntry`, `CartRemoveEntrySuccess`, `CartUpdateEntry`, `CartUpdateEntrySuccess`, `AddEmailToCartSuccess`, `MergeCartSuccess`.

### Deprecated since 1.2

|  API  | Replacement |  Notes  |
|-------|-------------|---------|
| CheckoutActions.ClearCheckoutDeliveryModeSuccess() | CheckoutActions.ClearCheckoutDeliveryModeSuccess(payload) | The `ClearCheckoutDeliveryModeSuccess` action requires payload. `CheckoutActions.ClearCheckoutDeliveryModeSuccess(payload: { userId: string; cartId: string })` |
| `ANONYMOUS_USERID` | `OCC_USER_ID_ANONYMOUS` | OCC constants are now available under `OCC` prefix to make it more clear that these variables are related to `OCC`.
| AddressBookComponentService.addUserAddress(userAddressService: UserAddressService) | AddressBookComponentService(userAddressService, checkoutDeliveryService) | The constructor now uses also CheckoutDeliveryService. `AddressBookComponentService(userAddressService: UserAddressService, checkoutDeliveryService: CheckoutDeliveryService)` |
| CheckoutGuard(router: Router, config: CheckoutConfig, routingConfigService: RoutingConfigService) | CheckoutGuard(router, routingConfigService, checkoutConfigService, expressCheckoutService, cartService) | The constructor now uses new dependencies. `CheckoutGuard(router: Router, routingConfigService: RoutingConfigService, checkoutConfigService: CheckoutConfigService, expressCheckoutService: ExpressCheckoutService, cartService: ActiveCartService)` |

### Deprecated since 1.3

|  API  | Replacement |  Notes  |
|-------|-------------|---------|
| PageMetaResolver.resolve() | Use individual resolvers | The caller `PageMetaService` service is improved to expect all individual resolvers instead, so that the code is easier extensible. |
| `initSiteContextRoutesHandler`, `siteContextParamsProviders` | - | the constants were not meant to be exported in public API |
| `inititializeContext`, `contextServiceProviders` | - | the constants were not meant to be exported in public API |

### Deprecated since 1.4

| API                               | Replacement | Notes                                                                          |
| --------------------------------- | ----------- | ------------------------------------------------------------------------------ |
| config `i18n.backend.crossDomain` | -           | it's not needed anymore since using Angular HttpClient for loading i18n assets |
| `CartService` removed | Use `ActiveCartService` instead | `ActiveCartService` have exactly the same name, arguments and return type for most of the methods from `CartService`. Two methods are not present in `ActiveCartService`. Method `getCartMergeComplete` was removed on purpose. Cart merging is an implementation detail of OCC and we don't consider that information useful. Instead you can rely on `getLoaded` method that will correctly present state of the cart. During cart merge it will emit `false` values. Rule of thumb is to only dispatch cart modifications (eg. addEntry, addEmail) when `getLoaded` emits `true`. Method `addVoucher` is also not available in `ActiveCartService`. Instead use `CartVoucherService.addVoucher` method.

### Deprecated since 1.5

|  API  | Replacement |  Notes  |
|-------|-------------|---------|
| WishlistEffects, CartEffects, CartVoucherEffects, CartEntryEffects, effects | Create your own effects in separate class and take into account default behavior from effects | We didn't plan to export effects in the first place. Cart effects in public API were a mistake. If you extended this class, you should move your effects to separate class and keep in mind that default effects will be working. |
| getReducers, reducerToken, reducerProvider, clearCartState, metaReducers, clearMultiCartState, multiCartMetaReducers, multiCartReducerToken, getMultiCartReducers, multiCartReducerProvider | Extend cart behavior in higher level (facade) or use custom actions for your specific use case | We didn't plan to export reducers and utilities for reducers in the first place. Cart reducers in public API were a mistake. Any changes to reducers should be handled in different layer (facade) or separate store module. Keep in mind that default reducer behavior will be working under the hood.|
| `CartDetailsComponent.getAllPromotionsForCart` method removed | Use `PromotionService` | `PromotionService` is now the main promotion data source. Whenever you need promotions information you should use this service. |
| `OrderDetailItemsComponent.getConsignmentProducts` method removed | Use `OrderConsignedEntriesComponent` instead | This functionality has been extracted into separate component. |   
| `CartItemComponent.potentialProductPromotions` input removed | Use `PromotionService` | `PromotionService` is now the main promotion data source. Whenever you need promotions information you should use this service. |
| `CartItemListComponent.potentialProductPromotions` input removed | Use `PromotionService` | `PromotionService` is now the main promotion data source. Whenever you need promotions information you should use this service. |
| `OrderDetailItemsComponent.potentialProductPromotions` input removed | Use `PromotionService` | `PromotionService` is now the main promotion data source. Whenever you need promotions information you should use this service. |
| `CartItemListComponent.getPotentialProductPromotionsForItem` method removed | Use `PromotionService` | `PromotionService` is now the main promotion data source. Whenever you need promotions information you should use this service. |

## Automated migrations for Version 2

- `CheckoutService` no longer uses `CartDataService`. This service usage was replaced with corresponding methods from `ActiveCartService` (and `AuthService`). These services needs to be provided to `CheckoutService`.
- `CheckoutPaymentService` no longer uses `CartDataService`. This service usage was replaced with corresponding methods from `ActiveCartService` (and `AuthService`). These services needs to be provided for `CheckoutPaymentService`.
- `CheckoutDeliveryService` no longer uses `CartDataService`. This service usage was replaced with corresponding methods from `ActiveCartService` (and `AuthService`). These services needs to be provided for `CheckoutDeliveryService`.
- `CheckoutGuard` no longer uses `CheckoutConfig`. This config usage was replaced with corresponding methods from `CheckoutConfigService`, `ExpressCheckoutService`, `ActiveCartService`. These services needs to be provided for `CheckoutGuard`.
- `AddressBookComponentService` uses now `CheckoutDeliveryService`. This service needs to be provided for `AddressBookComponentService`.
- `PromotionService` no longer uses `CartService`. This service usage was replaced with corresponding methods from `ActiveCartService`. This service needs to be provided for `PromotionService`.
- `CheckoutLoginComponent` no longer uses `CartService`. This service usage was replaced with corresponding methods from `ActiveCartService`. This service needs to be provided for `CheckoutLoginComponent`.
- `CheckoutDetailsService` no longer uses `CartService`. This service usage was replaced with corresponding methods from `ActiveCartService`. This service needs to be provided for `CheckoutDetailsService`.
- `NotCheckoutAuthGuard` no longer uses `CartService`. This service usage was replaced with corresponding methods from `ActiveCartService`. This service needs to be provided for `NotCheckoutAuthGuard`.
- `ShippingAddressComponent` no longer uses `CartService`. This service usage was replaced with corresponding methods from `ActiveCartService`. This service needs to be provided for `ShippingAddressComponent`.
- `CheckoutPageMetaResolver` no longer uses `CartService`. This service usage was replaced with corresponding methods from `ActiveCartService`. This service needs to be provided for `CheckoutPageMetaResolver`.
- `AddToCartComponent` no longer uses `CartService`. This service usage was replaced with corresponding methods from `ActiveCartService`. This service needs to be provided for `AddToCartComponent`.
- `CartNotEmptyGuard` no longer uses `CartService`. This service usage was replaced with corresponding methods from `ActiveCartService`. This service needs to be provided for `CartNotEmptyGuard`.
- `CartTotalsComponent` no longer uses `CartService`. This service usage was replaced with corresponding methods from `ActiveCartService`. This service needs to be provided for `CartTotalsComponent`.
- `MiniCartComponent` no longer uses `CartService`. This service usage was replaced with corresponding methods from `ActiveCartService`. This service needs to be provided for `MiniCartComponent`.
- `CheckoutOrderSummaryComponent` no longer uses `CartService`. This service usage was replaced with corresponding methods from `ActiveCartService`. This service needs to be provided for `CheckoutOrderSummaryComponent`.
- `CheckoutProgressMobileTopComponent` no longer uses `CartService`. This service usage was replaced with corresponding methods from `ActiveCartService`. This service needs to be provided for `CheckoutProgressMobileTopComponent`.
- `PaymentMethodComponent` no longer uses `CartService`. This service usage was replaced with corresponding methods from `ActiveCartService`. This service needs to be provided for `PaymentMethodComponent`.
- `CheckoutAuthGuard` no longer uses `CartService`. This service usage was replaced with corresponding methods from `ActiveCartService`. This service needs to be provided for `CheckoutAuthGuard`.
- `CartPageLayoutHandler` no longer uses `CartService`. This service usage was replaced with corresponding methods from `ActiveCartService`. `ActiveCartService` and `SelectiveCartService` needs to be provided in `CartPageLayoutHandler`.
- `SpartacusEventService` no longer uses `CartService`. This service usage was replaced with corresponding methods from `ActiveCartService.` This service needs to be provided for `SpartacusEventService`.
<<<<<<< HEAD
- `UserConsentService` uses now `AuthService`. This service needs to be provided for `UserConsentService`.
- `UserOrderService` uses now `AuthService`. This service needs to be provided for `UserOrderService`.
- `UserPaymentService` uses now `AuthService`. This service needs to be provided for `UserPaymentService`.
- `UserService` uses now `AuthService`. This service needs to be provided for `UserService`.
=======
- `AddedToCartDialog` no longer uses `CartService`. This service usage was replaced with corresponding methods from `ActiveCartService`. Also `PromotionService` is now required parameter. These services needs to be provided for `AddedToCartDialog`.
- `CartDetailsComponent` no longer uses `CartService`. This service usage was replaced with corresponding methods from `ActiveCartService`. `PromotionService`, `SelectiveCartService`, `AuthService`, `RoutingService` and `FeatureConfigService` are now required parameters. These services needs to be provided for `CartDetailsComponent`.
- `ReviewSubmitComponent` no longer uses `CartService`. This service usage was replaced with corresponding methods from `ActiveCartService`. `CheckoutConfigService` and `PromotionService` are now required parameters. These services needs to be provided for `ReviewSubmitComponent`.
- `OrderDetailItemsComponent` now requires `PromotionService`. This service needs to be provided for `OrderDetailItemsComponent`.
- `OrderConfirmationItemsComponent` now requires `PromotionService`. This service needs to be provided for `OrderConfirmationItemsComponent`.
- `CartItemComponent` now requires `PromotionService`. This service needs to be provided for `CartItemComponent`.
- `CartCouponComponent` no longer uses `CartService`. This service usage was replaced with corresponding methods from `ActiveCartService`. Also `CustomerCouponService` and `FeatureConfigService` are now required parameters. These services needs to be provided for `CartCouponComponent`.
- `CartItemListComponent` no longer uses `CartService`. This service usage was replaced with corresponding methods from `ActiveCartService.` Also `SelectiveCartService` and `FeatureConfigService` are now required parameters. These services needs to be provided for `CartItemListComponent`.
>>>>>>> 0e7aeef7
<|MERGE_RESOLUTION|>--- conflicted
+++ resolved
@@ -77,12 +77,10 @@
 - `CheckoutAuthGuard` no longer uses `CartService`. This service usage was replaced with corresponding methods from `ActiveCartService`. This service needs to be provided for `CheckoutAuthGuard`.
 - `CartPageLayoutHandler` no longer uses `CartService`. This service usage was replaced with corresponding methods from `ActiveCartService`. `ActiveCartService` and `SelectiveCartService` needs to be provided in `CartPageLayoutHandler`.
 - `SpartacusEventService` no longer uses `CartService`. This service usage was replaced with corresponding methods from `ActiveCartService.` This service needs to be provided for `SpartacusEventService`.
-<<<<<<< HEAD
 - `UserConsentService` uses now `AuthService`. This service needs to be provided for `UserConsentService`.
 - `UserOrderService` uses now `AuthService`. This service needs to be provided for `UserOrderService`.
 - `UserPaymentService` uses now `AuthService`. This service needs to be provided for `UserPaymentService`.
 - `UserService` uses now `AuthService`. This service needs to be provided for `UserService`.
-=======
 - `AddedToCartDialog` no longer uses `CartService`. This service usage was replaced with corresponding methods from `ActiveCartService`. Also `PromotionService` is now required parameter. These services needs to be provided for `AddedToCartDialog`.
 - `CartDetailsComponent` no longer uses `CartService`. This service usage was replaced with corresponding methods from `ActiveCartService`. `PromotionService`, `SelectiveCartService`, `AuthService`, `RoutingService` and `FeatureConfigService` are now required parameters. These services needs to be provided for `CartDetailsComponent`.
 - `ReviewSubmitComponent` no longer uses `CartService`. This service usage was replaced with corresponding methods from `ActiveCartService`. `CheckoutConfigService` and `PromotionService` are now required parameters. These services needs to be provided for `ReviewSubmitComponent`.
@@ -90,5 +88,4 @@
 - `OrderConfirmationItemsComponent` now requires `PromotionService`. This service needs to be provided for `OrderConfirmationItemsComponent`.
 - `CartItemComponent` now requires `PromotionService`. This service needs to be provided for `CartItemComponent`.
 - `CartCouponComponent` no longer uses `CartService`. This service usage was replaced with corresponding methods from `ActiveCartService`. Also `CustomerCouponService` and `FeatureConfigService` are now required parameters. These services needs to be provided for `CartCouponComponent`.
-- `CartItemListComponent` no longer uses `CartService`. This service usage was replaced with corresponding methods from `ActiveCartService.` Also `SelectiveCartService` and `FeatureConfigService` are now required parameters. These services needs to be provided for `CartItemListComponent`.
->>>>>>> 0e7aeef7
+- `CartItemListComponent` no longer uses `CartService`. This service usage was replaced with corresponding methods from `ActiveCartService.` Also `SelectiveCartService` and `FeatureConfigService` are now required parameters. These services needs to be provided for `CartItemListComponent`.