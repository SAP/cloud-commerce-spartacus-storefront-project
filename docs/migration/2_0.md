--- conflicted
+++ resolved
@@ -45,20 +45,20 @@
 | getGlobUrlMatcher | getFromGlob |
 
 **New way to opt-out from suffix routes for PDP and PLP**
+
 Before 2.0 the suffix routes (added for backward compatibility with accelerators) `**/p/:productCode` and `**/c/:categoryCode` were implemented in Spartacus using separate Angular `Routes` objects. To opt-out from then, it was needed to dismantle `ProductDetailsPageModule` (or relatively `ProductListingPageModule`) and reassemble again without defining suffix routes.
 
 Now the separate objects for suffix routes were dropped they suffix mechanism in now implemented in the original `product` and `category` routes, thanks to the support of configurable Angular `UrlMatcher`s that arrived in Spartacus 2.0.
 
 So the default config of Spartacus for the route `product` contains now a property `matchers` with an array containing `PRODUCT_DETAILS_URL_MATCHER` (relevantly `category` route's config has `PRODUCT_LISTING_URL_MATCHER` in the `matchers` array by default). Those matchers match both the `paths` from the routing config as well as the suffix patterns `**/p/:productCode` and `**/c/:categoryCode`. To opt-out from suffix patterns, please set the `matchers` routes' config explicitly to `null` or to array containing your custom matcher(s).
 
-<<<<<<< HEAD
 **isTabbable function dropped in NavigationUIComponent**
+
 Since `isTabbable` was never called, it no longer exists in `NavigationUIComponent`.
-=======
+
 **Anonymous consents feautre**
 
 Anonymous consents feature is now part of the core features, and the `anonymousConsents` feature toggle has been removed.
->>>>>>> 71de0567
 
 ### Deprecated since 1.1
 
