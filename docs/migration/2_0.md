# Updating to Spartacus 2.0

## Breaking changes introduced in 2.0

**Config Validation mechanism is now a separate module**

Previously config validator logic was part of `ConfigModule`. If you are not using `StorefrontFoundationModule` or any of its descendants, it's required to import `ConfigValidatorModule.forRoot()` in order to make config validators run.

**Factories removed from storefrontlib public API**

`pwaConfigurationFactory`, `pwaFactory`, `getStructuredDataFactory` and `skipLinkFactory` were removed from storefront library public API.

**Bad Request handler**

The `BadRequestHandler` handles 400 errors. Previously it was handling *not found* errors for OCC CMS pages, as these weren't returned as 404 errors. This was done in a generic way, by handling *all other errors*. Since the 1905 release of SAP Commerce, the OCC CMS returns a 404 error in case of a not found page. Therefor, we removed this special handling in the `BadRequestHandler`. This might affect custom implementations who relied on this behavior. In that case it is recommended to throw 404 errors from the backend you're using, or customize the `BadRequestHandler`. 

**UrlMatcherFactoryService was renamed to UrlMatcherService and its methods were renamed**

The service `UrlMatcherFactoryService` was renamed to `UrlMatcherService` and its methods were renamed as follows:
|  UrlMatcherFactoryService (removed) | UrlMatcherService (new counterpart) |
|-------|-----|
| getFalsyUrlMatcher | getFalsy |
| getMultiplePathsUrlMatcher | getFromPaths |
| getPathUrlMatcher | getFromPath |
| getOppositeUrlMatcher | getOpposite |
| getGlobUrlMatcher | getFromGlob |

**New way to opt-out from suffix routes for PDP and PLP**
Before 2.0 the suffix routes (added for backward compatibility with accelerators) `**/p/:productCode` and `**/c/:categoryCode` were implemented in Spartacus using separate Angular `Routes` objects. To opt-out from then, it was needed to dismantle `ProductDetailsPageModule` (or relatively `ProductListingPageModule`) and reassemble again without defining suffix routes.

Now the separate objects for suffix routes were dropped they suffix mechanism in now implemented in the original `product` and `category` routes, thanks to the support of configurable Angular `UrlMatcher`s that arrived in Spartacus 2.0.

So the default config of Spartacus for the route `product` contains now a property `matchers` with an array containing `PRODUCT_DETAILS_URL_MATCHER` (relevantly `category` route's config has `PRODUCT_LISTING_URL_MATCHER` in the `matchers` array by default). Those matchers match both the `paths` from the routing config as well as the suffix patterns `**/p/:productCode` and `**/c/:categoryCode`. To opt-out from suffix patterns, please set the `matchers` routes' config explicitly to `null` or to array containing your custom matcher(s).

### Deprecated since 1.1

|  API  | Replacement |  Notes  |
|-------|-------------|---------|
| cxApi.CmsComponentData | cxApi.cmsComponentData | - |

**Shipping Address component variables and methods removed**

Support for declared variables dropped: 
- `cards` This variable will no longer be in use. Use cards$ observable instead. 
- `goTo` This variable will no longer be in use. Avoid using it. 
- `setAddress` This variable will no longer be in use. Use selectAddress(address: Address) instead. 
- `setAddressSub` This variable will no longer be in use. Avoid using it. 
- `selectedAddressSub` This variable will no longer be in use. Use selectedAddress$ observable instead. 
- `checkoutStepUrlNext` This variable will no longer be in use. Use CheckoutConfigService.getNextCheckoutStepUrl(this.activatedRoute) instead. 
- `checkoutStepUrlPrevious` This variable will no longer be in use. Use CheckoutConfigService.getPreviousCheckoutStepUrl(this.activatedRoute) instead. 
- `selectedAddress` This variable will no longer be in use. Use selectedAddress$ observable instead.

Support for functions dropped: 
- `addressSelected` This method will no longer be in use. Use selectAddress(address: Address) instead. 
- `back` This method will no longer be in use. Use goPrevious() instead. 
- `next` This method will no longer be in use. Use goNext() instead. 
- `addNewAddress` This method will no longer be in use. Use addAddress(address: Address) instead. 
- `ngOnDestroy` This method will no longer be in use. Remove.

### Deprecated since 1.2

|  API  | Replacement |  Notes  |
|-------|-------------|---------|
| CheckoutActions.ClearCheckoutDeliveryModeSuccess() | CheckoutActions.ClearCheckoutDeliveryModeSuccess(payload) | The `ClearCheckoutDeliveryModeSuccess` action requires payload. `CheckoutActions.ClearCheckoutDeliveryModeSuccess(payload: { userId: string; cartId: string })` |
| `ANONYMOUS_USERID` | `OCC_USER_ID_ANONYMOUS` | OCC constants are now available under `OCC` prefix to make it more clear that these variables are related to `OCC`.
| AddressBookComponentService.addUserAddress(userAddressService: UserAddressService) | AddressBookComponentService(userAddressService, checkoutDeliveryService) | The constructor now uses also CheckoutDeliveryService. `AddressBookComponentService(userAddressService: UserAddressService, checkoutDeliveryService: CheckoutDeliveryService)` |
| CheckoutGuard(router: Router, config: CheckoutConfig, routingConfigService: RoutingConfigService) | CheckoutGuard(router, routingConfigService, checkoutConfigService, expressCheckoutService, cartService) | The constructor now uses new dependencies. `CheckoutGuard(router: Router, routingConfigService: RoutingConfigService, checkoutConfigService: CheckoutConfigService, expressCheckoutService: ExpressCheckoutService, cartService: ActiveCartService)` |

### Deprecated since 1.3

|  API  | Replacement |  Notes  |
|-------|-------------|---------|
| PageMetaResolver.resolve() | Use individual resolvers | The caller `PageMetaService` service is improved to expect all individual resolvers instead, so that the code is easier extensible. |
| `initSiteContextRoutesHandler`, `siteContextParamsProviders` | - | the constants were not meant to be exported in public API |
| `inititializeContext`, `contextServiceProviders` | - | the constants were not meant to be exported in public API |

### Deprecated since 1.4

| API                               | Replacement | Notes                                                                          |
| --------------------------------- | ----------- | ------------------------------------------------------------------------------ |
| config `i18n.backend.crossDomain` | -           | it's not needed anymore since using Angular HttpClient for loading i18n assets |
| `CartService` removed | Use `ActiveCartService` instead | `ActiveCartService` have exactly the same name, arguments and return type for most of the methods from `CartService`. One function was renamed - `getLoaded` changed to `isStable` to better describe function behavior. Two methods are not present in `ActiveCartService`. Method `getCartMergeComplete` was removed on purpose. Cart merging is an implementation detail of OCC and we don't consider that information useful. Instead you can rely on `isStable` method that will correctly present state of the cart. During cart merge it will emit `false` values. Rule of thumb is to only dispatch cart modifications (eg. addEntry, addEmail) when `isStable` emits `true`. Method `addVoucher` is also not available in `ActiveCartService`. Instead use `CartVoucherService.addVoucher` method. |
| `CartDataService` removed | Use methods from `ActiveCartService` and `AuthService` | Our libraries are generally moving towards reactive programming and observables. `CartDataService` used completely different patterns and it was hard to follow if data there was already updated or represented previous cart state. Replacements for `CartDataService` properties: `userId` -> replace usage with `AuthService.getOccUserId()`, `cart` -> replace usage with `ActiveCartService.getActive()`, `cartId` -> replace usage with `ActiveCartService.getActiveCartId()`, `isGuestCart` -> replace usage with `ActiveCartService.isGuestCart()`. Property `hasCart` doesn't have direct replacement. Instead you can look into `ActiveCartService.getActive()` method output to see if it emitted empty object (which means that there is no cart). |
| `ProductService` and `CurrentProductService` use product scopes | - | In some cases current product won't return full product model. You should use scopes to optimize backend calls related to product data. | 

### Deprecated since 1.5

|  API  | Replacement |  Notes  |
|-------|-------------|---------|
| WishlistEffects, CartEffects, CartVoucherEffects, CartEntryEffects, effects | Create your own effects in separate class and take into account default behavior from effects | We didn't plan to export effects in the first place. Cart effects in public API were a mistake. If you extended this class, you should move your effects to separate class and keep in mind that default effects will be working. |
| getReducers, reducerToken, reducerProvider, clearCartState, metaReducers, clearMultiCartState, multiCartMetaReducers, multiCartReducerToken, getMultiCartReducers, multiCartReducerProvider | Extend cart behavior in higher level (facade) or use custom actions for your specific use case | We didn't plan to export reducers and utilities for reducers in the first place. Cart reducers in public API were a mistake. Any changes to reducers should be handled in different layer (facade) or separate store module. Keep in mind that default reducer behavior will be working under the hood.|
| `CartDetailsComponent.getAllPromotionsForCart` method removed | Use `PromotionService` | `PromotionService` is now the main promotion data source. Whenever you need promotions information you should use this service. |
| `OrderDetailItemsComponent.getConsignmentProducts` method removed | Use `OrderConsignedEntriesComponent` instead | This functionality has been extracted into separate component. |   
| `CartItemComponent.potentialProductPromotions` input removed | Use `PromotionService` | `PromotionService` is now the main promotion data source. Whenever you need promotions information you should use this service. |
| `CartItemListComponent.potentialProductPromotions` input removed | Use `PromotionService` | `PromotionService` is now the main promotion data source. Whenever you need promotions information you should use this service. |
| `OrderDetailItemsComponent.potentialProductPromotions` input removed | Use `PromotionService` | `PromotionService` is now the main promotion data source. Whenever you need promotions information you should use this service. |
| `CartItemListComponent.getPotentialProductPromotionsForItem` method removed | Use `PromotionService` | `PromotionService` is now the main promotion data source. Whenever you need promotions information you should use this service. |

## Automated migrations for Version 2

- `CheckoutService` no longer uses `CartDataService`. This service usage was replaced with corresponding methods from `ActiveCartService` (and `AuthService`). These services needs to be provided to `CheckoutService`.
- `CheckoutPaymentService` no longer uses `CartDataService`. This service usage was replaced with corresponding methods from `ActiveCartService` (and `AuthService`). These services needs to be provided for `CheckoutPaymentService`.
- `CheckoutDeliveryService` no longer uses `CartDataService`. This service usage was replaced with corresponding methods from `ActiveCartService` (and `AuthService`). These services needs to be provided for `CheckoutDeliveryService`.
- `CheckoutGuard` no longer uses `CheckoutConfig`. This config usage was replaced with corresponding methods from `CheckoutConfigService`, `ExpressCheckoutService`, `ActiveCartService`. These services needs to be provided for `CheckoutGuard`.
- `AddressBookComponentService` uses now `CheckoutDeliveryService`. This service needs to be provided for `AddressBookComponentService`.
- `PromotionService` no longer uses `CartService`. This service usage was replaced with corresponding methods from `ActiveCartService`. This service needs to be provided for `PromotionService`.
- `CheckoutLoginComponent` no longer uses `CartService`. This service usage was replaced with corresponding methods from `ActiveCartService`. This service needs to be provided for `CheckoutLoginComponent`.
- `CheckoutDetailsService` no longer uses `CartService`. This service usage was replaced with corresponding methods from `ActiveCartService`. This service needs to be provided for `CheckoutDetailsService`.
- `NotCheckoutAuthGuard` no longer uses `CartService`. This service usage was replaced with corresponding methods from `ActiveCartService`. This service needs to be provided for `NotCheckoutAuthGuard`.
- `ShippingAddressComponent` no longer uses `CartService`. This service usage was replaced with corresponding methods from `ActiveCartService`. This service needs to be provided for `ShippingAddressComponent`.
- `CheckoutPageMetaResolver` no longer uses `CartService`. This service usage was replaced with corresponding methods from `ActiveCartService`. This service needs to be provided for `CheckoutPageMetaResolver`.
- `AddToCartComponent` no longer uses `CartService`. This service usage was replaced with corresponding methods from `ActiveCartService`. This service needs to be provided for `AddToCartComponent`.
- `CartNotEmptyGuard` no longer uses `CartService`. This service usage was replaced with corresponding methods from `ActiveCartService`. This service needs to be provided for `CartNotEmptyGuard`.
- `CartTotalsComponent` no longer uses `CartService`. This service usage was replaced with corresponding methods from `ActiveCartService`. This service needs to be provided for `CartTotalsComponent`.
- `MiniCartComponent` no longer uses `CartService`. This service usage was replaced with corresponding methods from `ActiveCartService`. This service needs to be provided for `MiniCartComponent`.
- `CheckoutOrderSummaryComponent` no longer uses `CartService`. This service usage was replaced with corresponding methods from `ActiveCartService`. This service needs to be provided for `CheckoutOrderSummaryComponent`.
- `CheckoutProgressMobileTopComponent` no longer uses `CartService`. This service usage was replaced with corresponding methods from `ActiveCartService`. This service needs to be provided for `CheckoutProgressMobileTopComponent`.
- `PaymentMethodComponent` no longer uses `CartService`. This service usage was replaced with corresponding methods from `ActiveCartService`. This service needs to be provided for `PaymentMethodComponent`.
- `CheckoutAuthGuard` no longer uses `CartService`. This service usage was replaced with corresponding methods from `ActiveCartService`. This service needs to be provided for `CheckoutAuthGuard`.
- `CartPageLayoutHandler` no longer uses `CartService`. This service usage was replaced with corresponding methods from `ActiveCartService`. `ActiveCartService` and `SelectiveCartService` needs to be provided in `CartPageLayoutHandler`.
- `SpartacusEventService` no longer uses `CartService`. This service usage was replaced with corresponding methods from `ActiveCartService.` This service needs to be provided for `SpartacusEventService`.
- `UserConsentService` uses now `AuthService`. This service needs to be provided for `UserConsentService`.
- `UserOrderService` uses now `AuthService`. This service needs to be provided for `UserOrderService`.
- `UserPaymentService` uses now `AuthService`. This service needs to be provided for `UserPaymentService`.
- `UserService` uses now `AuthService`. This service needs to be provided for `UserService`.
- `AddedToCartDialog` no longer uses `CartService`. This service usage was replaced with corresponding methods from `ActiveCartService`. Also `PromotionService` is now required parameter. These services needs to be provided for `AddedToCartDialog`.
- `CartDetailsComponent` no longer uses `CartService`. This service usage was replaced with corresponding methods from `ActiveCartService`. `PromotionService`, `SelectiveCartService`, `AuthService`, `RoutingService` and `FeatureConfigService` are now required parameters. These services needs to be provided for `CartDetailsComponent`.
- `ReviewSubmitComponent` no longer uses `CartService`. This service usage was replaced with corresponding methods from `ActiveCartService`. `CheckoutConfigService` and `PromotionService` are now required parameters. These services needs to be provided for `ReviewSubmitComponent`.
- `OrderDetailItemsComponent` now requires `PromotionService`. This service needs to be provided for `OrderDetailItemsComponent`.
- `OrderConfirmationItemsComponent` now requires `PromotionService`. This service needs to be provided for `OrderConfirmationItemsComponent`.
- `CartItemComponent` now requires `PromotionService`. This service needs to be provided for `CartItemComponent`.
- `CartVoucherService` now requires new parameter `ActiveCartService`. This service needs to be provided for `CartVoucherService`.
- `CartCouponComponent` no longer uses `CartService`. This service usage was replaced with corresponding methods from `ActiveCartService`. Also `CustomerCouponService` and `FeatureConfigService` are now required parameters. These services needs to be provided for `CartCouponComponent`.
- `CartItemListComponent` no longer uses `CartService`. This service usage was replaced with corresponding methods from `ActiveCartService.` Also `SelectiveCartService` and `FeatureConfigService` are now required parameters. These services needs to be provided for `CartItemListComponent`.
- `LoginFormComponent` requires new parameters now: `WindowRef`, `ActivatedRoute` and `CheckoutConfigService`.
- `RegisterComponent` no longer uses `FeatureConfigService`, `AuthService` and `AuthRedirectService`. Also `RoutingService`, `AnonymousConsentsService` and `AnonymousConsentsConfig` are now required parameters.
- `StarRatingComponent` now requires new parameter `Renderer2`. This service needs to be provided for `StarRatingComponent`.
- `ProductService` now requires `ProductLoadingService`
- `ProductCarouselComponent` no longer requires `FeatureConfigService`
- `CurrentProductService` no longer requires `FeatureConfigService` 
- `ConfigurableRoutesService` no longer uses `UrlMatcherFactoryService`, but its counterpart `UrlMatcherService`.
- `ExternalRoutesService` no longer uses `UrlMatcherFactoryService`, but its counterpart `UrlMatcherService`.
- `AsmEnablerService` no longer requires `OutletService<ComponentFactory<any>>`. `LaunchDialogService` are now required.
- `PlaceOrderComponent` requires new parameter now: `FormBuilder`.
- `CustomerCouponService` now requires new parameter `AuthService`. This service needs to be provided for `CustomerCouponService`.
- `UserInterestsService` now requires new parameter `AuthService`. This service needs to be provided for `UserInterestsService`.
- `UserNotificationPreferenceService` now requires new parameter `AuthService`. This service needs to be provided for `UserNotificationPreferenceService`.
- `PaymentFormComponent` requires new parameter now: `UserAddressService`.

### Automated migrations of page meta resolvers
The implementation of page meta data resolvers has been changed with 2.0. Previously, each meta resolver implementation has been responsible to resolve all page data, by implementing the abstract `resolve` method from the abstract `PageMetaResolver`. To allow for more flexibility and simplify customizations, the individual implementations no longer implement the resolve method. Only a specific *resolver* is required, such as the `PageTitleResolver`. The `PageMetaService` will invoke the specific resolvers when available. This is done by the registered `resolverMethods`. You can further extend the list of `resolverMethods` without changing the implementation of `PageMetaService.resolve`.

These changes have been introduced under a feature flag in version 1.3, and are standardized in 2.0. The `FeatureConfigService` was used for this feature flag, and has been dropped from all constructors with version 2.0. This change will be migrated automatically.

The individual changes for 2.0 per class are:

- `PageMetaService`  
  The `resolverMethods` access modifier changed from *public* to *protected*. The `resolve` method will invoke individual resolvers by iterating over the `resolverMethods`.
- `ContentPageMetaResolver`  
  The deprecated method `resolve` is removed with 2.0. This method is no longer supported as individual resolve methods (`resolveTitle` and `resolveBreadcrumbs`) are invoked by the `PageMetaService` directly. The individual resolvers no longer receive arguments, but use the local `cms$` observable to resolve the required data.
- `ProductPageMetaResolver`  
  The deprecated method `resolve` is removed with 2.0. This method is no longer supported as individual resolve methods (`resolveHeading`, `resolveTitle`, `resolveDescription`, `resolveBreadcrumbs`, `resolveImage` and `resolveRobots`) are invoked by the `PageMetaService` directly. The individual resolvers no longer receive arguments, but use the local `product$` observable to resolve the required data.
- `CategoryPageMetaResolver`
  The deprecated method `resolve` is removed with 2.0. This method is no longer supported as individual resolve methods (`resolveTitle` and `resolveBreadcrumbs`) are invoked by the `PageMetaService` directly. The individual resolvers (`resolveTitle`, `resolveBreadcrumbs`) no longer receive arguments, but use the local `searchPage$` observable to resolve the required data.
- `SearchPageMetaResolver`
  The deprecated method `resolve` is removed with 2.0. This method is no longer supported as the individual resolve method (`resolveTitle`) is invoked by the `PageMetaService` directly. The individual resolver (`resolveTitle`) no longer receive arguments, but use the local `query$` observable to resolve the required data.
- `CartPageMetaResolver`  
  The deprecated method `resolve` is removed with 2.0. This method is no longer supported as individual resolve methods (`resolveTitle`, `resolveRobots`) are invoked by the `PageMetaService` directly. The individual resolvers (`resolveTitle`, `resolveRobots`) no longer receive arguments, but use the local `cms$` observable to resolve the required data.
- `CheckoutPageMetaResolver`  
  The deprecated method `resolve` is removed with 2.0. This method is no longer supported as individual resolve methods (`resolveTitle`, `resolveRobots`) are invoked by the `PageMetaService` directly. The individual resolvers (`resolveTitle`, `resolveRobots`) no longer receive arguments, but use the local `cart$` observable to resolve the required data.
- `CouponSearchPageResolver` ~~`FindProductPageMetaResolver`~~  
  The ~~`FindProductPageMetaResolver`~~ was introduced with in version 1.5, and has been renamed to `CouponSearchPageResolver` in version 2.0. 
  
  The deprecated method `resolve` is removed with 2.0. This method is no longer supported as individual resolve methods (`resolveTitle`, `resolveBreadcrumbs`) are invoked by the `PageMetaService` directly. The individual resolvers (`resolveTitle`, `resolveBreadcrumbs`) no longer receive arguments, but use the local `total$` observable to resolve the required data. 

  The `score` method was refactored heavily to better cope with synchronize router state. This resulted in a change in the constructor which should be migrated automatically.
  
# Larger refactoring for 2.0

## Components

### Pagination Component
The reusable `PaginationComponent` has been completely refactored for 2.0. The pagination component had various flaws in version 1 and the implementation wasn't great either. The new version is fully configurable and easily extensible as the *build* logic is solely delegated to the new `PaginationBuilder`. 
The default configuration is more concise and shows maximum 3 pages with a start and end link. 

The HTML and companied CSS is refactored as well. A clean DOM exists of only anchor links, nothing more. The availability and order of pagination links is driven by the configuration. The component is fully accessible and prepared for directionality as well. 

Using anchor links is the preferred action for pagination links, but action links (using `click` events) are still supported and used in various areas in Spartacus. The product listing page however is using anchor links.

The component is fully [documented](https://github.com/SAP/cloud-commerce-spartacus-storefront-docs/blob/v2-develop/_pages/dev/components/shared-components/pagination.md).

<<<<<<< HEAD
If you have used the pagination component directly, you should refactor the implementation, as the inputs have changed.

## Cart changes

### Storage sync mechanism change in multi cart

Storage synchronization mechanism previously used to persist active cart id had some limitations that caused bugs on multi site stores (issue: [https://github.com/SAP/cloud-commerce-spartacus-storefront/issues/6215](https://github.com/SAP/cloud-commerce-spartacus-storefront/issues/6215)).
Default storage sync configuration was removed from `MultiCartStoreModule`. Instead state persistence mechanism have been added for multi cart to provide the same behavior and to support multi site stores. It is build on top of `StatePersistenceService`. This is a new and recommended way to synchronize state to browser storage. Head to docs (TODO: add link to state persistence doc when it will be published) for more information.

### Cart state and selectors removed

We are replacing old `cart` store feature (`CART_DATA`, `StateWithCart`, `CartsState`, `CART_FEATURE`, `CartState`) along with it's selectors (`CartSelectors`) with new cart state available in previous version under `multi-cart`. We recommend working with `ActiveCartService` and `MultiCartService` which uses under the hood new `cart` store feature. It allows us to support more carts (eg. wishlist, saved carts).

### Typed payloads in ngrx actions

To avoid one type of bugs (missing parameters) when dispatching ngrx actions we added types to their payload. We want to be sure that we always have all required parameters. Additionally with types creating new actions is easier, as you get better editor support when specifying payload.

List of actions with changed payload type: `CartAddEntry`, `CartAddEntrySuccess`, `CartRemoveEntry`, `CartRemoveEntrySuccess`, `CartUpdateEntry`, `CartUpdateEntrySuccess`, `AddEmailToCartSuccess`, `MergeCartSuccess`, `CartAddEntryFail`, `CartRemoveEntryFail`, `CartUpdateEntryFail`, `CartRemoveVoucherFail`, `CartRemoveVoucherSuccess`, `CreateCart`, `CreateCartFail`, `CreateCartSuccess`, `LoadCart`, `LoadCartFail`, `LoadCartSuccess`, `LoadWishList`, `LoadWishListSuccess`, `AddEmailToCart`, `AddEmailToCartFail`, `MergeCart`.

Removed actions: `CreateMultiCart`, `CreateMultiCartFail`, `CreateMultiCartSuccess`, `LoadMultiCart`, `LoadMultiCartFail`, `LoadMultiCartSuccess`, `AddEmailToMultiCart`, `AddEmailToMultiCartSuccess`, `AddEmailToMultiCartFail`, `MergeMultiCart`, `MergeMultiCartSuccess`.

New actions: `LoadWishListFail` - for consistency in wishlist it now have dedicated fail action. It will be dispatched in wishlist effects instead of `LoadCartFail` action.

### Services changes

`MultiCartService.createCart` and `MultiCartService.mergeToCurrentCart` now have more strict types for parameters.
=======
If you have used the pagination component directly, you should refactor the implementation, as the inputs have changed. 

# Forms changes

## Naming convention
From 2.0, FormGroups will be named accordingly to components they are used in, eg. FormGroup in `loginComponent` will be named `loginForm`.

## New FormGroup list
| Component name | Old FormGroup | New FormGroup | Notes |
| - | - | - | - |
| `PlaceOrderComponent` | - | `checkoutSubmitForm` | new FormGroup added |
| `AddressFormComponent` | `address` | `addressForm` |
| `PaymentFormComponent` | `billingAddress` | `billingAddressForm` | `BillingAddressComponent` was removed (read more below)
| `PaymentFormComponent` | `payment` | `paymentForm` |
| `RegisterComponent` | `userRegistrationForm` | `registerForm` |
| `CSAgentLoginFormComponent` | `form` | `csAgentLoginForm` |
| `CustomerSelectionComponent` | `form` | `customerSelectionForm` |
| `CartCouponComponent` | `form` | `couponForm` |
| `ForgotPasswordComponent` | `form` | `forgotPasswordForm` |
| `ResetPasswordFormComponent` | `form` | `resetPasswordForm` |
| `UpdateEmailFormComponent` | `form` | `updateEmailForm` |
| `UpdatePasswordFormComponent` | `form` | `updatePasswordForm` |
| `UpdateProfileFormComponent` | `form` | `updateProfileForm` |
| `CheckoutLoginComponent` | `form` | `checkoutLoginForm` |
| `LoginFormComponent` | `form` | `loginForm` |

## Files removal
Due to changes in forms and form-related functionalities, `form-utils` file was removed completely - its functionalities are handled by `FormErrorsComponent`. Also due to aforementioned changes, `BillingAddressFormComponent` was removed and its functionalities were moved to `PaymentFormComponent`.

## How to use `FormErrorsComponent`

### Preface
This component was created with easy usage in mind. The only thing you have to do is pass a form control to it as an attribute `[control]` and the component will handle everything for you - rendering icon, message, showing/hiding validation error, etc.

### Useful information
- You can use `FormErrors` component in any place you want, you don't have to place it right after a related control element - eg. you can place it in a custom popup
- `FormErrors` component uses translation keys from `common` chunk
- Each translation is mapped to specific validation error names, eg. `cxPasswordsMustMatch`
- Controls' visuals (red border) is fully handled by CSS - it takes advantage of `ng-...` form CSS classes (valid, dirty, touched)
- `FormErrors` visibility is also relaying on similar CSS classes (`.control-valid`, `.control-dirty`, `.control-touched`) - thanks to this, you can use it in any place you want

### Example
```
<form [formGroup]="testForm">
  <input formControlName="myInput" />
  <cx-form-errors [control]="testForm.get('myInput')"> <!-- pass the control -->
</form>

<cx-form-errors [control]="testForm.get('myInput')"> <!-- this will also work -->
```

## Changes to components' variables, methods, etc

| Component | Change type | Old value | New value |
| - | - | - | - |
| `PlaceOrderComponent` | variable | `tAndCToggler` | removed |
| `PlaceOrderComponent` | method | `toggleTAndC` | removed |
| `PlaceOrderComponent` | method | `placeOrder` | `submitForm` |
| `ForgotPasswordComponent` | variable | `submited` | removed |
| `ResetPasswordFormComponent` | variable | `submited` | removed |
| `UpdateEmailFormComponent` | variable | `submited` | removed |
| `UpdateEmailFormComponent` | method | `isEmailConfirmNotValid` | removed |
| `UpdateEmailFormComponent` | method | `isNotValid` | removed |
| `UpdatePasswordFormComponent` | output | `submited` | `submitted` |
| `UpdatePasswordFormComponent` | method | `isNotValid` | removed |
| `UpdatePasswordFormComponent` | method | `isPasswordConfirmNotValid` | removed |
| `UpdateProfileFormComponent` | output | `submited` | `submitted` |
| `UpdateProfileFormComponent` | method | `isNotValid` | removed |
| `CheckoutLoginComponent` | method | `isNotValid` | removed |
| `CheckoutLoginComponent` | method | `isEmailConfirmInvalid` | removed |
| `LoginFormComponent` | method | `login` | `submitForm` |
| `LoginFormComponent` | method | - | `loginUser` |
| `RegisterFormComponent` | method | `submit` | `submitForm` |
| `RegisterFormComponent` | method | - | `registerUser` |
| `CustomFormValidators` | validator | `emailDomainValidator` | removed |
| `CustomFormValidators` | validator | `matchPassword` | removed |
>>>>>>> eae514f2
<|MERGE_RESOLUTION|>--- conflicted
+++ resolved
@@ -189,7 +189,6 @@
 
 The component is fully [documented](https://github.com/SAP/cloud-commerce-spartacus-storefront-docs/blob/v2-develop/_pages/dev/components/shared-components/pagination.md).
 
-<<<<<<< HEAD
 If you have used the pagination component directly, you should refactor the implementation, as the inputs have changed.
 
 ## Cart changes
@@ -216,8 +215,6 @@
 ### Services changes
 
 `MultiCartService.createCart` and `MultiCartService.mergeToCurrentCart` now have more strict types for parameters.
-=======
-If you have used the pagination component directly, you should refactor the implementation, as the inputs have changed. 
 
 # Forms changes
 
@@ -292,5 +289,4 @@
 | `RegisterFormComponent` | method | `submit` | `submitForm` |
 | `RegisterFormComponent` | method | - | `registerUser` |
 | `CustomFormValidators` | validator | `emailDomainValidator` | removed |
-| `CustomFormValidators` | validator | `matchPassword` | removed |
->>>>>>> eae514f2
+| `CustomFormValidators` | validator | `matchPassword` | removed |