# Updating to Spartacus 2.0

## Breaking changes introduced in 2.0

**Storage sync mechanism change in multi cart**

Storage synchronization mechanism previously used to persist active cart id had some limitations that caused bugs on multi site stores (issue: [https://github.com/SAP/cloud-commerce-spartacus-storefront/issues/6215](https://github.com/SAP/cloud-commerce-spartacus-storefront/issues/6215)).
Default storage sync configuration was removed from `MultiCartStoreModule`. Instead state persistence mechanism have been added for multi cart to provide the same behavior and to support multi site stores. It is build on top of `StatePersistenceService`. This is a new and recommended way to synchronize state to browser storage. Head to docs (TODO: add link to state persistence doc when it will be published) for more information.

### Deprecated since 1.3

|  API  | Replacement |  Notes  |
|-------|-------------|---------|
| PageMetaResolver.resolve() | Use individual resolvers | The caller `PageMetaService` service is improved to expect all individual resolvers instead, so that the code is easier extensible. |

### Deprecated since 1.4

...

## Automated migrations for Version 2

- `CheckoutService` no longer use `CartDataService`. This service usage was replaced with corresponding methods from `AuthService` and `ActiveCartService`. These services needs to be provided to `CheckoutService`.
<<<<<<< HEAD
- `CheckoutPaymentService` no longer use `CartDataService`. This service usage was replaced with corresponding methods from `AuthService` and `ActiveCartService`. These services needs to be provided for `CheckoutPaymentService`
- `CheckoutDeliveryService` no longer use `CartDataService`. This service usage was replaced with corresponding methods from `AuthService` and `ActiveCartService`. These services needs to be provided for `CheckoutDeliveryService`
=======
- `CheckoutPaymentService` no longer use `CartDataService`. This service usage was replaced with corresponding methods from `AuthService` and `ActiveCartService`. These services needs to be provided for `CheckoutPaymentService`
>>>>>>> e5dd5954
<|MERGE_RESOLUTION|>--- conflicted
+++ resolved
@@ -20,9 +20,5 @@
 ## Automated migrations for Version 2
 
 - `CheckoutService` no longer use `CartDataService`. This service usage was replaced with corresponding methods from `AuthService` and `ActiveCartService`. These services needs to be provided to `CheckoutService`.
-<<<<<<< HEAD
 - `CheckoutPaymentService` no longer use `CartDataService`. This service usage was replaced with corresponding methods from `AuthService` and `ActiveCartService`. These services needs to be provided for `CheckoutPaymentService`
-- `CheckoutDeliveryService` no longer use `CartDataService`. This service usage was replaced with corresponding methods from `AuthService` and `ActiveCartService`. These services needs to be provided for `CheckoutDeliveryService`
-=======
-- `CheckoutPaymentService` no longer use `CartDataService`. This service usage was replaced with corresponding methods from `AuthService` and `ActiveCartService`. These services needs to be provided for `CheckoutPaymentService`
->>>>>>> e5dd5954
+- `CheckoutDeliveryService` no longer use `CartDataService`. This service usage was replaced with corresponding methods from `AuthService` and `ActiveCartService`. These services needs to be provided for `CheckoutDeliveryService`