# Updating to Spartacus 2.0

## Breaking changes introduced in 2.0

**Storage sync mechanism change in multi cart**

Storage synchronization mechanism previously used to persist active cart id had some limitations that caused bugs on multi site stores (issue: [https://github.com/SAP/cloud-commerce-spartacus-storefront/issues/6215](https://github.com/SAP/cloud-commerce-spartacus-storefront/issues/6215)).
Default storage sync configuration was removed from `MultiCartStoreModule`. Instead state persistence mechanism have been added for multi cart to provide the same behavior and to support multi site stores. It is build on top of `StatePersistenceService`. This is a new and recommended way to synchronize state to browser storage. Head to docs (TODO: add link to state persistence doc when it will be published) for more information.

### Deprecated since 1.3

|  API  | Replacement |  Notes  |
|-------|-------------|---------|
| PageMetaResolver.resolve() | Use individual resolvers | The caller `PageMetaService` service is improved to expect all individual resolvers instead, so that the code is easier extensible. |

### Deprecated since 1.4

...

### Deprecated since 1.5

|  API  | Replacement |  Notes  |
|-------|-------------|---------|
| WishlistEffects, CartEffects, CartVoucherEffects, CartEntryEffects, effects | Create your own effects in separate class and take into account default behavior from effects | We didn't plan to export effects in the first place. Cart effects in public API were a mistake. If you extended this class, you should move your effects to separate class and keep in mind that default effects will be working. |
| getReducers, reducerToken, reducerProvider, clearCartState, metaReducers, clearMultiCartState, multiCartMetaReducers, multiCartReducerToken, getMultiCartReducers, multiCartReducerProvider | Extend cart behavior in higher level (facade) or use custom actions for your specific use case | We didn't plan to export reducers and utilities for reducers in the first place. Cart reducers in public API were a mistake. Any changes to reducers should be handled in different layer (facade) or separate store module. Keep in mind that default reducer behavior will be working under the hood.

## Automated migrations for Version 2

<<<<<<< HEAD
- `CheckoutService` no longer use `CartDataService`. This service usage was replaced with corresponding methods from `ActiveCartService` (and `AuthService`). These services needs to be provided to `CheckoutService`.
- `CheckoutPaymentService` no longer use `CartDataService`. This service usage was replaced with corresponding methods from `ActiveCartService` (and `AuthService`). These services needs to be provided for `CheckoutPaymentService`.
- `CheckoutDeliveryService` no longer use `CartDataService`. This service usage was replaced with corresponding methods from `ActiveCartService` (and `AuthService`). These services needs to be provided for `CheckoutDeliveryService`.
=======
- `CheckoutService` no longer use `CartDataService`. This service usage was replaced with corresponding methods from `AuthService` and `ActiveCartService`. These services needs to be provided to `CheckoutService`.
- `CheckoutPaymentService` no longer uses `CartDataService`. This service usage was replaced with corresponding methods from `AuthService` and `ActiveCartService`. These services needs to be provided for `CheckoutPaymentService`.
- `CheckoutDeliveryService` no longer uses `CartDataService`. This service usage was replaced with corresponding methods from `AuthService` and `ActiveCartService`. These services needs to be provided for `CheckoutDeliveryService`.
>>>>>>> ce75edaf
- `PromotionService` no longer uses `CartService`. This service usage was replaced with corresponding methods from `ActiveCartService`. This service needs to be provided for `PromotionService`.
- `CheckoutLoginComponent` no longer uses `CartService`. This service usage was replaced with corresponding methods from `ActiveCartService`. This service needs to be provided for `CheckoutLoginComponent`.
- `CheckoutDetailsService` no longer uses `CartService`. This service usage was replaced with corresponding methods from `ActiveCartService`. This service needs to be provided for `CheckoutDetailsService`.
- `NotCheckoutAuthGuard` no longer uses `CartService`. This service usage was replaced with corresponding methods from `ActiveCartService`. This service needs to be provided for `NotCheckoutAuthGuard`.
- `ShippingAddressComponent` no longer uses `CartService`. This service usage was replaced with corresponding methods from `ActiveCartService`. This service needs to be provided for `ShippingAddressComponent`.<|MERGE_RESOLUTION|>--- conflicted
+++ resolved
@@ -26,15 +26,9 @@
 
 ## Automated migrations for Version 2
 
-<<<<<<< HEAD
-- `CheckoutService` no longer use `CartDataService`. This service usage was replaced with corresponding methods from `ActiveCartService` (and `AuthService`). These services needs to be provided to `CheckoutService`.
-- `CheckoutPaymentService` no longer use `CartDataService`. This service usage was replaced with corresponding methods from `ActiveCartService` (and `AuthService`). These services needs to be provided for `CheckoutPaymentService`.
-- `CheckoutDeliveryService` no longer use `CartDataService`. This service usage was replaced with corresponding methods from `ActiveCartService` (and `AuthService`). These services needs to be provided for `CheckoutDeliveryService`.
-=======
-- `CheckoutService` no longer use `CartDataService`. This service usage was replaced with corresponding methods from `AuthService` and `ActiveCartService`. These services needs to be provided to `CheckoutService`.
-- `CheckoutPaymentService` no longer uses `CartDataService`. This service usage was replaced with corresponding methods from `AuthService` and `ActiveCartService`. These services needs to be provided for `CheckoutPaymentService`.
-- `CheckoutDeliveryService` no longer uses `CartDataService`. This service usage was replaced with corresponding methods from `AuthService` and `ActiveCartService`. These services needs to be provided for `CheckoutDeliveryService`.
->>>>>>> ce75edaf
+- `CheckoutService` no longer uses `CartDataService`. This service usage was replaced with corresponding methods from `ActiveCartService` (and `AuthService`). These services needs to be provided to `CheckoutService`.
+- `CheckoutPaymentService` no longer uses `CartDataService`. This service usage was replaced with corresponding methods from `ActiveCartService` (and `AuthService`). These services needs to be provided for `CheckoutPaymentService`.
+- `CheckoutDeliveryService` no longer uses `CartDataService`. This service usage was replaced with corresponding methods from `ActiveCartService` (and `AuthService`). These services needs to be provided for `CheckoutDeliveryService`.
 - `PromotionService` no longer uses `CartService`. This service usage was replaced with corresponding methods from `ActiveCartService`. This service needs to be provided for `PromotionService`.
 - `CheckoutLoginComponent` no longer uses `CartService`. This service usage was replaced with corresponding methods from `ActiveCartService`. This service needs to be provided for `CheckoutLoginComponent`.
 - `CheckoutDetailsService` no longer uses `CartService`. This service usage was replaced with corresponding methods from `ActiveCartService`. This service needs to be provided for `CheckoutDetailsService`.
