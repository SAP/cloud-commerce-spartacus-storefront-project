# Updating to Spartacus 2.0

## Breaking changes introduced in 2.0

**Storage sync mechanism change in multi cart**

Storage synchronization mechanism previously used to persist active cart id had some limitations that caused bugs on multi site stores (issue: [https://github.com/SAP/cloud-commerce-spartacus-storefront/issues/6215](https://github.com/SAP/cloud-commerce-spartacus-storefront/issues/6215)).
Default storage sync configuration was removed from `MultiCartStoreModule`. Instead state persistence mechanism have been added for multi cart to provide the same behavior and to support multi site stores. It is build on top of `StatePersistenceService`. This is a new and recommended way to synchronize state to browser storage. Head to docs (TODO: add link to state persistence doc when it will be published) for more information.

### Deprecated since 1.2

|  API  | Replacement |  Notes  |
|-------|-------------|---------|
| CheckoutActions.ClearCheckoutDeliveryModeSuccess() | CheckoutActions.ClearCheckoutDeliveryModeSuccess(payload) | The `ClearCheckoutDeliveryModeSuccess` action requires payload. `CheckoutActions.ClearCheckoutDeliveryModeSuccess(payload: { userId: string; cartId: string })` |
| AddressBookComponentService.addUserAddress(userAddressService: UserAddressService) | AddressBookComponentService(userAddressService, checkoutDeliveryService) | The constructor now uses also CheckoutDeliveryService. `AddressBookComponentService(userAddressService: UserAddressService, checkoutDeliveryService: CheckoutDeliveryService)` |
| CheckoutGuard(router: Router, config: CheckoutConfig, routingConfigService: RoutingConfigService) | CheckoutGuard(router, routingConfigService, checkoutConfigService, expressCheckoutService, cartService) | The constructor now uses new dependencies. `CheckoutGuard(router: Router, routingConfigService: RoutingConfigService, checkoutConfigService: CheckoutConfigService, expressCheckoutService: ExpressCheckoutService, cartService: ActiveCartService)` |

### Deprecated since 1.3

|  API  | Replacement |  Notes  |
|-------|-------------|---------|
| PageMetaResolver.resolve() | Use individual resolvers | The caller `PageMetaService` service is improved to expect all individual resolvers instead, so that the code is easier extensible. |

### Deprecated since 1.4

...

### Deprecated since 1.5

|  API  | Replacement |  Notes  |
|-------|-------------|---------|
| WishlistEffects, CartEffects, CartVoucherEffects, CartEntryEffects, effects | Create your own effects in separate class and take into account default behavior from effects | We didn't plan to export effects in the first place. Cart effects in public API were a mistake. If you extended this class, you should move your effects to separate class and keep in mind that default effects will be working. |
| getReducers, reducerToken, reducerProvider, clearCartState, metaReducers, clearMultiCartState, multiCartMetaReducers, multiCartReducerToken, getMultiCartReducers, multiCartReducerProvider | Extend cart behavior in higher level (facade) or use custom actions for your specific use case | We didn't plan to export reducers and utilities for reducers in the first place. Cart reducers in public API were a mistake. Any changes to reducers should be handled in different layer (facade) or separate store module. Keep in mind that default reducer behavior will be working under the hood.

## Automated migrations for Version 2

- `CheckoutService` no longer uses `CartDataService`. This service usage was replaced with corresponding methods from `ActiveCartService` (and `AuthService`). These services needs to be provided to `CheckoutService`.
- `CheckoutPaymentService` no longer uses `CartDataService`. This service usage was replaced with corresponding methods from `ActiveCartService` (and `AuthService`). These services needs to be provided for `CheckoutPaymentService`.
- `CheckoutDeliveryService` no longer uses `CartDataService`. This service usage was replaced with corresponding methods from `ActiveCartService` (and `AuthService`). These services needs to be provided for `CheckoutDeliveryService`.
- `CheckoutGuard` no longer uses `CheckoutConfig`. This config usage was replaced with corresponding methods from `CheckoutConfigService`, `ExpressCheckoutService`, `ActiveCartService`. These services needs to be provided for `CheckoutGuard`.
- `AddressBookComponentService` uses now `CheckoutDeliveryService`. This service needs to be provided for `AddressBookComponentService`.
- `PromotionService` no longer uses `CartService`. This service usage was replaced with corresponding methods from `ActiveCartService`. This service needs to be provided for `PromotionService`.
- `CheckoutLoginComponent` no longer uses `CartService`. This service usage was replaced with corresponding methods from `ActiveCartService`. This service needs to be provided for `CheckoutLoginComponent`.
- `CheckoutDetailsService` no longer uses `CartService`. This service usage was replaced with corresponding methods from `ActiveCartService`. This service needs to be provided for `CheckoutDetailsService`.
- `NotCheckoutAuthGuard` no longer uses `CartService`. This service usage was replaced with corresponding methods from `ActiveCartService`. This service needs to be provided for `NotCheckoutAuthGuard`.
- `ShippingAddressComponent` no longer uses `CartService`. This service usage was replaced with corresponding methods from `ActiveCartService`. This service needs to be provided for `ShippingAddressComponent`.
<<<<<<< HEAD
- `CmsPageGuard` uses now `ProtectedRoutesGuard`. This service needs to be provided for `CmsPageGuard`.
=======
- `CheckoutPageMetaResolver` no longer uses `CartService`. This service usage was replaced with corresponding methods from `ActiveCartService`. This service needs to be provided for `CheckoutPageMetaResolver`.
- `AddToCartComponent` no longer uses `CartService`. This service usage was replaced with corresponding methods from `ActiveCartService`. This service needs to be provided for `AddToCartComponent`.
- `CartNotEmptyGuard` no longer uses `CartService`. This service usage was replaced with corresponding methods from `ActiveCartService`. This service needs to be provided for `CartNotEmptyGuard`.
- `CartTotalsComponent` no longer uses `CartService`. This service usage was replaced with corresponding methods from `ActiveCartService`. This service needs to be provided for `CartTotalsComponent`.
- `MiniCartComponent` no longer uses `CartService`. This service usage was replaced with with corresponding methods from `ActiveCartService`. This service needs to be provided for `MiniCartComponent`.
>>>>>>> a9cc895e
<|MERGE_RESOLUTION|>--- conflicted
+++ resolved
@@ -44,12 +44,9 @@
 - `CheckoutDetailsService` no longer uses `CartService`. This service usage was replaced with corresponding methods from `ActiveCartService`. This service needs to be provided for `CheckoutDetailsService`.
 - `NotCheckoutAuthGuard` no longer uses `CartService`. This service usage was replaced with corresponding methods from `ActiveCartService`. This service needs to be provided for `NotCheckoutAuthGuard`.
 - `ShippingAddressComponent` no longer uses `CartService`. This service usage was replaced with corresponding methods from `ActiveCartService`. This service needs to be provided for `ShippingAddressComponent`.
-<<<<<<< HEAD
 - `CmsPageGuard` uses now `ProtectedRoutesGuard`. This service needs to be provided for `CmsPageGuard`.
-=======
 - `CheckoutPageMetaResolver` no longer uses `CartService`. This service usage was replaced with corresponding methods from `ActiveCartService`. This service needs to be provided for `CheckoutPageMetaResolver`.
 - `AddToCartComponent` no longer uses `CartService`. This service usage was replaced with corresponding methods from `ActiveCartService`. This service needs to be provided for `AddToCartComponent`.
 - `CartNotEmptyGuard` no longer uses `CartService`. This service usage was replaced with corresponding methods from `ActiveCartService`. This service needs to be provided for `CartNotEmptyGuard`.
 - `CartTotalsComponent` no longer uses `CartService`. This service usage was replaced with corresponding methods from `ActiveCartService`. This service needs to be provided for `CartTotalsComponent`.
-- `MiniCartComponent` no longer uses `CartService`. This service usage was replaced with with corresponding methods from `ActiveCartService`. This service needs to be provided for `MiniCartComponent`.
->>>>>>> a9cc895e
+- `MiniCartComponent` no longer uses `CartService`. This service usage was replaced with with corresponding methods from `ActiveCartService`. This service needs to be provided for `MiniCartComponent`.