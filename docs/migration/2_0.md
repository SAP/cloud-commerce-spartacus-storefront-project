--- conflicted
+++ resolved
@@ -206,12 +206,9 @@
 - `CartItemListComponent` no longer requires `FormBuilder`, `FeatureConfigService` and  `CartService`. `CartService` was replaced with corresponding methods from `ActiveCartService`. The deprecated method `isSaveForLaterEnabled()` was removed.
 - `CartItemComponent` no longer uses `FeatureConfigService`. The deprecated method `isSaveForLaterEnabled()` was removed.
 - `PaymentFormComponent` requires new parameter now: `UserAddressService`.
-<<<<<<< HEAD
 - `ComponentWrapperDirective` no longer uses `CmsService` param.
 - `DynamicAttributeService` requires a new parameter now: `SmartEditService`.
-=======
 - `StoreFinderSearchResultComponent` now requires new parameter `StoreFinderConfig`. This service needs to be provided for `StoreFinderSearchResultComponent`.
->>>>>>> d2cf5b22
 - `PageSlotComponent` now requires new parameter `CmsConfig` and `ChangeDetectorRef`. The `CmsConfig` is used to read the configurable _page fold_ from the layout configuration. The `ChangeDetectorRef` is needed to update the slot pending state asynchronously. 
 
 ### State utility changes
