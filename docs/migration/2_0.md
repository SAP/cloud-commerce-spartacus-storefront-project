# Updating to Spartacus 2.0

## Breaking changes introduced in 2.0

### Cms Page Guard has less dependencies and all are public

Before 2.0 some dependencies of the `CmsPageGuard` were not public, so the guard was not easily customizable. Now most of the logic (and dependencies) are moved to a new service `CmsPageGuardService` and its dependencies are made public.

### Config Validation mechanism is now a separate module

Previously config validator logic was part of `ConfigModule`. If you are not using `StorefrontFoundationModule` or any of its descendants, it's required to import `ConfigValidatorModule.forRoot()` in order to make config validators run.

### Selectors removed from @spartacus/core

`ProductSelectors.getSelectedProductsFactory` was removed as it was outdated.

### Factories removed from @spartacus/storefront public API

`pwaConfigurationFactory`, `pwaFactory`, `getStructuredDataFactory` and `skipLinkFactory` were removed from storefront library public API.

### Bad Request handler

The `BadRequestHandler` handles 400 errors. Previously it was handling *not found* errors for OCC CMS pages, as these weren't returned as 404 errors. This was done in a generic way, by handling *all other errors*. Since the 1905 release of SAP Commerce, the OCC CMS returns a 404 error in case of a not found page. Therefor, we removed this special handling in the `BadRequestHandler`. This might affect custom implementations who relied on this behavior. In that case it is recommended to throw 404 errors from the backend you're using, or customize the `BadRequestHandler`.

### UrlMatcherFactoryService was renamed to UrlMatcherService and its methods were renamed

The service `UrlMatcherFactoryService` was renamed to `UrlMatcherService` and its methods were renamed as follows:
|  UrlMatcherFactoryService (removed) | UrlMatcherService (new counterpart) |
|-------|-----|
| getFalsyUrlMatcher | getFalsy |
| getMultiplePathsUrlMatcher | getFromPaths |
| getPathUrlMatcher | getFromPath |
| getOppositeUrlMatcher | getOpposite |
| getGlobUrlMatcher | getFromGlob |

### New way to opt-out from suffix routes for PDP and PLP

Before 2.0 the suffix routes (added for backward compatibility with accelerators) `**/p/:productCode` and `**/c/:categoryCode` were implemented in Spartacus using separate Angular `Routes` objects. To opt-out from then, it was needed to dismantle `ProductDetailsPageModule` (or relatively `ProductListingPageModule`) and reassemble again without defining suffix routes.

Now the separate objects for suffix routes were dropped they suffix mechanism in now implemented in the original `product` and `category` routes, thanks to the support of configurable Angular `UrlMatcher`s that arrived in Spartacus 2.0.

So the default config of Spartacus for the route `product` contains now a property `matchers` with an array containing `PRODUCT_DETAILS_URL_MATCHER` (relevantly `category` route's config has `PRODUCT_LISTING_URL_MATCHER` in the `matchers` array by default). Those matchers match both the `paths` from the routing config as well as the suffix patterns `**/p/:productCode` and `**/c/:categoryCode`. To opt-out from suffix patterns, please set the `matchers` routes' config explicitly to `null` or to array containing your custom matcher(s).

### Dropped functions in NavigationUIComponent

Since `isTabbable` was never called, it no longer exists in `NavigationUIComponent`. Also `getDepth` function was renamed to `getTotalDepth`.

### Anonymous consents feature

Anonymous consents feature is now part of the core features, and the `anonymousConsents` feature toggle has been removed.

### Changes in PaymentMethodComponent

Component is now more similar to other checkout components. Behavior is more aligned with `ShippingAddressComponent`.
Changes in public API:

- `setPaymentDetails` no longer have third parameter. It should be used only for creating new payment details.
- `createCard` method now have third parameter for selected payment details. Parameters are also now typed.
- `selectPaymentMethod` have different behavior now. It dispatches `CheckoutPaymentService` method for selecting payment. Previously it only modified local component state.
- `getCardContent` was removed and replaced with observable `cards$` emitting all payment details cards along with the payment details for each one.
- `selectedPayment` variable was replaced with observable `selectedMethod$`
- `allowRouting` variable renamed to `shouldRedirect`
- `deliveryAddress`, `checkoutStepUrlNext`, `checkoutStepUrlPrevious` are now protected variables (previously private)

### cmsPageLoadOnce feature flag

`cmsPageLoadOnce` feature flag has been removed. The same behavior is now achievable by configuring `routing.loadStrategy` as `RouteLoadStrategy.ONCE`.  

### Products endpoint configuration

The `backend.occ.endpoints.product_scopes` configuration key was merged into `backend.occ.endpoints.product` key. 

### Deprecated since 1.1

|  API  | Replacement |  Notes  |
|-------|-------------|---------|
| cxApi.CmsComponentData | cxApi.cmsComponentData | - |

### Shipping Address component variables and methods removed

Support for declared variables dropped:

- `cards` This variable will no longer be in use. Use cards$ observable instead.
- `goTo` This variable will no longer be in use. Avoid using it.
- `setAddress` This variable will no longer be in use. Use selectAddress(address: Address) instead.
- `setAddressSub` This variable will no longer be in use. Avoid using it.
- `selectedAddressSub` This variable will no longer be in use. Use selectedAddress$ observable instead.
- `checkoutStepUrlNext` This variable will no longer be in use. Use CheckoutConfigService.getNextCheckoutStepUrl(this.activatedRoute) instead.
- `checkoutStepUrlPrevious` This variable will no longer be in use. Use CheckoutConfigService.getPreviousCheckoutStepUrl(this.activatedRoute) instead.
- `selectedAddress` This variable will no longer be in use. Use selectedAddress$ observable instead.

Support for functions dropped:

- `addressSelected` This method will no longer be in use. Use selectAddress(address: Address) instead.
- `back` This method will no longer be in use. Use goPrevious() instead.
- `next` This method will no longer be in use. Use goNext() instead.
- `addNewAddress` This method will no longer be in use. Use addAddress(address: Address) instead.
- `ngOnDestroy` This method will no longer be in use. Remove.

### Deprecated since 1.2

|  API  | Replacement |  Notes  |
|-------|-------------|---------|
| CheckoutActions.ClearCheckoutDeliveryModeSuccess() | CheckoutActions.ClearCheckoutDeliveryModeSuccess(payload) | The `ClearCheckoutDeliveryModeSuccess` action requires payload. `CheckoutActions.ClearCheckoutDeliveryModeSuccess(payload: { userId: string; cartId: string })` |
| `ANONYMOUS_USERID` | `OCC_USER_ID_ANONYMOUS` | OCC constants are now available under `OCC` prefix to make it more clear that these variables are related to `OCC`.
| AddressBookComponentService.addUserAddress(userAddressService: UserAddressService) | AddressBookComponentService(userAddressService, checkoutDeliveryService) | The constructor now uses also CheckoutDeliveryService. `AddressBookComponentService(userAddressService: UserAddressService, checkoutDeliveryService: CheckoutDeliveryService)` |
| CheckoutGuard(router: Router, config: CheckoutConfig, routingConfigService: RoutingConfigService) | CheckoutGuard(router, routingConfigService, checkoutConfigService, expressCheckoutService, cartService) | The constructor now uses new dependencies. `CheckoutGuard(router: Router, routingConfigService: RoutingConfigService, checkoutConfigService: CheckoutConfigService, expressCheckoutService: ExpressCheckoutService, cartService: ActiveCartService)` |

### Deprecated since 1.3

|  API  | Replacement |  Notes  |
|-------|-------------|---------|
| PageMetaResolver.resolve() | Use individual resolvers | The caller `PageMetaService` service is improved to expect all individual resolvers instead, so that the code is easier extensible. |
| `initSiteContextRoutesHandler`, `siteContextParamsProviders` | - | the constants were not meant to be exported in public API |
| `inititializeContext`, `contextServiceProviders` | - | the constants were not meant to be exported in public API |

### Deprecated since 1.4

| API                               | Replacement | Notes                                                                          |
| --------------------------------- | ----------- | ------------------------------------------------------------------------------ |
| config `i18n.backend.crossDomain` | -           | it's not needed anymore since using Angular HttpClient for loading i18n assets |
| `CartService` removed | Use `ActiveCartService` instead | `ActiveCartService` have exactly the same name, arguments and return type for most of the methods from `CartService`. One function was renamed - `getLoaded` changed to `isStable` to better describe function behavior. Two methods are not present in `ActiveCartService`. Method `getCartMergeComplete` was removed on purpose. Cart merging is an implementation detail of OCC and we don't consider that information useful. Instead you can rely on `isStable` method that will correctly present state of the cart. During cart merge it will emit `false` values. Rule of thumb is to only dispatch cart modifications (eg. addEntry, addEmail) when `isStable` emits `true`. Method `addVoucher` is also not available in `ActiveCartService`. Instead use `CartVoucherService.addVoucher` method. |
| `CartDataService` removed | Use methods from `ActiveCartService` and `AuthService` | Our libraries are generally moving towards reactive programming and observables. `CartDataService` used completely different patterns and it was hard to follow if data there was already updated or represented previous cart state. Replacements for `CartDataService` properties: `userId` -> replace usage with `AuthService.getOccUserId()`, `cart` -> replace usage with `ActiveCartService.getActive()`, `cartId` -> replace usage with `ActiveCartService.getActiveCartId()`, `isGuestCart` -> replace usage with `ActiveCartService.isGuestCart()`. Property `hasCart` doesn't have direct replacement. Instead you can look into `ActiveCartService.getActive()` method output to see if it emitted empty object (which means that there is no cart). |
| `ProductService` and `CurrentProductService` use product scopes | - | In some cases current product won't return full product model. You should use scopes to optimize backend calls related to product data. |

### Deprecated since 1.5

|  API  | Replacement |  Notes  |
|-------|-------------|---------|
| WishlistEffects, CartEffects, CartVoucherEffects, CartEntryEffects, effects | Create your own effects in separate class and take into account default behavior from effects | We didn't plan to export effects in the first place. Cart effects in public API were a mistake. If you extended this class, you should move your effects to separate class and keep in mind that default effects will be working. |
| getReducers, reducerToken, reducerProvider, clearCartState, metaReducers, clearMultiCartState, multiCartMetaReducers, multiCartReducerToken, getMultiCartReducers, multiCartReducerProvider | Extend cart behavior in higher level (facade) or use custom actions for your specific use case | We didn't plan to export reducers and utilities for reducers in the first place. Cart reducers in public API were a mistake. Any changes to reducers should be handled in different layer (facade) or separate store module. Keep in mind that default reducer behavior will be working under the hood.|
| `CartDetailsComponent.getAllPromotionsForCart` method removed | Use `PromotionService` | `PromotionService` is now the main promotion data source. Whenever you need promotions information you should use this service. |
| `OrderDetailItemsComponent.getConsignmentProducts` method removed | Use `OrderConsignedEntriesComponent` instead | This functionality has been extracted into separate component. |
| `CartItemComponent.potentialProductPromotions` input removed | Use `PromotionService` | `PromotionService` is now the main promotion data source. Whenever you need promotions information you should use this service. |
| `CartItemListComponent.potentialProductPromotions` input removed | Use `PromotionService` | `PromotionService` is now the main promotion data source. Whenever you need promotions information you should use this service. |
| `OrderDetailItemsComponent.potentialProductPromotions` input removed | Use `PromotionService` | `PromotionService` is now the main promotion data source. Whenever you need promotions information you should use this service. |
| `CartItemListComponent.getPotentialProductPromotionsForItem` method removed | Use `PromotionService` | `PromotionService` is now the main promotion data source. Whenever you need promotions information you should use this service. |

## Automated migrations for Version 2

- `CheckoutService` no longer uses `CartDataService`. This service usage was replaced with corresponding methods from `ActiveCartService` (and `AuthService`). These services needs to be provided to `CheckoutService`.
- `CheckoutPaymentService` no longer uses `CartDataService`. This service usage was replaced with corresponding methods from `ActiveCartService` (and `AuthService`). These services needs to be provided for `CheckoutPaymentService`.
- `CheckoutDeliveryService` no longer uses `CartDataService`. This service usage was replaced with corresponding methods from `ActiveCartService` (and `AuthService`). These services needs to be provided for `CheckoutDeliveryService`.
- `CheckoutGuard` no longer uses `CheckoutConfig`. This config usage was replaced with corresponding methods from `CheckoutConfigService`, `ExpressCheckoutService`, `ActiveCartService`. These services needs to be provided for `CheckoutGuard`.
- `AddressBookComponentService` uses now `CheckoutDeliveryService`. This service needs to be provided for `AddressBookComponentService`.
- `PromotionService` no longer uses `CartService`. This service usage was replaced with corresponding methods from `ActiveCartService`. This service needs to be provided for `PromotionService`.
- `CheckoutLoginComponent` no longer uses `CartService`. This service usage was replaced with corresponding methods from `ActiveCartService`. This service needs to be provided for `CheckoutLoginComponent`.
- `CheckoutDetailsService` no longer uses `CartService`. This service usage was replaced with corresponding methods from `ActiveCartService`. This service needs to be provided for `CheckoutDetailsService`.
- `NotCheckoutAuthGuard` no longer uses `CartService`. This service usage was replaced with corresponding methods from `ActiveCartService`. This service needs to be provided for `NotCheckoutAuthGuard`.
- `ShippingAddressComponent` no longer uses `CartService`. This service usage was replaced with corresponding methods from `ActiveCartService`. This service needs to be provided for `ShippingAddressComponent`.
- `CheckoutPageMetaResolver` no longer uses `CartService`. This service usage was replaced with corresponding methods from `ActiveCartService`. This service needs to be provided for `CheckoutPageMetaResolver`.
- `AddToCartComponent` no longer uses `CartService`. This service usage was replaced with corresponding methods from `ActiveCartService`. This service needs to be provided for `AddToCartComponent`.
- `CartNotEmptyGuard` no longer uses `CartService`. This service usage was replaced with corresponding methods from `ActiveCartService`. This service needs to be provided for `CartNotEmptyGuard`.
- `CartTotalsComponent` no longer uses `CartService`. This service usage was replaced with corresponding methods from `ActiveCartService`. This service needs to be provided for `CartTotalsComponent`.
- `MiniCartComponent` no longer uses `CartService`. This service usage was replaced with corresponding methods from `ActiveCartService`. This service needs to be provided for `MiniCartComponent`.
- `CheckoutOrderSummaryComponent` no longer uses `CartService`. This service usage was replaced with corresponding methods from `ActiveCartService`. This service needs to be provided for `CheckoutOrderSummaryComponent`.
- `CheckoutProgressMobileTopComponent` no longer uses `CartService`. This service usage was replaced with corresponding methods from `ActiveCartService`. This service needs to be provided for `CheckoutProgressMobileTopComponent`.
- `PaymentMethodComponent` no longer uses `CartService`. This service usage was replaced with corresponding methods from `ActiveCartService`. This service needs to be provided for `PaymentMethodComponent`.
- `CheckoutAuthGuard` no longer uses `CartService`. This service usage was replaced with corresponding methods from `ActiveCartService`. This service needs to be provided for `CheckoutAuthGuard`.
- `CartPageLayoutHandler` no longer uses `CartService`. This service usage was replaced with corresponding methods from `ActiveCartService`. `ActiveCartService` and `SelectiveCartService` needs to be provided in `CartPageLayoutHandler`.
- `SpartacusEventService` no longer uses `CartService`. This service usage was replaced with corresponding methods from `ActiveCartService.` This service needs to be provided for `SpartacusEventService`.
- `ClientAuthenticationTokenService` uses now `OccEndpointsService`. This service needs to be provided for `ClientAuthenticationTokenService`.
- `UserAuthenticationTokenService` uses now `OccEndpointsService`. This service needs to be provided for `UserAuthenticationTokenService`.
- `OccCartEntryAdapter` no longer uses `FeatureConfigService`. This service usage no longer uses the legacy methods: `legacyAdd`, `legacyRemove`, and `legacyUpdate`, and needs to be provided for `OccCartEntryAdapter`.
- `OccCartAdapter` no longer uses `FeatureConfigService`. This service usage no longer uses the legacy methods: `legacyLoadAll`, `legacyLoad`, and `legacyCreate`, and needs to be provided for `OccCartAdapter`.
- `OccUserOrderAdapter` no longer uses `FeatureConfigService`. This service usage no longer uses the legacy methods: `legacyLoad` and `legacyLoadHistory`, and needs to be provided for `OccUserOrderAdapter`.
- `UserConsentService` uses now `AuthService`. This service needs to be provided for `UserConsentService`.
- `UserOrderService` uses now `AuthService`. This service needs to be provided for `UserOrderService`.
- `UserPaymentService` uses now `AuthService`. This service needs to be provided for `UserPaymentService`.
- `UserService` uses now `AuthService`. This service needs to be provided for `UserService`.
- `AddedToCartDialog` no longer uses `CartService`. This service usage was replaced with corresponding methods from `ActiveCartService`. Also `PromotionService` is now required parameter. These services needs to be provided for `AddedToCartDialog`.
- `CartDetailsComponent` no longer uses `CartService`. This service usage was replaced with corresponding methods from `ActiveCartService`. `PromotionService`, `SelectiveCartService`, `AuthService`, `RoutingService` and `FeatureConfigService` are now required parameters. These services needs to be provided for `CartDetailsComponent`.
- `ReviewSubmitComponent` no longer uses `CartService`. This service usage was replaced with corresponding methods from `ActiveCartService`. `CheckoutConfigService` and `PromotionService` are now required parameters. These services needs to be provided for `ReviewSubmitComponent`.
- `OrderDetailItemsComponent` now requires `PromotionService`. This service needs to be provided for `OrderDetailItemsComponent`.
- `OrderConfirmationItemsComponent` now requires `PromotionService`. This service needs to be provided for `OrderConfirmationItemsComponent`.
- `CartItemComponent` now requires `PromotionService`. This service needs to be provided for `CartItemComponent`.
- `CartVoucherService` now requires new parameter `ActiveCartService`. This service needs to be provided for `CartVoucherService`.
- `CartCouponComponent` no longer uses `AuthService`, `FeatureConfigService` and `CartService`. `CartService` service usage was replaced with corresponding methods from `ActiveCartService`. Also `CustomerCouponService` is now required parameter. These services needs to be provided for `CartCouponComponent`.
- `CartItemListComponent` no longer uses `CartService`. This service usage was replaced with corresponding methods from `ActiveCartService.` Also `SelectiveCartService` and `FeatureConfigService` are now required parameters. These services needs to be provided for `CartItemListComponent`.
- `LogoutGuard` no longer uses `FeatureConfigService` as it was used previously to determine the feature flag.
- `LoginFormComponent` requires new parameters now: `WindowRef`, `ActivatedRoute` and `CheckoutConfigService`.
- `RegisterComponent` no longer uses `FeatureConfigService`, `AuthService` and `AuthRedirectService`. Also `RoutingService`, `AnonymousConsentsService` and `AnonymousConsentsConfig` are now required parameters.
- `StarRatingComponent` now requires new parameter `Renderer2`. This service needs to be provided for `StarRatingComponent`.
- `ProductService` now requires `ProductLoadingService`.
- `ProductCarouselComponent` no longer requires `FeatureConfigService`.
- `CurrentProductService` no longer requires `FeatureConfigService`.
- `ProductListComponent` now requires new parameter `ViewConfig`. This config needs to be provided for `ProductListComponent`.
- `ProductScrollComponent` The deprecated method `isSamePage` is removed with 2.0.
- `CurrentProductService` no longer requires `FeatureConfigService`.
- `ConfigurableRoutesService` no longer uses `UrlMatcherFactoryService`, but its counterpart `UrlMatcherService`.
- `ExternalRoutesService` no longer uses `UrlMatcherFactoryService`, but its counterpart `UrlMatcherService`.
- `OutletService` now requires new parameter `DeferLoaderService`. This service needs to be provided for `OutletService`.
- `ConsentManagementComponent` no longer uses `isLevel13` and `isAnonymousConsentsEnabled` properties.
- `ConsentManagementFormComponent` no longer uses `isLevel13` and `isAnonymousConsentsEnabled` properties.
- `AnonymousConsentDialogComponent` no longer uses `isLevel13` property.
- `AsmEnablerService` no longer requires `OutletService<ComponentFactory<any>>`. `LaunchDialogService` are now required.
- `PlaceOrderComponent` requires new parameter now: `FormBuilder`.
- `CustomerCouponService` now requires new parameter `AuthService`. This service needs to be provided for `CustomerCouponService`.
- `UserInterestsService` now requires new parameter `AuthService`. This service needs to be provided for `UserInterestsService`.
- `UserNotificationPreferenceService` now requires new parameter `AuthService`. This service needs to be provided for `UserNotificationPreferenceService`.
- `ProductReviewsComponent` now requires new parameter `ChangeDetectorRef`. This service needs to be provided for `ProductReviewsComponent`.
- `SearchBoxComponent` now requires new parameter `WindowRef`. This service needs to be provided for `SearchBoxComponent`.
- `AddressBookComponent` now requires new parameters `TranslationService`, `UserAddressService` and `CheckoutDeliveryService`. These services need to be provided for `AddressBookComponent`.

- `CartDetailsComponent` no longer requires `FeatureConfigService` and  `CartService`. `CartService` was replaced with corresponding methods from `ActiveCartService`. The deprecated method `isSaveForLaterEnabled()` was removed.
- `CartItemListComponent` no longer requires `FormBuilder`, `FeatureConfigService` and  `CartService`. `CartService` was replaced with corresponding methods from `ActiveCartService`. The deprecated method `isSaveForLaterEnabled()` was removed.
- `CartItemComponent` no longer uses `FeatureConfigService`. The deprecated method `isSaveForLaterEnabled()` was removed.
- `PaymentFormComponent` requires new parameter now: `UserAddressService`.
- `NavigationUIComponent` no longer uses `allowAlignToRight` property.
- `StoreFinderSearchResultComponent` now requires new parameter `StoreFinderConfig`. This service needs to be provided for `StoreFinderSearchResultComponent`.
- `PageSlotComponent` now requires new parameter `CmsConfig` and `ChangeDetectorRef`. The `CmsConfig` is used to read the configurable _page fold_ from the layout configuration. The `ChangeDetectorRef` is needed to update the slot pending state asynchronously. 
<<<<<<< HEAD
- `TabParagraphContainerComponent` now requires new parameter `WindowRef`. This service needs to be provided for `TabParagraphContainerComponent`.
=======
- `StoreFinderListItemComponent` no longer uses `ActivatedRoute` and `RoutingService`. Methods `viewStore` and `prepareRouteUrl` were removed.
>>>>>>> 23f2d908

### State utility changes

- `LoaderState`, `ProcessesLoaderState`, `EntityState`, `EntityLoaderState`, `EntityProcessesLoaderState` were moved under `StateUtils` namespace.
- `StateLoaderActions`, `StateProcessesLoaderActions`, `StateEntityActions`, `StateEntityLoaderActions`, `StateEntityProcessesLoaderActions` were removed. All actions are now accessible from `StateUtils`.
- `StateLoaderSelectors`, `StateProcessesLoaderSelectors`, `StateEntitySelectors`, `StateEntityLoaderSelectors`, `StateEntityProcessesLoaderSelectors` were removed. All selectors are now accessible from `StateUtils`.
- `loaderReducer`, `processesLoaderReducer`, `entityReducer`, `entityLoaderReducer`, `entityProcessesLoaderReducer`, `initialEntityState`, `initialLoaderState`, `initialProcessesState`, `getStateSlice` were moved under `StateUtils` namespace.
- `ofLoaderLoad`, `ofLoaderFail`, `ofLoaderSuccess` methods were removed and are no longer available.
- `entityStateSelector` was renamed to `entityLoaderStateSelector`.
- `EntityResetAction` was renamed to `EntityLoaderResetAction`.
  
### Automated migrations of page meta resolvers

The implementation of page meta data resolvers has been changed with 2.0. Previously, each meta resolver implementation has been responsible to resolve all page data, by implementing the abstract `resolve` method from the abstract `PageMetaResolver`. To allow for more flexibility and simplify customizations, the individual implementations no longer implement the resolve method. Only a specific *resolver* is required, such as the `PageTitleResolver`. The `PageMetaService` will invoke the specific resolvers when available. This is done by the registered `resolverMethods`. You can further extend the list of `resolverMethods` without changing the implementation of `PageMetaService.resolve`.

These changes have been introduced under a feature flag in version 1.3, and are standardized in 2.0. The `FeatureConfigService` was used for this feature flag, and has been dropped from all constructors with version 2.0. This change will be migrated automatically.

The individual changes for 2.0 per class are:

- `PageMetaService`  
  The `resolverMethods` access modifier changed from *public* to *protected*. The `resolve` method will invoke individual resolvers by iterating over the `resolverMethods`.
- `ContentPageMetaResolver`  
  The deprecated method `resolve` is removed with 2.0. This method is no longer supported as individual resolve methods (`resolveTitle` and `resolveBreadcrumbs`) are invoked by the `PageMetaService` directly. The individual resolvers no longer receive arguments, but use the local `cms$` observable to resolve the required data.
- `ProductPageMetaResolver`  
  The deprecated method `resolve` is removed with 2.0. This method is no longer supported as individual resolve methods (`resolveHeading`, `resolveTitle`, `resolveDescription`, `resolveBreadcrumbs`, `resolveImage` and `resolveRobots`) are invoked by the `PageMetaService` directly. The individual resolvers no longer receive arguments, but use the local `product$` observable to resolve the required data.
- `CategoryPageMetaResolver`
  The deprecated method `resolve` is removed with 2.0. This method is no longer supported as individual resolve methods (`resolveTitle` and `resolveBreadcrumbs`) are invoked by the `PageMetaService` directly. The individual resolvers (`resolveTitle`, `resolveBreadcrumbs`) no longer receive arguments, but use the local `searchPage$` observable to resolve the required data.
- `SearchPageMetaResolver`
  The deprecated method `resolve` is removed with 2.0. This method is no longer supported as the individual resolve method (`resolveTitle`) is invoked by the `PageMetaService` directly. The individual resolver (`resolveTitle`) no longer receive arguments, but use the local `query$` observable to resolve the required data.
- `CartPageMetaResolver`  
  The deprecated method `resolve` is removed with 2.0. This method is no longer supported as individual resolve methods (`resolveTitle`, `resolveRobots`) are invoked by the `PageMetaService` directly. The individual resolvers (`resolveTitle`, `resolveRobots`) no longer receive arguments, but use the local `cms$` observable to resolve the required data.
- `CheckoutPageMetaResolver`  
  The deprecated method `resolve` is removed with 2.0. This method is no longer supported as individual resolve methods (`resolveTitle`, `resolveRobots`) are invoked by the `PageMetaService` directly. The individual resolvers (`resolveTitle`, `resolveRobots`) no longer receive arguments, but use the local `cart$` observable to resolve the required data.
- `CouponSearchPageResolver` ~~`FindProductPageMetaResolver`~~  
  The ~~`FindProductPageMetaResolver`~~ was introduced with in version 1.5, and has been renamed to `CouponSearchPageResolver` in version 2.0.
  
  The deprecated method `resolve` is removed with 2.0. This method is no longer supported as individual resolve methods (`resolveTitle`, `resolveBreadcrumbs`) are invoked by the `PageMetaService` directly. The individual resolvers (`resolveTitle`, `resolveBreadcrumbs`) no longer receive arguments, but use the local `total$` observable to resolve the required data.

  The `score` method was refactored heavily to better cope with synchronize router state. This resulted in a change in the constructor which should be migrated automatically.
  
## Larger refactoring for 2.0

### Components

#### Pagination Component

The reusable `PaginationComponent` has been completely refactored for 2.0. The pagination component had various flaws in version 1 and the implementation wasn't great either. The new version is fully configurable and easily extensible as the *build* logic is solely delegated to the new `PaginationBuilder`.
The default configuration is more concise and shows maximum 3 pages with a start and end link.

The HTML and companied CSS is refactored as well. A clean DOM exists of only anchor links, nothing more. The availability and order of pagination links is driven by the configuration. The component is fully accessible and prepared for directionality as well.

Using anchor links is the preferred action for pagination links, but action links (using `click` events) are still supported and used in various areas in Spartacus. The product listing page however is using anchor links.

The component is fully [documented](https://github.com/SAP/cloud-commerce-spartacus-storefront-docs/blob/v2-develop/_pages/dev/components/shared-components/pagination.md).

If you have used the pagination component directly, you should refactor the implementation, as the inputs have changed. 

### Payment Form Component
The method `isContinueButtonDisabled()` has been removed as the submission button is no longer disabled by default.

### Address Card Component
The component `AddressCardComponent` has been completely removed and is replaced by `CardComponent`. Use `CardComponent` instead.

### Cart changes

#### Storage sync mechanism change in multi cart

Storage synchronization mechanism previously used to persist active cart id had some limitations that caused bugs on multi site stores (issue: [https://github.com/SAP/cloud-commerce-spartacus-storefront/issues/6215](https://github.com/SAP/cloud-commerce-spartacus-storefront/issues/6215)).
Default storage sync configuration was removed from `MultiCartStoreModule`. Instead state persistence mechanism have been added for multi cart to provide the same behavior and to support multi site stores. It is build on top of `StatePersistenceService`. This is a new and recommended way to synchronize state to browser storage. Head to docs (TODO: add link to state persistence doc when it will be published) for more information.

#### Cart state and selectors removed

We are replacing old `cart` store feature (`CART_DATA`, `StateWithCart`, `CartsState`, `CART_FEATURE`, `CartState`) along with it's selectors (`CartSelectors`) with new cart state available in previous version under `multi-cart`. We recommend working with `ActiveCartService` and `MultiCartService` which uses under the hood new `cart` store feature. It allows us to support more carts (eg. wishlist, saved carts).

#### Typed payloads in ngrx actions

To avoid one type of bugs (missing parameters) when dispatching ngrx actions we added types to their payload. We want to be sure that we always have all required parameters. Additionally with types creating new actions is easier, as you get better editor support when specifying payload.

List of actions with changed payload type: `CartAddEntry`, `CartAddEntrySuccess`, `CartRemoveEntry`, `CartRemoveEntrySuccess`, `CartUpdateEntry`, `CartUpdateEntrySuccess`, `AddEmailToCartSuccess`, `MergeCartSuccess`, `CartAddEntryFail`, `CartRemoveEntryFail`, `CartUpdateEntryFail`, `CartRemoveVoucherFail`, `CartRemoveVoucherSuccess`, `CartAddVoucherFail`, `CartAddVoucherSuccess`, `CreateCart`, `CreateCartFail`, `CreateCartSuccess`, `LoadCart`, `LoadCartFail`, `LoadCartSuccess`, `LoadWishList`, `LoadWishListSuccess`, `AddEmailToCart`, `AddEmailToCartFail`, `MergeCart`, `DeleteCartFail`, `ClearCheckoutDeliveryModeFail`.

Removed actions: `CreateMultiCart`, `CreateMultiCartFail`, `CreateMultiCartSuccess`, `LoadMultiCart`, `LoadMultiCartFail`, `LoadMultiCartSuccess`, `AddEmailToMultiCart`, `AddEmailToMultiCartSuccess`, `AddEmailToMultiCartFail`, `MergeMultiCart`, `MergeMultiCartSuccess`, `ResetMultiCartDetails`, `ClearCart`, `RemoveTempCart`, `ClearExpiredCoupons`.

Renamed actions: `ClearMultiCartState` -> `ClearCartState`

New actions:

- `LoadWishListFail` - for consistency in wishlist it now have dedicated fail action. It will be dispatched in wishlist effects instead of `LoadCartFail` action.
- `DeleteCartSuccess` - for consistency in delete cart effect. It will be dispatched after DeleteCart action will successfully delete cart in backend.

#### Services changes

`MultiCartService.createCart` and `MultiCartService.mergeToCurrentCart` now have more strict types for parameters.

### New deprecations

- `ADD_VOUCHER_PROCESS_ID` const, `CartResetAddVoucher` action - we plan to migrate from add voucher process to cart voucher events
- `CartProcessesIncrement` and `CartProcessesDecrement` - instead extend EntityProcesses in actions
- `CartVoucherService` methods: `getAddVoucherResultError`, `getAddVoucherResultSuccess`, `getAddVoucherResultLoading` and `resetAddVoucherProcessingState`. Those methods will be replaced with event listeners.

## Forms changes

### Naming convention

From 2.0, FormGroups will be named accordingly to components they are used in, eg. FormGroup in `loginComponent` will be named `loginForm`.

### New FormGroup list

| Component name | Old FormGroup | New FormGroup | Notes |
| - | - | - | - |
| `PlaceOrderComponent` | - | `checkoutSubmitForm` | new FormGroup added |
| `AddressFormComponent` | `address` | `addressForm` |
| `PaymentFormComponent` | `billingAddress` | `billingAddressForm` | `BillingAddressComponent` was removed (read more below)
| `PaymentFormComponent` | `payment` | `paymentForm` |
| `RegisterComponent` | `userRegistrationForm` | `registerForm` |
| `CSAgentLoginFormComponent` | `form` | `csAgentLoginForm` |
| `CustomerSelectionComponent` | `form` | `customerSelectionForm` |
| `CartCouponComponent` | `form` | `couponForm` |
| `ForgotPasswordComponent` | `form` | `forgotPasswordForm` |
| `ResetPasswordFormComponent` | `form` | `resetPasswordForm` |
| `UpdateEmailFormComponent` | `form` | `updateEmailForm` |
| `UpdatePasswordFormComponent` | `form` | `updatePasswordForm` |
| `UpdateProfileFormComponent` | `form` | `updateProfileForm` |
| `CheckoutLoginComponent` | `form` | `checkoutLoginForm` |
| `LoginFormComponent` | `form` | `loginForm` |

### Files removal

Due to changes in forms and form-related functionalities, `form-utils` file was removed completely - its functionalities are handled by `FormErrorsComponent`. Also due to aforementioned changes, `BillingAddressFormComponent` was removed and its functionalities were moved to `PaymentFormComponent`. The same with his module - instead of `BillingAddressFormModule` use `PaymentFormModule`.

### How to use `FormErrorsComponent`

#### Preface

This component was created with easy usage in mind. The only thing you have to do is pass a form control to it as an attribute `[control]` and the component will handle everything for you - rendering icon, message, showing/hiding validation error, etc.

#### Useful information

- You can use `FormErrors` component in any place you want, you don't have to place it right after a related control element - eg. you can place it in a custom popup
- `FormErrors` component uses translation keys from `common` chunk
- Each translation is mapped to specific validation error names, eg. `cxPasswordsMustMatch`
- Controls' visuals (red border) is fully handled by CSS - it takes advantage of `ng-...` form CSS classes (valid, dirty, touched)
- `FormErrors` visibility is also relaying on similar CSS classes (`.control-valid`, `.control-dirty`, `.control-touched`) - thanks to this, you can use it in any place you want

#### Example

```html
<form [formGroup]="testForm">
  <input formControlName="myInput" />
  <cx-form-errors [control]="testForm.get('myInput')"> <!-- pass the control -->
</form>

<cx-form-errors [control]="testForm.get('myInput')"> <!-- this will also work -->
```

### Changes to components' variables, methods, etc

| Component | Change type | Old value | New value |
| - | - | - | - |
| `PlaceOrderComponent` | variable | `tAndCToggler` | removed |
| `PlaceOrderComponent` | method | `toggleTAndC` | removed |
| `PlaceOrderComponent` | method | `placeOrder` | `submitForm` |
| `ForgotPasswordComponent` | variable | `submited` | removed |
| `ResetPasswordFormComponent` | variable | `submited` | removed |
| `UpdateEmailFormComponent` | variable | `submited` | removed |
| `UpdateEmailFormComponent` | method | `isEmailConfirmNotValid` | removed |
| `UpdateEmailFormComponent` | method | `isNotValid` | removed |
| `UpdatePasswordFormComponent` | output | `submited` | `submitted` |
| `UpdatePasswordFormComponent` | method | `isNotValid` | removed |
| `UpdatePasswordFormComponent` | method | `isPasswordConfirmNotValid` | removed |
| `UpdateProfileFormComponent` | output | `submited` | `submitted` |
| `UpdateProfileFormComponent` | method | `isNotValid` | removed |
| `CheckoutLoginComponent` | method | `isNotValid` | removed |
| `CheckoutLoginComponent` | method | `isEmailConfirmInvalid` | removed |
| `LoginFormComponent` | method | `login` | `submitForm` |
| `LoginFormComponent` | method | - | `loginUser` |
| `RegisterFormComponent` | method | `submit` | `submitForm` |
| `RegisterFormComponent` | method | - | `registerUser` |
| `CustomFormValidators` | validator | `emailDomainValidator` | removed |
| `CustomFormValidators` | validator | `matchPassword` | removed |
| `PaymentFormComponent` | method | `showSameAsShippingAddressCheckbox` | replaced with observable `showSameAsShippingAddressCheckbox$` |

## Store Finder Changes
Paramater `radius` of `googleMaps?` parameter in `StoreFinderConfig` is now configurable.<|MERGE_RESOLUTION|>--- conflicted
+++ resolved
@@ -209,11 +209,8 @@
 - `NavigationUIComponent` no longer uses `allowAlignToRight` property.
 - `StoreFinderSearchResultComponent` now requires new parameter `StoreFinderConfig`. This service needs to be provided for `StoreFinderSearchResultComponent`.
 - `PageSlotComponent` now requires new parameter `CmsConfig` and `ChangeDetectorRef`. The `CmsConfig` is used to read the configurable _page fold_ from the layout configuration. The `ChangeDetectorRef` is needed to update the slot pending state asynchronously. 
-<<<<<<< HEAD
 - `TabParagraphContainerComponent` now requires new parameter `WindowRef`. This service needs to be provided for `TabParagraphContainerComponent`.
-=======
 - `StoreFinderListItemComponent` no longer uses `ActivatedRoute` and `RoutingService`. Methods `viewStore` and `prepareRouteUrl` were removed.
->>>>>>> 23f2d908
 
 ### State utility changes
 
