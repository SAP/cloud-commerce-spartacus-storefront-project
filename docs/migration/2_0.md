# Updating to Spartacus 2.0

## Breaking changes introduced in 2.0

### Cms Page Guard has less dependencies and all are public

Before 2.0 some dependencies of the `CmsPageGuard` were not public, so the guard was not easily customizable. Now most of the logic (and dependencies) are moved to a new service `CmsPageGuardService` and its dependencies are made public.

### Config Validation mechanism is now a separate module

Previously config validator logic was part of `ConfigModule`. If you are not using `StorefrontFoundationModule` or any of its descendants, it's required to import `ConfigValidatorModule.forRoot()` in order to make config validators run.

### Selectors removed from @spartacus/core

`ProductSelectors.getSelectedProductsFactory` was removed as it was outdated.

### Factories removed from @spartacus/storefront public API

`pwaConfigurationFactory`, `pwaFactory`, `getStructuredDataFactory` and `skipLinkFactory` were removed from storefront library public API.

### Bad Request handler

The `BadRequestHandler` handles 400 errors. Previously it was handling *not found* errors for OCC CMS pages, as these weren't returned as 404 errors. This was done in a generic way, by handling *all other errors*. Since the 1905 release of SAP Commerce, the OCC CMS returns a 404 error in case of a not found page. Therefor, we removed this special handling in the `BadRequestHandler`. This might affect custom implementations who relied on this behavior. In that case it is recommended to throw 404 errors from the backend you're using, or customize the `BadRequestHandler`.

### UrlMatcherFactoryService was renamed to UrlMatcherService and its methods were renamed

The service `UrlMatcherFactoryService` was renamed to `UrlMatcherService` and its methods were renamed as follows:
|  UrlMatcherFactoryService (removed) | UrlMatcherService (new counterpart) |
|-------|-----|
| getFalsyUrlMatcher | getFalsy |
| getMultiplePathsUrlMatcher | getFromPaths |
| getPathUrlMatcher | getFromPath |
| getOppositeUrlMatcher | getOpposite |
| getGlobUrlMatcher | getFromGlob |

### New way to opt-out from suffix routes for PDP and PLP

Before 2.0 the suffix routes (added for backward compatibility with accelerators) `**/p/:productCode` and `**/c/:categoryCode` were implemented in Spartacus using separate Angular `Routes` objects. To opt-out from then, it was needed to dismantle `ProductDetailsPageModule` (or relatively `ProductListingPageModule`) and reassemble again without defining suffix routes.

Now the separate objects for suffix routes were dropped they suffix mechanism in now implemented in the original `product` and `category` routes, thanks to the support of configurable Angular `UrlMatcher`s that arrived in Spartacus 2.0.

So the default config of Spartacus for the route `product` contains now a property `matchers` with an array containing `PRODUCT_DETAILS_URL_MATCHER` (relevantly `category` route's config has `PRODUCT_LISTING_URL_MATCHER` in the `matchers` array by default). Those matchers match both the `paths` from the routing config as well as the suffix patterns `**/p/:productCode` and `**/c/:categoryCode`. To opt-out from suffix patterns, please set the `matchers` routes' config explicitly to `null` or to array containing your custom matcher(s).

### Dropped functions in NavigationUIComponent

Since `isTabbable` was never called, it no longer exists in `NavigationUIComponent`. Also `getDepth` function was renamed to `getTotalDepth`.

### Anonymous consents feature

Anonymous consents feature is now part of the core features, and the `anonymousConsents` feature toggle has been removed.

### Changes in PaymentMethodComponent

Component is now more similar to other checkout components. Behavior is more aligned with `ShippingAddressComponent`.
Changes in public API:

- `setPaymentDetails` no longer have third parameter. It should be used only for creating new payment details.
- `createCard` method now have third parameter for selected payment details. Parameters are also now typed.
- `selectPaymentMethod` have different behavior now. It dispatches `CheckoutPaymentService` method for selecting payment. Previously it only modified local component state.
- `getCardContent` was removed and replaced with observable `cards$` emitting all payment details cards along with the payment details for each one.
- `selectedPayment` variable was replaced with observable `selectedMethod$`
- `allowRouting` variable renamed to `shouldRedirect`
- `deliveryAddress`, `checkoutStepUrlNext`, `checkoutStepUrlPrevious` are now protected variables (previously private)

### cmsPageLoadOnce feature flag

`cmsPageLoadOnce` feature flag has been removed. The same behavior is now achievable by configuring `routing.loadStrategy` as `RouteLoadStrategy.ONCE`.  

### Products endpoint configuration

The `backend.occ.endpoints.product_scopes` configuration key was merged into `backend.occ.endpoints.product` key. 

### Deprecated since 1.1

|  API  | Replacement |  Notes  |
|-------|-------------|---------|
| cxApi.CmsComponentData | cxApi.cmsComponentData | - |

### Shipping Address component variables and methods removed

Support for declared variables dropped:

- `cards` This variable will no longer be in use. Use cards$ observable instead.
- `goTo` This variable will no longer be in use. Avoid using it.
- `setAddress` This variable will no longer be in use. Use selectAddress(address: Address) instead.
- `setAddressSub` This variable will no longer be in use. Avoid using it.
- `selectedAddressSub` This variable will no longer be in use. Use selectedAddress$ observable instead.
- `checkoutStepUrlNext` This variable will no longer be in use. Use CheckoutConfigService.getNextCheckoutStepUrl(this.activatedRoute) instead.
- `checkoutStepUrlPrevious` This variable will no longer be in use. Use CheckoutConfigService.getPreviousCheckoutStepUrl(this.activatedRoute) instead.
- `selectedAddress` This variable will no longer be in use. Use selectedAddress$ observable instead.

Support for functions dropped:

- `addressSelected` This method will no longer be in use. Use selectAddress(address: Address) instead.
- `back` This method will no longer be in use. Use goPrevious() instead.
- `next` This method will no longer be in use. Use goNext() instead.
- `addNewAddress` This method will no longer be in use. Use addAddress(address: Address) instead.
- `ngOnDestroy` This method will no longer be in use. Remove.

### Deprecated since 1.2

|  API  | Replacement |  Notes  |
|-------|-------------|---------|
| CheckoutActions.ClearCheckoutDeliveryModeSuccess() | CheckoutActions.ClearCheckoutDeliveryModeSuccess(payload) | The `ClearCheckoutDeliveryModeSuccess` action requires payload. `CheckoutActions.ClearCheckoutDeliveryModeSuccess(payload: { userId: string; cartId: string })` |
| `ANONYMOUS_USERID` | `OCC_USER_ID_ANONYMOUS` | OCC constants are now available under `OCC` prefix to make it more clear that these variables are related to `OCC`.
| AddressBookComponentService.addUserAddress(userAddressService: UserAddressService) | AddressBookComponentService(userAddressService, checkoutDeliveryService) | The constructor now uses also CheckoutDeliveryService. `AddressBookComponentService(userAddressService: UserAddressService, checkoutDeliveryService: CheckoutDeliveryService)` |
| CheckoutGuard(router: Router, config: CheckoutConfig, routingConfigService: RoutingConfigService) | CheckoutGuard(router, routingConfigService, checkoutConfigService, expressCheckoutService, cartService) | The constructor now uses new dependencies. `CheckoutGuard(router: Router, routingConfigService: RoutingConfigService, checkoutConfigService: CheckoutConfigService, expressCheckoutService: ExpressCheckoutService, cartService: ActiveCartService)` |

### Deprecated since 1.3

|  API  | Replacement |  Notes  |
|-------|-------------|---------|
| PageMetaResolver.resolve() | Use individual resolvers | The caller `PageMetaService` service is improved to expect all individual resolvers instead, so that the code is easier extensible. |
| `initSiteContextRoutesHandler`, `siteContextParamsProviders` | - | the constants were not meant to be exported in public API |
| `inititializeContext`, `contextServiceProviders` | - | the constants were not meant to be exported in public API |

### Deprecated since 1.4

| API                               | Replacement | Notes                                                                          |
| --------------------------------- | ----------- | ------------------------------------------------------------------------------ |
| config `i18n.backend.crossDomain` | -           | it's not needed anymore since using Angular HttpClient for loading i18n assets |
| `CartService` removed | Use `ActiveCartService` instead | `ActiveCartService` have exactly the same name, arguments and return type for most of the methods from `CartService`. One function was renamed - `getLoaded` changed to `isStable` to better describe function behavior. Two methods are not present in `ActiveCartService`. Method `getCartMergeComplete` was removed on purpose. Cart merging is an implementation detail of OCC and we don't consider that information useful. Instead you can rely on `isStable` method that will correctly present state of the cart. During cart merge it will emit `false` values. Rule of thumb is to only dispatch cart modifications (eg. addEntry, addEmail) when `isStable` emits `true`. Method `addVoucher` is also not available in `ActiveCartService`. Instead use `CartVoucherService.addVoucher` method. |
| `CartDataService` removed | Use methods from `ActiveCartService` and `AuthService` | Our libraries are generally moving towards reactive programming and observables. `CartDataService` used completely different patterns and it was hard to follow if data there was already updated or represented previous cart state. Replacements for `CartDataService` properties: `userId` -> replace usage with `AuthService.getOccUserId()`, `cart` -> replace usage with `ActiveCartService.getActive()`, `cartId` -> replace usage with `ActiveCartService.getActiveCartId()`, `isGuestCart` -> replace usage with `ActiveCartService.isGuestCart()`. Property `hasCart` doesn't have direct replacement. Instead you can look into `ActiveCartService.getActive()` method output to see if it emitted empty object (which means that there is no cart). |
| `ProductService` and `CurrentProductService` use product scopes | - | In some cases current product won't return full product model. You should use scopes to optimize backend calls related to product data. |

### Deprecated since 1.5

|  API  | Replacement |  Notes  |
|-------|-------------|---------|
| WishlistEffects, CartEffects, CartVoucherEffects, CartEntryEffects, effects | Create your own effects in separate class and take into account default behavior from effects | We didn't plan to export effects in the first place. Cart effects in public API were a mistake. If you extended this class, you should move your effects to separate class and keep in mind that default effects will be working. |
| getReducers, reducerToken, reducerProvider, clearCartState, metaReducers, clearMultiCartState, multiCartMetaReducers, multiCartReducerToken, getMultiCartReducers, multiCartReducerProvider | Extend cart behavior in higher level (facade) or use custom actions for your specific use case | We didn't plan to export reducers and utilities for reducers in the first place. Cart reducers in public API were a mistake. Any changes to reducers should be handled in different layer (facade) or separate store module. Keep in mind that default reducer behavior will be working under the hood.|
| `CartDetailsComponent.getAllPromotionsForCart` method removed | Use `PromotionService` | `PromotionService` is now the main promotion data source. Whenever you need promotions information you should use this service. |
| `OrderDetailItemsComponent.getConsignmentProducts` method removed | Use `OrderConsignedEntriesComponent` instead | This functionality has been extracted into separate component. |
| `CartItemComponent.potentialProductPromotions` input removed | Use `PromotionService` | `PromotionService` is now the main promotion data source. Whenever you need promotions information you should use this service. |
| `CartItemListComponent.potentialProductPromotions` input removed | Use `PromotionService` | `PromotionService` is now the main promotion data source. Whenever you need promotions information you should use this service. |
| `OrderDetailItemsComponent.potentialProductPromotions` input removed | Use `PromotionService` | `PromotionService` is now the main promotion data source. Whenever you need promotions information you should use this service. |
| `CartItemListComponent.getPotentialProductPromotionsForItem` method removed | Use `PromotionService` | `PromotionService` is now the main promotion data source. Whenever you need promotions information you should use this service. |

## Automated migrations for Version 2

- `CheckoutService` no longer uses `CartDataService`. This service usage was replaced with corresponding methods from `ActiveCartService` (and `AuthService`). These services needs to be provided to `CheckoutService`.
- `CheckoutPaymentService` no longer uses `CartDataService`. This service usage was replaced with corresponding methods from `ActiveCartService` (and `AuthService`). These services needs to be provided for `CheckoutPaymentService`.
- `CheckoutDeliveryService` no longer uses `CartDataService`. This service usage was replaced with corresponding methods from `ActiveCartService` (and `AuthService`). These services needs to be provided for `CheckoutDeliveryService`.
- `CheckoutGuard` no longer uses `CheckoutConfig`. This config usage was replaced with corresponding methods from `CheckoutConfigService`, `ExpressCheckoutService`, `ActiveCartService`. These services needs to be provided for `CheckoutGuard`.
- `AddressBookComponentService` uses now `CheckoutDeliveryService`. This service needs to be provided for `AddressBookComponentService`.
- `PromotionService` no longer uses `CartService`. This service usage was replaced with corresponding methods from `ActiveCartService`. This service needs to be provided for `PromotionService`.
- `CheckoutLoginComponent` no longer uses `CartService`. This service usage was replaced with corresponding methods from `ActiveCartService`. This service needs to be provided for `CheckoutLoginComponent`.
- `CheckoutDetailsService` no longer uses `CartService`. This service usage was replaced with corresponding methods from `ActiveCartService`. This service needs to be provided for `CheckoutDetailsService`.
- `NotCheckoutAuthGuard` no longer uses `CartService`. This service usage was replaced with corresponding methods from `ActiveCartService`. This service needs to be provided for `NotCheckoutAuthGuard`.
- `ShippingAddressComponent` no longer uses `CartService`. This service usage was replaced with corresponding methods from `ActiveCartService`. This service needs to be provided for `ShippingAddressComponent`.
- `CheckoutPageMetaResolver` no longer uses `CartService`. This service usage was replaced with corresponding methods from `ActiveCartService`. This service needs to be provided for `CheckoutPageMetaResolver`.
- `AddToCartComponent` no longer uses `CartService`. This service usage was replaced with corresponding methods from `ActiveCartService`. This service needs to be provided for `AddToCartComponent`.
- `CartNotEmptyGuard` no longer uses `CartService`. This service usage was replaced with corresponding methods from `ActiveCartService`. This service needs to be provided for `CartNotEmptyGuard`.
- `CartTotalsComponent` no longer uses `CartService`. This service usage was replaced with corresponding methods from `ActiveCartService`. This service needs to be provided for `CartTotalsComponent`.
- `MiniCartComponent` no longer uses `CartService`. This service usage was replaced with corresponding methods from `ActiveCartService`. This service needs to be provided for `MiniCartComponent`.
- `CheckoutOrderSummaryComponent` no longer uses `CartService`. This service usage was replaced with corresponding methods from `ActiveCartService`. This service needs to be provided for `CheckoutOrderSummaryComponent`.
- `CheckoutProgressMobileTopComponent` no longer uses `CartService`. This service usage was replaced with corresponding methods from `ActiveCartService`. This service needs to be provided for `CheckoutProgressMobileTopComponent`.
- `PaymentMethodComponent` no longer uses `CartService`. This service usage was replaced with corresponding methods from `ActiveCartService`. This service needs to be provided for `PaymentMethodComponent`.
- `CheckoutAuthGuard` no longer uses `CartService`. This service usage was replaced with corresponding methods from `ActiveCartService`. This service needs to be provided for `CheckoutAuthGuard`.
- `CartPageLayoutHandler` no longer uses `CartService`. This service usage was replaced with corresponding methods from `ActiveCartService`. `ActiveCartService` and `SelectiveCartService` needs to be provided in `CartPageLayoutHandler`.
- `SpartacusEventService` no longer uses `CartService`. This service usage was replaced with corresponding methods from `ActiveCartService.` This service needs to be provided for `SpartacusEventService`.
- `ClientAuthenticationTokenService` uses now `OccEndpointsService`. This service needs to be provided for `ClientAuthenticationTokenService`.
- `UserAuthenticationTokenService` uses now `OccEndpointsService`. This service needs to be provided for `UserAuthenticationTokenService`.
- `OccCartEntryAdapter` no longer uses `FeatureConfigService`. This service usage no longer uses the legacy methods: `legacyAdd`, `legacyRemove`, and `legacyUpdate`, and needs to be provided for `OccCartEntryAdapter`.
- `OccCartAdapter` no longer uses `FeatureConfigService`. This service usage no longer uses the legacy methods: `legacyLoadAll`, `legacyLoad`, and `legacyCreate`, and needs to be provided for `OccCartAdapter`.
- `OccUserOrderAdapter` no longer uses `FeatureConfigService`. This service usage no longer uses the legacy methods: `legacyLoad` and `legacyLoadHistory`, and needs to be provided for `OccUserOrderAdapter`.
- `UserConsentService` uses now `AuthService`. This service needs to be provided for `UserConsentService`.
- `UserOrderService` uses now `AuthService`. This service needs to be provided for `UserOrderService`.
- `UserPaymentService` uses now `AuthService`. This service needs to be provided for `UserPaymentService`.
- `UserService` uses now `AuthService`. This service needs to be provided for `UserService`.
- `AddedToCartDialog` no longer uses `CartService`. This service usage was replaced with corresponding methods from `ActiveCartService`. Also `PromotionService` is now required parameter. These services needs to be provided for `AddedToCartDialog`.
- `CartDetailsComponent` no longer uses `CartService`. This service usage was replaced with corresponding methods from `ActiveCartService`. `PromotionService`, `SelectiveCartService`, `AuthService`, `RoutingService` and `FeatureConfigService` are now required parameters. These services needs to be provided for `CartDetailsComponent`.
- `ReviewSubmitComponent` no longer uses `CartService`. This service usage was replaced with corresponding methods from `ActiveCartService`. `CheckoutConfigService` and `PromotionService` are now required parameters. These services needs to be provided for `ReviewSubmitComponent`.
- `OrderDetailItemsComponent` now requires `PromotionService`. This service needs to be provided for `OrderDetailItemsComponent`.
- `OrderConfirmationItemsComponent` now requires `PromotionService`. This service needs to be provided for `OrderConfirmationItemsComponent`.
- `CartItemComponent` now requires `PromotionService`. This service needs to be provided for `CartItemComponent`.
- `CartVoucherService` now requires new parameter `ActiveCartService`. This service needs to be provided for `CartVoucherService`.
- `CartCouponComponent` no longer uses `AuthService`, `FeatureConfigService` and `CartService`. `CartService` service usage was replaced with corresponding methods from `ActiveCartService`. Also `CustomerCouponService` is now required parameter. These services needs to be provided for `CartCouponComponent`.
- `CartItemListComponent` no longer uses `CartService`. This service usage was replaced with corresponding methods from `ActiveCartService.` Also `SelectiveCartService` and `FeatureConfigService` are now required parameters. These services needs to be provided for `CartItemListComponent`.
- `LogoutGuard` no longer uses `FeatureConfigService` as it was used previously to determine the feature flag.
- `LoginFormComponent` requires new parameters now: `WindowRef`, `ActivatedRoute` and `CheckoutConfigService`.
- `RegisterComponent` no longer uses `FeatureConfigService`, `AuthService` and `AuthRedirectService`. Also `RoutingService`, `AnonymousConsentsService` and `AnonymousConsentsConfig` are now required parameters.
- `StarRatingComponent` now requires new parameter `Renderer2`. This service needs to be provided for `StarRatingComponent`.
- `ProductService` now requires `ProductLoadingService`.
- `ProductCarouselComponent` no longer requires `FeatureConfigService`.
- `CurrentProductService` no longer requires `FeatureConfigService`.
- `ProductListComponent` now requires new parameter `ViewConfig`. This config needs to be provided for `ProductListComponent`.
- `ProductScrollComponent` The deprecated method `isSamePage` is removed with 2.0.
- `CurrentProductService` no longer requires `FeatureConfigService`.
- `ConfigurableRoutesService` no longer uses `UrlMatcherFactoryService`, but its counterpart `UrlMatcherService`.
- `ExternalRoutesService` no longer uses `UrlMatcherFactoryService`, but its counterpart `UrlMatcherService`.
- `OutletService` now requires new parameter `DeferLoaderService`. This service needs to be provided for `OutletService`.
- `ConsentManagementComponent` no longer uses `isLevel13` and `isAnonymousConsentsEnabled` properties.
- `ConsentManagementFormComponent` no longer uses `isLevel13` and `isAnonymousConsentsEnabled` properties.
- `AnonymousConsentDialogComponent` no longer uses `isLevel13` property.
- `AsmEnablerService` no longer requires `OutletService<ComponentFactory<any>>`. `LaunchDialogService` are now required.
- `PlaceOrderComponent` requires new parameter now: `FormBuilder`.
- `CustomerCouponService` now requires new parameter `AuthService`. This service needs to be provided for `CustomerCouponService`.
- `UserInterestsService` now requires new parameter `AuthService`. This service needs to be provided for `UserInterestsService`.
- `UserNotificationPreferenceService` now requires new parameter `AuthService`. This service needs to be provided for `UserNotificationPreferenceService`.
- `ProductReviewsComponent` now requires new parameter `ChangeDetectorRef`. This service needs to be provided for `ProductReviewsComponent`.
- `SearchBoxComponent` now requires new parameter `WindowRef`. This service needs to be provided for `SearchBoxComponent`.
- `AddressBookComponent` now requires new parameters `TranslationService`, `UserAddressService` and `CheckoutDeliveryService`. These services need to be provided for `AddressBookComponent`.

- `CartDetailsComponent` no longer requires `FeatureConfigService` and  `CartService`. `CartService` was replaced with corresponding methods from `ActiveCartService`. The deprecated method `isSaveForLaterEnabled()` was removed.
- `CartItemListComponent` no longer requires `FormBuilder`, `FeatureConfigService` and  `CartService`. `CartService` was replaced with corresponding methods from `ActiveCartService`. The deprecated method `isSaveForLaterEnabled()` was removed.
- `CartItemComponent` no longer uses `FeatureConfigService`. The deprecated method `isSaveForLaterEnabled()` was removed.
- `PaymentFormComponent` requires new parameter now: `UserAddressService`.
- `ComponentWrapperDirective` no longer uses `CmsService` param.
- `DynamicAttributeService` requires a new parameter now: `SmartEditService`.
- `NavigationUIComponent` no longer uses `allowAlignToRight` property.
- `StoreFinderSearchResultComponent` now requires new parameter `StoreFinderConfig`. This service needs to be provided for `StoreFinderSearchResultComponent`.
- `PageSlotComponent` now requires new parameter `CmsConfig` and `ChangeDetectorRef`. The `CmsConfig` is used to read the configurable _page fold_ from the layout configuration. The `ChangeDetectorRef` is needed to update the slot pending state asynchronously. 
- `StoreFinderListItemComponent` no longer uses `ActivatedRoute` and `RoutingService`. Methods `viewStore` and `prepareRouteUrl` were removed.

### State utility changes

- `LoaderState`, `ProcessesLoaderState`, `EntityState`, `EntityLoaderState`, `EntityProcessesLoaderState` were moved under `StateUtils` namespace.
- `StateLoaderActions`, `StateProcessesLoaderActions`, `StateEntityActions`, `StateEntityLoaderActions`, `StateEntityProcessesLoaderActions` were removed. All actions are now accessible from `StateUtils`.
- `StateLoaderSelectors`, `StateProcessesLoaderSelectors`, `StateEntitySelectors`, `StateEntityLoaderSelectors`, `StateEntityProcessesLoaderSelectors` were removed. All selectors are now accessible from `StateUtils`.
- `loaderReducer`, `processesLoaderReducer`, `entityReducer`, `entityLoaderReducer`, `entityProcessesLoaderReducer`, `initialEntityState`, `initialLoaderState`, `initialProcessesState`, `getStateSlice` were moved under `StateUtils` namespace.
- `ofLoaderLoad`, `ofLoaderFail`, `ofLoaderSuccess` methods were removed and are no longer available.
- `entityStateSelector` was renamed to `entityLoaderStateSelector`.
- `EntityResetAction` was renamed to `EntityLoaderResetAction`.
  
### Automated migrations of page meta resolvers

The implementation of page meta data resolvers has been changed with 2.0. Previously, each meta resolver implementation has been responsible to resolve all page data, by implementing the abstract `resolve` method from the abstract `PageMetaResolver`. To allow for more flexibility and simplify customizations, the individual implementations no longer implement the resolve method. Only a specific *resolver* is required, such as the `PageTitleResolver`. The `PageMetaService` will invoke the specific resolvers when available. This is done by the registered `resolverMethods`. You can further extend the list of `resolverMethods` without changing the implementation of `PageMetaService.resolve`.

These changes have been introduced under a feature flag in version 1.3, and are standardized in 2.0. The `FeatureConfigService` was used for this feature flag, and has been dropped from all constructors with version 2.0. This change will be migrated automatically.

The individual changes for 2.0 per class are:

- `PageMetaService`  
  The `resolverMethods` access modifier changed from *public* to *protected*. The `resolve` method will invoke individual resolvers by iterating over the `resolverMethods`.
- `ContentPageMetaResolver`  
  The deprecated method `resolve` is removed with 2.0. This method is no longer supported as individual resolve methods (`resolveTitle` and `resolveBreadcrumbs`) are invoked by the `PageMetaService` directly. The individual resolvers no longer receive arguments, but use the local `cms$` observable to resolve the required data.
- `ProductPageMetaResolver`  
  The deprecated method `resolve` is removed with 2.0. This method is no longer supported as individual resolve methods (`resolveHeading`, `resolveTitle`, `resolveDescription`, `resolveBreadcrumbs`, `resolveImage` and `resolveRobots`) are invoked by the `PageMetaService` directly. The individual resolvers no longer receive arguments, but use the local `product$` observable to resolve the required data.
- `CategoryPageMetaResolver`
  The deprecated method `resolve` is removed with 2.0. This method is no longer supported as individual resolve methods (`resolveTitle` and `resolveBreadcrumbs`) are invoked by the `PageMetaService` directly. The individual resolvers (`resolveTitle`, `resolveBreadcrumbs`) no longer receive arguments, but use the local `searchPage$` observable to resolve the required data.
- `SearchPageMetaResolver`
  The deprecated method `resolve` is removed with 2.0. This method is no longer supported as the individual resolve method (`resolveTitle`) is invoked by the `PageMetaService` directly. The individual resolver (`resolveTitle`) no longer receive arguments, but use the local `query$` observable to resolve the required data.
- `CartPageMetaResolver`  
  The deprecated method `resolve` is removed with 2.0. This method is no longer supported as individual resolve methods (`resolveTitle`, `resolveRobots`) are invoked by the `PageMetaService` directly. The individual resolvers (`resolveTitle`, `resolveRobots`) no longer receive arguments, but use the local `cms$` observable to resolve the required data.
- `CheckoutPageMetaResolver`  
  The deprecated method `resolve` is removed with 2.0. This method is no longer supported as individual resolve methods (`resolveTitle`, `resolveRobots`) are invoked by the `PageMetaService` directly. The individual resolvers (`resolveTitle`, `resolveRobots`) no longer receive arguments, but use the local `cart$` observable to resolve the required data.
- `CouponSearchPageResolver` ~~`FindProductPageMetaResolver`~~  
  The ~~`FindProductPageMetaResolver`~~ was introduced with in version 1.5, and has been renamed to `CouponSearchPageResolver` in version 2.0.
  
  The deprecated method `resolve` is removed with 2.0. This method is no longer supported as individual resolve methods (`resolveTitle`, `resolveBreadcrumbs`) are invoked by the `PageMetaService` directly. The individual resolvers (`resolveTitle`, `resolveBreadcrumbs`) no longer receive arguments, but use the local `total$` observable to resolve the required data.

  The `score` method was refactored heavily to better cope with synchronize router state. This resulted in a change in the constructor which should be migrated automatically.
  
## Larger refactoring for 2.0

### Components

#### Pagination Component

The reusable `PaginationComponent` has been completely refactored for 2.0. The pagination component had various flaws in version 1 and the implementation wasn't great either. The new version is fully configurable and easily extensible as the *build* logic is solely delegated to the new `PaginationBuilder`.
The default configuration is more concise and shows maximum 3 pages with a start and end link.

The HTML and companied CSS is refactored as well. A clean DOM exists of only anchor links, nothing more. The availability and order of pagination links is driven by the configuration. The component is fully accessible and prepared for directionality as well.

Using anchor links is the preferred action for pagination links, but action links (using `click` events) are still supported and used in various areas in Spartacus. The product listing page however is using anchor links.

The component is fully [documented](https://github.com/SAP/cloud-commerce-spartacus-storefront-docs/blob/v2-develop/_pages/dev/components/shared-components/pagination.md).

If you have used the pagination component directly, you should refactor the implementation, as the inputs have changed. 

### Payment Form Component
The method `isContinueButtonDisabled()` has been removed as the submission button is no longer disabled by default.

### Address Card Component
The component `AddressCardComponent` has been completely removed and is replaced by `CardComponent`. Use `CardComponent` instead.

### Cart changes

#### Storage sync mechanism change in multi cart

Storage synchronization mechanism previously used to persist active cart id had some limitations that caused bugs on multi site stores (issue: [https://github.com/SAP/cloud-commerce-spartacus-storefront/issues/6215](https://github.com/SAP/cloud-commerce-spartacus-storefront/issues/6215)).
Default storage sync configuration was removed from `MultiCartStoreModule`. Instead state persistence mechanism have been added for multi cart to provide the same behavior and to support multi site stores. It is build on top of `StatePersistenceService`. This is a new and recommended way to synchronize state to browser storage. Head to docs (TODO: add link to state persistence doc when it will be published) for more information.

#### Cart state and selectors removed

We are replacing old `cart` store feature (`CART_DATA`, `StateWithCart`, `CartsState`, `CART_FEATURE`, `CartState`) along with it's selectors (`CartSelectors`) with new cart state available in previous version under `multi-cart`. We recommend working with `ActiveCartService` and `MultiCartService` which uses under the hood new `cart` store feature. It allows us to support more carts (eg. wishlist, saved carts).

#### Typed payloads in ngrx actions

To avoid one type of bugs (missing parameters) when dispatching ngrx actions we added types to their payload. We want to be sure that we always have all required parameters. Additionally with types creating new actions is easier, as you get better editor support when specifying payload.

List of actions with changed payload type: `CartAddEntry`, `CartAddEntrySuccess`, `CartRemoveEntry`, `CartRemoveEntrySuccess`, `CartUpdateEntry`, `CartUpdateEntrySuccess`, `AddEmailToCartSuccess`, `MergeCartSuccess`, `CartAddEntryFail`, `CartRemoveEntryFail`, `CartUpdateEntryFail`, `CartRemoveVoucherFail`, `CartRemoveVoucherSuccess`, `CartAddVoucherFail`, `CartAddVoucherSuccess`, `CreateCart`, `CreateCartFail`, `CreateCartSuccess`, `LoadCart`, `LoadCartFail`, `LoadCartSuccess`, `LoadWishList`, `LoadWishListSuccess`, `AddEmailToCart`, `AddEmailToCartFail`, `MergeCart`, `DeleteCartFail`, `ClearCheckoutDeliveryModeFail`.

Removed actions: `CreateMultiCart`, `CreateMultiCartFail`, `CreateMultiCartSuccess`, `LoadMultiCart`, `LoadMultiCartFail`, `LoadMultiCartSuccess`, `AddEmailToMultiCart`, `AddEmailToMultiCartSuccess`, `AddEmailToMultiCartFail`, `MergeMultiCart`, `MergeMultiCartSuccess`, `ResetMultiCartDetails`, `ClearCart`, `RemoveTempCart`, `ClearExpiredCoupons`.

Renamed actions: `ClearMultiCartState` -> `ClearCartState`

New actions:

- `LoadWishListFail` - for consistency in wishlist it now have dedicated fail action. It will be dispatched in wishlist effects instead of `LoadCartFail` action.
- `DeleteCartSuccess` - for consistency in delete cart effect. It will be dispatched after DeleteCart action will successfully delete cart in backend.

#### Services changes

`MultiCartService.createCart` and `MultiCartService.mergeToCurrentCart` now have more strict types for parameters.

### New deprecations

- `ADD_VOUCHER_PROCESS_ID` const, `CartResetAddVoucher` action - we plan to migrate from add voucher process to cart voucher events
- `CartProcessesIncrement` and `CartProcessesDecrement` - instead extend EntityProcesses in actions
- `CartVoucherService` methods: `getAddVoucherResultError`, `getAddVoucherResultSuccess`, `getAddVoucherResultLoading` and `resetAddVoucherProcessingState`. Those methods will be replaced with event listeners.

## Forms changes

### Naming convention

From 2.0, FormGroups will be named accordingly to components they are used in, eg. FormGroup in `loginComponent` will be named `loginForm`.

### New FormGroup list

| Component name | Old FormGroup | New FormGroup | Notes |
| - | - | - | - |
| `PlaceOrderComponent` | - | `checkoutSubmitForm` | new FormGroup added |
| `AddressFormComponent` | `address` | `addressForm` |
| `PaymentFormComponent` | `billingAddress` | `billingAddressForm` | `BillingAddressComponent` was removed (read more below)
| `PaymentFormComponent` | `payment` | `paymentForm` |
| `RegisterComponent` | `userRegistrationForm` | `registerForm` |
| `CSAgentLoginFormComponent` | `form` | `csAgentLoginForm` |
| `CustomerSelectionComponent` | `form` | `customerSelectionForm` |
| `CartCouponComponent` | `form` | `couponForm` |
| `ForgotPasswordComponent` | `form` | `forgotPasswordForm` |
| `ResetPasswordFormComponent` | `form` | `resetPasswordForm` |
| `UpdateEmailFormComponent` | `form` | `updateEmailForm` |
| `UpdatePasswordFormComponent` | `form` | `updatePasswordForm` |
| `UpdateProfileFormComponent` | `form` | `updateProfileForm` |
| `CheckoutLoginComponent` | `form` | `checkoutLoginForm` |
| `LoginFormComponent` | `form` | `loginForm` |

### Files removal

Due to changes in forms and form-related functionalities, `form-utils` file was removed completely - its functionalities are handled by `FormErrorsComponent`. Also due to aforementioned changes, `BillingAddressFormComponent` was removed and its functionalities were moved to `PaymentFormComponent`. The same with his module - instead of `BillingAddressFormModule` use `PaymentFormModule`.

### How to use `FormErrorsComponent`

#### Preface

This component was created with easy usage in mind. The only thing you have to do is pass a form control to it as an attribute `[control]` and the component will handle everything for you - rendering icon, message, showing/hiding validation error, etc.

#### Useful information

- You can use `FormErrors` component in any place you want, you don't have to place it right after a related control element - eg. you can place it in a custom popup
- `FormErrors` component uses translation keys from `common` chunk
- Each translation is mapped to specific validation error names, eg. `cxPasswordsMustMatch`
- Controls' visuals (red border) is fully handled by CSS - it takes advantage of `ng-...` form CSS classes (valid, dirty, touched)
- `FormErrors` visibility is also relaying on similar CSS classes (`.control-valid`, `.control-dirty`, `.control-touched`) - thanks to this, you can use it in any place you want

#### Example

```html
<form [formGroup]="testForm">
  <input formControlName="myInput" />
  <cx-form-errors [control]="testForm.get('myInput')"> <!-- pass the control -->
</form>

<cx-form-errors [control]="testForm.get('myInput')"> <!-- this will also work -->
```

### Changes to components' variables, methods, etc

| Component | Change type | Old value | New value |
| - | - | - | - |
| `PlaceOrderComponent` | variable | `tAndCToggler` | removed |
| `PlaceOrderComponent` | method | `toggleTAndC` | removed |
| `PlaceOrderComponent` | method | `placeOrder` | `submitForm` |
| `ForgotPasswordComponent` | variable | `submited` | removed |
| `ResetPasswordFormComponent` | variable | `submited` | removed |
| `UpdateEmailFormComponent` | variable | `submited` | removed |
| `UpdateEmailFormComponent` | method | `isEmailConfirmNotValid` | removed |
| `UpdateEmailFormComponent` | method | `isNotValid` | removed |
| `UpdatePasswordFormComponent` | output | `submited` | `submitted` |
| `UpdatePasswordFormComponent` | method | `isNotValid` | removed |
| `UpdatePasswordFormComponent` | method | `isPasswordConfirmNotValid` | removed |
| `UpdateProfileFormComponent` | output | `submited` | `submitted` |
| `UpdateProfileFormComponent` | method | `isNotValid` | removed |
| `CheckoutLoginComponent` | method | `isNotValid` | removed |
| `CheckoutLoginComponent` | method | `isEmailConfirmInvalid` | removed |
| `LoginFormComponent` | method | `login` | `submitForm` |
| `LoginFormComponent` | method | - | `loginUser` |
| `RegisterFormComponent` | method | `submit` | `submitForm` |
| `RegisterFormComponent` | method | - | `registerUser` |
| `CustomFormValidators` | validator | `emailDomainValidator` | removed |
| `CustomFormValidators` | validator | `matchPassword` | removed |
<<<<<<< HEAD
| `AmendOrderActionsComponent` | input | `isValid` | `amendOrderForm` |
=======
| `PaymentFormComponent` | method | `showSameAsShippingAddressCheckbox` | replaced with observable `showSameAsShippingAddressCheckbox$` |

## Store Finder Changes
Paramater `radius` of `googleMaps?` parameter in `StoreFinderConfig` is now configurable.
>>>>>>> 7c5256dc
<|MERGE_RESOLUTION|>--- conflicted
+++ resolved
@@ -201,7 +201,6 @@
 - `ProductReviewsComponent` now requires new parameter `ChangeDetectorRef`. This service needs to be provided for `ProductReviewsComponent`.
 - `SearchBoxComponent` now requires new parameter `WindowRef`. This service needs to be provided for `SearchBoxComponent`.
 - `AddressBookComponent` now requires new parameters `TranslationService`, `UserAddressService` and `CheckoutDeliveryService`. These services need to be provided for `AddressBookComponent`.
-
 - `CartDetailsComponent` no longer requires `FeatureConfigService` and  `CartService`. `CartService` was replaced with corresponding methods from `ActiveCartService`. The deprecated method `isSaveForLaterEnabled()` was removed.
 - `CartItemListComponent` no longer requires `FormBuilder`, `FeatureConfigService` and  `CartService`. `CartService` was replaced with corresponding methods from `ActiveCartService`. The deprecated method `isSaveForLaterEnabled()` was removed.
 - `CartItemComponent` no longer uses `FeatureConfigService`. The deprecated method `isSaveForLaterEnabled()` was removed.
@@ -391,11 +390,8 @@
 | `RegisterFormComponent` | method | - | `registerUser` |
 | `CustomFormValidators` | validator | `emailDomainValidator` | removed |
 | `CustomFormValidators` | validator | `matchPassword` | removed |
-<<<<<<< HEAD
 | `AmendOrderActionsComponent` | input | `isValid` | `amendOrderForm` |
-=======
 | `PaymentFormComponent` | method | `showSameAsShippingAddressCheckbox` | replaced with observable `showSameAsShippingAddressCheckbox$` |
 
 ## Store Finder Changes
-Paramater `radius` of `googleMaps?` parameter in `StoreFinderConfig` is now configurable.
->>>>>>> 7c5256dc
+Paramater `radius` of `googleMaps?` parameter in `StoreFinderConfig` is now configurable.