--- conflicted
+++ resolved
@@ -9,16 +9,16 @@
 
 ### Deprecated since 1.2
 
-|  API  | Replacement |  Notes  |
-|-------|-------------|---------|
-| CheckoutActions.ClearCheckoutDeliveryModeSuccess() | CheckoutActions.ClearCheckoutDeliveryModeSuccess(payload) | The `ClearCheckoutDeliveryModeSuccess` action requires payload. `CheckoutActions.ClearCheckoutDeliveryModeSuccess(payload: { userId: string; cartId: string })` |
-| AddressBookComponentService.addUserAddress(userAddressService: UserAddressService) | AddressBookComponentService(userAddressService, checkoutDeliveryService) | The constructor now uses also CheckoutDeliveryService. `AddressBookComponentService(userAddressService: UserAddressService, checkoutDeliveryService: CheckoutDeliveryService)` |
+| API                                                                                               | Replacement                                                                                             | Notes                                                                                                                                                                                                                                                |
+| ------------------------------------------------------------------------------------------------- | ------------------------------------------------------------------------------------------------------- | ---------------------------------------------------------------------------------------------------------------------------------------------------------------------------------------------------------------------------------------------------- |
+| CheckoutActions.ClearCheckoutDeliveryModeSuccess()                                                | CheckoutActions.ClearCheckoutDeliveryModeSuccess(payload)                                               | The `ClearCheckoutDeliveryModeSuccess` action requires payload. `CheckoutActions.ClearCheckoutDeliveryModeSuccess(payload: { userId: string; cartId: string })`                                                                                      |
+| AddressBookComponentService.addUserAddress(userAddressService: UserAddressService)                | AddressBookComponentService(userAddressService, checkoutDeliveryService)                                | The constructor now uses also CheckoutDeliveryService. `AddressBookComponentService(userAddressService: UserAddressService, checkoutDeliveryService: CheckoutDeliveryService)`                                                                       |
 | CheckoutGuard(router: Router, config: CheckoutConfig, routingConfigService: RoutingConfigService) | CheckoutGuard(router, routingConfigService, checkoutConfigService, expressCheckoutService, cartService) | The constructor now uses new dependencies. `CheckoutGuard(router: Router, routingConfigService: RoutingConfigService, checkoutConfigService: CheckoutConfigService, expressCheckoutService: ExpressCheckoutService, cartService: ActiveCartService)` |
 
 ### Deprecated since 1.3
 
-|  API  | Replacement |  Notes  |
-|-------|-------------|---------|
+| API                        | Replacement              | Notes                                                                                                                               |
+| -------------------------- | ------------------------ | ----------------------------------------------------------------------------------------------------------------------------------- |
 | PageMetaResolver.resolve() | Use individual resolvers | The caller `PageMetaService` service is improved to expect all individual resolvers instead, so that the code is easier extensible. |
 
 ### Deprecated since 1.4
@@ -27,24 +27,18 @@
 
 ### Deprecated since 1.5
 
-|  API  | Replacement |  Notes  |
-|-------|-------------|---------|
-| WishlistEffects, CartEffects, CartVoucherEffects, CartEntryEffects, effects | Create your own effects in separate class and take into account default behavior from effects | We didn't plan to export effects in the first place. Cart effects in public API were a mistake. If you extended this class, you should move your effects to separate class and keep in mind that default effects will be working. |
-| getReducers, reducerToken, reducerProvider, clearCartState, metaReducers, clearMultiCartState, multiCartMetaReducers, multiCartReducerToken, getMultiCartReducers, multiCartReducerProvider | Extend cart behavior in higher level (facade) or use custom actions for your specific use case | We didn't plan to export reducers and utilities for reducers in the first place. Cart reducers in public API were a mistake. Any changes to reducers should be handled in different layer (facade) or separate store module. Keep in mind that default reducer behavior will be working under the hood.
+| API                                                                                                                                                                                         | Replacement                                                                                    | Notes                                                                                                                                                                                                                                                                                                   |
+| ------------------------------------------------------------------------------------------------------------------------------------------------------------------------------------------- | ---------------------------------------------------------------------------------------------- | ------------------------------------------------------------------------------------------------------------------------------------------------------------------------------------------------------------------------------------------------------------------------------------------------------- |
+| WishlistEffects, CartEffects, CartVoucherEffects, CartEntryEffects, effects                                                                                                                 | Create your own effects in separate class and take into account default behavior from effects  | We didn't plan to export effects in the first place. Cart effects in public API were a mistake. If you extended this class, you should move your effects to separate class and keep in mind that default effects will be working.                                                                       |
+| getReducers, reducerToken, reducerProvider, clearCartState, metaReducers, clearMultiCartState, multiCartMetaReducers, multiCartReducerToken, getMultiCartReducers, multiCartReducerProvider | Extend cart behavior in higher level (facade) or use custom actions for your specific use case | We didn't plan to export reducers and utilities for reducers in the first place. Cart reducers in public API were a mistake. Any changes to reducers should be handled in different layer (facade) or separate store module. Keep in mind that default reducer behavior will be working under the hood. |
 
 ## Automated migrations for Version 2
 
-<<<<<<< HEAD
-- `CheckoutService` no longer use `CartDataService`. This service usage was replaced with corresponding methods from `AuthService` and `ActiveCartService`. These services needs to be provided to `CheckoutService`.
-- `CheckoutPaymentService` no longer use `CartDataService`. This service usage was replaced with corresponding methods from `AuthService` and `ActiveCartService`. These services needs to be provided for `CheckoutPaymentService`.
-- `CheckoutDeliveryService` no longer use `CartDataService`. This service usage was replaced with corresponding methods from `AuthService` and `ActiveCartService`. These services needs to be provided for `CheckoutDeliveryService`.
-=======
 - `CheckoutService` no longer uses `CartDataService`. This service usage was replaced with corresponding methods from `ActiveCartService` (and `AuthService`). These services needs to be provided to `CheckoutService`.
 - `CheckoutPaymentService` no longer uses `CartDataService`. This service usage was replaced with corresponding methods from `ActiveCartService` (and `AuthService`). These services needs to be provided for `CheckoutPaymentService`.
 - `CheckoutDeliveryService` no longer uses `CartDataService`. This service usage was replaced with corresponding methods from `ActiveCartService` (and `AuthService`). These services needs to be provided for `CheckoutDeliveryService`.
 - `CheckoutGuard` no longer uses `CheckoutConfig`. This config usage was replaced with corresponding methods from `CheckoutConfigService`, `ExpressCheckoutService`, `ActiveCartService`. These services needs to be provided for `CheckoutGuard`.
 - `AddressBookComponentService` uses now `CheckoutDeliveryService`. This service needs to be provided for `AddressBookComponentService`.
->>>>>>> a9cc895e
 - `PromotionService` no longer uses `CartService`. This service usage was replaced with corresponding methods from `ActiveCartService`. This service needs to be provided for `PromotionService`.
 - `CheckoutLoginComponent` no longer uses `CartService`. This service usage was replaced with corresponding methods from `ActiveCartService`. This service needs to be provided for `CheckoutLoginComponent`.
 - `CheckoutDetailsService` no longer uses `CartService`. This service usage was replaced with corresponding methods from `ActiveCartService`. This service needs to be provided for `CheckoutDetailsService`.
@@ -54,14 +48,10 @@
 - `AddToCartComponent` no longer uses `CartService`. This service usage was replaced with corresponding methods from `ActiveCartService`. This service needs to be provided for `AddToCartComponent`.
 - `CartNotEmptyGuard` no longer uses `CartService`. This service usage was replaced with corresponding methods from `ActiveCartService`. This service needs to be provided for `CartNotEmptyGuard`.
 - `CartTotalsComponent` no longer uses `CartService`. This service usage was replaced with corresponding methods from `ActiveCartService`. This service needs to be provided for `CartTotalsComponent`.
-<<<<<<< HEAD
 - `MiniCartComponent` no longer uses `CartService`. This service usage was replaced with corresponding methods from `ActiveCartService`. This service needs to be provided for `MiniCartComponent`.
 - `CheckoutOrderSummaryComponent` no longer uses `CartService`. This service usage was replaced with corresponding methods from `ActiveCartService`. This service needs to be provided for `CheckoutOrderSummaryComponent`.
 - `CheckoutProgressMobileTopComponent` no longer uses `CartService`. This service usage was replaced with corresponding methods from `ActiveCartService`. This service needs to be provided for `CheckoutProgressMobileTopComponent`.
 - `PaymentMethodComponent` no longer uses `CartService`. This service usage was replaced with corresponding methods from `ActiveCartService`. This service needs to be provided for `PaymentMethodComponent`.
 - `CheckoutAuthGuard` no longer uses `CartService`. This service usage was replaced with corresponding methods from `ActiveCartService`. This service needs to be provided for `CheckoutAuthGuard`.
 - `CartPageLayoutHandler` no longer uses `CartService`. This service usage was replaced with corresponding methods from `ActiveCartService`. `ActiveCartService` and `SelectiveCartService` needs to be provided in `CartPageLayoutHandler`.
-- `SpartacusEventService` no longer uses `CartService`. This service usage was replaced with corresponding methods from `ActiveCartService.` This service needs to be provided for `SpartacusEventService`.
-=======
-- `MiniCartComponent` no longer uses `CartService`. This service usage was replaced with with corresponding methods from `ActiveCartService`. This service needs to be provided for `MiniCartComponent`.
->>>>>>> a9cc895e
+- `SpartacusEventService` no longer uses `CartService`. This service usage was replaced with corresponding methods from `ActiveCartService.` This service needs to be provided for `SpartacusEventService`.