# Updating to Spartacus 2.0

## Breaking changes introduced in 2.0

**Storage sync mechanism change in multi cart**

Storage synchronization mechanism previously used to persist active cart id had some limitations that caused bugs on multi site stores (issue: [https://github.com/SAP/cloud-commerce-spartacus-storefront/issues/6215](https://github.com/SAP/cloud-commerce-spartacus-storefront/issues/6215)).
Default storage sync configuration was removed from `MultiCartStoreModule`. Instead state persistence mechanism have been added for multi cart to provide the same behavior and to support multi site stores. It is build on top of `StatePersistenceService`. This is a new and recommended way to synchronize state to browser storage. Head to docs (TODO: add link to state persistence doc when it will be published) for more information.

**Config Validation mechanism is now a separate module**

Previously config validator logic was part of `ConfigModule`. If you are not using `StorefrontFoundationModule` or any of its descendants, it's required to import `ConfigValidatorModule.forRoot()` in order to make config validators run.

**Cart state and selectors removed**

We are replacing old `cart` store feature (`CART_DATA`, `StateWithCart`, `CartsState`, `CART_FEATURE`, `CartState`) along with it's selectors (`CartSelectors`) with new cart state available in previous version under `multi-cart`. We recommend working with `ActiveCartService` and `MultiCartService` which uses under the hood new `cart` store feature. It allows us to support more carts (eg. wishlist, saved carts).

**Typed payloads in ngrx actions**

To avoid one type of bugs (missing parameters) when dispatching ngrx actions we added types to their payload. We want to be sure that we always have all required parameters. Additionally with types creating new actions is easier, as you get better editor support when specifying payload.

List of actions with changed payload type: `CartAddEntry`, `CartAddEntrySuccess`, `CartRemoveEntry`, `CartRemoveEntrySuccess`, `CartUpdateEntry`, `CartUpdateEntrySuccess`, `AddEmailToCartSuccess`, `MergeCartSuccess`, `CartAddEntryFail`, `CartRemoveEntryFail`, `CartUpdateEntryFail`, `CartRemoveVoucherFail`, `CartRemoveVoucherSuccess`, `CreateCart`, `CreateCartFail`, `CreateCartSuccess`.

Removed actions: `CreateMultiCart`, `CreateMultiCartFail`, `CreateMultiCartSuccess`.

**Factories removed from storefrontlib public API**

`pwaConfigurationFactory`, `pwaFactory`, `getStructuredDataFactory` and `skipLinkFactory` were removed from storefront library public API.

**Bad Request handler**

The `BadRequestHandler` handles 400 errors. Previously it was handling *not found* errors for OCC CMS pages, as these weren't returned as 404 errors. This was done in a generic way, by handling *all other errors*. Since the 1905 release of SAP Commerce, the OCC CMS returns a 404 error in case of a not found page. Therefor, we removed this special handling in the `BadRequestHandler`. This might affect custom implementations who relied on this behaviour. In that case it is recommended to throw 404 errors from the backend you're using, or customize the `BadRequestHandler`. 

**UrlMatcherFactoryService was renamed to UrlMatcherService and its methods were renamed**

The service `UrlMatcherFactoryService` was renamed to `UrlMatcherService` and its methods were renamed as follows:
|  UrlMatcherFactoryService (removed) | UrlMatcherService (new counterpart) |
|-------|-----|
| getFalsyUrlMatcher | getFalsy |
| getMultiplePathsUrlMatcher | getFromPaths |
| getPathUrlMatcher | getFromPath |
| getOppositeUrlMatcher | getOpposite |
| getGlobUrlMatcher | getFromGlob |

**New way to opt-out from suffix routes for PDP and PLP**
Before 2.0 the suffix routes (added for backward compatibility with accelerators) `**/p/:productCode` and `**/c/:categoryCode` were implemented in Spartacus using separate Angular `Routes` objects. To opt-out from then, it was needed to dismantle `ProductDetailsPageModule` (or relatively `ProductListingPageModule`) and reassemble again without defining suffix routes.

Now the separate objects for suffix routes were dropped they suffix mechanism in now implemented in the original `product` and `category` routes, thanks to the support of configurable Angular `UrlMatcher`s that arrived in Spartacus 2.0.

So the default config of Spartacus for the route `product` contains now a property `matchers` with an array containing `PRODUCT_DETAILS_URL_MATCHER` (relevantly `category` route's config has `PRODUCT_LISTING_URL_MATCHER` in the `matchers` array by default). Those matchers match both the `paths` from the routing config as well as the suffix patterns `**/p/:productCode` and `**/c/:categoryCode`. To opt-out from suffix patterns, please set the `matchers` routes' config explicitly to `null` or to array containing your custom matcher(s).

### Deprecated since 1.1

|  API  | Replacement |  Notes  |
|-------|-------------|---------|
| cxApi.CmsComponentData | cxApi.cmsComponentData | - |

**Shipping Address component variables and methods removed**

Support for declared variables dropped: 
- `cards` This variable will no longer be in use. Use cards$ observable instead. 
- `goTo` This variable will no longer be in use. Avoid using it. 
- `setAddress` This variable will no longer be in use. Use selectAddress(address: Address) instead. 
- `setAddressSub` This variable will no longer be in use. Avoid using it. 
- `selectedAddressSub` This variable will no longer be in use. Use selectedAddress$ observable instead. 
- `checkoutStepUrlNext` This variable will no longer be in use. Use CheckoutConfigService.getNextCheckoutStepUrl(this.activatedRoute) instead. 
- `checkoutStepUrlPrevious` This variable will no longer be in use. Use CheckoutConfigService.getPreviousCheckoutStepUrl(this.activatedRoute) instead. 
- `selectedAddress` This variable will no longer be in use. Use selectedAddress$ observable instead.

Support for functions dropped: 
- `addressSelected` This method will no longer be in use. Use selectAddress(address: Address) instead. 
- `back` This method will no longer be in use. Use goPrevious() instead. 
- `next` This method will no longer be in use. Use goNext() instead. 
- `addNewAddress` This method will no longer be in use. Use addAddress(address: Address) instead. 
- `ngOnDestroy` This method will no longer be in use. Remove.

### Deprecated since 1.2

|  API  | Replacement |  Notes  |
|-------|-------------|---------|
| CheckoutActions.ClearCheckoutDeliveryModeSuccess() | CheckoutActions.ClearCheckoutDeliveryModeSuccess(payload) | The `ClearCheckoutDeliveryModeSuccess` action requires payload. `CheckoutActions.ClearCheckoutDeliveryModeSuccess(payload: { userId: string; cartId: string })` |
| `ANONYMOUS_USERID` | `OCC_USER_ID_ANONYMOUS` | OCC constants are now available under `OCC` prefix to make it more clear that these variables are related to `OCC`.
| AddressBookComponentService.addUserAddress(userAddressService: UserAddressService) | AddressBookComponentService(userAddressService, checkoutDeliveryService) | The constructor now uses also CheckoutDeliveryService. `AddressBookComponentService(userAddressService: UserAddressService, checkoutDeliveryService: CheckoutDeliveryService)` |
| CheckoutGuard(router: Router, config: CheckoutConfig, routingConfigService: RoutingConfigService) | CheckoutGuard(router, routingConfigService, checkoutConfigService, expressCheckoutService, cartService) | The constructor now uses new dependencies. `CheckoutGuard(router: Router, routingConfigService: RoutingConfigService, checkoutConfigService: CheckoutConfigService, expressCheckoutService: ExpressCheckoutService, cartService: ActiveCartService)` |

### Deprecated since 1.3

|  API  | Replacement |  Notes  |
|-------|-------------|---------|
| PageMetaResolver.resolve() | Use individual resolvers | The caller `PageMetaService` service is improved to expect all individual resolvers instead, so that the code is easier extensible. |
| `initSiteContextRoutesHandler`, `siteContextParamsProviders` | - | the constants were not meant to be exported in public API |
| `inititializeContext`, `contextServiceProviders` | - | the constants were not meant to be exported in public API |

### Deprecated since 1.4

| API                               | Replacement | Notes                                                                          |
| --------------------------------- | ----------- | ------------------------------------------------------------------------------ |
| config `i18n.backend.crossDomain` | -           | it's not needed anymore since using Angular HttpClient for loading i18n assets |
| `CartService` removed | Use `ActiveCartService` instead | `ActiveCartService` have exactly the same name, arguments and return type for most of the methods from `CartService`. One function was renamed - `getLoaded` changed to `isStable` to better describe function behavior. Two methods are not present in `ActiveCartService`. Method `getCartMergeComplete` was removed on purpose. Cart merging is an implementation detail of OCC and we don't consider that information useful. Instead you can rely on `isStable` method that will correctly present state of the cart. During cart merge it will emit `false` values. Rule of thumb is to only dispatch cart modifications (eg. addEntry, addEmail) when `isStable` emits `true`. Method `addVoucher` is also not available in `ActiveCartService`. Instead use `CartVoucherService.addVoucher` method. |
| `CartDataService` removed | Use methods from `ActiveCartService` and `AuthService` | Our libraries are generally moving towards reactive programming and observables. `CartDataService` used completely different patterns and it was hard to follow if data there was already updated or represented previous cart state. Replacements for `CartDataService` properties: `userId` -> replace usage with `AuthService.getOccUserId()`, `cart` -> replace usage with `ActiveCartService.getActive()`, `cartId` -> replace usage with `ActiveCartService.getActiveCartId()`, `isGuestCart` -> replace usage with `ActiveCartService.isGuestCart()`. Property `hasCart` doesn't have direct replacement. Instead you can look into `ActiveCartService.getActive()` method output to see if it emitted empty object (which means that there is no cart). |
| `ProductService` and `CurrentProductSerive` use product scopes | - | In some cases current product won't return full product model. You should use scopes to optimize backend calls related to product data. | 

### Deprecated since 1.5

|  API  | Replacement |  Notes  |
|-------|-------------|---------|
| WishlistEffects, CartEffects, CartVoucherEffects, CartEntryEffects, effects | Create your own effects in separate class and take into account default behavior from effects | We didn't plan to export effects in the first place. Cart effects in public API were a mistake. If you extended this class, you should move your effects to separate class and keep in mind that default effects will be working. |
| getReducers, reducerToken, reducerProvider, clearCartState, metaReducers, clearMultiCartState, multiCartMetaReducers, multiCartReducerToken, getMultiCartReducers, multiCartReducerProvider | Extend cart behavior in higher level (facade) or use custom actions for your specific use case | We didn't plan to export reducers and utilities for reducers in the first place. Cart reducers in public API were a mistake. Any changes to reducers should be handled in different layer (facade) or separate store module. Keep in mind that default reducer behavior will be working under the hood.|
| `CartDetailsComponent.getAllPromotionsForCart` method removed | Use `PromotionService` | `PromotionService` is now the main promotion data source. Whenever you need promotions information you should use this service. |
| `OrderDetailItemsComponent.getConsignmentProducts` method removed | Use `OrderConsignedEntriesComponent` instead | This functionality has been extracted into separate component. |   
| `CartItemComponent.potentialProductPromotions` input removed | Use `PromotionService` | `PromotionService` is now the main promotion data source. Whenever you need promotions information you should use this service. |
| `CartItemListComponent.potentialProductPromotions` input removed | Use `PromotionService` | `PromotionService` is now the main promotion data source. Whenever you need promotions information you should use this service. |
| `OrderDetailItemsComponent.potentialProductPromotions` input removed | Use `PromotionService` | `PromotionService` is now the main promotion data source. Whenever you need promotions information you should use this service. |
| `CartItemListComponent.getPotentialProductPromotionsForItem` method removed | Use `PromotionService` | `PromotionService` is now the main promotion data source. Whenever you need promotions information you should use this service. |

## Automated migrations for Version 2

- `CheckoutService` no longer uses `CartDataService`. This service usage was replaced with corresponding methods from `ActiveCartService` (and `AuthService`). These services needs to be provided to `CheckoutService`.
- `CheckoutPaymentService` no longer uses `CartDataService`. This service usage was replaced with corresponding methods from `ActiveCartService` (and `AuthService`). These services needs to be provided for `CheckoutPaymentService`.
- `CheckoutDeliveryService` no longer uses `CartDataService`. This service usage was replaced with corresponding methods from `ActiveCartService` (and `AuthService`). These services needs to be provided for `CheckoutDeliveryService`.
- `CheckoutGuard` no longer uses `CheckoutConfig`. This config usage was replaced with corresponding methods from `CheckoutConfigService`, `ExpressCheckoutService`, `ActiveCartService`. These services needs to be provided for `CheckoutGuard`.
- `AddressBookComponentService` uses now `CheckoutDeliveryService`. This service needs to be provided for `AddressBookComponentService`.
- `PromotionService` no longer uses `CartService`. This service usage was replaced with corresponding methods from `ActiveCartService`. This service needs to be provided for `PromotionService`.
- `CheckoutLoginComponent` no longer uses `CartService`. This service usage was replaced with corresponding methods from `ActiveCartService`. This service needs to be provided for `CheckoutLoginComponent`.
- `CheckoutDetailsService` no longer uses `CartService`. This service usage was replaced with corresponding methods from `ActiveCartService`. This service needs to be provided for `CheckoutDetailsService`.
- `NotCheckoutAuthGuard` no longer uses `CartService`. This service usage was replaced with corresponding methods from `ActiveCartService`. This service needs to be provided for `NotCheckoutAuthGuard`.
- `ShippingAddressComponent` no longer uses `CartService`. This service usage was replaced with corresponding methods from `ActiveCartService`. This service needs to be provided for `ShippingAddressComponent`.
- `CheckoutPageMetaResolver` no longer uses `CartService`. This service usage was replaced with corresponding methods from `ActiveCartService`. This service needs to be provided for `CheckoutPageMetaResolver`.
- `AddToCartComponent` no longer uses `CartService`. This service usage was replaced with corresponding methods from `ActiveCartService`. This service needs to be provided for `AddToCartComponent`.
- `CartNotEmptyGuard` no longer uses `CartService`. This service usage was replaced with corresponding methods from `ActiveCartService`. This service needs to be provided for `CartNotEmptyGuard`.
- `CartTotalsComponent` no longer uses `CartService`. This service usage was replaced with corresponding methods from `ActiveCartService`. This service needs to be provided for `CartTotalsComponent`.
- `MiniCartComponent` no longer uses `CartService`. This service usage was replaced with corresponding methods from `ActiveCartService`. This service needs to be provided for `MiniCartComponent`.
- `CheckoutOrderSummaryComponent` no longer uses `CartService`. This service usage was replaced with corresponding methods from `ActiveCartService`. This service needs to be provided for `CheckoutOrderSummaryComponent`.
- `CheckoutProgressMobileTopComponent` no longer uses `CartService`. This service usage was replaced with corresponding methods from `ActiveCartService`. This service needs to be provided for `CheckoutProgressMobileTopComponent`.
- `PaymentMethodComponent` no longer uses `CartService`. This service usage was replaced with corresponding methods from `ActiveCartService`. This service needs to be provided for `PaymentMethodComponent`.
- `CheckoutAuthGuard` no longer uses `CartService`. This service usage was replaced with corresponding methods from `ActiveCartService`. This service needs to be provided for `CheckoutAuthGuard`.
- `CartPageLayoutHandler` no longer uses `CartService`. This service usage was replaced with corresponding methods from `ActiveCartService`. `ActiveCartService` and `SelectiveCartService` needs to be provided in `CartPageLayoutHandler`.
- `SpartacusEventService` no longer uses `CartService`. This service usage was replaced with corresponding methods from `ActiveCartService.` This service needs to be provided for `SpartacusEventService`.
- `UserConsentService` uses now `AuthService`. This service needs to be provided for `UserConsentService`.
- `UserOrderService` uses now `AuthService`. This service needs to be provided for `UserOrderService`.
- `UserPaymentService` uses now `AuthService`. This service needs to be provided for `UserPaymentService`.
- `UserService` uses now `AuthService`. This service needs to be provided for `UserService`.
- `AddedToCartDialog` no longer uses `CartService`. This service usage was replaced with corresponding methods from `ActiveCartService`. Also `PromotionService` is now required parameter. These services needs to be provided for `AddedToCartDialog`.
- `CartDetailsComponent` no longer uses `CartService`. This service usage was replaced with corresponding methods from `ActiveCartService`. `PromotionService`, `SelectiveCartService`, `AuthService`, `RoutingService` and `FeatureConfigService` are now required parameters. These services needs to be provided for `CartDetailsComponent`.
- `ReviewSubmitComponent` no longer uses `CartService`. This service usage was replaced with corresponding methods from `ActiveCartService`. `CheckoutConfigService` and `PromotionService` are now required parameters. These services needs to be provided for `ReviewSubmitComponent`.
- `OrderDetailItemsComponent` now requires `PromotionService`. This service needs to be provided for `OrderDetailItemsComponent`.
- `OrderConfirmationItemsComponent` now requires `PromotionService`. This service needs to be provided for `OrderConfirmationItemsComponent`.
- `CartItemComponent` now requires `PromotionService`. This service needs to be provided for `CartItemComponent`.
- `CartVoucherService` now requires new parameter `ActiveCartService`. This service needs to be provided for `CartVoucherService`.
- `CartCouponComponent` no longer uses `CartService`. This service usage was replaced with corresponding methods from `ActiveCartService`. Also `CustomerCouponService` and `FeatureConfigService` are now required parameters. These services needs to be provided for `CartCouponComponent`.
- `CartItemListComponent` no longer uses `CartService`. This service usage was replaced with corresponding methods from `ActiveCartService.` Also `SelectiveCartService` and `FeatureConfigService` are now required parameters. These services needs to be provided for `CartItemListComponent`.
- `LoginFormComponent` requires new parameters now: `WindowRef`, `ActivatedRoute` and `CheckoutConfigService`.
- `RegisterComponent` no longer uses `FeatureConfigService`, `AuthService` and `AuthRedirectService`. Also `RoutingService`, `AnonymousConsentsService` and `AnonymousConsentsConfig` are now required parameters.
- `StarRatingComponent` now requires new parameter `Renderer2`. This service needs to be provided for `StarRatingComponent`.
- `ProductService` now requires `ProductLoadingService`
- `ProductCarouselComponent` no longer requires `FeatureConfigService`
- `CurrentProductService` no longer requires `FeatureConfigService` 
<<<<<<< HEAD
- `AsmEnablerService` no longer requires `OutletService<ComponentFactory<any>>`. `LaunchService` are now required.
=======
- `ConfigurableRoutesService` no longer uses `UrlMatcherFactoryService`, but its counterpart `UrlMatcherService`.
- `ExternalRoutesService` no longer uses `UrlMatcherFactoryService`, but its counterpart `UrlMatcherService`.
>>>>>>> 95a77886

### Automated migrations of page meta resolvers
The implementation of page meta data resolvers has been changed with 2.0. Previously, each meta resolver implementation has been responsible to resolve all page data, by implemeting the abstract `resolve` method from the abstract `PageMetaResolver`. To allow for more flexibility and simplfiy cusomisations, the individual implementations no longer implement the resolve method. Only a specific *resolver* is required, such as the `PageTitleResolver`. The `PageMetaService` will invoke the specific resolvers when available. This is done by the registered `resolverMethods`. You can further extend the list of `resolverMethods` without changing the implementation of `PageMetaService.resolve`.

These changes have been introduced under a feature flag in version 1.3, and are standardized in 2.0. The `FeatureConfigService` was used for this feature flag, and has been dropped from all constructors with version 2.0. This change will be migrated automatically.

The individual changes for 2.0 per class are:

- `PageMetaService`  
  The `resolverMethods` access modifier changed from *public* to *protected*. The `resolve` method will invoke individual resolvers by iterating over the `resolverMethods`.
- `ContentPageMetaResolver`  
  The deprecated method `resolve` is removed with 2.0. This method is no longer supported as individual resolve methods (`resolveTitle` and `resolveBreadcrumbs`) are invoked by the `PageMetaService` directly. The individual resolvers no longer receive arguments, but use the local `cms$` observable to resolve the required data.
- `ProductPageMetaResolver`  
  The deprecated method `resolve` is removed with 2.0. This method is no longer supported as individual resolve methods (`resolveHeading`, `resolveTitle`, `resolveDescription`, `resolveBreadcrumbs`, `resolveImage` and `resolveRobots`) are invoked by the `PageMetaService` directly. The individual resolvers no longer receive arguments, but use the local `product$` observable to resolve the required data.
- `CategoryPageMetaResolver`
  The deprecated method `resolve` is removed with 2.0. This method is no longer supported as individual resolve methods (`resolveTitle` and `resolveBreadcrumbs`) are invoked by the `PageMetaService` directly. The individual resolvers (`resolveTitle`, `resolveBreadcrumbs`) no longer receive arguments, but use the local `searchPage$` observable to resolve the required data.
- `SearchPageMetaResolver`
  The deprecated method `resolve` is removed with 2.0. This method is no longer supported as the individual resolve method (`resolveTitle`) is invoked by the `PageMetaService` directly. The individual resolver (`resolveTitle`) no longer receive arguments, but use the local `query$` observable to resolve the required data.
- `CartPageMetaResolver`  
  The deprecated method `resolve` is removed with 2.0. This method is no longer supported as individual resolve methods (`resolveTitle`, `resolveRobots`) are invoked by the `PageMetaService` directly. The individual resolvers (`resolveTitle`, `resolveRobots`) no longer receive arguments, but use the local `cms$` observable to resolve the required data.
- `CheckoutPageMetaResolver`  
  The deprecated method `resolve` is removed with 2.0. This method is no longer supported as individual resolve methods (`resolveTitle`, `resolveRobots`) are invoked by the `PageMetaService` directly. The individual resolvers (`resolveTitle`, `resolveRobots`) no longer receive arguments, but use the local `cart$` observable to resolve the required data.
- `CouponSearchPageResolver` ~~`FindProductPageMetaResolver`~~  
  The ~~`FindProductPageMetaResolver`~~ was introduced with in version 1.5, and has been renamed to `CouponSearchPageResolver` in version 2.0. 
  
  The deprecated method `resolve` is removed with 2.0. This method is no longer supported as individual resolve methods (`resolveTitle`, `resolveBreadcrumbs`) are invoked by the `PageMetaService` directly. The individual resolvers (`resolveTitle`, `resolveBreadcrumbs`) no longer receive arguments, but use the local `total$` observable to resolve the required data. 

  The `score` method was refactored heavily to better cope with synchronize router state. This resulted in a change in the constructor which should be migrated automatically.
  
# Larger refactoring for 2.0

## Components

### Pagination Component
The reusable `PaginationComponent` has been completely refactored for 2.0. The pagination component had various flaws in version 1 and the implementation wasn't great either. The new version is fully configurable and easily extensible as the *build* logic is solely delegated to the new `PaginationBuilder`. 
The default configuration is more conceise and shows maximum 3 pages with a start and end link. 

The HTML and companied CSS is refactored as well. A clean DOM exists of only anchor links, nothing more. The availability and order of pagination links is driven by the configuration. The component is fully accessible and prepared for directionality as well. 

Using anchor links is the prefered action for pagination links, but action links (usign `click` events) are still supported and used in various areas in Spartacus. The product listing page however is using anchor links.

The component is fully [documented](https://github.com/SAP/cloud-commerce-spartacus-storefront-docs/blob/v2-develop/_pages/dev/components/shared-components/pagination.md).

If you have used the pagination component directly, you should refactor the implementation, as the inputs have changed. <|MERGE_RESOLUTION|>--- conflicted
+++ resolved
@@ -155,12 +155,9 @@
 - `ProductService` now requires `ProductLoadingService`
 - `ProductCarouselComponent` no longer requires `FeatureConfigService`
 - `CurrentProductService` no longer requires `FeatureConfigService` 
-<<<<<<< HEAD
-- `AsmEnablerService` no longer requires `OutletService<ComponentFactory<any>>`. `LaunchService` are now required.
-=======
 - `ConfigurableRoutesService` no longer uses `UrlMatcherFactoryService`, but its counterpart `UrlMatcherService`.
 - `ExternalRoutesService` no longer uses `UrlMatcherFactoryService`, but its counterpart `UrlMatcherService`.
->>>>>>> 95a77886
+- `AsmEnablerService` no longer requires `OutletService<ComponentFactory<any>>`. `LaunchService` are now required.
 
 ### Automated migrations of page meta resolvers
 The implementation of page meta data resolvers has been changed with 2.0. Previously, each meta resolver implementation has been responsible to resolve all page data, by implemeting the abstract `resolve` method from the abstract `PageMetaResolver`. To allow for more flexibility and simplfiy cusomisations, the individual implementations no longer implement the resolve method. Only a specific *resolver* is required, such as the `PageTitleResolver`. The `PageMetaService` will invoke the specific resolvers when available. This is done by the registered `resolverMethods`. You can further extend the list of `resolverMethods` without changing the implementation of `PageMetaService.resolve`.
