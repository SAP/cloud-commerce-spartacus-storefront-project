# Updating to Spartacus 2.0

## Breaking changes introduced in 2.0

### Cms Page Guard has less dependencies and all are public

Before 2.0 some dependencies of the `CmsPageGuard` were not public, so the guard was not easily customizable. Now most of the logic (and dependencies) are moved to a new service `CmsPageGuardService` and its dependencies are made public.

### Config Validation mechanism is now a separate module

Previously config validator logic was part of `ConfigModule`. If you are not using `StorefrontFoundationModule` or any of its descendants, it's required to import `ConfigValidatorModule.forRoot()` in order to make config validators run.

### Factories removed from storefrontlib public API

`pwaConfigurationFactory`, `pwaFactory`, `getStructuredDataFactory` and `skipLinkFactory` were removed from storefront library public API.

### Bad Request handler

The `BadRequestHandler` handles 400 errors. Previously it was handling *not found* errors for OCC CMS pages, as these weren't returned as 404 errors. This was done in a generic way, by handling *all other errors*. Since the 1905 release of SAP Commerce, the OCC CMS returns a 404 error in case of a not found page. Therefor, we removed this special handling in the `BadRequestHandler`. This might affect custom implementations who relied on this behavior. In that case it is recommended to throw 404 errors from the backend you're using, or customize the `BadRequestHandler`.

### UrlMatcherFactoryService was renamed to UrlMatcherService and its methods were renamed

The service `UrlMatcherFactoryService` was renamed to `UrlMatcherService` and its methods were renamed as follows:
|  UrlMatcherFactoryService (removed) | UrlMatcherService (new counterpart) |
|-------|-----|
| getFalsyUrlMatcher | getFalsy |
| getMultiplePathsUrlMatcher | getFromPaths |
| getPathUrlMatcher | getFromPath |
| getOppositeUrlMatcher | getOpposite |
| getGlobUrlMatcher | getFromGlob |

### New way to opt-out from suffix routes for PDP and PLP

Before 2.0 the suffix routes (added for backward compatibility with accelerators) `**/p/:productCode` and `**/c/:categoryCode` were implemented in Spartacus using separate Angular `Routes` objects. To opt-out from then, it was needed to dismantle `ProductDetailsPageModule` (or relatively `ProductListingPageModule`) and reassemble again without defining suffix routes.

Now the separate objects for suffix routes were dropped they suffix mechanism in now implemented in the original `product` and `category` routes, thanks to the support of configurable Angular `UrlMatcher`s that arrived in Spartacus 2.0.

So the default config of Spartacus for the route `product` contains now a property `matchers` with an array containing `PRODUCT_DETAILS_URL_MATCHER` (relevantly `category` route's config has `PRODUCT_LISTING_URL_MATCHER` in the `matchers` array by default). Those matchers match both the `paths` from the routing config as well as the suffix patterns `**/p/:productCode` and `**/c/:categoryCode`. To opt-out from suffix patterns, please set the `matchers` routes' config explicitly to `null` or to array containing your custom matcher(s).

### Dropped functions in NavigationUIComponent

Since `isTabbable` was never called, it no longer exists in `NavigationUIComponent`. Also `getDepth` function was renamed to `getTotalDepth`.

### Anonymous consents feautre

Anonymous consents feature is now part of the core features, and the `anonymousConsents` feature toggle has been removed.

### Deprecated since 1.1

|  API  | Replacement |  Notes  |
|-------|-------------|---------|
| cxApi.CmsComponentData | cxApi.cmsComponentData | - |

### Shipping Address component variables and methods removed

Support for declared variables dropped:

- `cards` This variable will no longer be in use. Use cards$ observable instead.
- `goTo` This variable will no longer be in use. Avoid using it.
- `setAddress` This variable will no longer be in use. Use selectAddress(address: Address) instead.
- `setAddressSub` This variable will no longer be in use. Avoid using it.
- `selectedAddressSub` This variable will no longer be in use. Use selectedAddress$ observable instead.
- `checkoutStepUrlNext` This variable will no longer be in use. Use CheckoutConfigService.getNextCheckoutStepUrl(this.activatedRoute) instead.
- `checkoutStepUrlPrevious` This variable will no longer be in use. Use CheckoutConfigService.getPreviousCheckoutStepUrl(this.activatedRoute) instead.
- `selectedAddress` This variable will no longer be in use. Use selectedAddress$ observable instead.

Support for functions dropped:

- `addressSelected` This method will no longer be in use. Use selectAddress(address: Address) instead.
- `back` This method will no longer be in use. Use goPrevious() instead.
- `next` This method will no longer be in use. Use goNext() instead.
- `addNewAddress` This method will no longer be in use. Use addAddress(address: Address) instead.
- `ngOnDestroy` This method will no longer be in use. Remove.

### Deprecated since 1.2

|  API  | Replacement |  Notes  |
|-------|-------------|---------|
| CheckoutActions.ClearCheckoutDeliveryModeSuccess() | CheckoutActions.ClearCheckoutDeliveryModeSuccess(payload) | The `ClearCheckoutDeliveryModeSuccess` action requires payload. `CheckoutActions.ClearCheckoutDeliveryModeSuccess(payload: { userId: string; cartId: string })` |
| `ANONYMOUS_USERID` | `OCC_USER_ID_ANONYMOUS` | OCC constants are now available under `OCC` prefix to make it more clear that these variables are related to `OCC`.
| AddressBookComponentService.addUserAddress(userAddressService: UserAddressService) | AddressBookComponentService(userAddressService, checkoutDeliveryService) | The constructor now uses also CheckoutDeliveryService. `AddressBookComponentService(userAddressService: UserAddressService, checkoutDeliveryService: CheckoutDeliveryService)` |
| CheckoutGuard(router: Router, config: CheckoutConfig, routingConfigService: RoutingConfigService) | CheckoutGuard(router, routingConfigService, checkoutConfigService, expressCheckoutService, cartService) | The constructor now uses new dependencies. `CheckoutGuard(router: Router, routingConfigService: RoutingConfigService, checkoutConfigService: CheckoutConfigService, expressCheckoutService: ExpressCheckoutService, cartService: ActiveCartService)` |

### Deprecated since 1.3

|  API  | Replacement |  Notes  |
|-------|-------------|---------|
| PageMetaResolver.resolve() | Use individual resolvers | The caller `PageMetaService` service is improved to expect all individual resolvers instead, so that the code is easier extensible. |
| `initSiteContextRoutesHandler`, `siteContextParamsProviders` | - | the constants were not meant to be exported in public API |
| `inititializeContext`, `contextServiceProviders` | - | the constants were not meant to be exported in public API |

### Deprecated since 1.4

| API                               | Replacement | Notes                                                                          |
| --------------------------------- | ----------- | ------------------------------------------------------------------------------ |
| config `i18n.backend.crossDomain` | -           | it's not needed anymore since using Angular HttpClient for loading i18n assets |
| `CartService` removed | Use `ActiveCartService` instead | `ActiveCartService` have exactly the same name, arguments and return type for most of the methods from `CartService`. One function was renamed - `getLoaded` changed to `isStable` to better describe function behavior. Two methods are not present in `ActiveCartService`. Method `getCartMergeComplete` was removed on purpose. Cart merging is an implementation detail of OCC and we don't consider that information useful. Instead you can rely on `isStable` method that will correctly present state of the cart. During cart merge it will emit `false` values. Rule of thumb is to only dispatch cart modifications (eg. addEntry, addEmail) when `isStable` emits `true`. Method `addVoucher` is also not available in `ActiveCartService`. Instead use `CartVoucherService.addVoucher` method. |
| `CartDataService` removed | Use methods from `ActiveCartService` and `AuthService` | Our libraries are generally moving towards reactive programming and observables. `CartDataService` used completely different patterns and it was hard to follow if data there was already updated or represented previous cart state. Replacements for `CartDataService` properties: `userId` -> replace usage with `AuthService.getOccUserId()`, `cart` -> replace usage with `ActiveCartService.getActive()`, `cartId` -> replace usage with `ActiveCartService.getActiveCartId()`, `isGuestCart` -> replace usage with `ActiveCartService.isGuestCart()`. Property `hasCart` doesn't have direct replacement. Instead you can look into `ActiveCartService.getActive()` method output to see if it emitted empty object (which means that there is no cart). |
| `ProductService` and `CurrentProductService` use product scopes | - | In some cases current product won't return full product model. You should use scopes to optimize backend calls related to product data. |

### Deprecated since 1.5

|  API  | Replacement |  Notes  |
|-------|-------------|---------|
| WishlistEffects, CartEffects, CartVoucherEffects, CartEntryEffects, effects | Create your own effects in separate class and take into account default behavior from effects | We didn't plan to export effects in the first place. Cart effects in public API were a mistake. If you extended this class, you should move your effects to separate class and keep in mind that default effects will be working. |
| getReducers, reducerToken, reducerProvider, clearCartState, metaReducers, clearMultiCartState, multiCartMetaReducers, multiCartReducerToken, getMultiCartReducers, multiCartReducerProvider | Extend cart behavior in higher level (facade) or use custom actions for your specific use case | We didn't plan to export reducers and utilities for reducers in the first place. Cart reducers in public API were a mistake. Any changes to reducers should be handled in different layer (facade) or separate store module. Keep in mind that default reducer behavior will be working under the hood.|
| `CartDetailsComponent.getAllPromotionsForCart` method removed | Use `PromotionService` | `PromotionService` is now the main promotion data source. Whenever you need promotions information you should use this service. |
| `OrderDetailItemsComponent.getConsignmentProducts` method removed | Use `OrderConsignedEntriesComponent` instead | This functionality has been extracted into separate component. |
| `CartItemComponent.potentialProductPromotions` input removed | Use `PromotionService` | `PromotionService` is now the main promotion data source. Whenever you need promotions information you should use this service. |
| `CartItemListComponent.potentialProductPromotions` input removed | Use `PromotionService` | `PromotionService` is now the main promotion data source. Whenever you need promotions information you should use this service. |
| `OrderDetailItemsComponent.potentialProductPromotions` input removed | Use `PromotionService` | `PromotionService` is now the main promotion data source. Whenever you need promotions information you should use this service. |
| `CartItemListComponent.getPotentialProductPromotionsForItem` method removed | Use `PromotionService` | `PromotionService` is now the main promotion data source. Whenever you need promotions information you should use this service. |

## Automated migrations for Version 2

- `CheckoutService` no longer uses `CartDataService`. This service usage was replaced with corresponding methods from `ActiveCartService` (and `AuthService`). These services needs to be provided to `CheckoutService`.
- `CheckoutPaymentService` no longer uses `CartDataService`. This service usage was replaced with corresponding methods from `ActiveCartService` (and `AuthService`). These services needs to be provided for `CheckoutPaymentService`.
- `CheckoutDeliveryService` no longer uses `CartDataService`. This service usage was replaced with corresponding methods from `ActiveCartService` (and `AuthService`). These services needs to be provided for `CheckoutDeliveryService`.
- `CheckoutGuard` no longer uses `CheckoutConfig`. This config usage was replaced with corresponding methods from `CheckoutConfigService`, `ExpressCheckoutService`, `ActiveCartService`. These services needs to be provided for `CheckoutGuard`.
- `AddressBookComponentService` uses now `CheckoutDeliveryService`. This service needs to be provided for `AddressBookComponentService`.
- `PromotionService` no longer uses `CartService`. This service usage was replaced with corresponding methods from `ActiveCartService`. This service needs to be provided for `PromotionService`.
- `CheckoutLoginComponent` no longer uses `CartService`. This service usage was replaced with corresponding methods from `ActiveCartService`. This service needs to be provided for `CheckoutLoginComponent`.
- `CheckoutDetailsService` no longer uses `CartService`. This service usage was replaced with corresponding methods from `ActiveCartService`. This service needs to be provided for `CheckoutDetailsService`.
- `NotCheckoutAuthGuard` no longer uses `CartService`. This service usage was replaced with corresponding methods from `ActiveCartService`. This service needs to be provided for `NotCheckoutAuthGuard`.
- `ShippingAddressComponent` no longer uses `CartService`. This service usage was replaced with corresponding methods from `ActiveCartService`. This service needs to be provided for `ShippingAddressComponent`.
- `CheckoutPageMetaResolver` no longer uses `CartService`. This service usage was replaced with corresponding methods from `ActiveCartService`. This service needs to be provided for `CheckoutPageMetaResolver`.
- `AddToCartComponent` no longer uses `CartService`. This service usage was replaced with corresponding methods from `ActiveCartService`. This service needs to be provided for `AddToCartComponent`.
- `CartNotEmptyGuard` no longer uses `CartService`. This service usage was replaced with corresponding methods from `ActiveCartService`. This service needs to be provided for `CartNotEmptyGuard`.
- `CartTotalsComponent` no longer uses `CartService`. This service usage was replaced with corresponding methods from `ActiveCartService`. This service needs to be provided for `CartTotalsComponent`.
- `MiniCartComponent` no longer uses `CartService`. This service usage was replaced with corresponding methods from `ActiveCartService`. This service needs to be provided for `MiniCartComponent`.
- `CheckoutOrderSummaryComponent` no longer uses `CartService`. This service usage was replaced with corresponding methods from `ActiveCartService`. This service needs to be provided for `CheckoutOrderSummaryComponent`.
- `CheckoutProgressMobileTopComponent` no longer uses `CartService`. This service usage was replaced with corresponding methods from `ActiveCartService`. This service needs to be provided for `CheckoutProgressMobileTopComponent`.
- `PaymentMethodComponent` no longer uses `CartService`. This service usage was replaced with corresponding methods from `ActiveCartService`. This service needs to be provided for `PaymentMethodComponent`.
- `CheckoutAuthGuard` no longer uses `CartService`. This service usage was replaced with corresponding methods from `ActiveCartService`. This service needs to be provided for `CheckoutAuthGuard`.
- `CartPageLayoutHandler` no longer uses `CartService`. This service usage was replaced with corresponding methods from `ActiveCartService`. `ActiveCartService` and `SelectiveCartService` needs to be provided in `CartPageLayoutHandler`.
- `SpartacusEventService` no longer uses `CartService`. This service usage was replaced with corresponding methods from `ActiveCartService.` This service needs to be provided for `SpartacusEventService`.
- `UserConsentService` uses now `AuthService`. This service needs to be provided for `UserConsentService`.
- `UserOrderService` uses now `AuthService`. This service needs to be provided for `UserOrderService`.
- `UserPaymentService` uses now `AuthService`. This service needs to be provided for `UserPaymentService`.
- `UserService` uses now `AuthService`. This service needs to be provided for `UserService`.
- `AddedToCartDialog` no longer uses `CartService`. This service usage was replaced with corresponding methods from `ActiveCartService`. Also `PromotionService` is now required parameter. These services needs to be provided for `AddedToCartDialog`.
- `CartDetailsComponent` no longer uses `CartService`. This service usage was replaced with corresponding methods from `ActiveCartService`. `PromotionService`, `SelectiveCartService`, `AuthService`, `RoutingService` and `FeatureConfigService` are now required parameters. These services needs to be provided for `CartDetailsComponent`.
- `ReviewSubmitComponent` no longer uses `CartService`. This service usage was replaced with corresponding methods from `ActiveCartService`. `CheckoutConfigService` and `PromotionService` are now required parameters. These services needs to be provided for `ReviewSubmitComponent`.
- `OrderDetailItemsComponent` now requires `PromotionService`. This service needs to be provided for `OrderDetailItemsComponent`.
- `OrderConfirmationItemsComponent` now requires `PromotionService`. This service needs to be provided for `OrderConfirmationItemsComponent`.
- `CartItemComponent` now requires `PromotionService`. This service needs to be provided for `CartItemComponent`.
- `CartVoucherService` now requires new parameter `ActiveCartService`. This service needs to be provided for `CartVoucherService`.
- `CartCouponComponent` no longer uses `CartService`. This service usage was replaced with corresponding methods from `ActiveCartService`. Also `CustomerCouponService` and `FeatureConfigService` are now required parameters. These services needs to be provided for `CartCouponComponent`.
- `CartItemListComponent` no longer uses `CartService`. This service usage was replaced with corresponding methods from `ActiveCartService.` Also `SelectiveCartService` and `FeatureConfigService` are now required parameters. These services needs to be provided for `CartItemListComponent`.
- `LoginFormComponent` requires new parameters now: `WindowRef`, `ActivatedRoute` and `CheckoutConfigService`.
- `RegisterComponent` no longer uses `FeatureConfigService`, `AuthService` and `AuthRedirectService`. Also `RoutingService`, `AnonymousConsentsService` and `AnonymousConsentsConfig` are now required parameters.
- `StarRatingComponent` now requires new parameter `Renderer2`. This service needs to be provided for `StarRatingComponent`.
- `ProductService` now requires `ProductLoadingService`
- `ProductCarouselComponent` no longer requires `FeatureConfigService`
- `CurrentProductService` no longer requires `FeatureConfigService`
- `ConfigurableRoutesService` no longer uses `UrlMatcherFactoryService`, but its counterpart `UrlMatcherService`.
- `ExternalRoutesService` no longer uses `UrlMatcherFactoryService`, but its counterpart `UrlMatcherService`.
- `ConsentManagementComponent` no longer uses `isLevel13` and `isAnonymousConsentsEnabled` properties
- `ConsentManagementFormComponent` no longer uses `isLevel13` and `isAnonymousConsentsEnabled` properties
- `AnonymousConsentDialogComponent` no longer uses `isLevel13` property
- `AsmEnablerService` no longer requires `OutletService<ComponentFactory<any>>`. `LaunchDialogService` are now required.
- `PlaceOrderComponent` requires new parameter now: `FormBuilder`.
- `CustomerCouponService` now requires new parameter `AuthService`. This service needs to be provided for `CustomerCouponService`.
- `UserInterestsService` now requires new parameter `AuthService`. This service needs to be provided for `UserInterestsService`.
- `UserNotificationPreferenceService` now requires new parameter `AuthService`. This service needs to be provided for `UserNotificationPreferenceService`.
<<<<<<< HEAD
- `CartDetailsComponent` no longer requires `FeatureConfigService` and  `CartService`. `CartService` was replaced with corresponding methods from `ActiveCartService`. The deprecated method `isSaveForLaterEnabled()` was removed.
- `CartItemListComponent` no longer requires `FormBuilder`, `FeatureConfigService` and  `CartService`. `CartService` was replaced with corresponding methods from `ActiveCartService`. The deprecated method `isSaveForLaterEnabled()` was removed.
- `CartItemComponent` no longer uses `FeatureConfigService`. The deprecated method `isSaveForLaterEnabled()` was removed.

=======
- `PaymentFormComponent` requires new parameter now: `UserAddressService`.
>>>>>>> d7124094

### Automated migrations of page meta resolvers

The implementation of page meta data resolvers has been changed with 2.0. Previously, each meta resolver implementation has been responsible to resolve all page data, by implementing the abstract `resolve` method from the abstract `PageMetaResolver`. To allow for more flexibility and simplify customizations, the individual implementations no longer implement the resolve method. Only a specific *resolver* is required, such as the `PageTitleResolver`. The `PageMetaService` will invoke the specific resolvers when available. This is done by the registered `resolverMethods`. You can further extend the list of `resolverMethods` without changing the implementation of `PageMetaService.resolve`.

These changes have been introduced under a feature flag in version 1.3, and are standardized in 2.0. The `FeatureConfigService` was used for this feature flag, and has been dropped from all constructors with version 2.0. This change will be migrated automatically.

The individual changes for 2.0 per class are:

- `PageMetaService`  
  The `resolverMethods` access modifier changed from *public* to *protected*. The `resolve` method will invoke individual resolvers by iterating over the `resolverMethods`.
- `ContentPageMetaResolver`  
  The deprecated method `resolve` is removed with 2.0. This method is no longer supported as individual resolve methods (`resolveTitle` and `resolveBreadcrumbs`) are invoked by the `PageMetaService` directly. The individual resolvers no longer receive arguments, but use the local `cms$` observable to resolve the required data.
- `ProductPageMetaResolver`  
  The deprecated method `resolve` is removed with 2.0. This method is no longer supported as individual resolve methods (`resolveHeading`, `resolveTitle`, `resolveDescription`, `resolveBreadcrumbs`, `resolveImage` and `resolveRobots`) are invoked by the `PageMetaService` directly. The individual resolvers no longer receive arguments, but use the local `product$` observable to resolve the required data.
- `CategoryPageMetaResolver`
  The deprecated method `resolve` is removed with 2.0. This method is no longer supported as individual resolve methods (`resolveTitle` and `resolveBreadcrumbs`) are invoked by the `PageMetaService` directly. The individual resolvers (`resolveTitle`, `resolveBreadcrumbs`) no longer receive arguments, but use the local `searchPage$` observable to resolve the required data.
- `SearchPageMetaResolver`
  The deprecated method `resolve` is removed with 2.0. This method is no longer supported as the individual resolve method (`resolveTitle`) is invoked by the `PageMetaService` directly. The individual resolver (`resolveTitle`) no longer receive arguments, but use the local `query$` observable to resolve the required data.
- `CartPageMetaResolver`  
  The deprecated method `resolve` is removed with 2.0. This method is no longer supported as individual resolve methods (`resolveTitle`, `resolveRobots`) are invoked by the `PageMetaService` directly. The individual resolvers (`resolveTitle`, `resolveRobots`) no longer receive arguments, but use the local `cms$` observable to resolve the required data.
- `CheckoutPageMetaResolver`  
  The deprecated method `resolve` is removed with 2.0. This method is no longer supported as individual resolve methods (`resolveTitle`, `resolveRobots`) are invoked by the `PageMetaService` directly. The individual resolvers (`resolveTitle`, `resolveRobots`) no longer receive arguments, but use the local `cart$` observable to resolve the required data.
- `CouponSearchPageResolver` ~~`FindProductPageMetaResolver`~~  
  The ~~`FindProductPageMetaResolver`~~ was introduced with in version 1.5, and has been renamed to `CouponSearchPageResolver` in version 2.0.
  
  The deprecated method `resolve` is removed with 2.0. This method is no longer supported as individual resolve methods (`resolveTitle`, `resolveBreadcrumbs`) are invoked by the `PageMetaService` directly. The individual resolvers (`resolveTitle`, `resolveBreadcrumbs`) no longer receive arguments, but use the local `total$` observable to resolve the required data.

  The `score` method was refactored heavily to better cope with synchronize router state. This resulted in a change in the constructor which should be migrated automatically.
  
## Larger refactoring for 2.0

### Components

#### Pagination Component

The reusable `PaginationComponent` has been completely refactored for 2.0. The pagination component had various flaws in version 1 and the implementation wasn't great either. The new version is fully configurable and easily extensible as the *build* logic is solely delegated to the new `PaginationBuilder`.
The default configuration is more concise and shows maximum 3 pages with a start and end link.

The HTML and companied CSS is refactored as well. A clean DOM exists of only anchor links, nothing more. The availability and order of pagination links is driven by the configuration. The component is fully accessible and prepared for directionality as well.

Using anchor links is the preferred action for pagination links, but action links (using `click` events) are still supported and used in various areas in Spartacus. The product listing page however is using anchor links.

The component is fully [documented](https://github.com/SAP/cloud-commerce-spartacus-storefront-docs/blob/v2-develop/_pages/dev/components/shared-components/pagination.md).

If you have used the pagination component directly, you should refactor the implementation, as the inputs have changed.

### Cart changes

#### Storage sync mechanism change in multi cart

Storage synchronization mechanism previously used to persist active cart id had some limitations that caused bugs on multi site stores (issue: [https://github.com/SAP/cloud-commerce-spartacus-storefront/issues/6215](https://github.com/SAP/cloud-commerce-spartacus-storefront/issues/6215)).
Default storage sync configuration was removed from `MultiCartStoreModule`. Instead state persistence mechanism have been added for multi cart to provide the same behavior and to support multi site stores. It is build on top of `StatePersistenceService`. This is a new and recommended way to synchronize state to browser storage. Head to docs (TODO: add link to state persistence doc when it will be published) for more information.

#### Cart state and selectors removed

We are replacing old `cart` store feature (`CART_DATA`, `StateWithCart`, `CartsState`, `CART_FEATURE`, `CartState`) along with it's selectors (`CartSelectors`) with new cart state available in previous version under `multi-cart`. We recommend working with `ActiveCartService` and `MultiCartService` which uses under the hood new `cart` store feature. It allows us to support more carts (eg. wishlist, saved carts).

#### Typed payloads in ngrx actions

To avoid one type of bugs (missing parameters) when dispatching ngrx actions we added types to their payload. We want to be sure that we always have all required parameters. Additionally with types creating new actions is easier, as you get better editor support when specifying payload.

List of actions with changed payload type: `CartAddEntry`, `CartAddEntrySuccess`, `CartRemoveEntry`, `CartRemoveEntrySuccess`, `CartUpdateEntry`, `CartUpdateEntrySuccess`, `AddEmailToCartSuccess`, `MergeCartSuccess`, `CartAddEntryFail`, `CartRemoveEntryFail`, `CartUpdateEntryFail`, `CartRemoveVoucherFail`, `CartRemoveVoucherSuccess`, `CartAddVoucherFail`, `CartAddVoucherSuccess`, `CreateCart`, `CreateCartFail`, `CreateCartSuccess`, `LoadCart`, `LoadCartFail`, `LoadCartSuccess`, `LoadWishList`, `LoadWishListSuccess`, `AddEmailToCart`, `AddEmailToCartFail`, `MergeCart`, `DeleteCartFail`, `ClearCheckoutDeliveryModeFail`.

Removed actions: `CreateMultiCart`, `CreateMultiCartFail`, `CreateMultiCartSuccess`, `LoadMultiCart`, `LoadMultiCartFail`, `LoadMultiCartSuccess`, `AddEmailToMultiCart`, `AddEmailToMultiCartSuccess`, `AddEmailToMultiCartFail`, `MergeMultiCart`, `MergeMultiCartSuccess`, `ResetMultiCartDetails`, `ClearCart`, `RemoveTempCart`, `ClearExpiredCoupons`.

Renamed actions: `ClearMultiCartState` -> `ClearCartState`

New actions:

- `LoadWishListFail` - for consistency in wishlist it now have dedicated fail action. It will be dispatched in wishlist effects instead of `LoadCartFail` action.
- `DeleteCartSuccess` - for consistency in delete cart effect. It will be dispatched after DeleteCart action will successfully delete cart in backend.

#### Services changes

`MultiCartService.createCart` and `MultiCartService.mergeToCurrentCart` now have more strict types for parameters.

### New deprecations

- `ADD_VOUCHER_PROCESS_ID` const, `CartResetAddVoucher` action - we plan to migrate from add voucher process to cart voucher events
- `CartProcessesIncrement` and `CartProcessesDecrement` - instead extend EntityProcesses in actions
- `CartVoucherService` methods: `getAddVoucherResultError`, `getAddVoucherResultSuccess`, `getAddVoucherResultLoading` and `resetAddVoucherProcessingState`. Those methods will be replaced with event listeners.

## Forms changes

### Naming convention

From 2.0, FormGroups will be named accordingly to components they are used in, eg. FormGroup in `loginComponent` will be named `loginForm`.

### New FormGroup list

| Component name | Old FormGroup | New FormGroup | Notes |
| - | - | - | - |
| `PlaceOrderComponent` | - | `checkoutSubmitForm` | new FormGroup added |
| `AddressFormComponent` | `address` | `addressForm` |
| `PaymentFormComponent` | `billingAddress` | `billingAddressForm` | `BillingAddressComponent` was removed (read more below)
| `PaymentFormComponent` | `payment` | `paymentForm` |
| `RegisterComponent` | `userRegistrationForm` | `registerForm` |
| `CSAgentLoginFormComponent` | `form` | `csAgentLoginForm` |
| `CustomerSelectionComponent` | `form` | `customerSelectionForm` |
| `CartCouponComponent` | `form` | `couponForm` |
| `ForgotPasswordComponent` | `form` | `forgotPasswordForm` |
| `ResetPasswordFormComponent` | `form` | `resetPasswordForm` |
| `UpdateEmailFormComponent` | `form` | `updateEmailForm` |
| `UpdatePasswordFormComponent` | `form` | `updatePasswordForm` |
| `UpdateProfileFormComponent` | `form` | `updateProfileForm` |
| `CheckoutLoginComponent` | `form` | `checkoutLoginForm` |
| `LoginFormComponent` | `form` | `loginForm` |

### Files removal

Due to changes in forms and form-related functionalities, `form-utils` file was removed completely - its functionalities are handled by `FormErrorsComponent`. Also due to aforementioned changes, `BillingAddressFormComponent` was removed and its functionalities were moved to `PaymentFormComponent`.

### How to use `FormErrorsComponent`

#### Preface

This component was created with easy usage in mind. The only thing you have to do is pass a form control to it as an attribute `[control]` and the component will handle everything for you - rendering icon, message, showing/hiding validation error, etc.

#### Useful information

- You can use `FormErrors` component in any place you want, you don't have to place it right after a related control element - eg. you can place it in a custom popup
- `FormErrors` component uses translation keys from `common` chunk
- Each translation is mapped to specific validation error names, eg. `cxPasswordsMustMatch`
- Controls' visuals (red border) is fully handled by CSS - it takes advantage of `ng-...` form CSS classes (valid, dirty, touched)
- `FormErrors` visibility is also relaying on similar CSS classes (`.control-valid`, `.control-dirty`, `.control-touched`) - thanks to this, you can use it in any place you want

#### Example

```html
<form [formGroup]="testForm">
  <input formControlName="myInput" />
  <cx-form-errors [control]="testForm.get('myInput')"> <!-- pass the control -->
</form>

<cx-form-errors [control]="testForm.get('myInput')"> <!-- this will also work -->
```

### Changes to components' variables, methods, etc

| Component | Change type | Old value | New value |
| - | - | - | - |
| `PlaceOrderComponent` | variable | `tAndCToggler` | removed |
| `PlaceOrderComponent` | method | `toggleTAndC` | removed |
| `PlaceOrderComponent` | method | `placeOrder` | `submitForm` |
| `ForgotPasswordComponent` | variable | `submited` | removed |
| `ResetPasswordFormComponent` | variable | `submited` | removed |
| `UpdateEmailFormComponent` | variable | `submited` | removed |
| `UpdateEmailFormComponent` | method | `isEmailConfirmNotValid` | removed |
| `UpdateEmailFormComponent` | method | `isNotValid` | removed |
| `UpdatePasswordFormComponent` | output | `submited` | `submitted` |
| `UpdatePasswordFormComponent` | method | `isNotValid` | removed |
| `UpdatePasswordFormComponent` | method | `isPasswordConfirmNotValid` | removed |
| `UpdateProfileFormComponent` | output | `submited` | `submitted` |
| `UpdateProfileFormComponent` | method | `isNotValid` | removed |
| `CheckoutLoginComponent` | method | `isNotValid` | removed |
| `CheckoutLoginComponent` | method | `isEmailConfirmInvalid` | removed |
| `LoginFormComponent` | method | `login` | `submitForm` |
| `LoginFormComponent` | method | - | `loginUser` |
| `RegisterFormComponent` | method | `submit` | `submitForm` |
| `RegisterFormComponent` | method | - | `registerUser` |
| `CustomFormValidators` | validator | `emailDomainValidator` | removed |
| `CustomFormValidators` | validator | `matchPassword` | removed |<|MERGE_RESOLUTION|>--- conflicted
+++ resolved
@@ -163,14 +163,10 @@
 - `CustomerCouponService` now requires new parameter `AuthService`. This service needs to be provided for `CustomerCouponService`.
 - `UserInterestsService` now requires new parameter `AuthService`. This service needs to be provided for `UserInterestsService`.
 - `UserNotificationPreferenceService` now requires new parameter `AuthService`. This service needs to be provided for `UserNotificationPreferenceService`.
-<<<<<<< HEAD
 - `CartDetailsComponent` no longer requires `FeatureConfigService` and  `CartService`. `CartService` was replaced with corresponding methods from `ActiveCartService`. The deprecated method `isSaveForLaterEnabled()` was removed.
 - `CartItemListComponent` no longer requires `FormBuilder`, `FeatureConfigService` and  `CartService`. `CartService` was replaced with corresponding methods from `ActiveCartService`. The deprecated method `isSaveForLaterEnabled()` was removed.
 - `CartItemComponent` no longer uses `FeatureConfigService`. The deprecated method `isSaveForLaterEnabled()` was removed.
-
-=======
 - `PaymentFormComponent` requires new parameter now: `UserAddressService`.
->>>>>>> d7124094
 
 ### Automated migrations of page meta resolvers
 
