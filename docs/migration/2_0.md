# Updating to Spartacus 2.0

## Breaking changes introduced in 2.0

### Cms Page Guard has less dependencies and all are public

Before 2.0 some dependencies of the `CmsPageGuard` were not public, so the guard was not easily customizable. Now most of the logic (and dependencies) are moved to a new service `CmsPageGuardService` and its dependencies are made public.

### Config Validation mechanism is now a separate module

Previously config validator logic was part of `ConfigModule`. If you are not using `StorefrontFoundationModule` or any of its descendants, it's required to import `ConfigValidatorModule.forRoot()` in order to make config validators run.

### Selectors removed from @spartacus/core

`ProductSelectors.getSelectedProductsFactory` was removed as it was outdated.

### Factories removed from @spartacus/storefront public API

`pwaConfigurationFactory`, `pwaFactory`, `getStructuredDataFactory` and `skipLinkFactory` were removed from storefront library public API.

### Bad Request handler

The `BadRequestHandler` handles 400 errors. Previously it was handling *not found* errors for OCC CMS pages, as these weren't returned as 404 errors. This was done in a generic way, by handling *all other errors*. Since the 1905 release of SAP Commerce, the OCC CMS returns a 404 error in case of a not found page. Therefor, we removed this special handling in the `BadRequestHandler`. This might affect custom implementations who relied on this behavior. In that case it is recommended to throw 404 errors from the backend you're using, or customize the `BadRequestHandler`.

### UrlMatcherFactoryService was renamed to UrlMatcherService and its methods were renamed

The service `UrlMatcherFactoryService` was renamed to `UrlMatcherService` and its methods were renamed as follows:
|  UrlMatcherFactoryService (removed) | UrlMatcherService (new counterpart) |
|-------|-----|
| getFalsyUrlMatcher | getFalsy |
| getMultiplePathsUrlMatcher | getFromPaths |
| getPathUrlMatcher | getFromPath |
| getOppositeUrlMatcher | getOpposite |
| getGlobUrlMatcher | getFromGlob |

### New way to opt-out from suffix routes for PDP and PLP

Before 2.0 the suffix routes (added for backward compatibility with accelerators) `**/p/:productCode` and `**/c/:categoryCode` were implemented in Spartacus using separate Angular `Routes` objects. To opt-out from then, it was needed to dismantle `ProductDetailsPageModule` (or relatively `ProductListingPageModule`) and reassemble again without defining suffix routes.

Now the separate objects for suffix routes were dropped they suffix mechanism in now implemented in the original `product` and `category` routes, thanks to the support of configurable Angular `UrlMatcher`s that arrived in Spartacus 2.0.

So the default config of Spartacus for the route `product` contains now a property `matchers` with an array containing `PRODUCT_DETAILS_URL_MATCHER` (relevantly `category` route's config has `PRODUCT_LISTING_URL_MATCHER` in the `matchers` array by default). Those matchers match both the `paths` from the routing config as well as the suffix patterns `**/p/:productCode` and `**/c/:categoryCode`. To opt-out from suffix patterns, please set the `matchers` routes' config explicitly to `null` or to array containing your custom matcher(s).

### Dropped functions in NavigationUIComponent

Since `isTabbable` was never called, it no longer exists in `NavigationUIComponent`. Also `getDepth` function was renamed to `getTotalDepth`.

### Anonymous consents feature

Anonymous consents feature is now part of the core features, and the `anonymousConsents` feature toggle has been removed.

### cmsPageLoadOnce feature flag

`cmsPageLoadOnce` feature flag has been removed. The same behavior is now achievable by configuring `routing.loadStrategy` as `RouteLoadStrategy.ONCE`.  

### Deprecated since 1.1

|  API  | Replacement |  Notes  |
|-------|-------------|---------|
| cxApi.CmsComponentData | cxApi.cmsComponentData | - |

### Shipping Address component variables and methods removed

Support for declared variables dropped:

- `cards` This variable will no longer be in use. Use cards$ observable instead.
- `goTo` This variable will no longer be in use. Avoid using it.
- `setAddress` This variable will no longer be in use. Use selectAddress(address: Address) instead.
- `setAddressSub` This variable will no longer be in use. Avoid using it.
- `selectedAddressSub` This variable will no longer be in use. Use selectedAddress$ observable instead.
- `checkoutStepUrlNext` This variable will no longer be in use. Use CheckoutConfigService.getNextCheckoutStepUrl(this.activatedRoute) instead.
- `checkoutStepUrlPrevious` This variable will no longer be in use. Use CheckoutConfigService.getPreviousCheckoutStepUrl(this.activatedRoute) instead.
- `selectedAddress` This variable will no longer be in use. Use selectedAddress$ observable instead.

Support for functions dropped:

- `addressSelected` This method will no longer be in use. Use selectAddress(address: Address) instead.
- `back` This method will no longer be in use. Use goPrevious() instead.
- `next` This method will no longer be in use. Use goNext() instead.
- `addNewAddress` This method will no longer be in use. Use addAddress(address: Address) instead.
- `ngOnDestroy` This method will no longer be in use. Remove.

### Deprecated since 1.2

|  API  | Replacement |  Notes  |
|-------|-------------|---------|
| CheckoutActions.ClearCheckoutDeliveryModeSuccess() | CheckoutActions.ClearCheckoutDeliveryModeSuccess(payload) | The `ClearCheckoutDeliveryModeSuccess` action requires payload. `CheckoutActions.ClearCheckoutDeliveryModeSuccess(payload: { userId: string; cartId: string })` |
| `ANONYMOUS_USERID` | `OCC_USER_ID_ANONYMOUS` | OCC constants are now available under `OCC` prefix to make it more clear that these variables are related to `OCC`.
| AddressBookComponentService.addUserAddress(userAddressService: UserAddressService) | AddressBookComponentService(userAddressService, checkoutDeliveryService) | The constructor now uses also CheckoutDeliveryService. `AddressBookComponentService(userAddressService: UserAddressService, checkoutDeliveryService: CheckoutDeliveryService)` |
| CheckoutGuard(router: Router, config: CheckoutConfig, routingConfigService: RoutingConfigService) | CheckoutGuard(router, routingConfigService, checkoutConfigService, expressCheckoutService, cartService) | The constructor now uses new dependencies. `CheckoutGuard(router: Router, routingConfigService: RoutingConfigService, checkoutConfigService: CheckoutConfigService, expressCheckoutService: ExpressCheckoutService, cartService: ActiveCartService)` |

### Deprecated since 1.3

|  API  | Replacement |  Notes  |
|-------|-------------|---------|
| PageMetaResolver.resolve() | Use individual resolvers | The caller `PageMetaService` service is improved to expect all individual resolvers instead, so that the code is easier extensible. |
| `initSiteContextRoutesHandler`, `siteContextParamsProviders` | - | the constants were not meant to be exported in public API |
| `inititializeContext`, `contextServiceProviders` | - | the constants were not meant to be exported in public API |

### Deprecated since 1.4

| API                               | Replacement | Notes                                                                          |
| --------------------------------- | ----------- | ------------------------------------------------------------------------------ |
| config `i18n.backend.crossDomain` | -           | it's not needed anymore since using Angular HttpClient for loading i18n assets |
| `CartService` removed | Use `ActiveCartService` instead | `ActiveCartService` have exactly the same name, arguments and return type for most of the methods from `CartService`. One function was renamed - `getLoaded` changed to `isStable` to better describe function behavior. Two methods are not present in `ActiveCartService`. Method `getCartMergeComplete` was removed on purpose. Cart merging is an implementation detail of OCC and we don't consider that information useful. Instead you can rely on `isStable` method that will correctly present state of the cart. During cart merge it will emit `false` values. Rule of thumb is to only dispatch cart modifications (eg. addEntry, addEmail) when `isStable` emits `true`. Method `addVoucher` is also not available in `ActiveCartService`. Instead use `CartVoucherService.addVoucher` method. |
| `CartDataService` removed | Use methods from `ActiveCartService` and `AuthService` | Our libraries are generally moving towards reactive programming and observables. `CartDataService` used completely different patterns and it was hard to follow if data there was already updated or represented previous cart state. Replacements for `CartDataService` properties: `userId` -> replace usage with `AuthService.getOccUserId()`, `cart` -> replace usage with `ActiveCartService.getActive()`, `cartId` -> replace usage with `ActiveCartService.getActiveCartId()`, `isGuestCart` -> replace usage with `ActiveCartService.isGuestCart()`. Property `hasCart` doesn't have direct replacement. Instead you can look into `ActiveCartService.getActive()` method output to see if it emitted empty object (which means that there is no cart). |
| `ProductService` and `CurrentProductService` use product scopes | - | In some cases current product won't return full product model. You should use scopes to optimize backend calls related to product data. |

### Deprecated since 1.5

|  API  | Replacement |  Notes  |
|-------|-------------|---------|
| WishlistEffects, CartEffects, CartVoucherEffects, CartEntryEffects, effects | Create your own effects in separate class and take into account default behavior from effects | We didn't plan to export effects in the first place. Cart effects in public API were a mistake. If you extended this class, you should move your effects to separate class and keep in mind that default effects will be working. |
| getReducers, reducerToken, reducerProvider, clearCartState, metaReducers, clearMultiCartState, multiCartMetaReducers, multiCartReducerToken, getMultiCartReducers, multiCartReducerProvider | Extend cart behavior in higher level (facade) or use custom actions for your specific use case | We didn't plan to export reducers and utilities for reducers in the first place. Cart reducers in public API were a mistake. Any changes to reducers should be handled in different layer (facade) or separate store module. Keep in mind that default reducer behavior will be working under the hood.|
| `CartDetailsComponent.getAllPromotionsForCart` method removed | Use `PromotionService` | `PromotionService` is now the main promotion data source. Whenever you need promotions information you should use this service. |
| `OrderDetailItemsComponent.getConsignmentProducts` method removed | Use `OrderConsignedEntriesComponent` instead | This functionality has been extracted into separate component. |
| `CartItemComponent.potentialProductPromotions` input removed | Use `PromotionService` | `PromotionService` is now the main promotion data source. Whenever you need promotions information you should use this service. |
| `CartItemListComponent.potentialProductPromotions` input removed | Use `PromotionService` | `PromotionService` is now the main promotion data source. Whenever you need promotions information you should use this service. |
| `OrderDetailItemsComponent.potentialProductPromotions` input removed | Use `PromotionService` | `PromotionService` is now the main promotion data source. Whenever you need promotions information you should use this service. |
| `CartItemListComponent.getPotentialProductPromotionsForItem` method removed | Use `PromotionService` | `PromotionService` is now the main promotion data source. Whenever you need promotions information you should use this service. |

## Automated migrations for Version 2

- `CheckoutService` no longer uses `CartDataService`. This service usage was replaced with corresponding methods from `ActiveCartService` (and `AuthService`). These services needs to be provided to `CheckoutService`.
- `CheckoutPaymentService` no longer uses `CartDataService`. This service usage was replaced with corresponding methods from `ActiveCartService` (and `AuthService`). These services needs to be provided for `CheckoutPaymentService`.
- `CheckoutDeliveryService` no longer uses `CartDataService`. This service usage was replaced with corresponding methods from `ActiveCartService` (and `AuthService`). These services needs to be provided for `CheckoutDeliveryService`.
- `CheckoutGuard` no longer uses `CheckoutConfig`. This config usage was replaced with corresponding methods from `CheckoutConfigService`, `ExpressCheckoutService`, `ActiveCartService`. These services needs to be provided for `CheckoutGuard`.
- `AddressBookComponentService` uses now `CheckoutDeliveryService`. This service needs to be provided for `AddressBookComponentService`.
- `PromotionService` no longer uses `CartService`. This service usage was replaced with corresponding methods from `ActiveCartService`. This service needs to be provided for `PromotionService`.
- `CheckoutLoginComponent` no longer uses `CartService`. This service usage was replaced with corresponding methods from `ActiveCartService`. This service needs to be provided for `CheckoutLoginComponent`.
- `CheckoutDetailsService` no longer uses `CartService`. This service usage was replaced with corresponding methods from `ActiveCartService`. This service needs to be provided for `CheckoutDetailsService`.
- `NotCheckoutAuthGuard` no longer uses `CartService`. This service usage was replaced with corresponding methods from `ActiveCartService`. This service needs to be provided for `NotCheckoutAuthGuard`.
- `ShippingAddressComponent` no longer uses `CartService`. This service usage was replaced with corresponding methods from `ActiveCartService`. This service needs to be provided for `ShippingAddressComponent`.
- `CheckoutPageMetaResolver` no longer uses `CartService`. This service usage was replaced with corresponding methods from `ActiveCartService`. This service needs to be provided for `CheckoutPageMetaResolver`.
- `AddToCartComponent` no longer uses `CartService`. This service usage was replaced with corresponding methods from `ActiveCartService`. This service needs to be provided for `AddToCartComponent`.
- `CartNotEmptyGuard` no longer uses `CartService`. This service usage was replaced with corresponding methods from `ActiveCartService`. This service needs to be provided for `CartNotEmptyGuard`.
- `CartTotalsComponent` no longer uses `CartService`. This service usage was replaced with corresponding methods from `ActiveCartService`. This service needs to be provided for `CartTotalsComponent`.
- `MiniCartComponent` no longer uses `CartService`. This service usage was replaced with corresponding methods from `ActiveCartService`. This service needs to be provided for `MiniCartComponent`.
- `CheckoutOrderSummaryComponent` no longer uses `CartService`. This service usage was replaced with corresponding methods from `ActiveCartService`. This service needs to be provided for `CheckoutOrderSummaryComponent`.
- `CheckoutProgressMobileTopComponent` no longer uses `CartService`. This service usage was replaced with corresponding methods from `ActiveCartService`. This service needs to be provided for `CheckoutProgressMobileTopComponent`.
- `PaymentMethodComponent` no longer uses `CartService`. This service usage was replaced with corresponding methods from `ActiveCartService`. This service needs to be provided for `PaymentMethodComponent`.
- `CheckoutAuthGuard` no longer uses `CartService`. This service usage was replaced with corresponding methods from `ActiveCartService`. This service needs to be provided for `CheckoutAuthGuard`.
- `CartPageLayoutHandler` no longer uses `CartService`. This service usage was replaced with corresponding methods from `ActiveCartService`. `ActiveCartService` and `SelectiveCartService` needs to be provided in `CartPageLayoutHandler`.
- `SpartacusEventService` no longer uses `CartService`. This service usage was replaced with corresponding methods from `ActiveCartService.` This service needs to be provided for `SpartacusEventService`.
- `ClientAuthenticationTokenService` uses now `OccEndpointsService`. This service needs to be provided for `ClientAuthenticationTokenService`.
- `UserAuthenticationTokenService` uses now `OccEndpointsService`. This service needs to be provided for `UserAuthenticationTokenService`.
- `OccCartEntryAdapter` no longer uses `FeatureConfigService`. This service usage no longer uses the legacy methods: `legacyAdd`, `legacyRemove`, and `legacyUpdate`, and needs to be provided for `OccCartEntryAdapter`.
- `OccCartAdapter` no longer uses `FeatureConfigService`. This service usage no longer uses the legacy methods: `legacyLoadAll`, `legacyLoad`, and `legacyCreate`, and needs to be provided for `OccCartAdapter`.
- `OccUserOrderAdapter` no longer uses `FeatureConfigService`. This service usage no longer uses the legacy methods: `legacyLoad` and `legacyLoadHistory`, and needs to be provided for `OccUserOrderAdapter`.
- `UserConsentService` uses now `AuthService`. This service needs to be provided for `UserConsentService`.
- `UserOrderService` uses now `AuthService`. This service needs to be provided for `UserOrderService`.
- `UserPaymentService` uses now `AuthService`. This service needs to be provided for `UserPaymentService`.
- `UserService` uses now `AuthService`. This service needs to be provided for `UserService`.
- `AddedToCartDialog` no longer uses `CartService`. This service usage was replaced with corresponding methods from `ActiveCartService`. Also `PromotionService` is now required parameter. These services needs to be provided for `AddedToCartDialog`.
- `CartDetailsComponent` no longer uses `CartService`. This service usage was replaced with corresponding methods from `ActiveCartService`. `PromotionService`, `SelectiveCartService`, `AuthService`, `RoutingService` and `FeatureConfigService` are now required parameters. These services needs to be provided for `CartDetailsComponent`.
- `ReviewSubmitComponent` no longer uses `CartService`. This service usage was replaced with corresponding methods from `ActiveCartService`. `CheckoutConfigService` and `PromotionService` are now required parameters. These services needs to be provided for `ReviewSubmitComponent`.
- `OrderDetailItemsComponent` now requires `PromotionService`. This service needs to be provided for `OrderDetailItemsComponent`.
- `OrderConfirmationItemsComponent` now requires `PromotionService`. This service needs to be provided for `OrderConfirmationItemsComponent`.
- `CartItemComponent` now requires `PromotionService`. This service needs to be provided for `CartItemComponent`.
- `CartVoucherService` now requires new parameter `ActiveCartService`. This service needs to be provided for `CartVoucherService`.
- `CartCouponComponent` no longer uses `CartService`. This service usage was replaced with corresponding methods from `ActiveCartService`. Also `CustomerCouponService` and `FeatureConfigService` are now required parameters. These services needs to be provided for `CartCouponComponent`.
- `CartItemListComponent` no longer uses `CartService`. This service usage was replaced with corresponding methods from `ActiveCartService.` Also `SelectiveCartService` and `FeatureConfigService` are now required parameters. These services needs to be provided for `CartItemListComponent`.
- `LogoutGuard` no longer uses `FeatureConfigService` as it was used previously to determine the feature flag.
- `LoginFormComponent` requires new parameters now: `WindowRef`, `ActivatedRoute` and `CheckoutConfigService`.
- `RegisterComponent` no longer uses `FeatureConfigService`, `AuthService` and `AuthRedirectService`. Also `RoutingService`, `AnonymousConsentsService` and `AnonymousConsentsConfig` are now required parameters.
- `StarRatingComponent` now requires new parameter `Renderer2`. This service needs to be provided for `StarRatingComponent`.
- `ProductService` now requires `ProductLoadingService`.
- `ProductCarouselComponent` no longer requires `FeatureConfigService`.
- `CurrentProductService` no longer requires `FeatureConfigService`.
- `ProductListComponent` now requires new parameter `ViewConfig`. This config needs to be provided for `ProductListComponent`.
- `ProductScrollComponent` The deprecated method `isSamePage` is removed with 2.0.
- `CurrentProductService` no longer requires `FeatureConfigService`.
- `ConfigurableRoutesService` no longer uses `UrlMatcherFactoryService`, but its counterpart `UrlMatcherService`.
- `ExternalRoutesService` no longer uses `UrlMatcherFactoryService`, but its counterpart `UrlMatcherService`.
<<<<<<< HEAD
- `PageSlotComponent` now requires new parameter `CmsConfig`. This config is used to read the configurable _page fold_ from the layout configuration. 

=======
- `OutletService` now requires new parameter `DeferLoaderService`. This service needs to be provided for `OutletService`.
- `ConsentManagementComponent` no longer uses `isLevel13` and `isAnonymousConsentsEnabled` properties.
- `ConsentManagementFormComponent` no longer uses `isLevel13` and `isAnonymousConsentsEnabled` properties.
- `AnonymousConsentDialogComponent` no longer uses `isLevel13` property.
- `AsmEnablerService` no longer requires `OutletService<ComponentFactory<any>>`. `LaunchDialogService` are now required.
- `PlaceOrderComponent` requires new parameter now: `FormBuilder`.
- `CustomerCouponService` now requires new parameter `AuthService`. This service needs to be provided for `CustomerCouponService`.
- `UserInterestsService` now requires new parameter `AuthService`. This service needs to be provided for `UserInterestsService`.
- `UserNotificationPreferenceService` now requires new parameter `AuthService`. This service needs to be provided for `UserNotificationPreferenceService`.
- `CartDetailsComponent` no longer requires `FeatureConfigService` and  `CartService`. `CartService` was replaced with corresponding methods from `ActiveCartService`. The deprecated method `isSaveForLaterEnabled()` was removed.
- `CartItemListComponent` no longer requires `FormBuilder`, `FeatureConfigService` and  `CartService`. `CartService` was replaced with corresponding methods from `ActiveCartService`. The deprecated method `isSaveForLaterEnabled()` was removed.
- `CartItemComponent` no longer uses `FeatureConfigService`. The deprecated method `isSaveForLaterEnabled()` was removed.
- `PaymentFormComponent` requires new parameter now: `UserAddressService`.

### State utility changes

- `LoaderState`, `ProcessesLoaderState`, `EntityState`, `EntityLoaderState`, `EntityProcessesLoaderState` were moved under `StateUtils` namespace.
- `StateLoaderActions`, `StateProcessesLoaderActions`, `StateEntityActions`, `StateEntityLoaderActions`, `StateEntityProcessesLoaderActions` were removed. All actions are now accessible from `StateUtils`.
- `StateLoaderSelectors`, `StateProcessesLoaderSelectors`, `StateEntitySelectors`, `StateEntityLoaderSelectors`, `StateEntityProcessesLoaderSelectors` were removed. All selectors are now accessible from `StateUtils`.
- `loaderReducer`, `processesLoaderReducer`, `entityReducer`, `entityLoaderReducer`, `entityProcessesLoaderReducer`, `initialEntityState`, `initialLoaderState`, `initialProcessesState`, `getStateSlice` were moved under `StateUtils` namespace.
- `ofLoaderLoad`, `ofLoaderFail`, `ofLoaderSuccess` methods were removed and are no longer available.
- `entityStateSelector` was renamed to `entityLoaderStateSelector`.
- `EntityResetAction` was renamed to `EntityLoaderResetAction`.
  
>>>>>>> fcfa9693
### Automated migrations of page meta resolvers

The implementation of page meta data resolvers has been changed with 2.0. Previously, each meta resolver implementation has been responsible to resolve all page data, by implementing the abstract `resolve` method from the abstract `PageMetaResolver`. To allow for more flexibility and simplify customizations, the individual implementations no longer implement the resolve method. Only a specific *resolver* is required, such as the `PageTitleResolver`. The `PageMetaService` will invoke the specific resolvers when available. This is done by the registered `resolverMethods`. You can further extend the list of `resolverMethods` without changing the implementation of `PageMetaService.resolve`.

These changes have been introduced under a feature flag in version 1.3, and are standardized in 2.0. The `FeatureConfigService` was used for this feature flag, and has been dropped from all constructors with version 2.0. This change will be migrated automatically.

The individual changes for 2.0 per class are:

- `PageMetaService`  
  The `resolverMethods` access modifier changed from *public* to *protected*. The `resolve` method will invoke individual resolvers by iterating over the `resolverMethods`.
- `ContentPageMetaResolver`  
  The deprecated method `resolve` is removed with 2.0. This method is no longer supported as individual resolve methods (`resolveTitle` and `resolveBreadcrumbs`) are invoked by the `PageMetaService` directly. The individual resolvers no longer receive arguments, but use the local `cms$` observable to resolve the required data.
- `ProductPageMetaResolver`  
  The deprecated method `resolve` is removed with 2.0. This method is no longer supported as individual resolve methods (`resolveHeading`, `resolveTitle`, `resolveDescription`, `resolveBreadcrumbs`, `resolveImage` and `resolveRobots`) are invoked by the `PageMetaService` directly. The individual resolvers no longer receive arguments, but use the local `product$` observable to resolve the required data.
- `CategoryPageMetaResolver`
  The deprecated method `resolve` is removed with 2.0. This method is no longer supported as individual resolve methods (`resolveTitle` and `resolveBreadcrumbs`) are invoked by the `PageMetaService` directly. The individual resolvers (`resolveTitle`, `resolveBreadcrumbs`) no longer receive arguments, but use the local `searchPage$` observable to resolve the required data.
- `SearchPageMetaResolver`
  The deprecated method `resolve` is removed with 2.0. This method is no longer supported as the individual resolve method (`resolveTitle`) is invoked by the `PageMetaService` directly. The individual resolver (`resolveTitle`) no longer receive arguments, but use the local `query$` observable to resolve the required data.
- `CartPageMetaResolver`  
  The deprecated method `resolve` is removed with 2.0. This method is no longer supported as individual resolve methods (`resolveTitle`, `resolveRobots`) are invoked by the `PageMetaService` directly. The individual resolvers (`resolveTitle`, `resolveRobots`) no longer receive arguments, but use the local `cms$` observable to resolve the required data.
- `CheckoutPageMetaResolver`  
  The deprecated method `resolve` is removed with 2.0. This method is no longer supported as individual resolve methods (`resolveTitle`, `resolveRobots`) are invoked by the `PageMetaService` directly. The individual resolvers (`resolveTitle`, `resolveRobots`) no longer receive arguments, but use the local `cart$` observable to resolve the required data.
- `CouponSearchPageResolver` ~~`FindProductPageMetaResolver`~~  
  The ~~`FindProductPageMetaResolver`~~ was introduced with in version 1.5, and has been renamed to `CouponSearchPageResolver` in version 2.0.
  
  The deprecated method `resolve` is removed with 2.0. This method is no longer supported as individual resolve methods (`resolveTitle`, `resolveBreadcrumbs`) are invoked by the `PageMetaService` directly. The individual resolvers (`resolveTitle`, `resolveBreadcrumbs`) no longer receive arguments, but use the local `total$` observable to resolve the required data.

  The `score` method was refactored heavily to better cope with synchronize router state. This resulted in a change in the constructor which should be migrated automatically.
  
## Larger refactoring for 2.0

### Components

#### Pagination Component

The reusable `PaginationComponent` has been completely refactored for 2.0. The pagination component had various flaws in version 1 and the implementation wasn't great either. The new version is fully configurable and easily extensible as the *build* logic is solely delegated to the new `PaginationBuilder`.
The default configuration is more concise and shows maximum 3 pages with a start and end link.

The HTML and companied CSS is refactored as well. A clean DOM exists of only anchor links, nothing more. The availability and order of pagination links is driven by the configuration. The component is fully accessible and prepared for directionality as well.

Using anchor links is the preferred action for pagination links, but action links (using `click` events) are still supported and used in various areas in Spartacus. The product listing page however is using anchor links.

The component is fully [documented](https://github.com/SAP/cloud-commerce-spartacus-storefront-docs/blob/v2-develop/_pages/dev/components/shared-components/pagination.md).

If you have used the pagination component directly, you should refactor the implementation, as the inputs have changed.

### Cart changes

#### Storage sync mechanism change in multi cart

Storage synchronization mechanism previously used to persist active cart id had some limitations that caused bugs on multi site stores (issue: [https://github.com/SAP/cloud-commerce-spartacus-storefront/issues/6215](https://github.com/SAP/cloud-commerce-spartacus-storefront/issues/6215)).
Default storage sync configuration was removed from `MultiCartStoreModule`. Instead state persistence mechanism have been added for multi cart to provide the same behavior and to support multi site stores. It is build on top of `StatePersistenceService`. This is a new and recommended way to synchronize state to browser storage. Head to docs (TODO: add link to state persistence doc when it will be published) for more information.

#### Cart state and selectors removed

We are replacing old `cart` store feature (`CART_DATA`, `StateWithCart`, `CartsState`, `CART_FEATURE`, `CartState`) along with it's selectors (`CartSelectors`) with new cart state available in previous version under `multi-cart`. We recommend working with `ActiveCartService` and `MultiCartService` which uses under the hood new `cart` store feature. It allows us to support more carts (eg. wishlist, saved carts).

#### Typed payloads in ngrx actions

To avoid one type of bugs (missing parameters) when dispatching ngrx actions we added types to their payload. We want to be sure that we always have all required parameters. Additionally with types creating new actions is easier, as you get better editor support when specifying payload.

List of actions with changed payload type: `CartAddEntry`, `CartAddEntrySuccess`, `CartRemoveEntry`, `CartRemoveEntrySuccess`, `CartUpdateEntry`, `CartUpdateEntrySuccess`, `AddEmailToCartSuccess`, `MergeCartSuccess`, `CartAddEntryFail`, `CartRemoveEntryFail`, `CartUpdateEntryFail`, `CartRemoveVoucherFail`, `CartRemoveVoucherSuccess`, `CartAddVoucherFail`, `CartAddVoucherSuccess`, `CreateCart`, `CreateCartFail`, `CreateCartSuccess`, `LoadCart`, `LoadCartFail`, `LoadCartSuccess`, `LoadWishList`, `LoadWishListSuccess`, `AddEmailToCart`, `AddEmailToCartFail`, `MergeCart`, `DeleteCartFail`, `ClearCheckoutDeliveryModeFail`.

Removed actions: `CreateMultiCart`, `CreateMultiCartFail`, `CreateMultiCartSuccess`, `LoadMultiCart`, `LoadMultiCartFail`, `LoadMultiCartSuccess`, `AddEmailToMultiCart`, `AddEmailToMultiCartSuccess`, `AddEmailToMultiCartFail`, `MergeMultiCart`, `MergeMultiCartSuccess`, `ResetMultiCartDetails`, `ClearCart`, `RemoveTempCart`, `ClearExpiredCoupons`.

Renamed actions: `ClearMultiCartState` -> `ClearCartState`

New actions:

- `LoadWishListFail` - for consistency in wishlist it now have dedicated fail action. It will be dispatched in wishlist effects instead of `LoadCartFail` action.
- `DeleteCartSuccess` - for consistency in delete cart effect. It will be dispatched after DeleteCart action will successfully delete cart in backend.

#### Services changes

`MultiCartService.createCart` and `MultiCartService.mergeToCurrentCart` now have more strict types for parameters.

### New deprecations

- `ADD_VOUCHER_PROCESS_ID` const, `CartResetAddVoucher` action - we plan to migrate from add voucher process to cart voucher events
- `CartProcessesIncrement` and `CartProcessesDecrement` - instead extend EntityProcesses in actions
- `CartVoucherService` methods: `getAddVoucherResultError`, `getAddVoucherResultSuccess`, `getAddVoucherResultLoading` and `resetAddVoucherProcessingState`. Those methods will be replaced with event listeners.

## Forms changes

### Naming convention

From 2.0, FormGroups will be named accordingly to components they are used in, eg. FormGroup in `loginComponent` will be named `loginForm`.

### New FormGroup list

| Component name | Old FormGroup | New FormGroup | Notes |
| - | - | - | - |
| `PlaceOrderComponent` | - | `checkoutSubmitForm` | new FormGroup added |
| `AddressFormComponent` | `address` | `addressForm` |
| `PaymentFormComponent` | `billingAddress` | `billingAddressForm` | `BillingAddressComponent` was removed (read more below)
| `PaymentFormComponent` | `payment` | `paymentForm` |
| `RegisterComponent` | `userRegistrationForm` | `registerForm` |
| `CSAgentLoginFormComponent` | `form` | `csAgentLoginForm` |
| `CustomerSelectionComponent` | `form` | `customerSelectionForm` |
| `CartCouponComponent` | `form` | `couponForm` |
| `ForgotPasswordComponent` | `form` | `forgotPasswordForm` |
| `ResetPasswordFormComponent` | `form` | `resetPasswordForm` |
| `UpdateEmailFormComponent` | `form` | `updateEmailForm` |
| `UpdatePasswordFormComponent` | `form` | `updatePasswordForm` |
| `UpdateProfileFormComponent` | `form` | `updateProfileForm` |
| `CheckoutLoginComponent` | `form` | `checkoutLoginForm` |
| `LoginFormComponent` | `form` | `loginForm` |

### Files removal

Due to changes in forms and form-related functionalities, `form-utils` file was removed completely - its functionalities are handled by `FormErrorsComponent`. Also due to aforementioned changes, `BillingAddressFormComponent` was removed and its functionalities were moved to `PaymentFormComponent`. The same with his module - instead of `BillingAddressFormModule` use `PaymentFormModule`.

### How to use `FormErrorsComponent`

#### Preface

This component was created with easy usage in mind. The only thing you have to do is pass a form control to it as an attribute `[control]` and the component will handle everything for you - rendering icon, message, showing/hiding validation error, etc.

#### Useful information

- You can use `FormErrors` component in any place you want, you don't have to place it right after a related control element - eg. you can place it in a custom popup
- `FormErrors` component uses translation keys from `common` chunk
- Each translation is mapped to specific validation error names, eg. `cxPasswordsMustMatch`
- Controls' visuals (red border) is fully handled by CSS - it takes advantage of `ng-...` form CSS classes (valid, dirty, touched)
- `FormErrors` visibility is also relaying on similar CSS classes (`.control-valid`, `.control-dirty`, `.control-touched`) - thanks to this, you can use it in any place you want

#### Example

```html
<form [formGroup]="testForm">
  <input formControlName="myInput" />
  <cx-form-errors [control]="testForm.get('myInput')"> <!-- pass the control -->
</form>

<cx-form-errors [control]="testForm.get('myInput')"> <!-- this will also work -->
```

### Changes to components' variables, methods, etc

| Component | Change type | Old value | New value |
| - | - | - | - |
| `PlaceOrderComponent` | variable | `tAndCToggler` | removed |
| `PlaceOrderComponent` | method | `toggleTAndC` | removed |
| `PlaceOrderComponent` | method | `placeOrder` | `submitForm` |
| `ForgotPasswordComponent` | variable | `submited` | removed |
| `ResetPasswordFormComponent` | variable | `submited` | removed |
| `UpdateEmailFormComponent` | variable | `submited` | removed |
| `UpdateEmailFormComponent` | method | `isEmailConfirmNotValid` | removed |
| `UpdateEmailFormComponent` | method | `isNotValid` | removed |
| `UpdatePasswordFormComponent` | output | `submited` | `submitted` |
| `UpdatePasswordFormComponent` | method | `isNotValid` | removed |
| `UpdatePasswordFormComponent` | method | `isPasswordConfirmNotValid` | removed |
| `UpdateProfileFormComponent` | output | `submited` | `submitted` |
| `UpdateProfileFormComponent` | method | `isNotValid` | removed |
| `CheckoutLoginComponent` | method | `isNotValid` | removed |
| `CheckoutLoginComponent` | method | `isEmailConfirmInvalid` | removed |
| `LoginFormComponent` | method | `login` | `submitForm` |
| `LoginFormComponent` | method | - | `loginUser` |
| `RegisterFormComponent` | method | `submit` | `submitForm` |
| `RegisterFormComponent` | method | - | `registerUser` |
| `CustomFormValidators` | validator | `emailDomainValidator` | removed |
| `CustomFormValidators` | validator | `matchPassword` | removed |<|MERGE_RESOLUTION|>--- conflicted
+++ resolved
@@ -172,10 +172,6 @@
 - `CurrentProductService` no longer requires `FeatureConfigService`.
 - `ConfigurableRoutesService` no longer uses `UrlMatcherFactoryService`, but its counterpart `UrlMatcherService`.
 - `ExternalRoutesService` no longer uses `UrlMatcherFactoryService`, but its counterpart `UrlMatcherService`.
-<<<<<<< HEAD
-- `PageSlotComponent` now requires new parameter `CmsConfig`. This config is used to read the configurable _page fold_ from the layout configuration. 
-
-=======
 - `OutletService` now requires new parameter `DeferLoaderService`. This service needs to be provided for `OutletService`.
 - `ConsentManagementComponent` no longer uses `isLevel13` and `isAnonymousConsentsEnabled` properties.
 - `ConsentManagementFormComponent` no longer uses `isLevel13` and `isAnonymousConsentsEnabled` properties.
@@ -189,6 +185,7 @@
 - `CartItemListComponent` no longer requires `FormBuilder`, `FeatureConfigService` and  `CartService`. `CartService` was replaced with corresponding methods from `ActiveCartService`. The deprecated method `isSaveForLaterEnabled()` was removed.
 - `CartItemComponent` no longer uses `FeatureConfigService`. The deprecated method `isSaveForLaterEnabled()` was removed.
 - `PaymentFormComponent` requires new parameter now: `UserAddressService`.
+- `PageSlotComponent` now requires new parameter `CmsConfig`. This config is used to read the configurable _page fold_ from the layout configuration. 
 
 ### State utility changes
 
@@ -200,7 +197,6 @@
 - `entityStateSelector` was renamed to `entityLoaderStateSelector`.
 - `EntityResetAction` was renamed to `EntityLoaderResetAction`.
   
->>>>>>> fcfa9693
 ### Automated migrations of page meta resolvers
 
 The implementation of page meta data resolvers has been changed with 2.0. Previously, each meta resolver implementation has been responsible to resolve all page data, by implementing the abstract `resolve` method from the abstract `PageMetaResolver`. To allow for more flexibility and simplify customizations, the individual implementations no longer implement the resolve method. Only a specific *resolver* is required, such as the `PageTitleResolver`. The `PageMetaService` will invoke the specific resolvers when available. This is done by the registered `resolverMethods`. You can further extend the list of `resolverMethods` without changing the implementation of `PageMetaService.resolve`.
