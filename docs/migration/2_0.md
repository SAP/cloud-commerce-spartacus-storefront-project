--- conflicted
+++ resolved
@@ -200,12 +200,8 @@
 - `UserNotificationPreferenceService` now requires new parameter `AuthService`. This service needs to be provided for `UserNotificationPreferenceService`.
 - `ProductReviewsComponent` now requires new parameter `ChangeDetectorRef`. This service needs to be provided for `ProductReviewsComponent`.
 - `SearchBoxComponent` now requires new parameter `WindowRef`. This service needs to be provided for `SearchBoxComponent`.
-<<<<<<< HEAD
 - `AddressBookComponent` now requires new parameters `TranslationService`, `UserAddressService` and `CheckoutDeliveryService`. These services need to be provided for `AddressBookComponent`.
 - `CartDetailsComponent` no longer requires `FeatureConfigService` and  `CartService`. `CartService` was replaced with corresponding methods from `ActiveCartService`. The deprecated method `isSaveForLaterEnabled()` was removed.
-=======
-- `AddressBookComponent` now requires new parameters `TranslationService`, `UserAddressService` and `CheckoutDeliveryService`. These services need to be provided for `AddressBookComponent`
->>>>>>> 103e3ae7
 - `CartItemListComponent` no longer requires `FormBuilder`, `FeatureConfigService` and  `CartService`. `CartService` was replaced with corresponding methods from `ActiveCartService`. The deprecated method `isSaveForLaterEnabled()` was removed.
 - `CartItemComponent` no longer uses `FeatureConfigService`. The deprecated method `isSaveForLaterEnabled()` was removed.
 - `PaymentFormComponent` requires new parameter now: `UserAddressService`.
