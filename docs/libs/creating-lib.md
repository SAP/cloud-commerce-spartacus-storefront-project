--- conflicted
+++ resolved
@@ -226,13 +226,8 @@
 Add the following scripts:
 
 ```json
-<<<<<<< HEAD
-    "build:asm": "yarn --cwd feature-libs/asm run build:schematics && ng build asm --prod",
-    "release:asm:with-changelog": "cd feature-libs/asm && release-it && cd ../..",
-=======
 "build:myaccount": "ng build my-account --prod",
 "release:myaccount:with-changelog": "cd feature-libs/my-account && release-it && cd ../..",
->>>>>>> acf1081d
 ```
 
 And replace `asm` instances with the name of yours lib.
