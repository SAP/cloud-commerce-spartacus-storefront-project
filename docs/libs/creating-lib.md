# Creating a Spartacus library

An easy way to create a new Spartacus library is to run: `ng g library <lib-name>` where the `lib-name` is the name of the new library.

The library will be generated in the `feature-libs` folder by default. You need to manually move the generated files to an appropriate directory (if necessary) and modify `angular.json` to reflect the new location.

This document can also serve as the guideline for the future schematic that can automate this process.

## Table of contents

- [Naming conventions](#Naming-conventions)
- [Generating a library](#Generating-a-library)
- [Aligning with the other libs](#Aligning-with-the-other-libs)
  - [Modifying the generated files](#Modifying-the-generated-files)
  - [Additional changes to existing files](#Additional-changes-to-existing-files)
- [Multi-entry point library](#multi-entry-point-library)
- [Testing](#Testing)

## Naming conventions

These are some naming guidelines for libraries:

- library names should be abbreviated, if possible (e.g. _cds_)
- library names should use kebab-case (e.g. `my-account`)
- the scripts added to `package.json` should _not_ use kebab-case (e.g. `yarn build:myaccount`)

## Generating a library

Run `ng g library <lib-name>` and commit.

## Aligning with the other libs

In order to be 100% aligned with the existing Spartacus library there are some generated files that should be updated and there are some files that need to be additionally created

### Modifying the generated files

The list of the files that need to modified:

- `README.md` - replace the default content with some relevant information about the library.

- `angular.json` - change the `prefix` property to `cx`.

- `karma.conf.js`

Just copy paste the following:

```js
// Karma configuration file, see link for more information
// https://karma-runner.github.io/1.0/config/configuration-file.html

module.exports = function (config) {
  config.set({
    basePath: '',
    frameworks: ['jasmine', '@angular-devkit/build-angular'],
    plugins: [
      require('karma-jasmine'),
      require('karma-coverage'),
      require('karma-junit-reporter'),
      require('karma-chrome-launcher'),
      require('karma-jasmine-html-reporter'),
      require('karma-coverage-istanbul-reporter'),
      require('@angular-devkit/build-angular/plugins/karma'),
    ],
    client: {
      clearContext: false, // leave Jasmine Spec Runner output visible in browser
    },
    reporters: ['progress', 'kjhtml', 'coverage-istanbul', 'dots'],
    coverageIstanbulReporter: {
      dir: require('path').join(__dirname, '../../coverage/TODO:'),
      reports: ['lcov', 'cobertura', 'text-summary'],
      fixWebpackSourcePaths: true,
      thresholds: {
        statements: 80,
        lines: 80,
        branches: 70,
        functions: 80,
      },
    },
    port: 9876,
    colors: true,
    logLevel: config.LOG_INFO,
    autoWatch: true,
    browsers: ['Chrome'],
    singleRun: false,
    restartOnFileChange: true,
  });
};
```

Make sure to rename `TODO:` to you lib's name.

- `ng-package.json`

Add the following under `lib` section:

```json
    "umdModuleIds": {
      "@spartacus/core": "core",
      "@spartacus/storefront": "storefront",
      "rxjs": "rxjs"
    }
```

If necessary, add entries for other libraries such as `"@ngrx/store": "store"`, etc.

- `public-api.ts` - rename this file to `public_api.ts` (with the underscore instead of the dash) and change the path in `ng-package.json`'s `entryFile` property to `./public_api.ts`

- `package.json`

Use the following template:

```json
{
  "name": "@spartacus/TODO:",
  "version": "3.0.0-next.0",
  "description": "TODO:",
  "homepage": "https://github.com/SAP/spartacus",
  "keywords": [
    "spartacus",
    "framework",
    "storefront",
    "TODO:"
  ],
  "license": "Apache-2.0",
  "publishConfig": {
    "access": "public"
  },
  "repository": "https://github.com/SAP/spartacus",
  "dependencies": {
    "tslib": "^2.0.0"
  },
  "peerDependencies": {
    "@angular/common": "^10.1.0",
    "@angular/core": "^10.1.0",
    "rxjs": "^6.6.0",
    "@spartacus/core": "3.0.0-next.0",
    "@spartacus/storefront": "3.0.0-next.0"
  }
}
```

Make sure to replace `TODO:`s with the relevant information.
Adjust the `@spartacus/core` and/or `@spartacus/storefront` depending on the need.
Make sure the versions match the current spartacus version.
Make sure the `@angular` peer dependencies matches the versions specified in the _core_ lib.

- `test.ts` - add `import '@angular/localize/init';`

- `tsconfig.lib.json`

Use the following template:

```json
{
  "extends": "../../tsconfig.json",
  "compilerOptions": {
    "outDir": "../../out-tsc/lib",
    "forceConsistentCasingInFileNames": true,
    "strict": true,
    "target": "es2015",
    "module": "es2020",
    "moduleResolution": "node",
    "declaration": true,
    "sourceMap": true,
    "inlineSources": true,
    "experimentalDecorators": true,
    "importHelpers": true,
    "types": [],
    "lib": ["dom", "esnext"],
    "paths": {
      "@spartacus/core": ["dist/core"],
      "@spartacus/storefront": ["dist/storefrontlib"]
    }
  },
  "angularCompilerOptions": {
    "skipTemplateCodegen": true,
    "strictMetadataEmit": true,
    "fullTemplateTypeCheck": true,
    "strictInjectionParameters": true,
    "enableResourceInlining": true,
    "strictTemplates": true,
    "strictInputAccessModifiers": true
  },
  "exclude": ["src/test.ts", "**/*.spec.ts"]
}
```

<<<<<<< HEAD
- run `yarn config:update` or `./node_modules/ts-node/dist/bin.js ./tools/tsconfig-paths/index.ts` script to update `compilerOptions.path` property in tsconfig files
=======
- run `yarn config:update` script to update `compilerOptions.path` property in tsconfig files
>>>>>>> 03839ad6
- `tsconfig.lib.prod.json` - save to re-format it. Make sure that Ivy is off (for the time being, this will change in the future)
- `tslint.json` - change from `lib` to `cx` in the `directive-selector` and `component-selector`
- the rest of the generated files should be removed

### Additional changes to existing files

> Before starting this section it is recommended to commit the previous changes

The following files should be modified:

- `projects/storefrontapp/src/environments/models/environment.model.ts` - if creating a feature that can be toggled on/off, add your feature to this model class
- `projects/storefrontapp/src/environments/models/build.process.env.d.ts` - if creating a feature that can be toggled on/off, add your feature environment variable to the `Env` interface located in this file
- `projects/storefrontapp/src/environments/environment.ts` - if creating a feature that can be toggled on/off, set you feature for development as enabled or disabled by default
- `projects/storefrontapp/src/environments/environment.prod.ts` - if creating a feature that can be toggled on/off, pass the created env. variable to your feature

- Root `package.json`

Add the following scripts:

```json
"build:myaccount": "ng build my-account --prod",
"release:myaccount:with-changelog": "cd feature-libs/my-account && release-it && cd ../..",
```

And replace `myaccount` and `my-account` instances with the name of yours lib.

Optionally, add the generated lib to the `build:libs` and `test:libs` scripts.

- `.github/ISSUE_TEMPLATE/new-release.md`

Add `- [ ] `npm run release:TODO::with-changelog` (needed since `x.x.x`)` under the `For each package select/type version when prompted:` section, and replace `TODO:` to match the `package.json`'s release script name.

- `.release-it.json`

```json
{
  "git": {
    "requireCleanWorkingDir": true,
    "requireUpstream": false,
    "tagName": "TODO:-${version}",
    "commitMessage": "Bumping TODO: version to ${version}",
    "tagAnnotation": "Bumping TODO: version to ${version}"
  },
  "npm": {
    "publishPath": "./../../dist/TODO:"
  },
  "hooks": {
    "after:version:bump": "cd ../.. && ng build TODO: --prod"
  },
  "github": {
    "release": true,
    "assets": ["../../docs.tar.gz", "../../docs.zip"],
    "releaseName": "@spartacus/TODO:@${version}",
    "releaseNotes": "ts-node ../../scripts/changelog.ts --verbose --lib TODO: --to TODO:-${version}"
  },
  "plugins": {
    "../../scripts/release-it/bumper.js": {
      "out": [
        {
          "file": "package.json",
          "path": [
            "peerDependencies.@spartacus/core",
            "peerDependencies.@spartacus/storefront"
          ]
        }
      ]
    }
  }
}
```

Replace `TODO:` with the appropriate name.
Optionally, adjust the `path` property with the `peerDependencies` to match the peer dependencies defined in the `package.json`.

- `scripts/changelog.ts`

In the `const libraryPaths` object, add the following (and replace the `my-account` with your lib's name):

```ts
const libraryPaths = {
  ...,
  '@spartacus/my-account': 'feature-libs/my-account',
};
```

Also make sure to add the lib to the `switch` statement at the end of the file.

- `scripts/packages.ts` - just add your lib to the `const packageJsonPaths` array.

- `sonar-project.properties` - list your library to this file

- `projects/schematics/package.json` - add the library to the package group

- `scripts/templates/changelog.ejs` - add the library to `const CUSTOM_SORT_ORDER`

- `ci-scripts/unit-tests-sonar.sh`

Add the library unit tests with code coverage

``` sh
echo "Running unit tests and code coverage for TODO:"
exec 5>&1
output=$(ng test TODO: --sourceMap --watch=false --code-coverage --browsers=ChromeHeadless | tee /dev/fd/5)
coverage=$(echo $output | grep -i "does not meet global threshold" || true)
if [[ -n "$coverage" ]]; then
    echo "Error: Tests did not meet coverage expectations"
    exit 1
fi
```

Replace `TODO:` with the appropriate name.

## Multi-entry point library

Sources:

- [ng-packagr examples](https://github.com/ng-packagr/ng-packagr/tree/master/integration/samples/secondary)

### Process

If adding multiple entry points to the generated library, make sure to do the following changes:

- `angular.json` - change the `projects -> lib-name -> sourceRoot` to have the same value as the `root` property. This will enable code coverage report to be properly generated for all the entry points.
- `test.ts` - in order to run the tests for _all_ the entry points, the `test.ts` file has to be moved one level up from `lib-name/src/test.ts` to `lib-name/test.ts`.
This change requires an update in the:

  1. `angular.json` - change the `projects -> lib-name -> architect -> test -> options -> main` value to reflect the new file path
  2. `feature-libs/<lib-name>/tsconfig.lib.json` - update the path in `exclude`
  3. `feature-libs/<lib-name>/tsconfig.spec.json` - update the path in `files`

- make sure to follow the general folder structure, as seen in e.g. `feature-libs/product` library
- add `ng-package.json` to each of the feature folders
- run `yarn config:update` script to update `compilerOptions.path` property in tsconfig files

## Testing

Don't forget to:

- run the tests for the generated library - `ng test <lib-name> --code-coverage`. In case of a library with multiple entry points, make sure to check the code-coverage report generated in the `coverage/my-account/lcov-report/index.html`
- build the generated library _with Ivy enabled_ - `ng build <lib-name>`
- build the generated library (without Ivy) - `ng build <lib-name> --prod`
- build the production-ready shell app with the included generated library (import a dummy service from the generated service):
  - `yarn build:libs` (build all the libs)
  - `yarn build`<|MERGE_RESOLUTION|>--- conflicted
+++ resolved
@@ -185,11 +185,7 @@
 }
 ```
 
-<<<<<<< HEAD
-- run `yarn config:update` or `./node_modules/ts-node/dist/bin.js ./tools/tsconfig-paths/index.ts` script to update `compilerOptions.path` property in tsconfig files
-=======
 - run `yarn config:update` script to update `compilerOptions.path` property in tsconfig files
->>>>>>> 03839ad6
 - `tsconfig.lib.prod.json` - save to re-format it. Make sure that Ivy is off (for the time being, this will change in the future)
 - `tslint.json` - change from `lib` to `cx` in the `directive-selector` and `component-selector`
 - the rest of the generated files should be removed
