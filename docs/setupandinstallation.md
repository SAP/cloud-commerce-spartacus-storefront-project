# Setup and Installation

The following instructions describe how to build a storefront application from published Spartacus libraries.

To build the Spartacus project from source, see [Contributor Setup](contributorsetup.md).

# Prerequisites

Before carrying out the procedures below, please ensure the following front end and back end requirements are in place.

## Front End Requirements

Your Angular development environment should include the following:

- Angular cli v7.2.1
- node.js >= 10.14.1
- yarn >= 1.9.4

## Back End Requirements

The Spartacus JavaScript Storefront uses SAP Commerce Cloud for its back end, and makes use of the sample data from the B2C Accelerator electronics storefront in particular.

To install SAP Commerce Cloud, refer to the [installation instructions](docs/back_end_installation) appropriate to your version.

Note: The latest release of SAP Commerce Cloud is recommended.

# Creating a New Angular Application

In the following procedure, we create a new Angular application with the name `mystore`.

1. Generate a new Angular application using the Angular CLI, as follows:
   ```
<<<<<<< HEAD
   $ ng new mystore --style=scss
=======
   $ ng new {mystore} --style=scss --routing=true
>>>>>>> 05ecad8c
   ```

2. When prompted if you would like add Angular routing, enter `y` for yes.

3. Access the newly created directory:
   ```
   $ cd mystore
   ```

# Adding Peer Dependencies to the Storefront

The dependencies in this procedure are required by the Spartacus storefront.

1. Add the following dependencies to the `dependencies` section of `mystore/package.json`:

   ```
   "@angular/pwa": "^0.12.0",
   "@angular/service-worker": "~7.2.0",
   "@ng-bootstrap/ng-bootstrap": "^4.0.1",
   "@ng-select/ng-select": "^2.13.2",
   "@ngrx/effects": "~7.0.0",
   "@ngrx/router-store": "~7.0.0",
   "@ngrx/store": "~7.0.0",
   "bootstrap": "^4.1.3",
   "ngrx-store-localstorage": "^5.1.0",
   ```

2. Install the dependencies. The following is an example using yarn:

   ```
   yarn install
   ```

# Adding the Storefront Dependencies

Add the Spartacus libraries to your storefront application. You can do so with yarn, as follows:

```
$ yarn add @spartacus/core
$ yarn add @spartacus/storefront
$ yarn add @spartacus/styles
```

# Importing the Storefront Module into Your Application

1. Open `mystore/src/app/app.module.ts` and add the following line:

   ```
   import { StorefrontModule } from '@spartacus/storefront';
   ```

2. Add the `StorefrontModule` to the import section of the `NgModule` decorator:

   ```
   imports: [BrowserModule, StorefrontModule],
   ```

Your file should look like this:

```
import { BrowserModule } from '@angular/platform-browser';
import { NgModule } from '@angular/core';

import { AppRoutingModule } from './app-routing.module';
import { AppComponent } from './app.component';
import { StorefrontModule } from '@spartacus/storefront';

@NgModule({
  declarations: [
    AppComponent
  ],
  imports: [
    BrowserModule, AppRoutingModule, StorefrontModule
  ],
  providers: [],
  bootstrap: [AppComponent]
})
export class AppModule { }
```

# Configuring the Storefront

The Spartacus storefront has default values for all of its configurations. However, you may need to override these values. An example use case would be so that your storefront can communicate with your SAP Commerce back end.

To configure the storefront, use the `withConfig` method on the StorefrontModule. The following is an example that uses the default values for the configs:

```
  imports: [
    BrowserModule, StorefrontModule.withConfig({
      server: {
        baseUrl: 'https://electronics.local:9002',
        occPrefix: '/rest/v2/'
      },
      authentication: {
        client_id: 'mobile_android',
        client_secret: 'secret'
      }
    })
  ],
```

You do not have to specify a config if you do not need to override its value. For example, if you only need to override the back end base URL, you can use this config:

```
imports: [BrowserModule, StorefrontModule.withConfig({
  server: {
    baseUrl: 'https://my-custom-backend-url:8080',
  }
})]
```

# Adding the Storefront Component

This procedure adds the storefront component in the UI.

1. Open `mystore/src/app/app.component.html` and replace the entire contents of the file with the following line:

   ```
   <cx-storefront>Loading...</cx-storefront>
   ```

2. Import the styles from the `@spartacus/styles` library by opening `mystore/src/styles.scss` and adding the following line:

   ```
   @import "~@spartacus/styles/index";
   ```

# Building and Starting

This section describes how to validate your back end installation, and then start the application with the storefront enabled.

## Validating the Back end

1. Use a web browser (Chrome is highly recommended) to access the CMS OCC endpoint of your back end.

   The default is available at: `{server-base-url}/rest/v2/electronics/cms/pages`.

   For example, with a back end instance running from `https://localhost:9002`, you would access: https://localhost:9002/rest/v2/electronics/cms/pages.

2. Accept the security exception in your browser if you are running a development instance with a self-signed HTTPS certificate.

   When the request works, you see an XML response in your browser.

## Starting the Storefront Application

1. Start the application with the storefront enabled, as follows:

   ```
   $ ng serve
   ```

2. When the app server is properly started, point your browser to http://localhost:4200, as instructed from the terminal output of `ng serve`.

# Known Issues

The following are known issues with the current release of Spartacus JavaScript Storefront:

- Certain AddOns may cause the Spartacus storefront to not work properly.

- Spartacus relies on the `cmsoccaddon` for CMS information. However, this extension is currently not fully compatible with SmartEdit. As a result, the categories may not appear in Spartacus. To avoid this problem, remove the SmartEdit CMS web services and personalization extensions.

- You may notice that the logo is very small. This can be fixed as follows:

  1.  Log in to SAP Commerce Backoffice.

  2.  Select `WCMS` in the left-hand navigation pane, then select the `Component` child node that appears below.

  3.  Search for the term `SiteLogoComponent` in the Search box in the top-center panel.

      You can modify the component directly in the Online Catalog, or you can modify it in the Staged Catalog and then perform a sync.

  4.  Open the `Administration` tab of the SiteLogoComponent, and remove the `Media` value.

  5.  Click the button labelled `...` next to the `Media` field.

  6.  In the pop-up search box that appears, search for the desired media file in your system and select it.

  7.  Save your changes<|MERGE_RESOLUTION|>--- conflicted
+++ resolved
@@ -29,13 +29,11 @@
 In the following procedure, we create a new Angular application with the name `mystore`.
 
 1. Generate a new Angular application using the Angular CLI, as follows:
-   ```
-<<<<<<< HEAD
+
+   ```
    $ ng new mystore --style=scss
-=======
-   $ ng new {mystore} --style=scss --routing=true
->>>>>>> 05ecad8c
-   ```
+   ```
+
 
 2. When prompted if you would like add Angular routing, enter `y` for yes.
 
