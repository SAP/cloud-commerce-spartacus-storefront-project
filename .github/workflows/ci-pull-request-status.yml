--- conflicted
+++ resolved
@@ -4,19 +4,14 @@
     branches:
       - develop
       - develop-*
-<<<<<<< HEAD
-      - release/**
-      - epic/**
-=======
       - release-*
->>>>>>> 669cdf58
   workflow_dispatch:
     # empty as it is used only to manually trigger the workflow
 
 env:
   GH_TOKEN: ${{ github.token }}
 
-concurrency: 
+concurrency:
   group: ci-merge-checks-${{ github.head_ref || github.run_id }}
   # This workflow has the same group id as the merge checks (e2e tests) workflow.
   # The goal is to cancel pending expensive tests when the PR is set to to draft.
