--- conflicted
+++ resolved
@@ -9,18 +9,18 @@
     types: [opened, synchronize]
   workflow_dispatch:
     # empty as it is used only to manually trigger the workflow
-  
+
 env:
   CYPRESS_KEY: ${{ secrets.CYPRESS_KEY }}
   NODE_VERSION: '16'
 
-concurrency: 
+concurrency:
   group: ci-${{ github.head_ref || github.run_id }}
   cancel-in-progress: true
 
 name: Spartacus build pipeline
 jobs:
-  no_retries: 
+  no_retries:
     name: Verify re-run of all jobs
     runs-on: ubuntu-latest
     steps:
@@ -28,12 +28,12 @@
         uses: actions/github-script@v5
         with:
           script: |
-            core.setFailed('Please push a commit to trigger the build. To push an empty commit you can use `git commit --allow-empty -m "Trigger Build"`') 
+            core.setFailed('Please push a commit to trigger the build. To push an empty commit you can use `git commit --allow-empty -m "Trigger Build"`')
         if: ${{ github.run_attempt > 1 }}
   validate_e2e_execution:
     name: Validate pull_request files
     runs-on: ubuntu-latest
-    outputs: 
+    outputs:
       SHOULD_RUN_E2E: ${{ steps.save-e2e-output-result.outputs.SHOULD_RUN_E2E }}
     steps:
       - uses: actions/checkout@v2
@@ -41,7 +41,7 @@
           fetch-depth: 0
       - name: Determine whether to run e2es
         id: save-e2e-output-result
-        run: |         
+        run: |
           source ci-scripts/validate-e2e-execution.sh
           echo "::set-output name=SHOULD_RUN_E2E::$(echo $RUN_E2E)"
   unit_tests_core:
@@ -58,7 +58,7 @@
         id: cache-node-modules
         uses: actions/cache@v2
         with:
-          path: | 
+          path: |
             node_modules
             projects/storefrontapp-e2e-cypress/node_modules
             ~/.cache/Cypress
@@ -85,7 +85,7 @@
         id: cache-node-modules
         uses: actions/cache@v2
         with:
-          path: | 
+          path: |
             node_modules
             projects/storefrontapp-e2e-cypress/node_modules
             ~/.cache/Cypress
@@ -112,7 +112,7 @@
         id: cache-node-modules
         uses: actions/cache@v2
         with:
-          path: | 
+          path: |
             node_modules
             projects/storefrontapp-e2e-cypress/node_modules
             ~/.cache/Cypress
@@ -138,29 +138,23 @@
         uses: actions/github-script@v5
         with:
           script: |
-            core.setFailed('Please push a commit to trigger the build. To push an empty commit you can use `git commit --allow-empty -m "Trigger Build"`') 
+            core.setFailed('Please push a commit to trigger the build. To push an empty commit you can use `git commit --allow-empty -m "Trigger Build"`')
         if: ${{ github.run_attempt > 1 }}
       - uses: actions/checkout@v2
       - name: Cache node_modules
         id: cache-node-modules
         uses: actions/cache@v2
         with:
-          path: | 
+          path: |
             node_modules
             projects/storefrontapp-e2e-cypress/node_modules
             ~/.cache/Cypress
           key: nodemodules-${{ github.event.pull_request.base.sha }}
           restore-keys: nodemodules-${{ github.event.pull_request.base.sha }}
       - name: Run e2es
-<<<<<<< HEAD
         env:
           SPA_ENV: ci,b2c,bopis
-          BUILD_NUMBER: ci-build-number-${{ github.event.pull_request.head.sha || github.sha }}
-=======
-        env: 
-          SPA_ENV: ci,b2c
           BUILD_NUMBER: ci-build-number-${{ github.event.pull_request.head.sha || github.run_id }}
->>>>>>> 412d2d57
         run: |
           ci-scripts/e2e-cypress.sh
   b2c_ssr_e2e_tests:
@@ -173,29 +167,23 @@
         uses: actions/github-script@v5
         with:
           script: |
-            core.setFailed('Please push a commit to trigger the build. To push an empty commit you can use `git commit --allow-empty -m "Trigger Build"`') 
+            core.setFailed('Please push a commit to trigger the build. To push an empty commit you can use `git commit --allow-empty -m "Trigger Build"`')
         if: ${{ github.run_attempt > 1 }}
       - uses: actions/checkout@v2
       - name: Cache node_modules
         id: cache-node-modules
         uses: actions/cache@v2
         with:
-          path: | 
+          path: |
             node_modules
             projects/storefrontapp-e2e-cypress/node_modules
             ~/.cache/Cypress
           key: nodemodules-${{ github.event.pull_request.base.sha }}
           restore-keys: nodemodules-${{ github.event.pull_request.base.sha }}
       - name: Run e2es
-<<<<<<< HEAD
         env:
           SPA_ENV: ci,b2c,bopis
-          BUILD_NUMBER: ci-build-number-${{ github.event.pull_request.head.sha || github.sha }}
-=======
-        env: 
-          SPA_ENV: ci,b2c
           BUILD_NUMBER: ci-build-number-${{ github.event.pull_request.head.sha || github.run_id }}
->>>>>>> 412d2d57
         run: |
           ci-scripts/e2e-cypress.sh --ssr
   b2b_e2e_tests:
@@ -211,14 +199,14 @@
         uses: actions/github-script@v5
         with:
           script: |
-            core.setFailed('Please push a commit to trigger the build. To push an empty commit you can use `git commit --allow-empty -m "Trigger Build"`') 
+            core.setFailed('Please push a commit to trigger the build. To push an empty commit you can use `git commit --allow-empty -m "Trigger Build"`')
         if: ${{ github.run_attempt > 1 }}
       - uses: actions/checkout@v2
       - name: Cache node_modules
         id: cache-node-modules
         uses: actions/cache@v2
         with:
-          path: | 
+          path: |
             node_modules
             projects/storefrontapp-e2e-cypress/node_modules
             ~/.cache/Cypress
@@ -228,7 +216,7 @@
         env:
           SPA_ENV: ci,b2b
           BUILD_NUMBER: ci-build-number-${{ github.event.pull_request.head.sha || github.run_id }}
-        run: |     
+        run: |
           ci-scripts/e2e-cypress.sh -s b2b
   build_conclusion:
     needs: [no_retries, unit_tests_core, unit_tests_libs, linting, b2c_e2e_tests, b2c_ssr_e2e_tests, b2b_e2e_tests]
@@ -247,7 +235,7 @@
           needs.unit_tests_libs.result == 'failure' || needs.unit_tests_libs.result == 'cancelled' ||
           needs.linting.result == 'failure' || needs.linting.result == 'cancelled' ||
           needs.b2c_e2e_tests.result == 'failure' || needs.b2c_e2e_tests.result == 'cancelled' ||
-          needs.b2c_ssr_e2e_tests.result == 'failure' || needs.b2c_ssr_e2e_tests.result == 'cancelled' || 
+          needs.b2c_ssr_e2e_tests.result == 'failure' || needs.b2c_ssr_e2e_tests.result == 'cancelled' ||
           needs.b2b_e2e_tests.result == 'failure' || needs.b2b_e2e_tests.result == 'cancelled'
   send_slack_message:
     needs: build_conclusion
@@ -311,7 +299,7 @@
                 }
               ]
             }
-        if: | 
+        if: |
           needs.build_conclusion.result == 'failure' &&
-          github.event_name == 'push' && 
+          github.event_name == 'push' &&
           github.ref_name == 'develop'
