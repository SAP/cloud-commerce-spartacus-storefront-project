on:
  push:
    branches:
      - develop
      - develop-*
      - release-*
  workflow_dispatch:
    # empty as it is used only to manually trigger the workflow

env:
  CYPRESS_KEY: ${{ secrets.CYPRESS_KEY }}
<<<<<<< HEAD
  NODE_VERSION: '22'
=======
  NODE_VERSION: '20'
  AMP_API_TOKEN: ${{ secrets.AMP_API_TOKEN }}
  CONTINUUM_REGISTRY_TOKEN: ${{ secrets.CONTINUUM_REGISTRY_TOKEN }}
>>>>>>> 356a3705

concurrency:
  group: ci-${{ github.head_ref || github.run_id }}
  cancel-in-progress: true

name: Spartacus build pipeline
jobs:
  no_retries:
    name: Verify re-run of all jobs
    runs-on: ubuntu-latest
    steps:
      - name: Forcefully fail build if jobs are all retried
        uses: actions/github-script@v7
        with:
          script: |
            core.setFailed('Please push a commit to trigger the build. To push an empty commit you can use `git commit --allow-empty -m "Trigger Build"`')
        if: ${{ github.run_attempt > 1 }}
  validate_e2e_execution:
    name: Validate pull_request files
    runs-on: ubuntu-latest
    outputs:
      SHOULD_RUN_E2E: ${{ steps.save-e2e-output-result.outputs.SHOULD_RUN_E2E }}
    steps:
      - uses: actions/checkout@v4
        with:
          fetch-depth: 0
      - name: Determine whether to run e2es
        id: save-e2e-output-result
        run: |
          source ci-scripts/validate-e2e-execution.sh
          echo "::set-output name=SHOULD_RUN_E2E::$(echo $RUN_E2E)"
  unit_tests:
    needs: no_retries
    name: Unit tests
    runs-on: ubuntu-latest
    steps:
      - uses: actions/checkout@v4
        with:
          fetch-depth: 0
      - name: Setup node
        uses: actions/setup-node@v4
        with:
          node-version: ${{ env.NODE_VERSION }}
      - name: Cache node_modules
        id: cache-node-modules
        uses: actions/cache@v4
        with:
          path: |
            node_modules
            projects/storefrontapp-e2e-cypress/node_modules
            ~/.cache/Cypress
          key: nodemodules-${{ github.event.pull_request.base.sha }}
          restore-keys: nodemodules-${{ github.event.pull_request.base.sha }}
      - name: Package installation
        run: npm ci
      - name: Run unit tests
        run: |
          ci-scripts/unit-tests.sh
  sonarqube_scan:
    needs: no_retries
    name: SonarQube Scan
    runs-on: ubuntu-latest
    steps:
      - uses: actions/checkout@v4
        with:
          fetch-depth: 0
      - name: SonarQube Scan
        uses: sonarsource/sonarqube-scan-action@master
        with:
          args: >
            -Dsonar.qualitygate.wait=true
            -Dsonar.projectKey=composable-storefront
        env:
          SONAR_TOKEN: ${{ secrets.SONAR_TOKEN }}
          SONAR_HOST_URL: https://sonar.tools.sap
    if: github.event_name == 'pull_request'
  linting:
    needs: no_retries
    name: Validations and static code checks
    runs-on: ubuntu-latest
    steps:
      - uses: actions/checkout@v4
      - name: Setup node
        uses: actions/setup-node@v4
        with:
          node-version: ${{ env.NODE_VERSION }}
      - name: Cache node_modules
        id: cache-node-modules
        uses: actions/cache@v4
        with:
          path: |
            node_modules
            projects/storefrontapp-e2e-cypress/node_modules
            ~/.cache/Cypress
          key: nodemodules-${{ github.event.pull_request.base.sha }}
          restore-keys: nodemodules-${{ github.event.pull_request.base.sha }}
      - name: Package installation
        run: npm ci
      - name: Run linting validation
        run: |
          ci-scripts/validate-lint.sh
  b2c_e2e_tests:
    needs: [no_retries, validate_e2e_execution]
    name: E2E tests for B2C
    runs-on: ubuntu-latest
    strategy:
      matrix:
        containers: [1, 2, 3, 4, 5]
    if: ${{ github.event_name == 'push' || github.event_name == 'workflow_dispatch' || needs.validate_e2e_execution.outputs.SHOULD_RUN_E2E == 'true' }}
    steps:
      - name: Forcefully fail build if e2e job is retried
        uses: actions/github-script@v7
        with:
          script: |
            core.setFailed('Please push a commit to trigger the build. To push an empty commit you can use `git commit --allow-empty -m "Trigger Build"`')
        if: ${{ github.run_attempt > 1 }}
      - uses: actions/checkout@v4
      - name: Setup node
        uses: actions/setup-node@v4
        with:
          node-version: ${{ env.NODE_VERSION }}
      - name: Cache node_modules
        id: cache-node-modules
        uses: actions/cache@v4
        with:
          path: |
            node_modules
            projects/storefrontapp-e2e-cypress/node_modules
            ~/.cache/Cypress
          key: nodemodules-${{ github.event.pull_request.base.sha }}
          restore-keys: nodemodules-${{ github.event.pull_request.base.sha }}
      - name: Run e2es
        env:
          SPA_ENV: ci,b2c
          BUILD_NUMBER: ci-build-number-${{ github.event.pull_request.head.sha || github.run_id }}
        run: |
          ci-scripts/e2e-cypress.sh
  b2c_ssr_e2e_tests:
    needs: [no_retries, validate_e2e_execution]
    name: E2E tests for SSR B2C
    runs-on: ubuntu-latest
    if: ${{ github.event_name == 'push' || github.event_name == 'workflow_dispatch' || needs.validate_e2e_execution.outputs.SHOULD_RUN_E2E == 'true' }}
    steps:
      - name: Forcefully fail build if e2e job is retried
        uses: actions/github-script@v7
        with:
          script: |
            core.setFailed('Please push a commit to trigger the build. To push an empty commit you can use `git commit --allow-empty -m "Trigger Build"`')
        if: ${{ github.run_attempt > 1 }}
      - uses: actions/checkout@v4
      - name: Setup node
        uses: actions/setup-node@v4
        with:
          node-version: ${{ env.NODE_VERSION }}
      - name: Cache node_modules
        id: cache-node-modules
        uses: actions/cache@v4
        with:
          path: |
            node_modules
            projects/storefrontapp-e2e-cypress/node_modules
            ~/.cache/Cypress
          key: nodemodules-${{ github.event.pull_request.base.sha }}
          restore-keys: nodemodules-${{ github.event.pull_request.base.sha }}
      - name: Run e2es
        env:
          SPA_ENV: ci,b2c
          BUILD_NUMBER: ci-build-number-${{ github.event.pull_request.head.sha || github.run_id }}
        run: |
          ci-scripts/e2e-cypress.sh --ssr
  b2b_e2e_tests:
    needs: [no_retries, validate_e2e_execution]
    name: E2E tests for B2B
    runs-on: ubuntu-latest
    strategy:
      matrix:
        containers: [1, 2, 3, 4]
    if: ${{ github.event_name == 'push' || github.event_name == 'workflow_dispatch' || needs.validate_e2e_execution.outputs.SHOULD_RUN_E2E == 'true' }}
    steps:
      - name: Forcefully fail build if e2e job is retried
        uses: actions/github-script@v7
        with:
          script: |
            core.setFailed('Please push a commit to trigger the build. To push an empty commit you can use `git commit --allow-empty -m "Trigger Build"`')
        if: ${{ github.run_attempt > 1 }}
      - uses: actions/checkout@v4
      - name: Setup node
        uses: actions/setup-node@v4
        with:
          node-version: ${{ env.NODE_VERSION }}
      - name: Cache node_modules
        id: cache-node-modules
        uses: actions/cache@v4
        with:
          path: |
            node_modules
            projects/storefrontapp-e2e-cypress/node_modules
            ~/.cache/Cypress
          key: nodemodules-${{ github.event.pull_request.base.sha }}
          restore-keys: nodemodules-${{ github.event.pull_request.base.sha }}
      - name: Run e2es
        env:
          SPA_ENV: ci,b2b
          BUILD_NUMBER: ci-build-number-${{ github.event.pull_request.head.sha || github.run_id }}
        run: |
          ci-scripts/e2e-cypress.sh -s b2b
  ssr_tests:
    needs: [no_retries, validate_e2e_execution]
    name: SSR Tests
    runs-on: ubuntu-latest
    steps:
      - uses: actions/checkout@v2
      - name: Setup node
        uses: actions/setup-node@v2
        with:
          node-version: ${{ env.NODE_VERSION }}
      - name: Cache node_modules
        id: cache-node-modules
        uses: actions/cache@v2
        with:
          path: | 
            node_modules
          key: nodemodules-${{ github.event.pull_request.base.sha }}
          restore-keys: nodemodules-${{ github.event.pull_request.base.sha }}
      - name: Package installation
        run: npm ci
      - name: Build SSR Server
        run: npm run build:libs && npm run build && npm run build:ssr:local-http-backend
      - name: Run SSR tests
        run: npm run test:ssr:ci --verbose
  build_conclusion:
    needs: [no_retries, unit_tests, linting, b2c_e2e_tests, b2c_ssr_e2e_tests, b2b_e2e_tests, ssr_tests, sonarqube_scan]
    name: Build Conclusion
    runs-on: ubuntu-latest
    if: ${{ always() }}
    steps:
      - name: Required build failed
        uses: actions/github-script@v7
        with:
          script: |
            core.setFailed('Build failed')
        if: |
          needs.no_retries.result == 'failure' || needs.no_retries.result == 'cancelled' ||
          needs.unit_tests.result == 'failure' || needs.unit_tests.result == 'cancelled' ||
          needs.sonarqube_scan.result == 'failure' || needs.sonarqube_scan.result == 'cancelled' ||
          needs.linting.result == 'failure' || needs.linting.result == 'cancelled' ||
          needs.b2c_e2e_tests.result == 'failure' || needs.b2c_e2e_tests.result == 'cancelled' ||
          needs.b2c_ssr_e2e_tests.result == 'failure' || needs.b2c_ssr_e2e_tests.result == 'cancelled' ||
          needs.b2b_e2e_tests.result == 'failure' || needs.b2b_e2e_tests.result == 'cancelled' ||
          needs.ssr_tests.result == 'failure' || needs.ssr_tests.result == 'cancelled'
  send_slack_message:
    needs: build_conclusion
    name: Slack message for failed CI build in Spartacus
    runs-on: ubuntu-latest
    if: ${{ always() }}
    steps:
      - run: |
          echo "Context Info:"
          echo "  Event = ${{ github.event_name }}"
          echo "  Build Result = ${{ needs.build_conclusion.result }}"
          echo "  Branch = ${{ github.ref_name }}"
          echo "  Default branch = ${{ github.event.repository.default_branch }}"
      - name: Notify the slack channel of when build conclusion failed
        env:
          SLACK_BOT_TOKEN: ${{ secrets.SLACK_TOKEN }}
        uses: slackapi/slack-github-action@v1.26.0
        with:
          channel-id: ${{ secrets.SLACK_NOTIFICATION_CHANNEL }}
          payload: |
            {
              "blocks": [
                {
                  "type": "section",
                  "text": {
                    "type": "mrkdwn",
                    "text": ":nuclear-bomb: :fireduck: *Broken build on ${{ github.ref_name }}*"
                  }
                },
                {
                  "type": "divider"
                },
                {
                  "type": "actions",
                  "elements": [
                    {
                      "type": "button",
                      "text": {
                        "type": "plain_text",
                        "text": "Failed build",
                        "emoji": true
                      },
                      "value": "failed_build",
                      "url": "${{ github.server_url }}/${{ github.repository }}/actions/runs/${{ github.run_id }}"
                    },
                    {
                      "type": "button",
                      "text": {
                        "type": "plain_text",
                        "text": "What was committed?",
                        "emoji": true
                      },
                      "value": "recent_merged_commit",
                      "url": "${{ github.event.head_commit.url }}"
                    },
                    {
                      "type": "button",
                      "text": {
                        "type": "plain_text",
                        "text": "Build history",
                        "emoji": true
                      },
                      "value": "buid_history",
                      "url": "https://github.com/SAP/spartacus/actions/workflows/ci.yml?query=branch%3Adevelop"
                    }
                  ]
                }
              ]
            }
        if: |
          needs.build_conclusion.result == 'failure' &&
          github.event_name == 'push' &&
          github.ref_name == github.event.repository.default_branch<|MERGE_RESOLUTION|>--- conflicted
+++ resolved
@@ -9,13 +9,9 @@
 
 env:
   CYPRESS_KEY: ${{ secrets.CYPRESS_KEY }}
-<<<<<<< HEAD
   NODE_VERSION: '22'
-=======
-  NODE_VERSION: '20'
   AMP_API_TOKEN: ${{ secrets.AMP_API_TOKEN }}
   CONTINUUM_REGISTRY_TOKEN: ${{ secrets.CONTINUUM_REGISTRY_TOKEN }}
->>>>>>> 356a3705
 
 concurrency:
   group: ci-${{ github.head_ref || github.run_id }}
