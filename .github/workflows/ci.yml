on:
  push:
    branches:
      - develop
      - epic/**
      - release/**
      - integration-libs/**
  pull_request:
    types: [opened, synchronize]
  workflow_dispatch:
    # empty as it is used only to manually trigger the workflow

env:
  CYPRESS_KEY: ${{ secrets.CYPRESS_KEY }}
  NODE_VERSION: '16'

concurrency:
  group: ci-${{ github.head_ref || github.run_id }}
  cancel-in-progress: true

name: Spartacus build pipeline
jobs:
  no_retries:
    name: Verify re-run of all jobs
    runs-on: ubuntu-latest
    steps:
      - name: Forcefully fail build if jobs are all retried
        uses: actions/github-script@v5
        with:
          script: |
            core.setFailed('Please push a commit to trigger the build. To push an empty commit you can use `git commit --allow-empty -m "Trigger Build"`')
        if: ${{ github.run_attempt > 1 }}
  validate_e2e_execution:
    name: Validate pull_request files
    runs-on: ubuntu-latest
    outputs:
      SHOULD_RUN_E2E: ${{ steps.save-e2e-output-result.outputs.SHOULD_RUN_E2E }}
    steps:
      - uses: actions/checkout@v2
        with:
          fetch-depth: 0
      - name: Determine whether to run e2es
        id: save-e2e-output-result
        run: |
          source ci-scripts/validate-e2e-execution.sh
          echo "::set-output name=SHOULD_RUN_E2E::$(echo $RUN_E2E)"
  unit_tests_core:
    needs: no_retries
    name: Unit tests for core Spartacus libs
    runs-on: ubuntu-latest
    steps:
      - uses: actions/checkout@v2
      - name: Setup node
        uses: actions/setup-node@v2
        with:
          node-version: ${{ env.NODE_VERSION }}
      - name: Cache node_modules
        id: cache-node-modules
        uses: actions/cache@v2
        with:
          path: |
            node_modules
            projects/storefrontapp-e2e-cypress/node_modules
            ~/.cache/Cypress
          key: nodemodules-${{ github.event.pull_request.base.sha }}
          restore-keys: nodemodules-${{ github.event.pull_request.base.sha }}
      - name: Install angular CLI
        run: npm install -g @angular/cli@14
      - name: Package installation
        run: yarn --frozen-lockfile
      - name: Run unit tests for Spartacus libs
        run: |
          ci-scripts/unit-tests-core-lib.sh
  unit_tests_libs:
    needs: no_retries
    name: Unit tests for integration libs
    runs-on: ubuntu-latest
    steps:
      - uses: actions/checkout@v2
      - name: Setup node
        uses: actions/setup-node@v2
        with:
          node-version: ${{ env.NODE_VERSION }}
      - name: Cache node_modules
        id: cache-node-modules
        uses: actions/cache@v2
        with:
          path: |
            node_modules
            projects/storefrontapp-e2e-cypress/node_modules
            ~/.cache/Cypress
          key: nodemodules-${{ github.event.pull_request.base.sha }}
          restore-keys: nodemodules-${{ github.event.pull_request.base.sha }}
      - name: Install angular CLI
        run: npm install -g @angular/cli@14
      - name: Package installation
        run: yarn --frozen-lockfile
      - name: Run unit tests for integration libs
        run: |
          ci-scripts/unit-tests.sh
  sonarqube_scan:
    needs: no_retries
    name: SonarQube Scan
    runs-on: ubuntu-latest
    steps:
      - uses: actions/checkout@v3
        with:
          fetch-depth: 0
      - name: SonarQube Scan
        uses: sonarsource/sonarqube-scan-action@master
        with:
          args: >
            -Dsonar.qualitygate.wait=true
            -Dsonar.projectKey=composable-storefront
        env:
          SONAR_TOKEN: ${{ secrets.SONAR_TOKEN }}
          SONAR_HOST_URL: https://sonar.tools.sap
    if: github.event_name == 'pull_request'
  linting:
    needs: no_retries
    name: Validations and static code checks
    runs-on: ubuntu-latest
    steps:
      - uses: actions/checkout@v2
      - name: Setup node
        uses: actions/setup-node@v2
        with:
          node-version: ${{ env.NODE_VERSION }}
      - name: Cache node_modules
        id: cache-node-modules
        uses: actions/cache@v2
        with:
          path: |
            node_modules
            projects/storefrontapp-e2e-cypress/node_modules
            ~/.cache/Cypress
          key: nodemodules-${{ github.event.pull_request.base.sha }}
          restore-keys: nodemodules-${{ github.event.pull_request.base.sha }}
      - name: Install angular CLI
        run: npm install -g @angular/cli@14
      - name: Package installation
        run: yarn --frozen-lockfile
      - name: Run linting validation
        run: |
          ci-scripts/validate-lint.sh
  b2c_e2e_tests:
    needs: [no_retries, validate_e2e_execution]
    name: E2E tests for B2C
    runs-on: ubuntu-latest
    strategy:
      matrix:
        containers: [1, 2, 3, 4, 5]
    if: ${{ github.event_name == 'push' || github.event_name == 'workflow_dispatch' || needs.validate_e2e_execution.outputs.SHOULD_RUN_E2E == 'true' }}
    steps:
      - name: Forcefully fail build if e2e job is retried
        uses: actions/github-script@v5
        with:
          script: |
            core.setFailed('Please push a commit to trigger the build. To push an empty commit you can use `git commit --allow-empty -m "Trigger Build"`')
        if: ${{ github.run_attempt > 1 }}
      - uses: actions/checkout@v2
      - name: Cache node_modules
        id: cache-node-modules
        uses: actions/cache@v2
        with:
          path: |
            node_modules
            projects/storefrontapp-e2e-cypress/node_modules
            ~/.cache/Cypress
          key: nodemodules-${{ github.event.pull_request.base.sha }}
          restore-keys: nodemodules-${{ github.event.pull_request.base.sha }}
      - name: Run e2es
        env:
          SPA_ENV: ci,b2c,bopis
          BUILD_NUMBER: ci-build-number-${{ github.event.pull_request.head.sha || github.run_id }}
        run: |
          ci-scripts/e2e-cypress.sh
  b2c_ssr_e2e_tests:
    needs: [no_retries, validate_e2e_execution]
    name: E2E tests for SSR B2C
    runs-on: ubuntu-latest
    if: ${{ github.event_name == 'push' || github.event_name == 'workflow_dispatch' || needs.validate_e2e_execution.outputs.SHOULD_RUN_E2E == 'true' }}
    steps:
      - name: Forcefully fail build if e2e job is retried
        uses: actions/github-script@v5
        with:
          script: |
            core.setFailed('Please push a commit to trigger the build. To push an empty commit you can use `git commit --allow-empty -m "Trigger Build"`')
        if: ${{ github.run_attempt > 1 }}
      - uses: actions/checkout@v2
      - name: Cache node_modules
        id: cache-node-modules
        uses: actions/cache@v2
        with:
          path: |
            node_modules
            projects/storefrontapp-e2e-cypress/node_modules
            ~/.cache/Cypress
          key: nodemodules-${{ github.event.pull_request.base.sha }}
          restore-keys: nodemodules-${{ github.event.pull_request.base.sha }}
      - name: Run e2es
        env:
          SPA_ENV: ci,b2c,bopis
          BUILD_NUMBER: ci-build-number-${{ github.event.pull_request.head.sha || github.run_id }}
        run: |
          ci-scripts/e2e-cypress.sh --ssr
  b2b_e2e_tests:
    needs: [no_retries, validate_e2e_execution]
    name: E2E tests for B2B
    runs-on: ubuntu-latest
    strategy:
      matrix:
        containers: [1, 2]
    if: ${{ github.event_name == 'push' || github.event_name == 'workflow_dispatch' || needs.validate_e2e_execution.outputs.SHOULD_RUN_E2E == 'true' }}
    steps:
      - name: Forcefully fail build if e2e job is retried
        uses: actions/github-script@v5
        with:
          script: |
            core.setFailed('Please push a commit to trigger the build. To push an empty commit you can use `git commit --allow-empty -m "Trigger Build"`')
        if: ${{ github.run_attempt > 1 }}
      - uses: actions/checkout@v2
      - name: Cache node_modules
        id: cache-node-modules
        uses: actions/cache@v2
        with:
          path: |
            node_modules
            projects/storefrontapp-e2e-cypress/node_modules
            ~/.cache/Cypress
          key: nodemodules-${{ github.event.pull_request.base.sha }}
          restore-keys: nodemodules-${{ github.event.pull_request.base.sha }}
      - name: Run e2es
        env:
          SPA_ENV: ci,b2b
          BUILD_NUMBER: ci-build-number-${{ github.event.pull_request.head.sha || github.run_id }}
        run: |
          ci-scripts/e2e-cypress.sh -s b2b
  build_conclusion:
    needs: [no_retries, unit_tests_core, unit_tests_libs, linting, b2c_e2e_tests, b2c_ssr_e2e_tests, b2b_e2e_tests, sonarqube_scan]
    name: Build Conclusion
    runs-on: ubuntu-latest
    if: ${{ always() }}
    steps:
      - name: Required build failed
        uses: actions/github-script@v5
        with:
          script: |
            core.setFailed('Build failed')
        if: |
          needs.no_retries.result == 'failure' || needs.no_retries.result == 'cancelled' ||
          needs.unit_tests_core.result == 'failure' || needs.unit_tests_core.result == 'cancelled' ||
          needs.unit_tests_libs.result == 'failure' || needs.unit_tests_libs.result == 'cancelled' ||
          needs.sonarqube_scan.result == 'failure' || needs.sonarqube_scan.result == 'cancelled' ||
          needs.linting.result == 'failure' || needs.linting.result == 'cancelled' ||
          needs.b2c_e2e_tests.result == 'failure' || needs.b2c_e2e_tests.result == 'cancelled' ||
          needs.b2c_ssr_e2e_tests.result == 'failure' || needs.b2c_ssr_e2e_tests.result == 'cancelled' ||
          needs.b2b_e2e_tests.result == 'failure' || needs.b2b_e2e_tests.result == 'cancelled'
  send_slack_message:
    needs: build_conclusion
    name: Slack message for failed develop CI build in Spartacus
    runs-on: ubuntu-latest
    if: ${{ always() }}
    steps:
      - name: Notify the slack channel of when build conclusion failed
        env:
          SLACK_BOT_TOKEN: ${{ secrets.SLACK_TOKEN }}
        uses: slackapi/slack-github-action@v1.19.0
        with:
          channel-id: ${{ secrets.SLACK_NOTIFICATION_CHANNEL }}
          payload: |
            {
              "blocks": [
                {
                  "type": "section",
                  "text": {
                    "type": "mrkdwn",
                    "text": ":nuclear-bomb: :fireduck: *Broken build in develop*"
                  }
                },
                {
                  "type": "divider"
                },
                {
                  "type": "actions",
                  "elements": [
                    {
                      "type": "button",
                      "text": {
                        "type": "plain_text",
                        "text": "Failed build",
                        "emoji": true
                      },
                      "value": "failed_build",
                      "url": "${{ github.server_url }}/${{ github.repository }}/actions/runs/${{ github.run_id }}"
                    },
                    {
                      "type": "button",
                      "text": {
                        "type": "plain_text",
                        "text": "What was committed?",
                        "emoji": true
                      },
                      "value": "recent_merged_commit",
                      "url": "${{ github.event.head_commit.url }}"
                    },
                    {
                      "type": "button",
                      "text": {
                        "type": "plain_text",
                        "text": "Build history",
                        "emoji": true
                      },
                      "value": "buid_history",
                      "url": "https://github.com/SAP/spartacus/actions/workflows/ci.yml?query=branch%3Adevelop"
                    }
                  ]
                }
              ]
            }
        if: |
          needs.build_conclusion.result == 'failure' &&
<<<<<<< HEAD
          github.event_name == 'push' &&
          github.ref_name == 'develop'
=======
          github.event_name == 'push' && 
          github.ref_name == 'develop'
>>>>>>> c8d4c346
<|MERGE_RESOLUTION|>--- conflicted
+++ resolved
@@ -320,10 +320,5 @@
             }
         if: |
           needs.build_conclusion.result == 'failure' &&
-<<<<<<< HEAD
           github.event_name == 'push' &&
-          github.ref_name == 'develop'
-=======
-          github.event_name == 'push' && 
-          github.ref_name == 'develop'
->>>>>>> c8d4c346
+          github.ref_name == 'develop'