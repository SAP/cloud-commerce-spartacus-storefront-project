--- conflicted
+++ resolved
@@ -8,12 +8,8 @@
 name: Cache node modules
 
 env:
-<<<<<<< HEAD
   NODE_VERSION: '22'
-=======
-  NODE_VERSION: '20'
   CONTINUUM_REGISTRY_TOKEN: ${{ secrets.CONTINUUM_REGISTRY_TOKEN }}
->>>>>>> 356a3705
 
 jobs:
   cacheNodeModules:   
