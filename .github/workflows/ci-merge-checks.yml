--- conflicted
+++ resolved
@@ -157,11 +157,6 @@
     if: ${{ always() }}
     steps:
       - name: Aggregate Required Job Results
-<<<<<<< HEAD
-        run: |
-            gh pr ready --undo ${{github.event.number}} -R ${{ github.repository }}
-            exit 1
-=======
         uses: actions/github-script@v7
         with:
           script: |
@@ -174,7 +169,6 @@
                 To push an empty commit you can use \`git commit --allow-empty -m "Trigger Build"\``
             })
             core.setFailed('Please push a commit to re-trigger the build. To push an empty commit you can use `git commit --allow-empty -m "Trigger Build"`')
->>>>>>> d45a3955
         if: |
           needs.b2c_e2e_tests.result == 'failure' || needs.b2c_e2e_tests.result == 'cancelled' ||
           needs.b2c_ssr_e2e_tests.result == 'failure' || needs.b2c_ssr_e2e_tests.result == 'cancelled' ||
