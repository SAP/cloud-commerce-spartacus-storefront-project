on:
  pull_request:
    types: [ready_for_review]
    branches:
      - develop
      - develop-*
<<<<<<< HEAD
      - release/**
      - epic/**
=======
      - release-*
>>>>>>> 669cdf58
  workflow_dispatch:
    # empty as it is used only to manually trigger the workflow
  
env:
  CYPRESS_KEY: ${{ secrets.CYPRESS_KEY }}
  GH_TOKEN: ${{ github.token }}
  NODE_VERSION: '20'

concurrency: 
  group: ci-merge-checks-${{ github.head_ref || github.run_id }}
  cancel-in-progress: true

name: Merge Checks
jobs:
  no_retries: 
    name: MC - Prevent retries
    # E2Es can't be retried.  Moreover, in some retry cases, they don't run
    # and the job returns a success code.
    runs-on: ubuntu-latest
    steps:
      - name: Forcefully fail build if jobs are all retried
        uses: actions/github-script@v7
        with:
          script: |
            core.setFailed('Please push a commit to trigger the build. To push an empty commit you can use `git commit --allow-empty -m "Trigger Build"`') 
        if: ${{ github.run_attempt > 1 }}
  validate_e2e_execution:
    name: MC - Confirm e2es should run
    runs-on: ubuntu-latest
    outputs: 
      SHOULD_RUN_E2E: ${{ steps.save-e2e-output-result.outputs.SHOULD_RUN_E2E }}
    steps:
      - uses: actions/checkout@v4
        with:
          fetch-depth: 0
      - name: Determine whether to run e2es
        id: save-e2e-output-result
        run: |         
          source ci-scripts/validate-e2e-execution.sh
          echo "::set-output name=SHOULD_RUN_E2E::$(echo $RUN_E2E)"
  b2c_e2e_tests:
    needs: [no_retries, validate_e2e_execution]
    name: MC - E2E B2C core
    runs-on: ubuntu-latest
    strategy:
      matrix:
        containers: [1, 2, 3, 4, 5]
    if: ${{ needs.validate_e2e_execution.outputs.SHOULD_RUN_E2E == 'true' }}
    steps:
      - name: Forcefully fail build if e2e job is retried
        uses: actions/github-script@v7
        with:
          script: |
            core.setFailed('Please push a commit to trigger the build. To push an empty commit you can use `git commit --allow-empty -m "Trigger Build"`') 
        if: ${{ github.run_attempt > 1 }}
      - uses: actions/checkout@v4
      - name: Setup node
        uses: actions/setup-node@v4
        with:
          node-version: ${{ env.NODE_VERSION }}
      - name: Cache node_modules
        id: cache-node-modules
        uses: actions/cache@v4
        with:
          path: | 
            node_modules
            projects/storefrontapp-e2e-cypress/node_modules
            ~/.cache/Cypress
          key: nodemodules-${{ github.event.pull_request.base.sha }}
          restore-keys: nodemodules-${{ github.event.pull_request.base.sha }}
      - name: Run e2es
        env: 
          SPA_ENV: ci,b2c
          BUILD_NUMBER: ci-build-number-${{ github.event.pull_request.head.sha || github.run_id }}
        run: |
          ci-scripts/e2e-cypress.sh
  b2c_ssr_e2e_tests:
    needs: [no_retries, validate_e2e_execution]
    name: MC - E2E SSR core (B2C)
    runs-on: ubuntu-latest
    if: ${{ needs.validate_e2e_execution.outputs.SHOULD_RUN_E2E == 'true' }}
    steps:
      - name: Forcefully fail build if e2e job is retried
        uses: actions/github-script@v7
        with:
          script: |
            core.setFailed('Please push a commit to trigger the build. To push an empty commit you can use `git commit --allow-empty -m "Trigger Build"`') 
        if: ${{ github.run_attempt > 1 }}
      - uses: actions/checkout@v4
      - name: Setup node
        uses: actions/setup-node@v4
        with:
          node-version: ${{ env.NODE_VERSION }}
      - name: Cache node_modules
        id: cache-node-modules
        uses: actions/cache@v4
        with:
          path: | 
            node_modules
            projects/storefrontapp-e2e-cypress/node_modules
            ~/.cache/Cypress
          key: nodemodules-${{ github.event.pull_request.base.sha }}
          restore-keys: nodemodules-${{ github.event.pull_request.base.sha }}
      - name: Run e2es
        env: 
          SPA_ENV: ci,b2c
          BUILD_NUMBER: ci-build-number-${{ github.event.pull_request.head.sha || github.run_id }}
        run: |
          ci-scripts/e2e-cypress.sh --ssr
  b2b_e2e_tests:
    needs: [no_retries, validate_e2e_execution]
    name: MC - E2E B2B core
    runs-on: ubuntu-latest
    strategy:
      matrix:
        containers: [1, 2, 3, 4]
    if: ${{ needs.validate_e2e_execution.outputs.SHOULD_RUN_E2E == 'true' }}
    steps:
      - name: Forcefully fail build if e2e job is retried
        uses: actions/github-script@v7
        with:
          script: |
            core.setFailed('Please push a commit to trigger the build. To push an empty commit you can use `git commit --allow-empty -m "Trigger Build"`') 
        if: ${{ github.run_attempt > 1 }}
      - uses: actions/checkout@v4
      - name: Setup node
        uses: actions/setup-node@v4
        with:
          node-version: ${{ env.NODE_VERSION }}
      - name: Cache node_modules
        id: cache-node-modules
        uses: actions/cache@v4
        with:
          path: | 
            node_modules
            projects/storefrontapp-e2e-cypress/node_modules
            ~/.cache/Cypress
          key: nodemodules-${{ github.event.pull_request.base.sha }}
          restore-keys: nodemodules-${{ github.event.pull_request.base.sha }}
      - name: Run e2es
        env:
          SPA_ENV: ci,b2b
          BUILD_NUMBER: ci-build-number-${{ github.event.pull_request.head.sha || github.run_id }}
        run: |     
          ci-scripts/e2e-cypress.sh -s b2b
  merge_checks_result:
    needs: [b2c_e2e_tests, b2c_ssr_e2e_tests, b2b_e2e_tests]
    name: MC - Result
    runs-on: ubuntu-latest
    if: ${{ always() }}
    steps:
      - name: Aggregate Required Job Results
        run: |
            gh pr ready --undo ${{github.event.number}} -R ${{ github.repository }} 
            exit 1
        if: |
          needs.b2c_e2e_tests.result == 'failure' || needs.b2c_e2e_tests.result == 'cancelled' ||
          needs.b2c_ssr_e2e_tests.result == 'failure' || needs.b2c_ssr_e2e_tests.result == 'cancelled' || 
          needs.b2b_e2e_tests.result == 'failure' || needs.b2b_e2e_tests.result == 'cancelled'<|MERGE_RESOLUTION|>--- conflicted
+++ resolved
@@ -4,27 +4,22 @@
     branches:
       - develop
       - develop-*
-<<<<<<< HEAD
-      - release/**
-      - epic/**
-=======
       - release-*
->>>>>>> 669cdf58
   workflow_dispatch:
     # empty as it is used only to manually trigger the workflow
-  
+
 env:
   CYPRESS_KEY: ${{ secrets.CYPRESS_KEY }}
   GH_TOKEN: ${{ github.token }}
   NODE_VERSION: '20'
 
-concurrency: 
+concurrency:
   group: ci-merge-checks-${{ github.head_ref || github.run_id }}
   cancel-in-progress: true
 
 name: Merge Checks
 jobs:
-  no_retries: 
+  no_retries:
     name: MC - Prevent retries
     # E2Es can't be retried.  Moreover, in some retry cases, they don't run
     # and the job returns a success code.
@@ -34,12 +29,12 @@
         uses: actions/github-script@v7
         with:
           script: |
-            core.setFailed('Please push a commit to trigger the build. To push an empty commit you can use `git commit --allow-empty -m "Trigger Build"`') 
+            core.setFailed('Please push a commit to trigger the build. To push an empty commit you can use `git commit --allow-empty -m "Trigger Build"`')
         if: ${{ github.run_attempt > 1 }}
   validate_e2e_execution:
     name: MC - Confirm e2es should run
     runs-on: ubuntu-latest
-    outputs: 
+    outputs:
       SHOULD_RUN_E2E: ${{ steps.save-e2e-output-result.outputs.SHOULD_RUN_E2E }}
     steps:
       - uses: actions/checkout@v4
@@ -47,7 +42,7 @@
           fetch-depth: 0
       - name: Determine whether to run e2es
         id: save-e2e-output-result
-        run: |         
+        run: |
           source ci-scripts/validate-e2e-execution.sh
           echo "::set-output name=SHOULD_RUN_E2E::$(echo $RUN_E2E)"
   b2c_e2e_tests:
@@ -63,7 +58,7 @@
         uses: actions/github-script@v7
         with:
           script: |
-            core.setFailed('Please push a commit to trigger the build. To push an empty commit you can use `git commit --allow-empty -m "Trigger Build"`') 
+            core.setFailed('Please push a commit to trigger the build. To push an empty commit you can use `git commit --allow-empty -m "Trigger Build"`')
         if: ${{ github.run_attempt > 1 }}
       - uses: actions/checkout@v4
       - name: Setup node
@@ -74,14 +69,14 @@
         id: cache-node-modules
         uses: actions/cache@v4
         with:
-          path: | 
+          path: |
             node_modules
             projects/storefrontapp-e2e-cypress/node_modules
             ~/.cache/Cypress
           key: nodemodules-${{ github.event.pull_request.base.sha }}
           restore-keys: nodemodules-${{ github.event.pull_request.base.sha }}
       - name: Run e2es
-        env: 
+        env:
           SPA_ENV: ci,b2c
           BUILD_NUMBER: ci-build-number-${{ github.event.pull_request.head.sha || github.run_id }}
         run: |
@@ -96,7 +91,7 @@
         uses: actions/github-script@v7
         with:
           script: |
-            core.setFailed('Please push a commit to trigger the build. To push an empty commit you can use `git commit --allow-empty -m "Trigger Build"`') 
+            core.setFailed('Please push a commit to trigger the build. To push an empty commit you can use `git commit --allow-empty -m "Trigger Build"`')
         if: ${{ github.run_attempt > 1 }}
       - uses: actions/checkout@v4
       - name: Setup node
@@ -107,14 +102,14 @@
         id: cache-node-modules
         uses: actions/cache@v4
         with:
-          path: | 
+          path: |
             node_modules
             projects/storefrontapp-e2e-cypress/node_modules
             ~/.cache/Cypress
           key: nodemodules-${{ github.event.pull_request.base.sha }}
           restore-keys: nodemodules-${{ github.event.pull_request.base.sha }}
       - name: Run e2es
-        env: 
+        env:
           SPA_ENV: ci,b2c
           BUILD_NUMBER: ci-build-number-${{ github.event.pull_request.head.sha || github.run_id }}
         run: |
@@ -132,7 +127,7 @@
         uses: actions/github-script@v7
         with:
           script: |
-            core.setFailed('Please push a commit to trigger the build. To push an empty commit you can use `git commit --allow-empty -m "Trigger Build"`') 
+            core.setFailed('Please push a commit to trigger the build. To push an empty commit you can use `git commit --allow-empty -m "Trigger Build"`')
         if: ${{ github.run_attempt > 1 }}
       - uses: actions/checkout@v4
       - name: Setup node
@@ -143,7 +138,7 @@
         id: cache-node-modules
         uses: actions/cache@v4
         with:
-          path: | 
+          path: |
             node_modules
             projects/storefrontapp-e2e-cypress/node_modules
             ~/.cache/Cypress
@@ -153,7 +148,7 @@
         env:
           SPA_ENV: ci,b2b
           BUILD_NUMBER: ci-build-number-${{ github.event.pull_request.head.sha || github.run_id }}
-        run: |     
+        run: |
           ci-scripts/e2e-cypress.sh -s b2b
   merge_checks_result:
     needs: [b2c_e2e_tests, b2c_ssr_e2e_tests, b2b_e2e_tests]
@@ -163,9 +158,9 @@
     steps:
       - name: Aggregate Required Job Results
         run: |
-            gh pr ready --undo ${{github.event.number}} -R ${{ github.repository }} 
+            gh pr ready --undo ${{github.event.number}} -R ${{ github.repository }}
             exit 1
         if: |
           needs.b2c_e2e_tests.result == 'failure' || needs.b2c_e2e_tests.result == 'cancelled' ||
-          needs.b2c_ssr_e2e_tests.result == 'failure' || needs.b2c_ssr_e2e_tests.result == 'cancelled' || 
+          needs.b2c_ssr_e2e_tests.result == 'failure' || needs.b2c_ssr_e2e_tests.result == 'cancelled' ||
           needs.b2b_e2e_tests.result == 'failure' || needs.b2b_e2e_tests.result == 'cancelled'