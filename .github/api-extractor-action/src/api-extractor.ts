/*
<<<<<<< HEAD
 * SPDX-FileCopyrightText: 2024 SAP Spartacus team <spartacus-team@sap.com>
=======
>>>>>>> d0a616b5
 * SPDX-FileCopyrightText: 2025 SAP Spartacus team <spartacus-team@sap.com>
 *
 * SPDX-License-Identifier: Apache-2.0
 */

import * as core from '@actions/core';
import * as exec from '@actions/exec';
import { ExecOptions } from '@actions/exec';
import * as glob from '@actions/glob';
import * as io from '@actions/io';
import * as fs from 'fs';
import { BASE_BRANCH_DIR, BUILD_DIR } from './const';

export enum Status {
  Unknown = 'unknown',
  Success = 'success',
  Failed = 'failed',
}

type UnknownStatus = {
  status: Status.Unknown;
};

type SuccessStatus = {
  status: Status.Success;
};

export type FailedStatus = {
  status: Status.Failed;
  errors: string[];
};

type BranchStatus = UnknownStatus | SuccessStatus | FailedStatus;

export interface EntryPointStatus {
  name: string;
  file: string;
  base: BranchStatus;
  head: BranchStatus;
}

export interface EntryPoints {
  [entryPoint: string]: EntryPointStatus;
}

/**
 * Run api-extractor on directory
 *
 * @param entryPointDir Directory with entry point to analyze
 *
 * @returns Array with exit code and errors array as a second element
 */
async function analyzeEntryPoint(
  entryPointDir: string
): Promise<[number, string[]]> {
  let errors: string[] = [];
  const options: ExecOptions = {
    ignoreReturnCode: true,
    delay: 1000,
  };
  options.listeners = {
    errline: (line) => {
      errors.push(line);
    },
  };
  const exitCode = await exec.exec(
    'sh',
    ['./.github/api-extractor-action/api-extractor.sh', entryPointDir],
    options
  );
  return [
    exitCode,
    errors.filter((line: string) => line.startsWith('ERROR: ')),
  ];
}

/**
 * Initialized new empty entry point in the passed object.
 *
 * @param entryPoints Object with entry points to mutate
 * @param name Name of the entry point
 * @param newName New name of the entry point in package.json
 */
function addEntryPoint(
  entryPoints: EntryPoints,
  name: string,
  newName: string
): void {
  if (!entryPoints[name]) {
    entryPoints[name] = {
      name: name,
      head: { status: Status.Unknown },
      base: { status: Status.Unknown },
      file: `${newName.split('/')[1]}.api.md`,
    };
  }
}

/**
 * Get the directory for the package.json file.
 *
 * @param path Path to package.json file
 *
 * @returns directory of the package.json file
 */
function getDirectoryOfPackageJson(path: string): string {
  return path.substring(0, path.length - `/package.json`.length);
}

/**
 * Copies api-extractor config to provided directory
 *
 * @param targetDir Directory to copy config to
 */
async function copyApiExtractorConfig(targetDir: string): Promise<void> {
  const globber = await glob.create(
    '.github/api-extractor-action/api-extractor.json',
    {}
  );
  const configs = await globber.glob();
  if (configs.length) {
    const apiExtractorConfigPath = (await globber.glob())[0];
    await io.cp(apiExtractorConfigPath, targetDir);
  } else {
    throw new Error('Could not find api-extractor.json config');
  }
}

/**
 * Updates name in package.json, so it doesn't have more than 1 `/`.
 *
 * @param path Path to `package.json` file
 *
 * @returns object with name and the newName
 */
function updateNameInPackageJson(
  path: string
): { name: string; newName: string } {
  const packageContent = JSON.parse(fs.readFileSync(path, 'utf-8'));
  const name: string = packageContent.name;
  const newName = name.replace(/\//g, '_').replace(/\_/, '/');
  fs.writeFileSync(
    path,
    JSON.stringify({ ...packageContent, name: newName }, undefined, 2)
  );
  return {
    name,
    newName,
  };
}

export async function analyzeEntryPoints(
  branch: 'head' | 'base',
  entryPoints: EntryPoints
) {
  const dir =
    branch === 'head'
      ? `${BUILD_DIR}/**/package.json`
      : `${BASE_BRANCH_DIR}/${BUILD_DIR}/**/package.json`;
  const globber = await glob.create(dir, {});
  const files = await globber.glob();

  core.info(`\u001b[35mAPI extractor for ${branch} branch`);
  for (let path of files) {
    const { name, newName } = updateNameInPackageJson(path);

    addEntryPoint(entryPoints, name, newName);

    const directory = getDirectoryOfPackageJson(path);

    await copyApiExtractorConfig(directory);
    core.startGroup(`${name}`);
    const [exitCode, errors] = await analyzeEntryPoint(directory);
    if (exitCode !== 0) {
      entryPoints[name][branch] = {
        status: Status.Failed,
        errors: errors,
      };
    } else {
      entryPoints[name][branch].status = Status.Success;
    }
    core.endGroup();
  }
}<|MERGE_RESOLUTION|>--- conflicted
+++ resolved
@@ -1,8 +1,4 @@
 /*
-<<<<<<< HEAD
- * SPDX-FileCopyrightText: 2024 SAP Spartacus team <spartacus-team@sap.com>
-=======
->>>>>>> d0a616b5
  * SPDX-FileCopyrightText: 2025 SAP Spartacus team <spartacus-team@sap.com>
  *
  * SPDX-License-Identifier: Apache-2.0
@@ -138,9 +134,10 @@
  *
  * @returns object with name and the newName
  */
-function updateNameInPackageJson(
-  path: string
-): { name: string; newName: string } {
+function updateNameInPackageJson(path: string): {
+  name: string;
+  newName: string;
+} {
   const packageContent = JSON.parse(fs.readFileSync(path, 'utf-8'));
   const name: string = packageContent.name;
   const newName = name.replace(/\//g, '_').replace(/\_/, '/');
