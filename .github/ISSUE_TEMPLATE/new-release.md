--- conflicted
+++ resolved
@@ -82,13 +82,9 @@
     - [ ] `npm run release:setup:with-changelog` (needed since `3.0.0-next.1`)
     - [ ] `npm run release:organization:with-changelog` (needed since `3.0.0-next.1`)
     - [ ] `npm run release:storefinder:with-changelog` (needed since `3.0.0-rc.0`)
-<<<<<<< HEAD
-    - [ ] `npm run release:tms:with-changelog` (needed since `3.1.0`)
-    - [ ] `npm run release:qualtrics:with-changelog` (needed since `3.1.0`)
-=======
+    - [ ] `npm run release:tms:with-changelog` (needed since `3.1.0-next.1`)
     - [ ] `npm run release:qualtrics:with-changelog` (needed since `3.1.0-next.0`)
     - [ ] `npm run release:product-configurator:with-changelog` (needed since `3.1.0-next.0`)
->>>>>>> 36ea1d5b
     - [ ] `npm run release:cdc:with-changelog` (since 2.1.0-next.0 - publish under `0.<packages-version>.0` eg. `0.201.0-next.0` for first `2.1.0-next.0` release)
       - [ ] before the script set the spartacus peerDependencies manually (as we publish it under 0.201.0-next.0 version)
 - [ ] Check that the release notes are populated on github (if they are not, update them)
