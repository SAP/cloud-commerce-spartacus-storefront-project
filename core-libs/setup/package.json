{
  "name": "@spartacus/setup",
  "version": "2211.32.0-1",
  "description": "Includes features that makes Spartacus and it's setup easier and streamlined.",
  "keywords": [
    "spartacus",
    "framework",
    "storefront",
    "setup",
    "recipe"
  ],
  "homepage": "https://github.com/SAP/spartacus",
  "repository": "https://github.com/SAP/spartacus/tree/develop/core-libs/setup",
  "license": "Apache-2.0",
  "scripts": {
    "test": "../../node_modules/.bin/jest --config ./jest.config.js"
  },
  "dependencies": {
    "tslib": "^2.6.2"
  },
  "peerDependencies": {
    "@angular/core": "^18.2.9",
    "@angular/ssr": "^18.2.9",
    "@spartacus/cart": "2211.32.0-1",
    "@spartacus/core": "2211.32.0-1",
    "@spartacus/order": "2211.32.0-1",
    "@spartacus/user": "2211.32.0-1"
  },
  "optionalDependencies": {
<<<<<<< HEAD
    "@angular/platform-server": "^18.2.9",
    "express": "^4.21.1"
=======
    "@angular/platform-server": "^17.0.5",
    "express": "^4.21.2"
>>>>>>> 849ba77d
  },
  "publishConfig": {
    "access": "public"
  }
}<|MERGE_RESOLUTION|>--- conflicted
+++ resolved
@@ -27,13 +27,8 @@
     "@spartacus/user": "2211.32.0-1"
   },
   "optionalDependencies": {
-<<<<<<< HEAD
     "@angular/platform-server": "^18.2.9",
-    "express": "^4.21.1"
-=======
-    "@angular/platform-server": "^17.0.5",
     "express": "^4.21.2"
->>>>>>> 849ba77d
   },
   "publishConfig": {
     "access": "public"
