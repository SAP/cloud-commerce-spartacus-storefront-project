--- conflicted
+++ resolved
@@ -19,19 +19,11 @@
     "tslib": "^2.4.0"
   },
   "peerDependencies": {
-<<<<<<< HEAD
     "@angular/core": "^15.1.4",
-    "@spartacus/cart": "4.1.0-next.0",
-    "@spartacus/core": "4.1.0-next.0",
-    "@spartacus/order": "4.2.0",
-    "@spartacus/user": "4.1.0-next.0"
-=======
-    "@angular/core": "^14.2.3",
     "@spartacus/cart": "5.0.0",
     "@spartacus/core": "5.0.0",
     "@spartacus/order": "5.0.0",
     "@spartacus/user": "5.0.0"
->>>>>>> d3721481
   },
   "optionalDependencies": {
     "@angular/platform-server": "^15.1.4",
