--- conflicted
+++ resolved
@@ -19,21 +19,12 @@
     "tslib": "^2.6.2"
   },
   "peerDependencies": {
-<<<<<<< HEAD
     "@angular/core": "^18.2.7",
     "@angular/ssr": "^18.2.7",
-    "@spartacus/cart": "2211.29.0",
-    "@spartacus/core": "2211.29.0",
-    "@spartacus/order": "2211.29.0",
-    "@spartacus/user": "2211.29.0"
-=======
-    "@angular/core": "^17.0.5",
-    "@angular/ssr": "^17.0.5",
     "@spartacus/cart": "2211.30.0",
     "@spartacus/core": "2211.30.0",
     "@spartacus/order": "2211.30.0",
     "@spartacus/user": "2211.30.0"
->>>>>>> 50c8efe1
   },
   "optionalDependencies": {
     "@angular/platform-server": "^18.2.7",
