--- conflicted
+++ resolved
@@ -1,10 +1,6 @@
 {
   "name": "@spartacus/setup",
-<<<<<<< HEAD
   "version": "2211.20.1",
-=======
-  "version": "2211.21.0-1",
->>>>>>> 71f95f05
   "description": "Includes features that makes Spartacus and it's setup easier and streamlined.",
   "keywords": [
     "spartacus",
@@ -25,17 +21,10 @@
   "peerDependencies": {
     "@angular/core": "^17.0.5",
     "@angular/ssr": "^17.0.5",
-<<<<<<< HEAD
     "@spartacus/cart": "2211.20.1",
     "@spartacus/core": "2211.20.1",
     "@spartacus/order": "2211.20.1",
     "@spartacus/user": "2211.20.1"
-=======
-    "@spartacus/cart": "2211.21.0-1",
-    "@spartacus/core": "2211.21.0-1",
-    "@spartacus/order": "2211.21.0-1",
-    "@spartacus/user": "2211.21.0-1"
->>>>>>> 71f95f05
   },
   "optionalDependencies": {
     "@angular/platform-server": "^17.0.5",
