--- conflicted
+++ resolved
@@ -19,20 +19,12 @@
     "tslib": "^2.6.2"
   },
   "peerDependencies": {
-<<<<<<< HEAD
     "@angular/core": "^17.0.5",
     "@angular/ssr": "^17.0.5",
-    "@spartacus/cart": "6.7.0",
-    "@spartacus/core": "6.7.0",
-    "@spartacus/order": "6.7.0",
-    "@spartacus/user": "6.7.0"
-=======
-    "@angular/core": "^16.2.10",
     "@spartacus/cart": "2211.19.0",
     "@spartacus/core": "2211.19.0",
     "@spartacus/order": "2211.19.0",
     "@spartacus/user": "2211.19.0"
->>>>>>> b0682ab2
   },
   "optionalDependencies": {
     "@angular/platform-server": "^17.0.5",
