--- conflicted
+++ resolved
@@ -19,21 +19,12 @@
     "tslib": "^2.6.2"
   },
   "peerDependencies": {
-<<<<<<< HEAD
     "@angular/core": "^18.2.9",
     "@angular/ssr": "^18.2.9",
-    "@spartacus/cart": "2211.31.1",
-    "@spartacus/core": "2211.31.1",
-    "@spartacus/order": "2211.31.1",
-    "@spartacus/user": "2211.31.1"
-=======
-    "@angular/core": "^17.0.5",
-    "@angular/ssr": "^17.0.5",
     "@spartacus/cart": "2211.32.0-1",
     "@spartacus/core": "2211.32.0-1",
     "@spartacus/order": "2211.32.0-1",
     "@spartacus/user": "2211.32.0-1"
->>>>>>> 679b7082
   },
   "optionalDependencies": {
     "@angular/platform-server": "^18.2.9",
