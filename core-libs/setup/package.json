--- conflicted
+++ resolved
@@ -19,12 +19,8 @@
     "tslib": "^2.4.0"
   },
   "peerDependencies": {
-<<<<<<< HEAD
-    "@angular/common": "^14.2.3",
-    "@angular/core": "^14.2.3",
-=======
+    "@angular/common": "^15.2.0",
     "@angular/core": "^15.2.0",
->>>>>>> b98fb77a
     "@spartacus/cart": "5.0.0",
     "@spartacus/core": "5.0.0",
     "@spartacus/order": "5.0.0",
