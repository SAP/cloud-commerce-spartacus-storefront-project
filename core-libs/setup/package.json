{
  "name": "@spartacus/setup",
  "version": "5.0.0",
  "description": "Includes features that makes Spartacus and it's setup easier and streamlined.",
  "keywords": [
    "spartacus",
    "framework",
    "storefront",
    "setup",
    "recipe"
  ],
  "homepage": "https://github.com/SAP/spartacus",
  "repository": "https://github.com/SAP/spartacus/tree/develop/core-libs/setup",
  "license": "Apache-2.0",
  "scripts": {
    "test": "../../node_modules/.bin/jest --config ./jest.config.js"
  },
  "dependencies": {
    "tslib": "^2.4.0"
  },
  "peerDependencies": {
    "@angular/core": "^15.1.4",
<<<<<<< HEAD
    "@spartacus/cart": "4.1.0-next.0",
    "@spartacus/core": "4.1.0-next.0",
    "@spartacus/order": "4.2.0",
    "@spartacus/user": "4.1.0-next.0"
=======
    "@spartacus/cart": "5.0.0",
    "@spartacus/core": "5.0.0",
    "@spartacus/order": "5.0.0",
    "@spartacus/user": "5.0.0"
>>>>>>> 053c9b99
  },
  "optionalDependencies": {
    "@angular/platform-server": "^15.1.4",
    "@nguniversal/express-engine": "^14.0.0",
    "express": "^4.15.2"
  },
  "publishConfig": {
    "access": "public"
  }
}<|MERGE_RESOLUTION|>--- conflicted
+++ resolved
@@ -20,17 +20,10 @@
   },
   "peerDependencies": {
     "@angular/core": "^15.1.4",
-<<<<<<< HEAD
-    "@spartacus/cart": "4.1.0-next.0",
-    "@spartacus/core": "4.1.0-next.0",
-    "@spartacus/order": "4.2.0",
-    "@spartacus/user": "4.1.0-next.0"
-=======
     "@spartacus/cart": "5.0.0",
     "@spartacus/core": "5.0.0",
     "@spartacus/order": "5.0.0",
     "@spartacus/user": "5.0.0"
->>>>>>> 053c9b99
   },
   "optionalDependencies": {
     "@angular/platform-server": "^15.1.4",
