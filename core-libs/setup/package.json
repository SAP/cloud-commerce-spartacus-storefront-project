--- conflicted
+++ resolved
@@ -1,10 +1,6 @@
 {
   "name": "@spartacus/setup",
-<<<<<<< HEAD
-  "version": "6.8.0-1",
-=======
   "version": "2211.19.0",
->>>>>>> 52285875
   "description": "Includes features that makes Spartacus and it's setup easier and streamlined.",
   "keywords": [
     "spartacus",
@@ -23,20 +19,12 @@
     "tslib": "^2.6.2"
   },
   "peerDependencies": {
-<<<<<<< HEAD
-    "@angular/core": "^15.2.9",
-    "@spartacus/cart": "6.8.0-1",
-    "@spartacus/core": "6.8.0-1",
-    "@spartacus/order": "6.8.0-1",
-    "@spartacus/user": "6.8.0-1"
-=======
     "@angular/core": "^17.0.5",
     "@angular/ssr": "^17.0.5",
     "@spartacus/cart": "2211.19.0",
     "@spartacus/core": "2211.19.0",
     "@spartacus/order": "2211.19.0",
     "@spartacus/user": "2211.19.0"
->>>>>>> 52285875
   },
   "optionalDependencies": {
     "@angular/platform-server": "^17.0.5",
