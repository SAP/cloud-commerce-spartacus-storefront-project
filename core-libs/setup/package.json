{
  "name": "@spartacus/setup",
  "version": "6.7.0",
  "description": "Includes features that makes Spartacus and it's setup easier and streamlined.",
  "keywords": [
    "spartacus",
    "framework",
    "storefront",
    "setup",
    "recipe"
  ],
  "homepage": "https://github.com/SAP/spartacus",
  "repository": "https://github.com/SAP/spartacus/tree/develop/core-libs/setup",
  "license": "Apache-2.0",
  "scripts": {
    "test": "../../node_modules/.bin/jest --config ./jest.config.js"
  },
  "dependencies": {
    "tslib": "^2.6.2"
  },
  "peerDependencies": {
<<<<<<< HEAD
    "@angular/core": "^17.0.5",
    "@angular/ssr": "^17.0.5",
    "@spartacus/cart": "6.6.0-1",
    "@spartacus/core": "6.6.0-1",
    "@spartacus/order": "6.6.0-1",
    "@spartacus/user": "6.6.0-1"
=======
    "@angular/core": "^16.2.10",
    "@spartacus/cart": "6.7.0",
    "@spartacus/core": "6.7.0",
    "@spartacus/order": "6.7.0",
    "@spartacus/user": "6.7.0"
>>>>>>> 9d66debe
  },
  "optionalDependencies": {
    "@angular/platform-server": "^17.0.5",
    "express": "^4.18.2"
  },
  "publishConfig": {
    "access": "public"
  }
}<|MERGE_RESOLUTION|>--- conflicted
+++ resolved
@@ -19,20 +19,12 @@
     "tslib": "^2.6.2"
   },
   "peerDependencies": {
-<<<<<<< HEAD
     "@angular/core": "^17.0.5",
     "@angular/ssr": "^17.0.5",
-    "@spartacus/cart": "6.6.0-1",
-    "@spartacus/core": "6.6.0-1",
-    "@spartacus/order": "6.6.0-1",
-    "@spartacus/user": "6.6.0-1"
-=======
-    "@angular/core": "^16.2.10",
     "@spartacus/cart": "6.7.0",
     "@spartacus/core": "6.7.0",
     "@spartacus/order": "6.7.0",
     "@spartacus/user": "6.7.0"
->>>>>>> 9d66debe
   },
   "optionalDependencies": {
     "@angular/platform-server": "^17.0.5",
