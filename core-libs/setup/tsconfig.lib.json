--- conflicted
+++ resolved
@@ -56,15 +56,6 @@
       "@spartacus/user/profile": ["dist/user/profile"],
       "@spartacus/user/profile/occ": ["dist/user/profile/occ"],
       "@spartacus/user/profile/root": ["dist/user/profile/root"],
-<<<<<<< HEAD
-      "@spartacus/storefront": ["dist/storefrontlib"],
-      "@spartacus/order/assets": ["dist/order/assets"],
-      "@spartacus/order/components": ["dist/order/components"],
-      "@spartacus/order/core": ["dist/order/core"],
-      "@spartacus/order": ["dist/order"],
-      "@spartacus/order/occ": ["dist/order/occ"],
-      "@spartacus/order/root": ["dist/order/root"]
-=======
       "@spartacus/cart/import-export/assets": [
         "dist/cart/import-export/assets"
       ],
@@ -91,7 +82,6 @@
       "@spartacus/cart/saved-cart/occ": ["dist/cart/saved-cart/occ"],
       "@spartacus/cart/saved-cart/root": ["dist/cart/saved-cart/root"],
       "@spartacus/storefront": ["dist/storefrontlib"]
->>>>>>> 6db9f64a
     }
   },
   "angularCompilerOptions": {
