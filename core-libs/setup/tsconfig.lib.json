{
  "extends": "../../tsconfig.json",
  "compilerOptions": {
    "outDir": "../../out-tsc/lib",
    "declarationMap": true,
    "target": "es2015",
    "module": "es2020",
    "moduleResolution": "node",
    "declaration": true,
    "sourceMap": true,
    "inlineSources": true,
    "experimentalDecorators": true,
    "importHelpers": true,
    "types": [],
    "lib": ["es2020", "dom"],
    "paths": {
<<<<<<< HEAD
      "@spartacus/core": ["dist/core"],
      "@spartacus/checkout/assets": ["dist/checkout/assets"],
      "@spartacus/checkout/b2b/assets": ["dist/checkout/b2b/assets"],
      "@spartacus/checkout/b2b/components": ["dist/checkout/b2b/components"],
      "@spartacus/checkout/b2b/core": ["dist/checkout/b2b/core"],
      "@spartacus/checkout/b2b": ["dist/checkout/b2b"],
      "@spartacus/checkout/b2b/occ": ["dist/checkout/b2b/occ"],
      "@spartacus/checkout/b2b/root": ["dist/checkout/b2b/root"],
      "@spartacus/checkout/base/assets": ["dist/checkout/base/assets"],
      "@spartacus/checkout/base/components": ["dist/checkout/base/components"],
      "@spartacus/checkout/base/core": ["dist/checkout/base/core"],
      "@spartacus/checkout/base": ["dist/checkout/base"],
      "@spartacus/checkout/base/occ": ["dist/checkout/base/occ"],
      "@spartacus/checkout/base/root": ["dist/checkout/base/root"],
      "@spartacus/checkout/components": ["dist/checkout/components"],
      "@spartacus/checkout/core": ["dist/checkout/core"],
      "@spartacus/checkout": ["dist/checkout"],
      "@spartacus/checkout/occ": ["dist/checkout/occ"],
      "@spartacus/checkout/root": ["dist/checkout/root"],
      "@spartacus/checkout/scheduled-replenishment/assets": [
        "dist/checkout/scheduled-replenishment/assets"
      ],
      "@spartacus/checkout/scheduled-replenishment/components": [
        "dist/checkout/scheduled-replenishment/components"
      ],
      "@spartacus/checkout/scheduled-replenishment/core": [
        "dist/checkout/scheduled-replenishment/core"
      ],
      "@spartacus/checkout/scheduled-replenishment": [
        "dist/checkout/scheduled-replenishment"
      ],
      "@spartacus/checkout/scheduled-replenishment/occ": [
        "dist/checkout/scheduled-replenishment/occ"
      ],
      "@spartacus/checkout/scheduled-replenishment/root": [
        "dist/checkout/scheduled-replenishment/root"
      ],
      "@spartacus/user/account/assets": ["dist/user/account/assets"],
      "@spartacus/user/account/components": ["dist/user/account/components"],
      "@spartacus/user/account/core": ["dist/user/account/core"],
      "@spartacus/user/account": ["dist/user/account"],
      "@spartacus/user/account/occ": ["dist/user/account/occ"],
      "@spartacus/user/account/root": ["dist/user/account/root"],
      "@spartacus/user": ["dist/user"],
      "@spartacus/user/profile/assets": ["dist/user/profile/assets"],
      "@spartacus/user/profile/components": ["dist/user/profile/components"],
      "@spartacus/user/profile/core": ["dist/user/profile/core"],
      "@spartacus/user/profile": ["dist/user/profile"],
      "@spartacus/user/profile/occ": ["dist/user/profile/occ"],
      "@spartacus/user/profile/root": ["dist/user/profile/root"],
=======
>>>>>>> d75d62f1
      "@spartacus/cart/import-export/assets": [
        "dist/cart/import-export/assets"
      ],
      "@spartacus/cart/import-export/components": [
        "dist/cart/import-export/components"
      ],
      "@spartacus/cart/import-export/core": ["dist/cart/import-export/core"],
      "@spartacus/cart/import-export": ["dist/cart/import-export"],
      "@spartacus/cart/import-export/root": ["dist/cart/import-export/root"],
      "@spartacus/cart/main/assets": ["dist/cart/main/assets"],
      "@spartacus/cart/main/components": ["dist/cart/main/components"],
      "@spartacus/cart/main/core": ["dist/cart/main/core"],
      "@spartacus/cart/main": ["dist/cart/main"],
      "@spartacus/cart/main/occ": ["dist/cart/main/occ"],
      "@spartacus/cart/main/root": ["dist/cart/main/root"],
      "@spartacus/cart": ["dist/cart"],
      "@spartacus/cart/quick-order/assets": ["dist/cart/quick-order/assets"],
      "@spartacus/cart/quick-order/components": [
        "dist/cart/quick-order/components"
      ],
      "@spartacus/cart/quick-order/core": ["dist/cart/quick-order/core"],
      "@spartacus/cart/quick-order": ["dist/cart/quick-order"],
      "@spartacus/cart/quick-order/root": ["dist/cart/quick-order/root"],
      "@spartacus/cart/saved-cart/assets": ["dist/cart/saved-cart/assets"],
      "@spartacus/cart/saved-cart/components": [
        "dist/cart/saved-cart/components"
      ],
      "@spartacus/cart/saved-cart/core": ["dist/cart/saved-cart/core"],
      "@spartacus/cart/saved-cart": ["dist/cart/saved-cart"],
      "@spartacus/cart/saved-cart/occ": ["dist/cart/saved-cart/occ"],
      "@spartacus/cart/saved-cart/root": ["dist/cart/saved-cart/root"],
      "@spartacus/cart/wish-list/assets": ["dist/cart/wish-list/assets"],
      "@spartacus/cart/wish-list/components": [
        "dist/cart/wish-list/components"
      ],
      "@spartacus/cart/wish-list/core": ["dist/cart/wish-list/core"],
      "@spartacus/cart/wish-list": ["dist/cart/wish-list"],
      "@spartacus/cart/wish-list/root": ["dist/cart/wish-list/root"],
      "@spartacus/checkout/assets": ["dist/checkout/assets"],
      "@spartacus/checkout/components": ["dist/checkout/components"],
      "@spartacus/checkout/core": ["dist/checkout/core"],
      "@spartacus/checkout": ["dist/checkout"],
      "@spartacus/checkout/occ": ["dist/checkout/occ"],
      "@spartacus/checkout/root": ["dist/checkout/root"],
      "@spartacus/core": ["dist/core"],
      "@spartacus/order/assets": ["dist/order/assets"],
      "@spartacus/order/components": ["dist/order/components"],
      "@spartacus/order/core": ["dist/order/core"],
      "@spartacus/order": ["dist/order"],
      "@spartacus/order/occ": ["dist/order/occ"],
      "@spartacus/order/root": ["dist/order/root"],
      "@spartacus/user/account/assets": ["dist/user/account/assets"],
      "@spartacus/user/account/components": ["dist/user/account/components"],
      "@spartacus/user/account/core": ["dist/user/account/core"],
      "@spartacus/user/account": ["dist/user/account"],
      "@spartacus/user/account/occ": ["dist/user/account/occ"],
      "@spartacus/user/account/root": ["dist/user/account/root"],
      "@spartacus/user": ["dist/user"],
      "@spartacus/user/profile/assets": ["dist/user/profile/assets"],
      "@spartacus/user/profile/components": ["dist/user/profile/components"],
      "@spartacus/user/profile/core": ["dist/user/profile/core"],
      "@spartacus/user/profile": ["dist/user/profile"],
      "@spartacus/user/profile/occ": ["dist/user/profile/occ"],
      "@spartacus/user/profile/root": ["dist/user/profile/root"],
      "@spartacus/storefront": ["dist/storefrontlib"]
    }
  },
  "angularCompilerOptions": {
    "skipTemplateCodegen": true,
    "strictMetadataEmit": true,
    "fullTemplateTypeCheck": true,
    "strictInjectionParameters": true,
    "enableResourceInlining": true
  },
  "exclude": ["test.ts", "**/*.spec.ts"]
}<|MERGE_RESOLUTION|>--- conflicted
+++ resolved
@@ -14,9 +14,6 @@
     "types": [],
     "lib": ["es2020", "dom"],
     "paths": {
-<<<<<<< HEAD
-      "@spartacus/core": ["dist/core"],
-      "@spartacus/checkout/assets": ["dist/checkout/assets"],
       "@spartacus/checkout/b2b/assets": ["dist/checkout/b2b/assets"],
       "@spartacus/checkout/b2b/components": ["dist/checkout/b2b/components"],
       "@spartacus/checkout/b2b/core": ["dist/checkout/b2b/core"],
@@ -29,11 +26,6 @@
       "@spartacus/checkout/base": ["dist/checkout/base"],
       "@spartacus/checkout/base/occ": ["dist/checkout/base/occ"],
       "@spartacus/checkout/base/root": ["dist/checkout/base/root"],
-      "@spartacus/checkout/components": ["dist/checkout/components"],
-      "@spartacus/checkout/core": ["dist/checkout/core"],
-      "@spartacus/checkout": ["dist/checkout"],
-      "@spartacus/checkout/occ": ["dist/checkout/occ"],
-      "@spartacus/checkout/root": ["dist/checkout/root"],
       "@spartacus/checkout/scheduled-replenishment/assets": [
         "dist/checkout/scheduled-replenishment/assets"
       ],
@@ -52,21 +44,6 @@
       "@spartacus/checkout/scheduled-replenishment/root": [
         "dist/checkout/scheduled-replenishment/root"
       ],
-      "@spartacus/user/account/assets": ["dist/user/account/assets"],
-      "@spartacus/user/account/components": ["dist/user/account/components"],
-      "@spartacus/user/account/core": ["dist/user/account/core"],
-      "@spartacus/user/account": ["dist/user/account"],
-      "@spartacus/user/account/occ": ["dist/user/account/occ"],
-      "@spartacus/user/account/root": ["dist/user/account/root"],
-      "@spartacus/user": ["dist/user"],
-      "@spartacus/user/profile/assets": ["dist/user/profile/assets"],
-      "@spartacus/user/profile/components": ["dist/user/profile/components"],
-      "@spartacus/user/profile/core": ["dist/user/profile/core"],
-      "@spartacus/user/profile": ["dist/user/profile"],
-      "@spartacus/user/profile/occ": ["dist/user/profile/occ"],
-      "@spartacus/user/profile/root": ["dist/user/profile/root"],
-=======
->>>>>>> d75d62f1
       "@spartacus/cart/import-export/assets": [
         "dist/cart/import-export/assets"
       ],
