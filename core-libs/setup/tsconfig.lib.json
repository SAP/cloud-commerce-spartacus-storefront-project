{
  "extends": "../../tsconfig.json",
  "compilerOptions": {
    "outDir": "../../out-tsc/lib",
    "declarationMap": true,
    "target": "es2015",
    "module": "es2020",
    "moduleResolution": "node",
    "declaration": true,
    "sourceMap": true,
    "inlineSources": true,
    "experimentalDecorators": true,
    "importHelpers": true,
    "types": [],
    "lib": ["es2020", "dom"],
    "paths": {
<<<<<<< HEAD
      "@spartacus/checkout/b2b/assets": ["dist/checkout/b2b/assets"],
      "@spartacus/checkout/b2b/components": ["dist/checkout/b2b/components"],
      "@spartacus/checkout/b2b/core": ["dist/checkout/b2b/core"],
      "@spartacus/checkout/b2b": ["dist/checkout/b2b"],
      "@spartacus/checkout/b2b/occ": ["dist/checkout/b2b/occ"],
      "@spartacus/checkout/b2b/root": ["dist/checkout/b2b/root"],
      "@spartacus/checkout/base/assets": ["dist/checkout/base/assets"],
      "@spartacus/checkout/base/components": ["dist/checkout/base/components"],
      "@spartacus/checkout/base/core": ["dist/checkout/base/core"],
      "@spartacus/checkout/base": ["dist/checkout/base"],
      "@spartacus/checkout/base/occ": ["dist/checkout/base/occ"],
      "@spartacus/checkout/base/root": ["dist/checkout/base/root"],
      "@spartacus/checkout/scheduled-replenishment/assets": [
        "dist/checkout/scheduled-replenishment/assets"
      ],
      "@spartacus/checkout/scheduled-replenishment/components": [
        "dist/checkout/scheduled-replenishment/components"
      ],
      "@spartacus/checkout/scheduled-replenishment/core": [
        "dist/checkout/scheduled-replenishment/core"
      ],
      "@spartacus/checkout/scheduled-replenishment": [
        "dist/checkout/scheduled-replenishment"
      ],
      "@spartacus/checkout/scheduled-replenishment/occ": [
        "dist/checkout/scheduled-replenishment/occ"
      ],
      "@spartacus/checkout/scheduled-replenishment/root": [
        "dist/checkout/scheduled-replenishment/root"
      ],
=======
>>>>>>> a32dea3c
      "@spartacus/cart/import-export/assets": [
        "dist/cart/import-export/assets"
      ],
      "@spartacus/cart/import-export/components": [
        "dist/cart/import-export/components"
      ],
      "@spartacus/cart/import-export/core": ["dist/cart/import-export/core"],
      "@spartacus/cart/import-export": ["dist/cart/import-export"],
      "@spartacus/cart/import-export/root": ["dist/cart/import-export/root"],
<<<<<<< HEAD
      "@spartacus/cart/main/assets": ["dist/cart/main/assets"],
      "@spartacus/cart/main/components": ["dist/cart/main/components"],
      "@spartacus/cart/main/core": ["dist/cart/main/core"],
      "@spartacus/cart/main": ["dist/cart/main"],
      "@spartacus/cart/main/occ": ["dist/cart/main/occ"],
      "@spartacus/cart/main/root": ["dist/cart/main/root"],
=======
      "@spartacus/cart/base/assets": ["dist/cart/base/assets"],
      "@spartacus/cart/base/components": ["dist/cart/base/components"],
      "@spartacus/cart/base/core": ["dist/cart/base/core"],
      "@spartacus/cart/base": ["dist/cart/base"],
      "@spartacus/cart/base/occ": ["dist/cart/base/occ"],
      "@spartacus/cart/base/root": ["dist/cart/base/root"],
>>>>>>> a32dea3c
      "@spartacus/cart": ["dist/cart"],
      "@spartacus/cart/quick-order/assets": ["dist/cart/quick-order/assets"],
      "@spartacus/cart/quick-order/components": [
        "dist/cart/quick-order/components"
      ],
      "@spartacus/cart/quick-order/core": ["dist/cart/quick-order/core"],
      "@spartacus/cart/quick-order": ["dist/cart/quick-order"],
      "@spartacus/cart/quick-order/root": ["dist/cart/quick-order/root"],
      "@spartacus/cart/saved-cart/assets": ["dist/cart/saved-cart/assets"],
      "@spartacus/cart/saved-cart/components": [
        "dist/cart/saved-cart/components"
      ],
      "@spartacus/cart/saved-cart/core": ["dist/cart/saved-cart/core"],
      "@spartacus/cart/saved-cart": ["dist/cart/saved-cart"],
      "@spartacus/cart/saved-cart/occ": ["dist/cart/saved-cart/occ"],
      "@spartacus/cart/saved-cart/root": ["dist/cart/saved-cart/root"],
      "@spartacus/cart/wish-list/assets": ["dist/cart/wish-list/assets"],
      "@spartacus/cart/wish-list/components": [
        "dist/cart/wish-list/components"
      ],
      "@spartacus/cart/wish-list/core": ["dist/cart/wish-list/core"],
      "@spartacus/cart/wish-list": ["dist/cart/wish-list"],
      "@spartacus/cart/wish-list/root": ["dist/cart/wish-list/root"],
      "@spartacus/checkout/assets": ["dist/checkout/assets"],
      "@spartacus/checkout/components": ["dist/checkout/components"],
      "@spartacus/checkout/core": ["dist/checkout/core"],
      "@spartacus/checkout": ["dist/checkout"],
      "@spartacus/checkout/occ": ["dist/checkout/occ"],
      "@spartacus/checkout/root": ["dist/checkout/root"],
      "@spartacus/core": ["dist/core"],
      "@spartacus/order/assets": ["dist/order/assets"],
      "@spartacus/order/components": ["dist/order/components"],
      "@spartacus/order/core": ["dist/order/core"],
      "@spartacus/order": ["dist/order"],
      "@spartacus/order/occ": ["dist/order/occ"],
      "@spartacus/order/root": ["dist/order/root"],
      "@spartacus/user/account/assets": ["dist/user/account/assets"],
      "@spartacus/user/account/components": ["dist/user/account/components"],
      "@spartacus/user/account/core": ["dist/user/account/core"],
      "@spartacus/user/account": ["dist/user/account"],
      "@spartacus/user/account/occ": ["dist/user/account/occ"],
      "@spartacus/user/account/root": ["dist/user/account/root"],
      "@spartacus/user": ["dist/user"],
      "@spartacus/user/profile/assets": ["dist/user/profile/assets"],
      "@spartacus/user/profile/components": ["dist/user/profile/components"],
      "@spartacus/user/profile/core": ["dist/user/profile/core"],
      "@spartacus/user/profile": ["dist/user/profile"],
      "@spartacus/user/profile/occ": ["dist/user/profile/occ"],
      "@spartacus/user/profile/root": ["dist/user/profile/root"],
      "@spartacus/storefront": ["dist/storefrontlib"]
    }
  },
  "angularCompilerOptions": {
    "skipTemplateCodegen": true,
    "strictMetadataEmit": true,
    "fullTemplateTypeCheck": true,
    "strictInjectionParameters": true,
    "enableResourceInlining": true
  },
  "exclude": ["test.ts", "**/*.spec.ts"]
}<|MERGE_RESOLUTION|>--- conflicted
+++ resolved
@@ -14,7 +14,6 @@
     "types": [],
     "lib": ["es2020", "dom"],
     "paths": {
-<<<<<<< HEAD
       "@spartacus/checkout/b2b/assets": ["dist/checkout/b2b/assets"],
       "@spartacus/checkout/b2b/components": ["dist/checkout/b2b/components"],
       "@spartacus/checkout/b2b/core": ["dist/checkout/b2b/core"],
@@ -45,8 +44,6 @@
       "@spartacus/checkout/scheduled-replenishment/root": [
         "dist/checkout/scheduled-replenishment/root"
       ],
-=======
->>>>>>> a32dea3c
       "@spartacus/cart/import-export/assets": [
         "dist/cart/import-export/assets"
       ],
@@ -56,21 +53,12 @@
       "@spartacus/cart/import-export/core": ["dist/cart/import-export/core"],
       "@spartacus/cart/import-export": ["dist/cart/import-export"],
       "@spartacus/cart/import-export/root": ["dist/cart/import-export/root"],
-<<<<<<< HEAD
-      "@spartacus/cart/main/assets": ["dist/cart/main/assets"],
-      "@spartacus/cart/main/components": ["dist/cart/main/components"],
-      "@spartacus/cart/main/core": ["dist/cart/main/core"],
-      "@spartacus/cart/main": ["dist/cart/main"],
-      "@spartacus/cart/main/occ": ["dist/cart/main/occ"],
-      "@spartacus/cart/main/root": ["dist/cart/main/root"],
-=======
       "@spartacus/cart/base/assets": ["dist/cart/base/assets"],
       "@spartacus/cart/base/components": ["dist/cart/base/components"],
       "@spartacus/cart/base/core": ["dist/cart/base/core"],
       "@spartacus/cart/base": ["dist/cart/base"],
       "@spartacus/cart/base/occ": ["dist/cart/base/occ"],
       "@spartacus/cart/base/root": ["dist/cart/base/root"],
->>>>>>> a32dea3c
       "@spartacus/cart": ["dist/cart"],
       "@spartacus/cart/quick-order/assets": ["dist/cart/quick-order/assets"],
       "@spartacus/cart/quick-order/components": [
