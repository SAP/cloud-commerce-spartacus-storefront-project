{
  "$schema": "../../node_modules/ng-packagr/ng-package.schema.json",
  "dest": "../../dist/setup",
  "lib": {
    "entryFile": "public_api.ts",
    "umdModuleIds": {
      "@spartacus/core": "core",
      "@spartacus/storefront": "storefront",
<<<<<<< HEAD
      "@spartacus/user": "user"
=======
      "@spartacus/checkout": "checkout"
>>>>>>> 062bc062
    }
  }
}<|MERGE_RESOLUTION|>--- conflicted
+++ resolved
@@ -4,13 +4,10 @@
   "lib": {
     "entryFile": "public_api.ts",
     "umdModuleIds": {
+      "@spartacus/checkout": "checkout",
       "@spartacus/core": "core",
       "@spartacus/storefront": "storefront",
-<<<<<<< HEAD
       "@spartacus/user": "user"
-=======
-      "@spartacus/checkout": "checkout"
->>>>>>> 062bc062
     }
   }
 }