import { fakeAsync, flush, tick } from '@angular/core/testing';
import { NgExpressEngineInstance } from '../engine-decorator/ng-express-engine-decorator';
import { OptimizedSsrEngine, SsrCallbackFn } from './optimized-ssr-engine';
import {
  RenderingStrategy,
  SsrOptimizationOptions,
} from './ssr-optimization-options';

const defaultRenderTime = 100;
/**
 * Helper class to easily create and test engine wrapper against mocked engine.
 *
 * Mocked engine will return sample rendering after 100 milliseconds.
 *
 * Usage:
 * 1. Instantiate the class with desired options
 * 2. Call request() to run request through engine
 * 3. Examine renders property for the renders
 */
class TestEngineRunner {
  /** Accumulates html output for engine runs */
  renders: string[] = [];

  /** Accumulates response parameters for engine runs */
  responseParams: object[] = [];

  renderCount = 0;
  optimizedSsrEngine: OptimizedSsrEngine;
  engineInstance: NgExpressEngineInstance;

  constructor(options: SsrOptimizationOptions, renderTime?: number) {
    // mocked engine instance that will render test output in 100 milliseconds
    const engineInstanceMock = (
      filePath: string,
      _: any,
      callback: SsrCallbackFn
    ) => {
      setTimeout(() => {
        callback(undefined, `${filePath}-${this.renderCount++}`);
      }, renderTime ?? defaultRenderTime);
    };

    this.optimizedSsrEngine = new OptimizedSsrEngine(
      engineInstanceMock,
      options
    );
    this.engineInstance = this.optimizedSsrEngine.engineInstance;
  }

  /** Run request against the engine. The result will be stored in rendering property. */
<<<<<<< HEAD
  request(url: string, httpHeaders?: { [key: string]: string }) {
    const response: { [key: string]: string } = {};
    const headers = new Headers(httpHeaders);
=======
  request(url: string, params?: { httpHeaders?: { [key: string]: string } }) {
    const response: { [key: string]: string } = {};
    const headers = new Headers(params?.httpHeaders ?? {});
>>>>>>> 60db6e88
    const optionsMock = {
      req: <Partial<Request>>{
        originalUrl: url,
        headers,
        get: (header: string): string | null => headers.get(header),
      },
      res: <Partial<Response>>{
        set: (key: string, value: any) => (response[key] = value),
      },
    };

    this.engineInstance(url, optionsMock, (_, html) => {
      this.renders.push(html ?? '');
      this.responseParams.push(response);
    });

    return this;
  }
}

describe('OptimizedSsrEngine', () => {
  describe('timeout option', () => {
    it('should fallback to CSR if rendering exceeds timeout', fakeAsync(() => {
      const engineRunner = new TestEngineRunner({ timeout: 50 }).request('a');
      tick(200);
      expect(engineRunner.renders).toEqual(['']);
    }));

    it('should return timed out render in the followup request', fakeAsync(() => {
      const engineRunner = new TestEngineRunner({ timeout: 50 }).request('a');
      tick(200);
      expect(engineRunner.renders).toEqual(['']);

      engineRunner.request('a');
      expect(engineRunner.renders[1]).toEqual('a-0');
    }));

    it('should return render if rendering meets timeout', fakeAsync(() => {
      const engineRunner = new TestEngineRunner({ timeout: 150 }).request('a');
      tick(200);
      expect(engineRunner.renders).toEqual(['a-0']);
    }));

    it('should fallback instantly if is set to 0', () => {
      const engineRunner = new TestEngineRunner({ timeout: 0 }).request('a');
      expect(engineRunner.renders).toEqual(['']);
    });

    it('should return timed out render in the followup request, also when timeout is set to 0', fakeAsync(() => {
      const engineRunner = new TestEngineRunner({ timeout: 0 }).request('a');
      expect(engineRunner.renders).toEqual(['']);

      tick(200);
      engineRunner.request('a');
      expect(engineRunner.renders[1]).toEqual('a-0');
    }));
  });

  describe('no-store cache control header', () => {
    it('should be applied for a fallback', () => {
      const engineRunner = new TestEngineRunner({ timeout: 0 }).request('a');
      expect(engineRunner.renders).toEqual(['']);
      expect(engineRunner.responseParams).toEqual([
        { 'Cache-Control': 'no-store' },
      ]);
    });

    it('should not be applied for a render within time limit', fakeAsync(() => {
      const engineRunner = new TestEngineRunner({ timeout: 200 }).request('a');
      tick(200);
      expect(engineRunner.renders).toEqual(['a-0']);
      expect(engineRunner.responseParams).toEqual([{}]);
    }));

    it('should not be applied for a render served with next response', fakeAsync(() => {
      const engineRunner = new TestEngineRunner({ timeout: 50 }).request('a');
      tick(200);
      engineRunner.request('a');
      expect(engineRunner.renders).toEqual(['', 'a-0']);
      expect(engineRunner.responseParams).toEqual([
        { 'Cache-Control': 'no-store' },
        {},
      ]);
    }));
  });

  describe('cache option', () => {
    it('should not cache requests if disabled', fakeAsync(() => {
      const engineRunner = new TestEngineRunner({
        cache: false,
        timeout: 200,
      }).request('a');

      tick(200);
      engineRunner.request('a');
      tick(200);
      engineRunner.request('a');
      tick(200);
      expect(engineRunner.renders).toEqual(['a-0', 'a-1', 'a-2']);
    }));

    it('should cache requests if enabled', fakeAsync(() => {
      const engineRunner = new TestEngineRunner({
        cache: true,
        timeout: 200,
      }).request('a');

      tick(200);
      engineRunner.request('a');
      tick(200);
      engineRunner.request('a');
      tick(200);
      expect(engineRunner.renders).toEqual(['a-0', 'a-0', 'a-0']);
    }));
  });

  describe('concurrency option', () => {
    it('should limit concurrency and fallback to csr', fakeAsync(() => {
      const engineRunner = new TestEngineRunner({
        concurrency: 3,
        timeout: 200,
      })
        .request('a')
        .request('b')
        .request('c')
        .request('d')
        .request('e');

      tick(200);
      expect(engineRunner.renders).toEqual([
        '', // CSR fallback for 'd'
        '', // CSR fallback for 'e'
        'a-0',
        'b-1',
        'c-2',
      ]);
    }));

    it('should reinvigorate limit after emptying the queue', fakeAsync(() => {
      const engineRunner = new TestEngineRunner({
        concurrency: 2,
        timeout: 200,
      }).request('a');

      tick(60);
      engineRunner.request('b').request('c');
      tick(60);
      engineRunner.request('d').request('e');
      tick(200);
      engineRunner.request('f').request('g');
      tick(200);

      expect(engineRunner.renders).toEqual([
        '', // CSR fallback for 'c'
        'a-0',
        '', // CSR fallback for 'e'
        'b-1',
        'd-2',
        'f-3',
        'g-4',
      ]);
    }));
  });

  describe('ttl option', () => {
    it('should invalidate expired renders', fakeAsync(() => {
      let currentDate = 100;
      spyOn(Date, 'now').and.callFake(() => currentDate);

      const engineRunner = new TestEngineRunner({
        cache: true,
        ttl: 300,
        timeout: 200,
      }).request('a');

      tick(200);
      currentDate += 200;
      engineRunner.request('a');

      tick(200);
      currentDate += 200;
      engineRunner.request('a');

      tick(200);
      expect(engineRunner.renders).toEqual(['a-0', 'a-0', 'a-1']);
    }));
  });

  describe('renderKeyResolver option', () => {
    it('should use custom render key resolver', fakeAsync(() => {
      const engineRunner = new TestEngineRunner({
        renderKeyResolver: (req) => req.originalUrl.substr(0, 2),
        timeout: 200,
        cache: true,
      }).request('ala');

      tick(200);
      engineRunner.request('ale');
      tick(200);
      engineRunner.request('ela');
      tick(200);
      engineRunner.request('alu');
      tick(200);
      engineRunner.request('elu');
      tick(200);
      expect(engineRunner.renders).toEqual([
        'ala-0',
        'ala-0',
        'ela-1',
        'ala-0',
        'ela-1',
      ]);
    }));
  });

  describe('renderingStrategyResolver option', () => {
    describe('ALWAYS_SSR', () => {
      it('should ignore timeout', fakeAsync(() => {
        const engineRunner = new TestEngineRunner({
          renderingStrategyResolver: () => RenderingStrategy.ALWAYS_SSR,
          timeout: 50,
          cache: true,
        }).request('a');

        tick(200);
        expect(engineRunner.renders).toEqual(['a-0']);
      }));

      it('should ignore timeout also when it is set to 0', fakeAsync(() => {
        const engineRunner = new TestEngineRunner({
          renderingStrategyResolver: () => RenderingStrategy.ALWAYS_SSR,
          timeout: 0,
          cache: true,
        }).request('a');

        tick(200);
        expect(engineRunner.renders).toEqual(['a-0']);
      }));

      it('should render each request separately, even if there is already a pending render for the same rendering key', fakeAsync(() => {
        const engineRunner = new TestEngineRunner({
          renderingStrategyResolver: () => RenderingStrategy.ALWAYS_SSR,
          timeout: 200,
        });
        spyOn(
          engineRunner.optimizedSsrEngine as any,
          'expressEngine' // 'expressEngine' is a protected property
        ).and.callThrough();

        engineRunner.request('a');
        tick(1);
        engineRunner.request('a');
        expect(engineRunner.renders).toEqual([]);

        tick(100);
        expect(engineRunner.renders).toEqual(['a-0', 'a-1']);
        expect(
          engineRunner.optimizedSsrEngine['expressEngine']
        ).toHaveBeenCalledTimes(2);
      }));
    });

    describe('ALWAYS_CSR', () => {
      it('should return CSR instantly', fakeAsync(() => {
        const engineRunner = new TestEngineRunner({
          renderingStrategyResolver: () => RenderingStrategy.ALWAYS_CSR,
          timeout: 200,
          cache: true,
        }).request('a');

        tick(200);
        engineRunner.request('a');
        tick(200);
        expect(engineRunner.renders).toEqual(['', '']);
      }));

      it('should not start the actual render in the background', fakeAsync(() => {
        const engineRunner = new TestEngineRunner({
          renderingStrategyResolver: () => RenderingStrategy.ALWAYS_CSR,
          timeout: 200,
          cache: true,
        });
        spyOn(
          engineRunner.optimizedSsrEngine as any,
          'expressEngine' // 'expressEngine' is a protected property
        ).and.callThrough();

        engineRunner.request('a');
        expect(engineRunner.renders).toEqual(['']);

        expect(
          engineRunner.optimizedSsrEngine['expressEngine']
        ).not.toHaveBeenCalled();
      }));
    });

    describe('DEFAULT', () => {
      it('should obey the timeout', fakeAsync(() => {
        const engineRunner = new TestEngineRunner({
          renderingStrategyResolver: () => RenderingStrategy.DEFAULT,
          timeout: 50,
        }).request('a');

        tick(200);
        engineRunner.request('a');
        expect(engineRunner.renders).toEqual(['', 'a-0']);
      }));

      it('should fallback to CSR when there is already pending a render for the same rendering key', fakeAsync(() => {
        const engineRunner = new TestEngineRunner({
          renderingStrategyResolver: () => RenderingStrategy.DEFAULT,
          timeout: 200,
        }).request('a');

<<<<<<< HEAD
      tick(200);
      engineRunner.request('a');
      expect(engineRunner.renders).toEqual(['', 'a-0']);
    }));

    describe('when a custom rendering strategy function is provided to handle the crawler and bot detection', () => {
      it('should return custom renders', fakeAsync(() => {
=======
        tick(1);
        engineRunner.request('a');

        expect(engineRunner.renders).toEqual(['']); // immediate fallback to CSR for the 2nd request for the same key

        tick(100);
        expect(engineRunner.renders).toEqual(['', 'a-0']);
      }));
    });

    describe('custom resolver function', () => {
      it('should return different strategies for different types of request', fakeAsync(() => {
>>>>>>> 60db6e88
        const engineRunner = new TestEngineRunner({
          renderingStrategyResolver: (req) =>
            req.get('User-Agent')?.match(/bot|crawl|slurp|spider|mediapartners/)
              ? RenderingStrategy.ALWAYS_SSR
              : RenderingStrategy.DEFAULT,
          timeout: 50,
        });

        engineRunner.request('a');
<<<<<<< HEAD
        engineRunner.request('a', { 'User-Agent': 'bot' });
=======
        engineRunner.request('a', { httpHeaders: { 'User-Agent': 'bot' } });
>>>>>>> 60db6e88
        tick(200);

        expect(engineRunner.renders).toEqual(['', 'a-1']);
      }));
    });
  });

  describe('forcedSsrTimeout option', () => {
    it('should fallback to csr when forcedSsrTimeout timeout is exceeded for ALWAYS_SSR rendering strategy, and return the timed out render in the followup request', fakeAsync(() => {
      const engineRunner = new TestEngineRunner({
        renderingStrategyResolver: () => RenderingStrategy.ALWAYS_SSR,
        timeout: 50,
        forcedSsrTimeout: 80,
      }).request('a');

      tick(60);
      expect(engineRunner.renders).toEqual([]);

      tick(50);
      expect(engineRunner.renders).toEqual(['']);

      engineRunner.request('a');
      expect(engineRunner.renders).toEqual(['', 'a-0']);
    }));

    it('should not affect DEFAULT rendering strategy', fakeAsync(() => {
      const engineRunner = new TestEngineRunner({
        timeout: 50,
        forcedSsrTimeout: 80,
      }).request('a');

      tick(60);
      expect(engineRunner.renders).toEqual(['']);

      tick(50);
      engineRunner.request('a');
      expect(engineRunner.renders).toEqual(['', 'a-0']);
    }));
  });

  describe('maxRenderTime option', () => {
    const fiveMinutes = 300000;

    it('should not kick-in for the non-hanging (normal) renders', fakeAsync(() => {
      const renderTime = 10;
      const requestUrl = 'a';
      const engineRunner = new TestEngineRunner({}, renderTime).request(
        requestUrl
      );
      spyOn<any>(engineRunner.optimizedSsrEngine, 'log').and.callThrough();

      tick(renderTime + 1);
      expect(engineRunner.renderCount).toEqual(1);
      expect(engineRunner.optimizedSsrEngine['log']).not.toHaveBeenCalledWith(
        `Rendering of ${requestUrl} was not able to complete. This might cause memory leaks!`,
        false
      );
    }));

    it('should use the default value of 5 minutes for hanging renders', fakeAsync(() => {
      const requestUrl = 'a';
      const renderTime = fiveMinutes + 100;
      const engineRunner = new TestEngineRunner({}, renderTime).request(
        requestUrl
      );
      spyOn<any>(engineRunner.optimizedSsrEngine, 'log').and.callThrough();

      tick(fiveMinutes);
      expect(engineRunner.renderCount).toEqual(0);
      expect(engineRunner.optimizedSsrEngine['log']).toHaveBeenCalledWith(
        `Rendering of ${requestUrl} was not able to complete. This might cause memory leaks!`,
        false
      );

      tick(101);
      expect(engineRunner.renderCount).toEqual(1);
    }));

    it('should use the provided value instead of the default one', fakeAsync(() => {
      const requestUrl = 'a';
      const renderTime = 200;
      const maxRenderTime = renderTime - 50; // shorter than the predicted render time
      const engineRunner = new TestEngineRunner(
        { maxRenderTime },
        renderTime
      ).request(requestUrl);
      spyOn<any>(engineRunner.optimizedSsrEngine, 'log').and.callThrough();

      tick(maxRenderTime);
      expect(engineRunner.renderCount).toEqual(0);
      expect(engineRunner.optimizedSsrEngine['log']).toHaveBeenCalledWith(
        `Rendering of ${requestUrl} was not able to complete. This might cause memory leaks!`,
        false
      );

      tick(50);
      expect(engineRunner.renderCount).toEqual(1);
    }));

    it('should release the concurrency slot for the hanging render', fakeAsync(() => {
      const hangingRequest = 'a';
      const csrRequest = 'b';
      const ssrRequest = 'c';
      const renderTime = 200;
      const maxRenderTime = renderTime - 50; // shorter than the predicted render time
      const engineRunner = new TestEngineRunner(
        { concurrency: 1, maxRenderTime },
        renderTime
      );
      spyOn<any>(engineRunner.optimizedSsrEngine, 'log').and.callThrough();

      // issue two requests
      engineRunner.request(hangingRequest);
      engineRunner.request(csrRequest);
      expect(engineRunner.optimizedSsrEngine['currentConcurrency']).toEqual(1);

      tick(1);
      // while the concurrency slot is busy rendering the first hanging request, the second request gets the CSR version
      expect(engineRunner.optimizedSsrEngine['log']).toHaveBeenCalledWith(
        `CSR fallback: Concurrency limit exceeded (1)`
      );
      expect(engineRunner.renderCount).toEqual(0);
      expect(engineRunner.optimizedSsrEngine['currentConcurrency']).toEqual(1);

      tick(maxRenderTime);
      expect(engineRunner.optimizedSsrEngine['log']).toHaveBeenCalledWith(
        `Rendering of ${hangingRequest} was not able to complete. This might cause memory leaks!`,
        false
      );
      expect(engineRunner.renderCount).toEqual(0);

      // even though the hanging request is still rendering, we've freed up a slot for a new request
      engineRunner.request(ssrRequest);
      tick(1);
      expect(engineRunner.optimizedSsrEngine['log']).toHaveBeenCalledWith(
        `Rendering started (${ssrRequest})`
      );
      expect(engineRunner.optimizedSsrEngine['currentConcurrency']).toEqual(1);

      flush();
    }));

    it('should not cache the result of the hanging render, even when it succeeds after `maxRenderTime`', fakeAsync(() => {
      const requestUrl = 'a';
      const renderTime = fiveMinutes + 100;
      const engineRunner = new TestEngineRunner(
        {
          timeout: 200,
          cache: true,
        },
        renderTime
      ).request(requestUrl);
      spyOn<any>(engineRunner.optimizedSsrEngine, 'log').and.callThrough();
      expect(engineRunner.renders).toEqual([]);

      tick(fiveMinutes + 101);
      expect(engineRunner.optimizedSsrEngine['log']).toHaveBeenCalledWith(
        `Rendering of ${requestUrl} completed after the specified maxRenderTime, therefore it was ignored.`
      );
      expect(engineRunner.renders).toEqual(['']);

      engineRunner.request(requestUrl);
      expect(engineRunner.renders).toEqual(['']); // if the result was cached, the 2nd request would get immediately 'a-0'
      flush();
    }));
  });

  describe('reuseCurrentRendering', () => {
    const requestUrl = 'a';
    const differentUrl = 'b';
    const timeout = 300;
    const renderTime = 400;

    describe('when disabled', () => {
      it('trigger the fall back to CSR', fakeAsync(() => {
        const engineRunner = new TestEngineRunner({ timeout }, renderTime);
        spyOn<any>(engineRunner.optimizedSsrEngine, 'log').and.callThrough();

        engineRunner.request(requestUrl);

        tick(200);
        engineRunner.request(requestUrl);

        tick(100);
        expect(engineRunner.optimizedSsrEngine['log']).toHaveBeenCalledWith(
          `CSR fallback: rendering in progress (${requestUrl})`
        );
        expect(engineRunner.optimizedSsrEngine['log']).toHaveBeenCalledWith(
          `SSR rendering exceeded timeout ${timeout}, fallbacking to CSR for ${requestUrl}`,
          false
        );
        expect(engineRunner.renders).toEqual(['', '']);

        flush();
      }));
    });

    describe('when enabled', () => {
      describe('the subsequent request should reuse the current render', () => {
        it('and the first request should timeout', fakeAsync(() => {
          const engineRunner = new TestEngineRunner(
            { timeout, reuseCurrentRendering: true },
            renderTime
          );
          spyOn<any>(engineRunner.optimizedSsrEngine, 'log').and.callThrough();

          engineRunner.request(requestUrl);

          tick(200);

          engineRunner.request(requestUrl);

          tick(100);
          expect(engineRunner.optimizedSsrEngine['log']).toHaveBeenCalledWith(
            `SSR rendering exceeded timeout ${timeout}, fallbacking to CSR for ${requestUrl}`,
            false
          );

          tick(100);
          expect(engineRunner.renderCount).toEqual(1);
          expect(engineRunner.renders).toEqual(['', `${requestUrl}-0`]);
          expect(engineRunner.optimizedSsrEngine['log']).toHaveBeenCalledWith(
            `Processing 1 waiting SSR requests for ${requestUrl}...`
          );

          flush();
        }));

        it('and honour the timer option', fakeAsync(() => {
          const engineRunner = new TestEngineRunner(
            { timeout, reuseCurrentRendering: true },
            1000
          );
          const logSpy = spyOn<any>(
            engineRunner.optimizedSsrEngine,
            'log'
          ).and.callThrough();

          engineRunner.request(requestUrl);

          tick(200);

          engineRunner.request(requestUrl);

          //1st times out
          tick(100);
          // 2nd request times out
          tick(200);

          let renderExceedMessageCount = 0;
          logSpy.calls.allArgs().forEach((args: unknown[]) => {
            args.forEach((message: unknown) => {
              if (
                message ===
                `SSR rendering exceeded timeout ${timeout}, fallbacking to CSR for ${requestUrl}`
              ) {
                renderExceedMessageCount++;
              }
            });
          });

          expect(renderExceedMessageCount).toBe(2);
          expect(engineRunner.renderCount).toEqual(0);
          expect(engineRunner.renders).toEqual(['', '']);

          flush();
        }));
      });

      describe('the multiple subsequent requests for the same URL should reuse the render', () => {
        it('and take up only one concurrent slot', fakeAsync(() => {
          const engineRunner = new TestEngineRunner(
            { timeout, reuseCurrentRendering: true, concurrency: 2 },
            renderTime
          );
          spyOn<any>(engineRunner.optimizedSsrEngine, 'log').and.callThrough();

          engineRunner.request(requestUrl);

          tick(200);

          engineRunner.request(requestUrl);
          tick(1);
          engineRunner.request(requestUrl);
          tick(1);
          engineRunner.request(requestUrl);

          expect(engineRunner.optimizedSsrEngine['currentConcurrency']).toEqual(
            1
          );

          tick(100);
          expect(engineRunner.optimizedSsrEngine['log']).toHaveBeenCalledWith(
            `SSR rendering exceeded timeout ${timeout}, fallbacking to CSR for ${requestUrl}`,
            false
          );

          tick(100);
          expect(engineRunner.renderCount).toEqual(1);
          expect(engineRunner.renders).toEqual([
            '',
            `${requestUrl}-0`,
            `${requestUrl}-0`,
            `${requestUrl}-0`,
          ]);
          expect(engineRunner.optimizedSsrEngine['log']).toHaveBeenCalledWith(
            `Processing 3 waiting SSR requests for ${requestUrl}...`
          );

          flush();
        }));

        it('combined with a different request should take up two concurrency slots', fakeAsync(() => {
          const engineRunner = new TestEngineRunner(
            { timeout, reuseCurrentRendering: true, concurrency: 2 },
            200
          );
          engineRunner
            .request(requestUrl)
            .request(requestUrl)
            .request(requestUrl)
            .request(requestUrl)
            .request(requestUrl);

          tick(20);
          expect(engineRunner.optimizedSsrEngine['currentConcurrency']).toEqual(
            1
          );

          engineRunner.request(differentUrl);
          tick(20);
          expect(engineRunner.optimizedSsrEngine['currentConcurrency']).toEqual(
            2
          );

          tick(250);
          expect(engineRunner.optimizedSsrEngine['currentConcurrency']).toEqual(
            0
          );
          expect(engineRunner.renders).toEqual([
            'a-0',
            'a-0',
            'a-0',
            'a-0',
            'a-0',
            'b-1',
          ]);

          flush();
        }));
      });

      describe('combined with maxRenderTime option', () => {
        it('should free up only one concurrent slot when all the queued renders are hanging', fakeAsync(() => {
          const hangingRequest = 'a';
          const ssrRequest = 'b';
          const renderTime = 200;
          const maxRenderTime = renderTime - 50; // shorter than the predicted render time
          const engineRunner = new TestEngineRunner(
            { concurrency: 2, maxRenderTime, reuseCurrentRendering: true },
            renderTime
          );
          spyOn<any>(engineRunner.optimizedSsrEngine, 'log').and.callThrough();

          engineRunner.request(hangingRequest);
          engineRunner.request(hangingRequest);
          engineRunner.request(hangingRequest);

          tick(1);
          expect(engineRunner.renderCount).toEqual(0);
          expect(engineRunner.optimizedSsrEngine['currentConcurrency']).toEqual(
            1
          );

          tick(maxRenderTime);
          expect(engineRunner.optimizedSsrEngine['log']).toHaveBeenCalledWith(
            `Rendering of ${hangingRequest} was not able to complete. This might cause memory leaks!`,
            false
          );
          expect(engineRunner.optimizedSsrEngine['currentConcurrency']).toEqual(
            0
          );

          // even though the hanging request is still rendering, we've freed up a slot for a new request
          engineRunner.request(ssrRequest);
          tick(1);
          expect(engineRunner.optimizedSsrEngine['log']).toHaveBeenCalledWith(
            `Rendering started (${ssrRequest})`
          );
          expect(engineRunner.optimizedSsrEngine['currentConcurrency']).toEqual(
            1
          );

          flush();
        }));
      });

      it('should NOT queue the subsequent requests for a different URL', fakeAsync(() => {
        const engineRunner = new TestEngineRunner(
          { timeout, reuseCurrentRendering: true },
          renderTime
        );
        spyOn<any>(engineRunner.optimizedSsrEngine, 'log').and.callThrough();

        engineRunner.request(requestUrl);
        tick(200);

        engineRunner.request(differentUrl);
        tick(300);

        expect(engineRunner.optimizedSsrEngine['log']).toHaveBeenCalledWith(
          `SSR rendering exceeded timeout ${timeout}, fallbacking to CSR for ${requestUrl}`,
          false
        );
        expect(engineRunner.optimizedSsrEngine['log']).toHaveBeenCalledWith(
          `SSR rendering exceeded timeout ${timeout}, fallbacking to CSR for ${differentUrl}`,
          false
        );

        expect(engineRunner.renderCount).toEqual(1);
        expect(engineRunner.renders).toEqual(['', '']);

        flush();
      }));
    });
  });
});<|MERGE_RESOLUTION|>--- conflicted
+++ resolved
@@ -48,15 +48,9 @@
   }
 
   /** Run request against the engine. The result will be stored in rendering property. */
-<<<<<<< HEAD
-  request(url: string, httpHeaders?: { [key: string]: string }) {
-    const response: { [key: string]: string } = {};
-    const headers = new Headers(httpHeaders);
-=======
   request(url: string, params?: { httpHeaders?: { [key: string]: string } }) {
     const response: { [key: string]: string } = {};
     const headers = new Headers(params?.httpHeaders ?? {});
->>>>>>> 60db6e88
     const optionsMock = {
       req: <Partial<Request>>{
         originalUrl: url,
@@ -371,15 +365,6 @@
           timeout: 200,
         }).request('a');
 
-<<<<<<< HEAD
-      tick(200);
-      engineRunner.request('a');
-      expect(engineRunner.renders).toEqual(['', 'a-0']);
-    }));
-
-    describe('when a custom rendering strategy function is provided to handle the crawler and bot detection', () => {
-      it('should return custom renders', fakeAsync(() => {
-=======
         tick(1);
         engineRunner.request('a');
 
@@ -392,7 +377,6 @@
 
     describe('custom resolver function', () => {
       it('should return different strategies for different types of request', fakeAsync(() => {
->>>>>>> 60db6e88
         const engineRunner = new TestEngineRunner({
           renderingStrategyResolver: (req) =>
             req.get('User-Agent')?.match(/bot|crawl|slurp|spider|mediapartners/)
@@ -402,11 +386,7 @@
         });
 
         engineRunner.request('a');
-<<<<<<< HEAD
-        engineRunner.request('a', { 'User-Agent': 'bot' });
-=======
         engineRunner.request('a', { httpHeaders: { 'User-Agent': 'bot' } });
->>>>>>> 60db6e88
         tick(200);
 
         expect(engineRunner.renders).toEqual(['', 'a-1']);
