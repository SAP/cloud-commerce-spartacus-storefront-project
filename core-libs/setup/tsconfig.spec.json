{
  "extends": "../../tsconfig.json",
  "compilerOptions": {
    "baseUrl": "./",
    "outDir": "../../out-tsc/spec",
    "strict": false,
    "module": "CommonJs",
    "types": ["jest"],
    "paths": {
      "@spartacus/schematics": ["../../projects/schematics/index"],
      "@spartacus/setup": ["../../core-libs/setup/public_api"],
      "@spartacus/setup/ssr": ["../../core-libs/setup/ssr/public_api"],
      "@spartacus/asm/assets": ["../../feature-libs/asm/assets/public_api"],
      "@spartacus/asm/components": [
        "../../feature-libs/asm/components/public_api"
      ],
      "@spartacus/asm/core": ["../../feature-libs/asm/core/public_api"],
      "@spartacus/asm/customer-360/assets": [
        "../../feature-libs/asm/customer-360/assets/public_api"
      ],
      "@spartacus/asm/customer-360/components": [
        "../../feature-libs/asm/customer-360/components/public_api"
      ],
      "@spartacus/asm/customer-360/core": [
        "../../feature-libs/asm/customer-360/core/public_api"
      ],
      "@spartacus/asm/customer-360": [
        "../../feature-libs/asm/customer-360/public_api"
      ],
      "@spartacus/asm/customer-360/occ": [
        "../../feature-libs/asm/customer-360/occ/public_api"
      ],
      "@spartacus/asm/customer-360/root": [
        "../../feature-libs/asm/customer-360/root/public_api"
      ],
      "@spartacus/asm": ["../../feature-libs/asm/public_api"],
      "@spartacus/asm/occ": ["../../feature-libs/asm/occ/public_api"],
      "@spartacus/asm/root": ["../../feature-libs/asm/root/public_api"],
      "@spartacus/cart/base/assets": [
        "../../feature-libs/cart/base/assets/public_api"
      ],
      "@spartacus/cart/base/components/add-to-cart": [
        "../../feature-libs/cart/base/components/add-to-cart/public_api"
      ],
      "@spartacus/cart/base/components/mini-cart": [
        "../../feature-libs/cart/base/components/mini-cart/public_api"
      ],
      "@spartacus/cart/base/components": [
        "../../feature-libs/cart/base/components/public_api"
      ],
      "@spartacus/cart/base/core": [
        "../../feature-libs/cart/base/core/public_api"
      ],
      "@spartacus/cart/base": ["../../feature-libs/cart/base/public_api"],
      "@spartacus/cart/base/occ": [
        "../../feature-libs/cart/base/occ/public_api"
      ],
      "@spartacus/cart/base/root": [
        "../../feature-libs/cart/base/root/public_api"
      ],
      "@spartacus/cart/import-export/assets": [
        "../../feature-libs/cart/import-export/assets/public_api"
      ],
      "@spartacus/cart/import-export/components": [
        "../../feature-libs/cart/import-export/components/public_api"
      ],
      "@spartacus/cart/import-export/core": [
        "../../feature-libs/cart/import-export/core/public_api"
      ],
      "@spartacus/cart/import-export": [
        "../../feature-libs/cart/import-export/public_api"
      ],
      "@spartacus/cart/import-export/root": [
        "../../feature-libs/cart/import-export/root/public_api"
      ],
      "@spartacus/cart": ["../../feature-libs/cart/public_api"],
      "@spartacus/cart/quick-order/assets": [
        "../../feature-libs/cart/quick-order/assets/public_api"
      ],
      "@spartacus/cart/quick-order/components": [
        "../../feature-libs/cart/quick-order/components/public_api"
      ],
      "@spartacus/cart/quick-order/core": [
        "../../feature-libs/cart/quick-order/core/public_api"
      ],
      "@spartacus/cart/quick-order": [
        "../../feature-libs/cart/quick-order/public_api"
      ],
      "@spartacus/cart/quick-order/root": [
        "../../feature-libs/cart/quick-order/root/public_api"
      ],
      "@spartacus/cart/saved-cart/assets": [
        "../../feature-libs/cart/saved-cart/assets/public_api"
      ],
      "@spartacus/cart/saved-cart/components": [
        "../../feature-libs/cart/saved-cart/components/public_api"
      ],
      "@spartacus/cart/saved-cart/core": [
        "../../feature-libs/cart/saved-cart/core/public_api"
      ],
      "@spartacus/cart/saved-cart": [
        "../../feature-libs/cart/saved-cart/public_api"
      ],
      "@spartacus/cart/saved-cart/occ": [
        "../../feature-libs/cart/saved-cart/occ/public_api"
      ],
      "@spartacus/cart/saved-cart/root": [
        "../../feature-libs/cart/saved-cart/root/public_api"
      ],
      "@spartacus/cart/wish-list/assets": [
        "../../feature-libs/cart/wish-list/assets/public_api"
      ],
      "@spartacus/cart/wish-list/components/add-to-wishlist": [
        "../../feature-libs/cart/wish-list/components/add-to-wishlist/public_api"
      ],
      "@spartacus/cart/wish-list/components": [
        "../../feature-libs/cart/wish-list/components/public_api"
      ],
      "@spartacus/cart/wish-list/core": [
        "../../feature-libs/cart/wish-list/core/public_api"
      ],
      "@spartacus/cart/wish-list": [
        "../../feature-libs/cart/wish-list/public_api"
      ],
      "@spartacus/cart/wish-list/root": [
        "../../feature-libs/cart/wish-list/root/public_api"
      ],
      "@spartacus/checkout/b2b/assets": [
        "../../feature-libs/checkout/b2b/assets/public_api"
      ],
      "@spartacus/checkout/b2b/components": [
        "../../feature-libs/checkout/b2b/components/public_api"
      ],
      "@spartacus/checkout/b2b/core": [
        "../../feature-libs/checkout/b2b/core/public_api"
      ],
      "@spartacus/checkout/b2b": ["../../feature-libs/checkout/b2b/public_api"],
      "@spartacus/checkout/b2b/occ": [
        "../../feature-libs/checkout/b2b/occ/public_api"
      ],
      "@spartacus/checkout/b2b/root": [
        "../../feature-libs/checkout/b2b/root/public_api"
      ],
      "@spartacus/checkout/base/assets": [
        "../../feature-libs/checkout/base/assets/public_api"
      ],
      "@spartacus/checkout/base/components": [
        "../../feature-libs/checkout/base/components/public_api"
      ],
      "@spartacus/checkout/base/core": [
        "../../feature-libs/checkout/base/core/public_api"
      ],
      "@spartacus/checkout/base": [
        "../../feature-libs/checkout/base/public_api"
      ],
      "@spartacus/checkout/base/occ": [
        "../../feature-libs/checkout/base/occ/public_api"
      ],
      "@spartacus/checkout/base/root": [
        "../../feature-libs/checkout/base/root/public_api"
      ],
      "@spartacus/checkout": ["../../feature-libs/checkout/public_api"],
      "@spartacus/checkout/scheduled-replenishment/assets": [
        "../../feature-libs/checkout/scheduled-replenishment/assets/public_api"
      ],
      "@spartacus/checkout/scheduled-replenishment/components": [
        "../../feature-libs/checkout/scheduled-replenishment/components/public_api"
      ],
      "@spartacus/checkout/scheduled-replenishment": [
        "../../feature-libs/checkout/scheduled-replenishment/public_api"
      ],
      "@spartacus/checkout/scheduled-replenishment/root": [
        "../../feature-libs/checkout/scheduled-replenishment/root/public_api"
      ],
      "@spartacus/customer-ticketing/assets": [
        "../../feature-libs/customer-ticketing/assets/public_api"
      ],
      "@spartacus/customer-ticketing/components": [
        "../../feature-libs/customer-ticketing/components/public_api"
      ],
      "@spartacus/customer-ticketing/core": [
        "../../feature-libs/customer-ticketing/core/public_api"
      ],
      "@spartacus/customer-ticketing": [
        "../../feature-libs/customer-ticketing/public_api"
      ],
      "@spartacus/customer-ticketing/occ": [
        "../../feature-libs/customer-ticketing/occ/public_api"
      ],
      "@spartacus/customer-ticketing/root": [
        "../../feature-libs/customer-ticketing/root/public_api"
      ],
      "@spartacus/estimated-delivery-date/assets": [
        "../../feature-libs/estimated-delivery-date/assets/public_api"
      ],
      "@spartacus/estimated-delivery-date": [
        "../../feature-libs/estimated-delivery-date/public_api"
      ],
      "@spartacus/estimated-delivery-date/root": [
        "../../feature-libs/estimated-delivery-date/root/public_api"
      ],
      "@spartacus/estimated-delivery-date/show-estimated-delivery-date": [
        "../../feature-libs/estimated-delivery-date/show-estimated-delivery-date/public_api"
      ],
      "@spartacus/order/assets": ["../../feature-libs/order/assets/public_api"],
      "@spartacus/order/components": [
        "../../feature-libs/order/components/public_api"
      ],
      "@spartacus/order/core": ["../../feature-libs/order/core/public_api"],
      "@spartacus/order": ["../../feature-libs/order/public_api"],
      "@spartacus/order/occ": ["../../feature-libs/order/occ/public_api"],
      "@spartacus/order/root": ["../../feature-libs/order/root/public_api"],
      "@spartacus/organization/account-summary/assets": [
        "../../feature-libs/organization/account-summary/assets/public_api"
      ],
      "@spartacus/organization/account-summary/components": [
        "../../feature-libs/organization/account-summary/components/public_api"
      ],
      "@spartacus/organization/account-summary/core": [
        "../../feature-libs/organization/account-summary/core/public_api"
      ],
      "@spartacus/organization/account-summary": [
        "../../feature-libs/organization/account-summary/public_api"
      ],
      "@spartacus/organization/account-summary/occ": [
        "../../feature-libs/organization/account-summary/occ/public_api"
      ],
      "@spartacus/organization/account-summary/root": [
        "../../feature-libs/organization/account-summary/root/public_api"
      ],
      "@spartacus/organization/administration/assets": [
        "../../feature-libs/organization/administration/assets/public_api"
      ],
      "@spartacus/organization/administration/components": [
        "../../feature-libs/organization/administration/components/public_api"
      ],
      "@spartacus/organization/administration/core": [
        "../../feature-libs/organization/administration/core/public_api"
      ],
      "@spartacus/organization/administration": [
        "../../feature-libs/organization/administration/public_api"
      ],
      "@spartacus/organization/administration/occ": [
        "../../feature-libs/organization/administration/occ/public_api"
      ],
      "@spartacus/organization/administration/root": [
        "../../feature-libs/organization/administration/root/public_api"
      ],
      "@spartacus/organization": ["../../feature-libs/organization/public_api"],
      "@spartacus/organization/order-approval/assets": [
        "../../feature-libs/organization/order-approval/assets/public_api"
      ],
      "@spartacus/organization/order-approval": [
        "../../feature-libs/organization/order-approval/public_api"
      ],
      "@spartacus/organization/order-approval/root": [
        "../../feature-libs/organization/order-approval/root/public_api"
      ],
      "@spartacus/organization/unit-order/assets": [
        "../../feature-libs/organization/unit-order/assets/public_api"
      ],
      "@spartacus/organization/unit-order/components": [
        "../../feature-libs/organization/unit-order/components/public_api"
      ],
      "@spartacus/organization/unit-order/core": [
        "../../feature-libs/organization/unit-order/core/public_api"
      ],
      "@spartacus/organization/unit-order": [
        "../../feature-libs/organization/unit-order/public_api"
      ],
      "@spartacus/organization/unit-order/occ": [
        "../../feature-libs/organization/unit-order/occ/public_api"
      ],
      "@spartacus/organization/unit-order/root": [
        "../../feature-libs/organization/unit-order/root/public_api"
      ],
      "@spartacus/organization/user-registration/assets": [
        "../../feature-libs/organization/user-registration/assets/public_api"
      ],
      "@spartacus/organization/user-registration/components": [
        "../../feature-libs/organization/user-registration/components/public_api"
      ],
      "@spartacus/organization/user-registration/core": [
        "../../feature-libs/organization/user-registration/core/public_api"
      ],
      "@spartacus/organization/user-registration": [
        "../../feature-libs/organization/user-registration/public_api"
      ],
      "@spartacus/organization/user-registration/occ": [
        "../../feature-libs/organization/user-registration/occ/public_api"
      ],
      "@spartacus/organization/user-registration/root": [
        "../../feature-libs/organization/user-registration/root/public_api"
      ],
      "@spartacus/pdf-invoices/assets": [
        "../../feature-libs/pdf-invoices/assets/public_api"
      ],
      "@spartacus/pdf-invoices/components": [
        "../../feature-libs/pdf-invoices/components/public_api"
      ],
      "@spartacus/pdf-invoices/core": [
        "../../feature-libs/pdf-invoices/core/public_api"
      ],
      "@spartacus/pdf-invoices": ["../../feature-libs/pdf-invoices/public_api"],
      "@spartacus/pdf-invoices/occ": [
        "../../feature-libs/pdf-invoices/occ/public_api"
      ],
      "@spartacus/pdf-invoices/root": [
        "../../feature-libs/pdf-invoices/root/public_api"
      ],
      "@spartacus/pickup-in-store/assets": [
        "../../feature-libs/pickup-in-store/assets/public_api"
      ],
      "@spartacus/pickup-in-store/components": [
        "../../feature-libs/pickup-in-store/components/public_api"
      ],
      "@spartacus/pickup-in-store/core": [
        "../../feature-libs/pickup-in-store/core/public_api"
      ],
      "@spartacus/pickup-in-store": [
        "../../feature-libs/pickup-in-store/public_api"
      ],
      "@spartacus/pickup-in-store/occ": [
        "../../feature-libs/pickup-in-store/occ/public_api"
      ],
      "@spartacus/pickup-in-store/root": [
        "../../feature-libs/pickup-in-store/root/public_api"
      ],
      "@spartacus/product-configurator/common/assets": [
        "../../feature-libs/product-configurator/common/assets/public_api"
      ],
      "@spartacus/product-configurator/common": [
        "../../feature-libs/product-configurator/common/public_api"
      ],
      "@spartacus/product-configurator": [
        "../../feature-libs/product-configurator/public_api"
      ],
      "@spartacus/product-configurator/rulebased/cpq": [
        "../../feature-libs/product-configurator/rulebased/cpq/public_api"
      ],
      "@spartacus/product-configurator/rulebased": [
        "../../feature-libs/product-configurator/rulebased/public_api"
      ],
      "@spartacus/product-configurator/rulebased/root": [
        "../../feature-libs/product-configurator/rulebased/root/public_api"
      ],
      "@spartacus/product-configurator/textfield": [
        "../../feature-libs/product-configurator/textfield/public_api"
      ],
      "@spartacus/product-configurator/textfield/root": [
        "../../feature-libs/product-configurator/textfield/root/public_api"
      ],
      "@spartacus/product-multi-dimensional/list": [
        "../../feature-libs/product-multi-dimensional/list/public_api"
      ],
      "@spartacus/product-multi-dimensional/list/occ": [
        "../../feature-libs/product-multi-dimensional/list/occ/public_api"
      ],
      "@spartacus/product-multi-dimensional/list/root": [
        "../../feature-libs/product-multi-dimensional/list/root/public_api"
      ],
      "@spartacus/product-multi-dimensional": [
        "../../feature-libs/product-multi-dimensional/public_api"
      ],
      "@spartacus/product-multi-dimensional/selector/assets": [
        "../../feature-libs/product-multi-dimensional/selector/assets/public_api"
      ],
      "@spartacus/product-multi-dimensional/selector/components": [
        "../../feature-libs/product-multi-dimensional/selector/components/public_api"
      ],
      "@spartacus/product-multi-dimensional/selector/core": [
        "../../feature-libs/product-multi-dimensional/selector/core/public_api"
      ],
      "@spartacus/product-multi-dimensional/selector": [
        "../../feature-libs/product-multi-dimensional/selector/public_api"
      ],
      "@spartacus/product-multi-dimensional/selector/occ": [
        "../../feature-libs/product-multi-dimensional/selector/occ/public_api"
      ],
      "@spartacus/product-multi-dimensional/selector/root": [
        "../../feature-libs/product-multi-dimensional/selector/root/public_api"
      ],
      "@spartacus/product/bulk-pricing/assets": [
        "../../feature-libs/product/bulk-pricing/assets/public_api"
      ],
      "@spartacus/product/bulk-pricing/components": [
        "../../feature-libs/product/bulk-pricing/components/public_api"
      ],
      "@spartacus/product/bulk-pricing/core": [
        "../../feature-libs/product/bulk-pricing/core/public_api"
      ],
      "@spartacus/product/bulk-pricing": [
        "../../feature-libs/product/bulk-pricing/public_api"
      ],
      "@spartacus/product/bulk-pricing/occ": [
        "../../feature-libs/product/bulk-pricing/occ/public_api"
      ],
      "@spartacus/product/bulk-pricing/root": [
        "../../feature-libs/product/bulk-pricing/root/public_api"
      ],
      "@spartacus/product/future-stock/assets": [
        "../../feature-libs/product/future-stock/assets/public_api"
      ],
      "@spartacus/product/future-stock/components": [
        "../../feature-libs/product/future-stock/components/public_api"
      ],
      "@spartacus/product/future-stock/core": [
        "../../feature-libs/product/future-stock/core/public_api"
      ],
      "@spartacus/product/future-stock": [
        "../../feature-libs/product/future-stock/public_api"
      ],
      "@spartacus/product/future-stock/occ": [
        "../../feature-libs/product/future-stock/occ/public_api"
      ],
      "@spartacus/product/future-stock/root": [
        "../../feature-libs/product/future-stock/root/public_api"
      ],
      "@spartacus/product/image-zoom/assets": [
        "../../feature-libs/product/image-zoom/assets/public_api"
      ],
      "@spartacus/product/image-zoom/components": [
        "../../feature-libs/product/image-zoom/components/public_api"
      ],
      "@spartacus/product/image-zoom": [
        "../../feature-libs/product/image-zoom/public_api"
      ],
      "@spartacus/product/image-zoom/root": [
        "../../feature-libs/product/image-zoom/root/public_api"
      ],
      "@spartacus/product": ["../../feature-libs/product/public_api"],
      "@spartacus/product/variants/assets": [
        "../../feature-libs/product/variants/assets/public_api"
      ],
      "@spartacus/product/variants/components": [
        "../../feature-libs/product/variants/components/public_api"
      ],
      "@spartacus/product/variants": [
        "../../feature-libs/product/variants/public_api"
      ],
      "@spartacus/product/variants/occ": [
        "../../feature-libs/product/variants/occ/public_api"
      ],
      "@spartacus/product/variants/root": [
        "../../feature-libs/product/variants/root/public_api"
      ],
      "@spartacus/qualtrics/components": [
        "../../feature-libs/qualtrics/components/public_api"
      ],
      "@spartacus/qualtrics": ["../../feature-libs/qualtrics/public_api"],
      "@spartacus/qualtrics/root": [
        "../../feature-libs/qualtrics/root/public_api"
      ],
      "@spartacus/quote/assets": ["../../feature-libs/quote/assets/public_api"],
      "@spartacus/quote/components/cart-guard": [
        "../../feature-libs/quote/components/cart-guard/public_api"
      ],
      "@spartacus/quote/components": [
        "../../feature-libs/quote/components/public_api"
      ],
      "@spartacus/quote/components/request-button": [
        "../../feature-libs/quote/components/request-button/public_api"
      ],
      "@spartacus/quote/core": ["../../feature-libs/quote/core/public_api"],
      "@spartacus/quote": ["../../feature-libs/quote/public_api"],
      "@spartacus/quote/occ": ["../../feature-libs/quote/occ/public_api"],
      "@spartacus/quote/root": ["../../feature-libs/quote/root/public_api"],
      "@spartacus/requested-delivery-date/assets": [
        "../../feature-libs/requested-delivery-date/assets/public_api"
      ],
      "@spartacus/requested-delivery-date/core": [
        "../../feature-libs/requested-delivery-date/core/public_api"
      ],
      "@spartacus/requested-delivery-date": [
        "../../feature-libs/requested-delivery-date/public_api"
      ],
      "@spartacus/requested-delivery-date/occ": [
        "../../feature-libs/requested-delivery-date/occ/public_api"
      ],
      "@spartacus/requested-delivery-date/root": [
        "../../feature-libs/requested-delivery-date/root/public_api"
      ],
      "@spartacus/smartedit/core": [
        "../../feature-libs/smartedit/core/public_api"
      ],
      "@spartacus/smartedit": ["../../feature-libs/smartedit/public_api"],
      "@spartacus/smartedit/root": [
        "../../feature-libs/smartedit/root/public_api"
      ],
      "@spartacus/storefinder/assets": [
        "../../feature-libs/storefinder/assets/public_api"
      ],
      "@spartacus/storefinder/components": [
        "../../feature-libs/storefinder/components/public_api"
      ],
      "@spartacus/storefinder/core": [
        "../../feature-libs/storefinder/core/public_api"
      ],
      "@spartacus/storefinder": ["../../feature-libs/storefinder/public_api"],
      "@spartacus/storefinder/occ": [
        "../../feature-libs/storefinder/occ/public_api"
      ],
      "@spartacus/storefinder/root": [
        "../../feature-libs/storefinder/root/public_api"
      ],
      "@spartacus/tracking": ["../../feature-libs/tracking/public_api"],
      "@spartacus/tracking/personalization/core": [
        "../../feature-libs/tracking/personalization/core/public_api"
      ],
      "@spartacus/tracking/personalization": [
        "../../feature-libs/tracking/personalization/public_api"
      ],
      "@spartacus/tracking/personalization/root": [
        "../../feature-libs/tracking/personalization/root/public_api"
      ],
      "@spartacus/tracking/tms/aep": [
        "../../feature-libs/tracking/tms/aep/public_api"
      ],
      "@spartacus/tracking/tms/core": [
        "../../feature-libs/tracking/tms/core/public_api"
      ],
      "@spartacus/tracking/tms/gtm": [
        "../../feature-libs/tracking/tms/gtm/public_api"
      ],
      "@spartacus/tracking/tms": ["../../feature-libs/tracking/tms/public_api"],
      "@spartacus/user/account/assets": [
        "../../feature-libs/user/account/assets/public_api"
      ],
      "@spartacus/user/account/components": [
        "../../feature-libs/user/account/components/public_api"
      ],
      "@spartacus/user/account/core": [
        "../../feature-libs/user/account/core/public_api"
      ],
      "@spartacus/user/account": ["../../feature-libs/user/account/public_api"],
      "@spartacus/user/account/occ": [
        "../../feature-libs/user/account/occ/public_api"
      ],
      "@spartacus/user/account/root": [
        "../../feature-libs/user/account/root/public_api"
      ],
      "@spartacus/user": ["../../feature-libs/user/public_api"],
      "@spartacus/user/profile/assets": [
        "../../feature-libs/user/profile/assets/public_api"
      ],
      "@spartacus/user/profile/components": [
        "../../feature-libs/user/profile/components/public_api"
      ],
      "@spartacus/user/profile/core": [
        "../../feature-libs/user/profile/core/public_api"
      ],
      "@spartacus/user/profile": ["../../feature-libs/user/profile/public_api"],
      "@spartacus/user/profile/occ": [
        "../../feature-libs/user/profile/occ/public_api"
      ],
      "@spartacus/user/profile/root": [
        "../../feature-libs/user/profile/root/public_api"
      ],
      "@spartacus/cdc/assets": ["../../integration-libs/cdc/assets/public_api"],
      "@spartacus/cdc/components": [
        "../../integration-libs/cdc/components/public_api"
      ],
      "@spartacus/cdc/core": ["../../integration-libs/cdc/core/public_api"],
      "@spartacus/cdc": ["../../integration-libs/cdc/public_api"],
      "@spartacus/cdc/organization/administration": [
        "../../integration-libs/cdc/organization/administration/public_api"
      ],
      "@spartacus/cdc/organization/user-registration": [
        "../../integration-libs/cdc/organization/user-registration/public_api"
      ],
      "@spartacus/cdc/root": ["../../integration-libs/cdc/root/public_api"],
      "@spartacus/cdc/user-account": [
        "../../integration-libs/cdc/user-account/public_api"
      ],
      "@spartacus/cdc/user-profile": [
        "../../integration-libs/cdc/user-profile/public_api"
      ],
      "@spartacus/cdp/customer-ticketing": [
        "../../integration-libs/cdp/customer-ticketing/public_api"
      ],
      "@spartacus/cdp": ["../../integration-libs/cdp/public_api"],
      "@spartacus/cds/assets": ["../../integration-libs/cds/assets/public_api"],
      "@spartacus/cds": ["../../integration-libs/cds/public_api"],
      "@spartacus/cpq-quote/assets": [
        "../../integration-libs/cpq-quote/assets/public_api"
      ],
      "@spartacus/cpq-quote/cpq-quote-discount": [
        "../../integration-libs/cpq-quote/cpq-quote-discount/public_api"
      ],
      "@spartacus/cpq-quote": ["../../integration-libs/cpq-quote/public_api"],
      "@spartacus/cpq-quote/root": [
        "../../integration-libs/cpq-quote/root/public_api"
      ],
      "@spartacus/digital-payments/assets": [
        "../../integration-libs/digital-payments/assets/public_api"
      ],
      "@spartacus/digital-payments": [
        "../../integration-libs/digital-payments/public_api"
      ],
      "@spartacus/epd-visualization/assets": [
        "../../integration-libs/epd-visualization/assets/public_api"
      ],
      "@spartacus/epd-visualization/components": [
        "../../integration-libs/epd-visualization/components/public_api"
      ],
      "@spartacus/epd-visualization/core": [
        "../../integration-libs/epd-visualization/core/public_api"
      ],
      "@spartacus/epd-visualization/epd-visualization-api": [
        "../../integration-libs/epd-visualization/epd-visualization-api/public_api"
      ],
      "@spartacus/epd-visualization": [
        "../../integration-libs/epd-visualization/public_api"
      ],
      "@spartacus/epd-visualization/root": [
        "../../integration-libs/epd-visualization/root/public_api"
      ],
<<<<<<< HEAD
      "@spartacus/opf/base/assets": [
        "../../integration-libs/opf/base/assets/public_api"
      ],
      "@spartacus/opf/base/components": [
        "../../integration-libs/opf/base/components/public_api"
      ],
      "@spartacus/opf/base/core": [
        "../../integration-libs/opf/base/core/public_api"
      ],
      "@spartacus/opf/base": ["../../integration-libs/opf/base/public_api"],
      "@spartacus/opf/base/occ": [
        "../../integration-libs/opf/base/occ/public_api"
      ],
      "@spartacus/opf/base/root": [
        "../../integration-libs/opf/base/root/public_api"
      ],
      "@spartacus/opf/checkout/assets": [
        "../../integration-libs/opf/checkout/assets/public_api"
      ],
      "@spartacus/opf/checkout/components": [
        "../../integration-libs/opf/checkout/components/public_api"
      ],
      "@spartacus/opf/checkout/core": [
        "../../integration-libs/opf/checkout/core/public_api"
      ],
      "@spartacus/opf/checkout": [
        "../../integration-libs/opf/checkout/public_api"
      ],
      "@spartacus/opf/checkout/occ": [
        "../../integration-libs/opf/checkout/occ/public_api"
      ],
      "@spartacus/opf/checkout/root": [
        "../../integration-libs/opf/checkout/root/public_api"
      ],
      "@spartacus/opf": ["../../integration-libs/opf/public_api"],
=======
      "@spartacus/omf": ["../../integration-libs/omf/public_api"],
      "@spartacus/omf/order": ["../../integration-libs/omf/order/public_api"],
      "@spartacus/omf/root": ["../../integration-libs/omf/root/public_api"],
>>>>>>> 2a34704c
      "@spartacus/opps": ["../../integration-libs/opps/public_api"],
      "@spartacus/opps/root": ["../../integration-libs/opps/root/public_api"],
      "@spartacus/s4-service/assets": [
        "../../integration-libs/s4-service/assets/public_api"
      ],
      "@spartacus/s4-service/checkout": [
        "../../integration-libs/s4-service/checkout/public_api"
      ],
      "@spartacus/s4-service": ["../../integration-libs/s4-service/public_api"],
      "@spartacus/s4-service/order": [
        "../../integration-libs/s4-service/order/public_api"
      ],
      "@spartacus/s4-service/root": [
        "../../integration-libs/s4-service/root/public_api"
      ],
      "@spartacus/s4om/assets": [
        "../../integration-libs/s4om/assets/public_api"
      ],
      "@spartacus/s4om": ["../../integration-libs/s4om/public_api"],
      "@spartacus/s4om/root": ["../../integration-libs/s4om/root/public_api"],
      "@spartacus/segment-refs": [
        "../../integration-libs/segment-refs/public_api"
      ],
      "@spartacus/segment-refs/root": [
        "../../integration-libs/segment-refs/root/public_api"
      ],
      "@spartacus/assets": ["../../projects/assets/src/public_api"],
      "@spartacus/core": ["../../projects/core/public_api"],
      "@spartacus/storefront": ["../../projects/storefrontlib/public_api"]
    }
  },
  "include": ["ssr/**/*.spec.ts", "ssr/**/*.d.ts"]
}<|MERGE_RESOLUTION|>--- conflicted
+++ resolved
@@ -615,7 +615,6 @@
       "@spartacus/epd-visualization/root": [
         "../../integration-libs/epd-visualization/root/public_api"
       ],
-<<<<<<< HEAD
       "@spartacus/opf/base/assets": [
         "../../integration-libs/opf/base/assets/public_api"
       ],
@@ -651,11 +650,9 @@
         "../../integration-libs/opf/checkout/root/public_api"
       ],
       "@spartacus/opf": ["../../integration-libs/opf/public_api"],
-=======
       "@spartacus/omf": ["../../integration-libs/omf/public_api"],
       "@spartacus/omf/order": ["../../integration-libs/omf/order/public_api"],
       "@spartacus/omf/root": ["../../integration-libs/omf/root/public_api"],
->>>>>>> 2a34704c
       "@spartacus/opps": ["../../integration-libs/opps/public_api"],
       "@spartacus/opps/root": ["../../integration-libs/opps/root/public_api"],
       "@spartacus/s4-service/assets": [
