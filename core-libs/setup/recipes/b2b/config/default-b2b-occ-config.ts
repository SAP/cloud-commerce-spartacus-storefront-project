// We need this import for augmentation of OccEndpoints to pick up
<<<<<<< HEAD
import { CartOccEndpoints } from '@spartacus/cart/main/occ';
=======
import { CartOccEndpoints } from '@spartacus/cart/base/occ';
>>>>>>> a32dea3c
import { CheckoutOccEndpoints } from '@spartacus/checkout/occ';
import { OccConfig } from '@spartacus/core';
import { OrderOccEndpoints } from '@spartacus/order/occ';
import { UserAccountOccEndpoints } from '@spartacus/user/account/occ';
import { UserProfileOccEndpoints } from '@spartacus/user/profile/occ';

// While it is not strictly required to define checkout endpoints in a separate `CheckoutOccEndpoints`
// variable, type augmentation does require that this file imports `CheckoutOccEndpoints`.
// A good way to make sure the `CheckoutOccEndpoints` import is not removed by mistake is to use
// `CheckoutOccEndpoints` in the code.
const defaultB2bCheckoutOccEndpoints: CheckoutOccEndpoints = {
  setDeliveryAddress: 'orgUsers/${userId}/carts/${cartId}/addresses/delivery',
  placeOrder: 'orgUsers/${userId}/orders?fields=FULL',
};

const defaultB2bUserAccountOccEndpoints: UserAccountOccEndpoints = {
  user: 'orgUsers/${userId}',
};

const defaultB2bUserProfileOccEndpoints: UserProfileOccEndpoints = {
  userUpdateProfile: 'users/${userId}',
  userCloseAccount: 'users/${userId}',
};

const defaultB2bCartOccEndpoints: CartOccEndpoints = {
  addEntries: 'orgUsers/${userId}/carts/${cartId}/entries?quantity=${quantity}',
};

const defaultB2bOrderOccEndpoints: OrderOccEndpoints = {
  scheduleReplenishmentOrder:
    'orgUsers/${userId}/replenishmentOrders?fields=FULL,costCenter(FULL),purchaseOrderNumber,paymentType',
  replenishmentOrderDetails:
    'users/${userId}/replenishmentOrders/${replenishmentOrderCode}?fields=FULL,costCenter(FULL),purchaseOrderNumber,paymentType,user',
  replenishmentOrderDetailsHistory:
    'users/${userId}/replenishmentOrders/${replenishmentOrderCode}/orders',
  cancelReplenishmentOrder:
    'users/${userId}/replenishmentOrders/${replenishmentOrderCode}?fields=FULL,costCenter(FULL),purchaseOrderNumber,paymentType,user',
  replenishmentOrderHistory:
    'users/${userId}/replenishmentOrders?fields=FULL,replenishmentOrders(FULL, purchaseOrderNumber)',
};

<<<<<<< HEAD
/**
 * Use 'defaultB2bOccConfig' from '@spartacus/checkout/b2b/root' instead.
 * @deprecated since version 5.0
 */
=======
>>>>>>> a32dea3c
export const defaultB2bOccConfig: OccConfig = {
  backend: {
    occ: {
      endpoints: {
        ...defaultB2bCheckoutOccEndpoints,
        ...defaultB2bUserAccountOccEndpoints,
        ...defaultB2bUserProfileOccEndpoints,
        ...defaultB2bCartOccEndpoints,
        ...defaultB2bOrderOccEndpoints,
        user: 'orgUsers/${userId}',
        userUpdateProfile: 'users/${userId}',
        userCloseAccount: 'users/${userId}',
      },
    },
  },
};<|MERGE_RESOLUTION|>--- conflicted
+++ resolved
@@ -1,9 +1,5 @@
 // We need this import for augmentation of OccEndpoints to pick up
-<<<<<<< HEAD
-import { CartOccEndpoints } from '@spartacus/cart/main/occ';
-=======
 import { CartOccEndpoints } from '@spartacus/cart/base/occ';
->>>>>>> a32dea3c
 import { CheckoutOccEndpoints } from '@spartacus/checkout/occ';
 import { OccConfig } from '@spartacus/core';
 import { OrderOccEndpoints } from '@spartacus/order/occ';
@@ -45,13 +41,10 @@
     'users/${userId}/replenishmentOrders?fields=FULL,replenishmentOrders(FULL, purchaseOrderNumber)',
 };
 
-<<<<<<< HEAD
 /**
  * Use 'defaultB2bOccConfig' from '@spartacus/checkout/b2b/root' instead.
  * @deprecated since version 5.0
  */
-=======
->>>>>>> a32dea3c
 export const defaultB2bOccConfig: OccConfig = {
   backend: {
     occ: {
