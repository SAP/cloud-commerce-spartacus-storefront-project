--- conflicted
+++ resolved
@@ -1,18 +1,7 @@
-<<<<<<< HEAD
+// We need this import for augmentation of OccEndpoints to pick up
+import { CheckoutOccEndpoints } from '@spartacus/checkout/occ';
 import { UserAccountOccEndpoints } from '@spartacus/user/account/occ';
 import { UserProfileOccEndpoints } from '@spartacus/user/profile/occ';
-import { OccConfig } from '@spartacus/core';
-
-const defaultB2bUserAccountOccEndpoints: UserAccountOccEndpoints = {
-  user: 'orgUsers/${userId}',
-};
-
-const defaultB2bUserProfileOccEndpoints: UserProfileOccEndpoints = {
-  userUpdateProfile: 'users/${userId}',
-  userCloseAccount: 'users/${userId}',
-=======
-// We need this import for augmentation of OccEndpoints to pick up
-import { CheckoutOccEndpoints } from '@spartacus/checkout/occ';
 import { OccConfig } from '@spartacus/core';
 
 // While it is not strictly required to define checkout endpoints in a separate `CheckoutOccEndpoints`
@@ -22,22 +11,27 @@
 const defaultB2bCheckoutOccEndpoints: CheckoutOccEndpoints = {
   setDeliveryAddress: 'orgUsers/${userId}/carts/${cartId}/addresses/delivery',
   placeOrder: 'orgUsers/${userId}/orders?fields=FULL',
->>>>>>> 062bc062
+};
+
+const defaultB2bUserAccountOccEndpoints: UserAccountOccEndpoints = {
+  user: 'orgUsers/${userId}',
+};
+
+const defaultB2bUserProfileOccEndpoints: UserProfileOccEndpoints = {
+  userUpdateProfile: 'users/${userId}',
+  userCloseAccount: 'users/${userId}',
 };
 
 export const defaultB2bOccConfig: OccConfig = {
   backend: {
     occ: {
       endpoints: {
-<<<<<<< HEAD
+        ...defaultB2bCheckoutOccEndpoints,
         ...defaultB2bUserAccountOccEndpoints,
         ...defaultB2bUserProfileOccEndpoints,
-=======
-        ...defaultB2bCheckoutOccEndpoints,
         user: 'orgUsers/${userId}',
         userUpdateProfile: 'users/${userId}',
         userCloseAccount: 'users/${userId}',
->>>>>>> 062bc062
         addEntries:
           'orgUsers/${userId}/carts/${cartId}/entries?quantity=${quantity}',
         scheduleReplenishmentOrder:
