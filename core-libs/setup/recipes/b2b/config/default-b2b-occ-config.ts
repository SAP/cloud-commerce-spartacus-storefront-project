// We need this import for augmentation of OccEndpoints to pick up
import { CartOccEndpoints } from '@spartacus/cart/main/occ';
import { CheckoutOccEndpoints } from '@spartacus/checkout/occ';
import { OccConfig } from '@spartacus/core';
import { UserAccountOccEndpoints } from '@spartacus/user/account/occ';
import { UserProfileOccEndpoints } from '@spartacus/user/profile/occ';
<<<<<<< HEAD
=======
import { OrderOccEndpoints } from '@spartacus/order/occ';
>>>>>>> d75d62f1

// While it is not strictly required to define checkout endpoints in a separate `CheckoutOccEndpoints`
// variable, type augmentation does require that this file imports `CheckoutOccEndpoints`.
// A good way to make sure the `CheckoutOccEndpoints` import is not removed by mistake is to use
// `CheckoutOccEndpoints` in the code.
const defaultB2bCheckoutOccEndpoints: CheckoutOccEndpoints = {
  setDeliveryAddress: 'orgUsers/${userId}/carts/${cartId}/addresses/delivery',
  placeOrder: 'orgUsers/${userId}/orders?fields=FULL',
};

const defaultB2bUserAccountOccEndpoints: UserAccountOccEndpoints = {
  user: 'orgUsers/${userId}',
};

const defaultB2bUserProfileOccEndpoints: UserProfileOccEndpoints = {
  userUpdateProfile: 'users/${userId}',
  userCloseAccount: 'users/${userId}',
};

<<<<<<< HEAD
// TODO:#checkout - add schematics
/**
 * Use 'defaultB2bOccConfig' from '@spartacus/checkout/b2b/root' instead.
 * @deprecated since version 5.0
 */
=======
const defaultB2bCartOccEndpoints: CartOccEndpoints = {
  addEntries: 'orgUsers/${userId}/carts/${cartId}/entries?quantity=${quantity}',
};

const defaultB2bOrderOccEndpoints: OrderOccEndpoints = {
  scheduleReplenishmentOrder:
    'orgUsers/${userId}/replenishmentOrders?fields=FULL,costCenter(FULL),purchaseOrderNumber,paymentType',
  replenishmentOrderDetails:
    'users/${userId}/replenishmentOrders/${replenishmentOrderCode}?fields=FULL,costCenter(FULL),purchaseOrderNumber,paymentType,user',
  replenishmentOrderDetailsHistory:
    'users/${userId}/replenishmentOrders/${replenishmentOrderCode}/orders',
  cancelReplenishmentOrder:
    'users/${userId}/replenishmentOrders/${replenishmentOrderCode}?fields=FULL,costCenter(FULL),purchaseOrderNumber,paymentType,user',
  replenishmentOrderHistory:
    'users/${userId}/replenishmentOrders?fields=FULL,replenishmentOrders(FULL, purchaseOrderNumber)',
};

>>>>>>> d75d62f1
export const defaultB2bOccConfig: OccConfig = {
  backend: {
    occ: {
      endpoints: {
        ...defaultB2bCheckoutOccEndpoints,
        ...defaultB2bUserAccountOccEndpoints,
        ...defaultB2bUserProfileOccEndpoints,
        ...defaultB2bCartOccEndpoints,
        ...defaultB2bOrderOccEndpoints,
        user: 'orgUsers/${userId}',
        userUpdateProfile: 'users/${userId}',
        userCloseAccount: 'users/${userId}',
      },
    },
  },
};<|MERGE_RESOLUTION|>--- conflicted
+++ resolved
@@ -2,12 +2,9 @@
 import { CartOccEndpoints } from '@spartacus/cart/main/occ';
 import { CheckoutOccEndpoints } from '@spartacus/checkout/occ';
 import { OccConfig } from '@spartacus/core';
+import { OrderOccEndpoints } from '@spartacus/order/occ';
 import { UserAccountOccEndpoints } from '@spartacus/user/account/occ';
 import { UserProfileOccEndpoints } from '@spartacus/user/profile/occ';
-<<<<<<< HEAD
-=======
-import { OrderOccEndpoints } from '@spartacus/order/occ';
->>>>>>> d75d62f1
 
 // While it is not strictly required to define checkout endpoints in a separate `CheckoutOccEndpoints`
 // variable, type augmentation does require that this file imports `CheckoutOccEndpoints`.
@@ -27,13 +24,6 @@
   userCloseAccount: 'users/${userId}',
 };
 
-<<<<<<< HEAD
-// TODO:#checkout - add schematics
-/**
- * Use 'defaultB2bOccConfig' from '@spartacus/checkout/b2b/root' instead.
- * @deprecated since version 5.0
- */
-=======
 const defaultB2bCartOccEndpoints: CartOccEndpoints = {
   addEntries: 'orgUsers/${userId}/carts/${cartId}/entries?quantity=${quantity}',
 };
@@ -51,7 +41,10 @@
     'users/${userId}/replenishmentOrders?fields=FULL,replenishmentOrders(FULL, purchaseOrderNumber)',
 };
 
->>>>>>> d75d62f1
+/**
+ * Use 'defaultB2bOccConfig' from '@spartacus/checkout/b2b/root' instead.
+ * @deprecated since version 5.0
+ */
 export const defaultB2bOccConfig: OccConfig = {
   backend: {
     occ: {
