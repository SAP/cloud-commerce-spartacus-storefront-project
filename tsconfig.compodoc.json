{
  "compileOnSave": false,
  "compilerOptions": {
    "baseUrl": "./",
    "outDir": "./dist/out-tsc",
    "sourceMap": true,
    "declaration": false,
    "moduleResolution": "node",
    "emitDecoratorMetadata": true,
    "experimentalDecorators": true,
    "target": "es5",
    "typeRoots": ["node_modules/@types"],
    "lib": ["esnext", "dom"],
    "strictPropertyInitialization": false,
    "noUnusedLocals": true,
    "noUnusedParameters": true,
    "paths": {
      "@spartacus/schematics": ["projects/schematics/index"],
      "@spartacus/setup": ["core-libs/setup/public_api"],
      "@spartacus/setup/ssr": ["core-libs/setup/ssr/public_api"],
      "@spartacus/asm/assets": ["feature-libs/asm/assets/public_api"],
      "@spartacus/asm/components": ["feature-libs/asm/components/public_api"],
      "@spartacus/asm/core": ["feature-libs/asm/core/public_api"],
      "@spartacus/asm": ["feature-libs/asm/public_api"],
      "@spartacus/asm/occ": ["feature-libs/asm/occ/public_api"],
      "@spartacus/asm/root": ["feature-libs/asm/root/public_api"],
      "@spartacus/cart": ["feature-libs/cart/public_api"],
      "@spartacus/cart/quick-order/assets": [
        "feature-libs/cart/quick-order/assets/public_api"
      ],
      "@spartacus/cart/quick-order/components": [
        "feature-libs/cart/quick-order/components/public_api"
      ],
      "@spartacus/cart/quick-order/core": [
        "feature-libs/cart/quick-order/core/public_api"
      ],
      "@spartacus/cart/quick-order": [
        "feature-libs/cart/quick-order/public_api"
      ],
      "@spartacus/cart/quick-order/root": [
        "feature-libs/cart/quick-order/root/public_api"
      ],
      "@spartacus/cart/saved-cart/assets": [
        "feature-libs/cart/saved-cart/assets/public_api"
      ],
      "@spartacus/cart/saved-cart/components": [
        "feature-libs/cart/saved-cart/components/public_api"
      ],
      "@spartacus/cart/saved-cart/core": [
        "feature-libs/cart/saved-cart/core/public_api"
      ],
      "@spartacus/cart/saved-cart": ["feature-libs/cart/saved-cart/public_api"],
      "@spartacus/cart/saved-cart/occ": [
        "feature-libs/cart/saved-cart/occ/public_api"
      ],
      "@spartacus/cart/saved-cart/root": [
        "feature-libs/cart/saved-cart/root/public_api"
      ],
<<<<<<< HEAD
      "@spartacus/checkout/assets": ["feature-libs/checkout/assets/public_api"],
=======
      "@spartacus/cart/import-export/assets": [
        "feature-libs/cart/import-export/assets/public_api"
      ],
      "@spartacus/cart/import-export/components": [
        "feature-libs/cart/import-export/components/public_api"
      ],
      "@spartacus/cart/import-export/core": [
        "feature-libs/cart/import-export/core/public_api"
      ],
      "@spartacus/cart/import-export": [
        "feature-libs/cart/import-export/public_api"
      ],
      "@spartacus/cart/import-export/root": [
        "feature-libs/cart/import-export/root/public_api"
      ],
      "@spartacus/checkout/assets": [
        "feature-libs/checkout/assets/public_api"
      ],
>>>>>>> 6db9f64a
      "@spartacus/checkout/components": [
        "feature-libs/checkout/components/public_api"
      ],
      "@spartacus/checkout/core": ["feature-libs/checkout/core/public_api"],
      "@spartacus/checkout": ["feature-libs/checkout/public_api"],
      "@spartacus/checkout/occ": ["feature-libs/checkout/occ/public_api"],
      "@spartacus/checkout/root": ["feature-libs/checkout/root/public_api"],
      "@spartacus/order/assets": ["feature-libs/order/assets/public_api"],
      "@spartacus/order/components": [
        "feature-libs/order/components/public_api"
      ],
      "@spartacus/order/core": ["feature-libs/order/core/public_api"],
      "@spartacus/order": ["feature-libs/order/public_api"],
      "@spartacus/order/occ": ["feature-libs/order/occ/public_api"],
      "@spartacus/order/root": ["feature-libs/order/root/public_api"],
      "@spartacus/organization/administration/assets": [
        "feature-libs/organization/administration/assets/public_api"
      ],
      "@spartacus/organization/administration/components": [
        "feature-libs/organization/administration/components/public_api"
      ],
      "@spartacus/organization/administration/core": [
        "feature-libs/organization/administration/core/public_api"
      ],
      "@spartacus/organization/administration": [
        "feature-libs/organization/administration/public_api"
      ],
      "@spartacus/organization/administration/occ": [
        "feature-libs/organization/administration/occ/public_api"
      ],
      "@spartacus/organization/administration/root": [
        "feature-libs/organization/administration/root/public_api"
      ],
      "@spartacus/organization": ["feature-libs/organization/public_api"],
      "@spartacus/organization/order-approval/assets": [
        "feature-libs/organization/order-approval/assets/public_api"
      ],
      "@spartacus/organization/order-approval": [
        "feature-libs/organization/order-approval/public_api"
      ],
      "@spartacus/organization/order-approval/root": [
        "feature-libs/organization/order-approval/root/public_api"
      ],
      "@spartacus/product-configurator/common/assets": [
        "feature-libs/product-configurator/common/assets/public_api"
      ],
      "@spartacus/product-configurator/common": [
        "feature-libs/product-configurator/common/public_api"
      ],
      "@spartacus/product-configurator": [
        "feature-libs/product-configurator/public_api"
      ],
      "@spartacus/product-configurator/rulebased/cpq": [
        "feature-libs/product-configurator/rulebased/cpq/public_api"
      ],
      "@spartacus/product-configurator/rulebased": [
        "feature-libs/product-configurator/rulebased/public_api"
      ],
      "@spartacus/product-configurator/rulebased/root": [
        "feature-libs/product-configurator/rulebased/root/public_api"
      ],
      "@spartacus/product-configurator/textfield": [
        "feature-libs/product-configurator/textfield/public_api"
      ],
      "@spartacus/product-configurator/textfield/root": [
        "feature-libs/product-configurator/textfield/root/public_api"
      ],
      "@spartacus/product/bulk-pricing/assets": [
        "feature-libs/product/bulk-pricing/assets/public_api"
      ],
      "@spartacus/product/bulk-pricing/components": [
        "feature-libs/product/bulk-pricing/components/public_api"
      ],
      "@spartacus/product/bulk-pricing/core": [
        "feature-libs/product/bulk-pricing/core/public_api"
      ],
      "@spartacus/product/bulk-pricing": [
        "feature-libs/product/bulk-pricing/public_api"
      ],
      "@spartacus/product/bulk-pricing/occ": [
        "feature-libs/product/bulk-pricing/occ/public_api"
      ],
      "@spartacus/product/bulk-pricing/root": [
        "feature-libs/product/bulk-pricing/root/public_api"
      ],
      "@spartacus/product/image-zoom/assets": [
        "feature-libs/product/image-zoom/assets/public_api"
      ],
      "@spartacus/product/image-zoom/components": [
        "feature-libs/product/image-zoom/components/public_api"
      ],
      "@spartacus/product/image-zoom": [
        "feature-libs/product/image-zoom/public_api"
      ],
      "@spartacus/product/image-zoom/root": [
        "feature-libs/product/image-zoom/root/public_api"
      ],
      "@spartacus/product": ["feature-libs/product/public_api"],
      "@spartacus/product/variants/assets": [
        "feature-libs/product/variants/assets/public_api"
      ],
      "@spartacus/product/variants/components": [
        "feature-libs/product/variants/components/public_api"
      ],
      "@spartacus/product/variants": [
        "feature-libs/product/variants/public_api"
      ],
      "@spartacus/product/variants/occ": [
        "feature-libs/product/variants/occ/public_api"
      ],
      "@spartacus/product/variants/root": [
        "feature-libs/product/variants/root/public_api"
      ],
      "@spartacus/qualtrics/components": [
        "feature-libs/qualtrics/components/public_api"
      ],
      "@spartacus/qualtrics": ["feature-libs/qualtrics/public_api"],
      "@spartacus/qualtrics/root": ["feature-libs/qualtrics/root/public_api"],
      "@spartacus/smartedit/core": ["feature-libs/smartedit/core/public_api"],
      "@spartacus/smartedit": ["feature-libs/smartedit/public_api"],
      "@spartacus/smartedit/root": ["feature-libs/smartedit/root/public_api"],
      "@spartacus/storefinder/assets": [
        "feature-libs/storefinder/assets/public_api"
      ],
      "@spartacus/storefinder/components": [
        "feature-libs/storefinder/components/public_api"
      ],
      "@spartacus/storefinder/core": [
        "feature-libs/storefinder/core/public_api"
      ],
      "@spartacus/storefinder": ["feature-libs/storefinder/public_api"],
      "@spartacus/storefinder/occ": ["feature-libs/storefinder/occ/public_api"],
      "@spartacus/storefinder/root": [
        "feature-libs/storefinder/root/public_api"
      ],
      "@spartacus/tracking": ["feature-libs/tracking/public_api"],
      "@spartacus/tracking/personalization/core": [
        "feature-libs/tracking/personalization/core/public_api"
      ],
      "@spartacus/tracking/personalization": [
        "feature-libs/tracking/personalization/public_api"
      ],
      "@spartacus/tracking/personalization/root": [
        "feature-libs/tracking/personalization/root/public_api"
      ],
      "@spartacus/tracking/tms/aep": [
        "feature-libs/tracking/tms/aep/public_api"
      ],
      "@spartacus/tracking/tms/core": [
        "feature-libs/tracking/tms/core/public_api"
      ],
      "@spartacus/tracking/tms/gtm": [
        "feature-libs/tracking/tms/gtm/public_api"
      ],
      "@spartacus/tracking/tms": ["feature-libs/tracking/tms/public_api"],
      "@spartacus/user/account/assets": [
        "feature-libs/user/account/assets/public_api"
      ],
      "@spartacus/user/account/components": [
        "feature-libs/user/account/components/public_api"
      ],
      "@spartacus/user/account/core": [
        "feature-libs/user/account/core/public_api"
      ],
      "@spartacus/user/account": ["feature-libs/user/account/public_api"],
      "@spartacus/user/account/occ": [
        "feature-libs/user/account/occ/public_api"
      ],
      "@spartacus/user/account/root": [
        "feature-libs/user/account/root/public_api"
      ],
      "@spartacus/user": ["feature-libs/user/public_api"],
      "@spartacus/user/profile/assets": [
        "feature-libs/user/profile/assets/public_api"
      ],
      "@spartacus/user/profile/components": [
        "feature-libs/user/profile/components/public_api"
      ],
      "@spartacus/user/profile/core": [
        "feature-libs/user/profile/core/public_api"
      ],
      "@spartacus/user/profile": ["feature-libs/user/profile/public_api"],
      "@spartacus/user/profile/occ": [
        "feature-libs/user/profile/occ/public_api"
      ],
      "@spartacus/user/profile/root": [
        "feature-libs/user/profile/root/public_api"
      ],
      "@spartacus/cdc/components": [
        "integration-libs/cdc/components/public_api"
      ],
      "@spartacus/cdc/core": ["integration-libs/cdc/core/public_api"],
      "@spartacus/cdc": ["integration-libs/cdc/public_api"],
      "@spartacus/cdc/root": ["integration-libs/cdc/root/public_api"],
      "@spartacus/cds": ["integration-libs/cds/public_api"],
      "@spartacus/digital-payments": [
        "integration-libs/digital-payments/public_api"
      ],
      "@spartacus/assets": ["projects/assets/src/public_api"],
      "@spartacus/core": ["projects/core/public_api"],
      "@spartacus/storefront": ["projects/storefrontlib/public_api"]
    }
  },
  "exclude": [
    "./dist/**/*.*",
    "./projects/assets/**/*.*",
    "./projects/storefrontapp/**/*.*",
    "./projects/storefrontstyles/**/*.*",
    "./projects/vendor/**/*.*"
  ]
}<|MERGE_RESOLUTION|>--- conflicted
+++ resolved
@@ -56,9 +56,6 @@
       "@spartacus/cart/saved-cart/root": [
         "feature-libs/cart/saved-cart/root/public_api"
       ],
-<<<<<<< HEAD
-      "@spartacus/checkout/assets": ["feature-libs/checkout/assets/public_api"],
-=======
       "@spartacus/cart/import-export/assets": [
         "feature-libs/cart/import-export/assets/public_api"
       ],
@@ -77,7 +74,6 @@
       "@spartacus/checkout/assets": [
         "feature-libs/checkout/assets/public_api"
       ],
->>>>>>> 6db9f64a
       "@spartacus/checkout/components": [
         "feature-libs/checkout/components/public_api"
       ],
