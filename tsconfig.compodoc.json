--- conflicted
+++ resolved
@@ -209,8 +209,6 @@
       "@spartacus/order/root": [
         "feature-libs/order/root/public_api"
       ],
-<<<<<<< HEAD
-=======
       "@spartacus/organization/account-summary/assets": [
         "feature-libs/organization/account-summary/assets/public_api"
       ],
@@ -229,7 +227,6 @@
       "@spartacus/organization/account-summary/root": [
         "feature-libs/organization/account-summary/root/public_api"
       ],
->>>>>>> bbe50b7c
       "@spartacus/organization/administration/assets": [
         "feature-libs/organization/administration/assets/public_api"
       ],
@@ -461,15 +458,12 @@
       "@spartacus/cdc/root": [
         "integration-libs/cdc/root/public_api"
       ],
-<<<<<<< HEAD
-=======
       "@spartacus/cdc/user-account": [
         "integration-libs/cdc/user-account/public_api"
       ],
       "@spartacus/cdc/user-profile": [
         "integration-libs/cdc/user-profile/public_api"
       ],
->>>>>>> bbe50b7c
       "@spartacus/cds": [
         "integration-libs/cds/public_api"
       ],
