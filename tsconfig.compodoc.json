{
  "compileOnSave": false,
  "compilerOptions": {
    "baseUrl": "./",
    "outDir": "./dist/out-tsc",
    "sourceMap": true,
    "declaration": false,
    "moduleResolution": "node",
    "emitDecoratorMetadata": true,
    "experimentalDecorators": true,
    "target": "es5",
    "typeRoots": ["node_modules/@types"],
    "lib": ["esnext", "dom"],
    "strictPropertyInitialization": false,
    "noUnusedLocals": true,
    "noUnusedParameters": true,
    "paths": {
<<<<<<< HEAD
      "@spartacus/setup": ["core-libs/setup/public_api"],
      "@spartacus/setup/ssr": ["core-libs/setup/ssr/public_api"],
=======
      "@spartacus/setup": [
        "core-libs/setup/public_api"
      ],
      "@spartacus/setup/ssr": [
        "core-libs/setup/ssr/public_api"
      ],
      "@spartacus/asm/assets": [
        "feature-libs/asm/assets/public_api"
      ],
      "@spartacus/asm/components": [
        "feature-libs/asm/components/public_api"
      ],
      "@spartacus/asm/core": [
        "feature-libs/asm/core/public_api"
      ],
      "@spartacus/asm": [
        "feature-libs/asm/public_api"
      ],
      "@spartacus/asm/occ": [
        "feature-libs/asm/occ/public_api"
      ],
      "@spartacus/asm/root": [
        "feature-libs/asm/root/public_api"
      ],
>>>>>>> 0edf852b
      "@spartacus/organization/administration/assets": [
        "feature-libs/organization/administration/assets/public_api"
      ],
      "@spartacus/organization/administration/components": [
        "feature-libs/organization/administration/components/public_api"
      ],
      "@spartacus/organization/administration/core": [
        "feature-libs/organization/administration/core/public_api"
      ],
      "@spartacus/organization/administration": [
        "feature-libs/organization/administration/public_api"
      ],
      "@spartacus/organization/administration/occ": [
        "feature-libs/organization/administration/occ/public_api"
      ],
      "@spartacus/organization/administration/root": [
        "feature-libs/organization/administration/root/public_api"
      ],
      "@spartacus/organization": ["feature-libs/organization/public_api"],
      "@spartacus/organization/order-approval/assets": [
        "feature-libs/organization/order-approval/assets/public_api"
      ],
      "@spartacus/organization/order-approval": [
        "feature-libs/organization/order-approval/public_api"
      ],
      "@spartacus/organization/order-approval/root": [
        "feature-libs/organization/order-approval/root/public_api"
      ],
      "@spartacus/product-configurator/common/assets": [
        "feature-libs/product-configurator/common/assets/public_api"
      ],
      "@spartacus/product-configurator/common": [
        "feature-libs/product-configurator/common/public_api"
      ],
      "@spartacus/product-configurator": [
        "feature-libs/product-configurator/public_api"
      ],
      "@spartacus/product-configurator/rulebased": [
        "feature-libs/product-configurator/rulebased/public_api"
      ],
      "@spartacus/product-configurator/rulebased/root": [
        "feature-libs/product-configurator/rulebased/root/public_api"
      ],
      "@spartacus/product-configurator/textfield": [
        "feature-libs/product-configurator/textfield/public_api"
      ],
      "@spartacus/product-configurator/textfield/root": [
        "feature-libs/product-configurator/textfield/root/public_api"
      ],
      "@spartacus/product/bulk-pricing/assets": [
        "feature-libs/product/bulk-pricing/assets/public_api"
      ],
      "@spartacus/product/bulk-pricing/components": [
        "feature-libs/product/bulk-pricing/components/public_api"
      ],
      "@spartacus/product/bulk-pricing/core": [
        "feature-libs/product/bulk-pricing/core/public_api"
      ],
      "@spartacus/product/bulk-pricing": [
        "feature-libs/product/bulk-pricing/public_api"
      ],
      "@spartacus/product/bulk-pricing/occ": [
        "feature-libs/product/bulk-pricing/occ/public_api"
      ],
      "@spartacus/product/bulk-pricing/root": [
        "feature-libs/product/bulk-pricing/root/public_api"
      ],
      "@spartacus/product": ["feature-libs/product/public_api"],
      "@spartacus/qualtrics/components": [
        "feature-libs/qualtrics/components/public_api"
      ],
      "@spartacus/qualtrics": ["feature-libs/qualtrics/public_api"],
      "@spartacus/qualtrics/root": ["feature-libs/qualtrics/root/public_api"],
      "@spartacus/smartedit/core": ["feature-libs/smartedit/core/public_api"],
      "@spartacus/smartedit": ["feature-libs/smartedit/public_api"],
      "@spartacus/smartedit/root": ["feature-libs/smartedit/root/public_api"],
      "@spartacus/storefinder/assets": [
        "feature-libs/storefinder/assets/public_api"
      ],
      "@spartacus/storefinder/components": [
        "feature-libs/storefinder/components/public_api"
      ],
      "@spartacus/storefinder/core": [
        "feature-libs/storefinder/core/public_api"
      ],
      "@spartacus/storefinder": ["feature-libs/storefinder/public_api"],
      "@spartacus/storefinder/occ": ["feature-libs/storefinder/occ/public_api"],
      "@spartacus/storefinder/root": [
        "feature-libs/storefinder/root/public_api"
      ],
      "@spartacus/tracking": ["feature-libs/tracking/public_api"],
      "@spartacus/tracking/personalization/core": [
        "feature-libs/tracking/personalization/core/public_api"
      ],
      "@spartacus/tracking/personalization": [
        "feature-libs/tracking/personalization/public_api"
      ],
      "@spartacus/tracking/personalization/root": [
        "feature-libs/tracking/personalization/root/public_api"
      ],
      "@spartacus/tracking/tms/aep": [
        "feature-libs/tracking/tms/aep/public_api"
      ],
      "@spartacus/tracking/tms/core": [
        "feature-libs/tracking/tms/core/public_api"
      ],
      "@spartacus/tracking/tms/gtm": [
        "feature-libs/tracking/tms/gtm/public_api"
      ],
<<<<<<< HEAD
      "@spartacus/tracking/tms": ["feature-libs/tracking/tms/public_api"],
      "@spartacus/cdc": ["integration-libs/cdc/public_api"],
      "@spartacus/cds": ["integration-libs/cds/public_api"],
      "@spartacus/assets": ["projects/assets/src/public_api"],
      "@spartacus/core": ["projects/core/public_api"],
      "@spartacus/incubator": ["projects/incubator/public_api"],
      "@spartacus/schematics": ["projects/schematics/src/public_api"],
      "@spartacus/storefront": ["projects/storefrontlib/src/public_api"],
      "@spartacus/cart/bundle/core": [
        "feature-libs/cart/bundle/core/public_api"
      ],
      "@spartacus/cart/bundle": ["feature-libs/cart/bundle/public_api"],
      "@spartacus/cart/bundle/occ": ["feature-libs/cart/bundle/occ/public_api"],
      "@spartacus/cart/bundle/root": [
        "feature-libs/cart/bundle/root/public_api"
=======
      "@spartacus/tracking/tms": [
        "feature-libs/tracking/tms/public_api"
      ],
      "@spartacus/cdc": [
        "integration-libs/cdc/public_api"
      ],
      "@spartacus/cds": [
        "integration-libs/cds/public_api"
      ],
      "@spartacus/assets": [
        "projects/assets/src/public_api"
      ],
      "@spartacus/core": [
        "projects/core/public_api"
      ],
      "@spartacus/incubator": [
        "projects/incubator/public_api"
      ],
      "@spartacus/schematics": [
        "projects/schematics/src/public_api"
      ],
      "@spartacus/storefront": [
        "projects/storefrontlib/src/public_api"
      ],
      "@spartacus/product/variants": [
        "feature-libs/product/variants/public_api"
      ],
      "@spartacus/product/variants/assets": [
        "feature-libs/product/variants/assets/public_api"
      ],
      "@spartacus/product/variants/components": [
        "feature-libs/product/variants/components/public_api"
      ],
      "@spartacus/product/variants/occ": [
        "feature-libs/product/variants/occ/public_api"
      ],
      "@spartacus/product/variants/root": [
        "feature-libs/product/variants/root/public_api"
>>>>>>> 0edf852b
      ]
    }
  },
  "exclude": [
    "./dist/**/*.*",
    "./projects/assets/**/*.*",
    "./projects/storefrontapp/**/*.*",
    "./projects/storefrontstyles/**/*.*",
    "./projects/vendor/**/*.*"
  ]
}<|MERGE_RESOLUTION|>--- conflicted
+++ resolved
@@ -15,35 +15,14 @@
     "noUnusedLocals": true,
     "noUnusedParameters": true,
     "paths": {
-<<<<<<< HEAD
       "@spartacus/setup": ["core-libs/setup/public_api"],
       "@spartacus/setup/ssr": ["core-libs/setup/ssr/public_api"],
-=======
-      "@spartacus/setup": [
-        "core-libs/setup/public_api"
-      ],
-      "@spartacus/setup/ssr": [
-        "core-libs/setup/ssr/public_api"
-      ],
-      "@spartacus/asm/assets": [
-        "feature-libs/asm/assets/public_api"
-      ],
-      "@spartacus/asm/components": [
-        "feature-libs/asm/components/public_api"
-      ],
-      "@spartacus/asm/core": [
-        "feature-libs/asm/core/public_api"
-      ],
-      "@spartacus/asm": [
-        "feature-libs/asm/public_api"
-      ],
-      "@spartacus/asm/occ": [
-        "feature-libs/asm/occ/public_api"
-      ],
-      "@spartacus/asm/root": [
-        "feature-libs/asm/root/public_api"
-      ],
->>>>>>> 0edf852b
+      "@spartacus/asm/assets": ["feature-libs/asm/assets/public_api"],
+      "@spartacus/asm/components": ["feature-libs/asm/components/public_api"],
+      "@spartacus/asm/core": ["feature-libs/asm/core/public_api"],
+      "@spartacus/asm": ["feature-libs/asm/public_api"],
+      "@spartacus/asm/occ": ["feature-libs/asm/occ/public_api"],
+      "@spartacus/asm/root": ["feature-libs/asm/root/public_api"],
       "@spartacus/organization/administration/assets": [
         "feature-libs/organization/administration/assets/public_api"
       ],
@@ -153,7 +132,6 @@
       "@spartacus/tracking/tms/gtm": [
         "feature-libs/tracking/tms/gtm/public_api"
       ],
-<<<<<<< HEAD
       "@spartacus/tracking/tms": ["feature-libs/tracking/tms/public_api"],
       "@spartacus/cdc": ["integration-libs/cdc/public_api"],
       "@spartacus/cds": ["integration-libs/cds/public_api"],
@@ -169,30 +147,6 @@
       "@spartacus/cart/bundle/occ": ["feature-libs/cart/bundle/occ/public_api"],
       "@spartacus/cart/bundle/root": [
         "feature-libs/cart/bundle/root/public_api"
-=======
-      "@spartacus/tracking/tms": [
-        "feature-libs/tracking/tms/public_api"
-      ],
-      "@spartacus/cdc": [
-        "integration-libs/cdc/public_api"
-      ],
-      "@spartacus/cds": [
-        "integration-libs/cds/public_api"
-      ],
-      "@spartacus/assets": [
-        "projects/assets/src/public_api"
-      ],
-      "@spartacus/core": [
-        "projects/core/public_api"
-      ],
-      "@spartacus/incubator": [
-        "projects/incubator/public_api"
-      ],
-      "@spartacus/schematics": [
-        "projects/schematics/src/public_api"
-      ],
-      "@spartacus/storefront": [
-        "projects/storefrontlib/src/public_api"
       ],
       "@spartacus/product/variants": [
         "feature-libs/product/variants/public_api"
@@ -208,7 +162,6 @@
       ],
       "@spartacus/product/variants/root": [
         "feature-libs/product/variants/root/public_api"
->>>>>>> 0edf852b
       ]
     }
   },
