{
  "compileOnSave": false,
  "compilerOptions": {
    "baseUrl": "./",
    "outDir": "./dist/out-tsc",
    "sourceMap": true,
    "declaration": false,
    "moduleResolution": "node",
    "emitDecoratorMetadata": true,
    "experimentalDecorators": true,
    "target": "es5",
    "typeRoots": [
      "node_modules/@types"
    ],
    "lib": [
      "esnext",
      "dom"
    ],
    "strictPropertyInitialization": false,
    "noUnusedLocals": true,
    "noUnusedParameters": true,
    "paths": {
      "@spartacus/schematics": ["projects/schematics/index"],
      "@spartacus/setup": ["core-libs/setup/public_api"],
      "@spartacus/setup/ssr": ["core-libs/setup/ssr/public_api"],
      "@spartacus/asm/assets": ["feature-libs/asm/assets/public_api"],
      "@spartacus/asm/components": ["feature-libs/asm/components/public_api"],
      "@spartacus/asm/core": ["feature-libs/asm/core/public_api"],
      "@spartacus/asm": ["feature-libs/asm/public_api"],
      "@spartacus/asm/occ": ["feature-libs/asm/occ/public_api"],
      "@spartacus/asm/root": ["feature-libs/asm/root/public_api"],
      "@spartacus/cart": ["feature-libs/cart/public_api"],
      "@spartacus/cart/saved-cart/assets": [
        "feature-libs/cart/saved-cart/assets/public_api"
      ],
      "@spartacus/cart/saved-cart/components": [
        "feature-libs/cart/saved-cart/components/public_api"
      ],
      "@spartacus/cart/saved-cart/core": [
        "feature-libs/cart/saved-cart/core/public_api"
      ],
      "@spartacus/cart/saved-cart": [
        "feature-libs/cart/saved-cart/public_api"
      ],
      "@spartacus/cart/saved-cart/occ": [
        "feature-libs/cart/saved-cart/occ/public_api"
      ],
      "@spartacus/cart/saved-cart/root": [
        "feature-libs/cart/saved-cart/root/public_api"
      ],
      "@spartacus/checkout/assets": ["feature-libs/checkout/assets/public_api"],
      "@spartacus/checkout/components": [
        "feature-libs/checkout/components/public_api"
      ],
      "@spartacus/checkout/core": ["feature-libs/checkout/core/public_api"],
      "@spartacus/checkout": ["feature-libs/checkout/public_api"],
      "@spartacus/checkout/occ": ["feature-libs/checkout/occ/public_api"],
      "@spartacus/checkout/root": ["feature-libs/checkout/root/public_api"],
      "@spartacus/organization/administration/assets": [
        "feature-libs/organization/administration/assets/public_api"
      ],
      "@spartacus/organization/administration/components": [
        "feature-libs/organization/administration/components/public_api"
      ],
      "@spartacus/organization/administration/core": [
        "feature-libs/organization/administration/core/public_api"
      ],
      "@spartacus/organization/administration": [
        "feature-libs/organization/administration/public_api"
      ],
      "@spartacus/organization/administration/occ": [
        "feature-libs/organization/administration/occ/public_api"
      ],
      "@spartacus/organization/administration/root": [
        "feature-libs/organization/administration/root/public_api"
      ],
      "@spartacus/organization": [
        "feature-libs/organization/public_api"
      ],
      "@spartacus/organization/order-approval/assets": [
        "feature-libs/organization/order-approval/assets/public_api"
      ],
      "@spartacus/organization/order-approval": [
        "feature-libs/organization/order-approval/public_api"
      ],
      "@spartacus/organization/order-approval/root": [
        "feature-libs/organization/order-approval/root/public_api"
      ],
      "@spartacus/product-configurator/common/assets": [
        "feature-libs/product-configurator/common/assets/public_api"
      ],
      "@spartacus/product-configurator/common": [
        "feature-libs/product-configurator/common/public_api"
      ],
      "@spartacus/product-configurator": [
        "feature-libs/product-configurator/public_api"
      ],
      "@spartacus/product-configurator/rulebased": [
        "feature-libs/product-configurator/rulebased/public_api"
      ],
      "@spartacus/product-configurator/rulebased/root": [
        "feature-libs/product-configurator/rulebased/root/public_api"
      ],
      "@spartacus/product-configurator/rulebased/cpq": [
        "feature-libs/product-configurator/rulebased/cpq/public_api"
      ],      
      "@spartacus/product-configurator/textfield": [
        "feature-libs/product-configurator/textfield/public_api"
      ],
      "@spartacus/product-configurator/textfield/root": [
        "feature-libs/product-configurator/textfield/root/public_api"
      ],
      "@spartacus/product/bulk-pricing/assets": [
        "feature-libs/product/bulk-pricing/assets/public_api"
      ],
      "@spartacus/product/bulk-pricing/components": [
        "feature-libs/product/bulk-pricing/components/public_api"
      ],
      "@spartacus/product/bulk-pricing/core": [
        "feature-libs/product/bulk-pricing/core/public_api"
      ],
      "@spartacus/product/bulk-pricing": [
        "feature-libs/product/bulk-pricing/public_api"
      ],
      "@spartacus/product/bulk-pricing/occ": [
        "feature-libs/product/bulk-pricing/occ/public_api"
      ],
      "@spartacus/product/bulk-pricing/root": [
        "feature-libs/product/bulk-pricing/root/public_api"
      ],
      "@spartacus/product": ["feature-libs/product/public_api"],
      "@spartacus/product/variants/assets": [
        "feature-libs/product/variants/assets/public_api"
      ],
      "@spartacus/product/variants/components": [
        "feature-libs/product/variants/components/public_api"
      ],
      "@spartacus/product/variants": [
        "feature-libs/product/variants/public_api"
      ],
      "@spartacus/product/variants/occ": [
        "feature-libs/product/variants/occ/public_api"
      ],
      "@spartacus/product/variants/root": [
        "feature-libs/product/variants/root/public_api"
      ],
      "@spartacus/qualtrics/components": [
        "feature-libs/qualtrics/components/public_api"
      ],
      "@spartacus/qualtrics": [
        "feature-libs/qualtrics/public_api"
      ],
      "@spartacus/qualtrics/root": [
        "feature-libs/qualtrics/root/public_api"
      ],
      "@spartacus/smartedit/core": [
        "feature-libs/smartedit/core/public_api"
      ],
      "@spartacus/smartedit": [
        "feature-libs/smartedit/public_api"
      ],
      "@spartacus/smartedit/root": [
        "feature-libs/smartedit/root/public_api"
      ],
      "@spartacus/storefinder/assets": [
        "feature-libs/storefinder/assets/public_api"
      ],
      "@spartacus/storefinder/components": [
        "feature-libs/storefinder/components/public_api"
      ],
      "@spartacus/storefinder/core": [
        "feature-libs/storefinder/core/public_api"
      ],
      "@spartacus/storefinder": [
        "feature-libs/storefinder/public_api"
      ],
      "@spartacus/storefinder/occ": [
        "feature-libs/storefinder/occ/public_api"
      ],
      "@spartacus/storefinder/root": [
        "feature-libs/storefinder/root/public_api"
      ],
      "@spartacus/tracking": [
        "feature-libs/tracking/public_api"
      ],
      "@spartacus/tracking/personalization/core": [
        "feature-libs/tracking/personalization/core/public_api"
      ],
      "@spartacus/tracking/personalization": [
        "feature-libs/tracking/personalization/public_api"
      ],
      "@spartacus/tracking/personalization/root": [
        "feature-libs/tracking/personalization/root/public_api"
      ],
      "@spartacus/tracking/tms/aep": [
        "feature-libs/tracking/tms/aep/public_api"
      ],
      "@spartacus/tracking/tms/core": [
        "feature-libs/tracking/tms/core/public_api"
      ],
      "@spartacus/tracking/tms/gtm": [
        "feature-libs/tracking/tms/gtm/public_api"
      ],
      "@spartacus/tracking/tms": ["feature-libs/tracking/tms/public_api"],
      "@spartacus/user/account/assets": [
        "feature-libs/user/account/assets/public_api"
      ],
      "@spartacus/user/account/components": [
        "feature-libs/user/account/components/public_api"
      ],
      "@spartacus/user/account/core": [
        "feature-libs/user/account/core/public_api"
      ],
      "@spartacus/user/account": ["feature-libs/user/account/public_api"],
      "@spartacus/user/account/occ": [
        "feature-libs/user/account/occ/public_api"
      ],
      "@spartacus/user/account/root": [
        "feature-libs/user/account/root/public_api"
      ],
      "@spartacus/user": ["feature-libs/user/public_api"],
      "@spartacus/user/profile/assets": [
        "feature-libs/user/profile/assets/public_api"
      ],
      "@spartacus/user/profile/components": [
        "feature-libs/user/profile/components/public_api"
      ],
      "@spartacus/user/profile/core": [
        "feature-libs/user/profile/core/public_api"
      ],
      "@spartacus/user/profile": ["feature-libs/user/profile/public_api"],
      "@spartacus/user/profile/occ": [
        "feature-libs/user/profile/occ/public_api"
      ],
      "@spartacus/user/profile/root": [
        "feature-libs/user/profile/root/public_api"
      ],
      "@spartacus/cdc/components": [
        "integration-libs/cdc/components/public_api"
      ],
      "@spartacus/cdc/core": ["integration-libs/cdc/core/public_api"],
      "@spartacus/cdc": ["integration-libs/cdc/public_api"],
      "@spartacus/cdc/root": ["integration-libs/cdc/root/public_api"],
      "@spartacus/cds": ["integration-libs/cds/public_api"],
      "@spartacus/assets": ["projects/assets/src/public_api"],
      "@spartacus/core": ["projects/core/public_api"],
      "@spartacus/incubator": ["projects/incubator/public_api"],
<<<<<<< HEAD
      "@spartacus/schematics": ["projects/schematics/src/public_api"],
      "@spartacus/storefront": ["projects/storefrontlib/src/public_api"],
      "@spartacus/cart/bundle/core": [
        "feature-libs/cart/bundle/core/public_api"
      ],
      "@spartacus/cart/bundle": ["feature-libs/cart/bundle/public_api"],
      "@spartacus/cart/bundle/occ": ["feature-libs/cart/bundle/occ/public_api"],
      "@spartacus/cart/bundle/root": [
        "feature-libs/cart/bundle/root/public_api"
      ],
      "@spartacus/product/variants": [
        "feature-libs/product/variants/public_api"
      ],
      "@spartacus/product/variants/assets": [
        "feature-libs/product/variants/assets/public_api"
      ],
      "@spartacus/product/variants/components": [
        "feature-libs/product/variants/components/public_api"
      ],
      "@spartacus/product/variants/occ": [
        "feature-libs/product/variants/occ/public_api"
      ],
      "@spartacus/product/variants/root": [
        "feature-libs/product/variants/root/public_api"
      ]
=======
      "@spartacus/storefront": ["projects/storefrontlib/src/public_api"]
>>>>>>> 5f64fdf7
    }
  },
  "exclude": [
    "./dist/**/*.*",
    "./projects/assets/**/*.*",
    "./projects/storefrontapp/**/*.*",
    "./projects/storefrontstyles/**/*.*",
    "./projects/vendor/**/*.*"
  ]
}<|MERGE_RESOLUTION|>--- conflicted
+++ resolved
@@ -245,8 +245,6 @@
       "@spartacus/assets": ["projects/assets/src/public_api"],
       "@spartacus/core": ["projects/core/public_api"],
       "@spartacus/incubator": ["projects/incubator/public_api"],
-<<<<<<< HEAD
-      "@spartacus/schematics": ["projects/schematics/src/public_api"],
       "@spartacus/storefront": ["projects/storefrontlib/src/public_api"],
       "@spartacus/cart/bundle/core": [
         "feature-libs/cart/bundle/core/public_api"
@@ -256,24 +254,6 @@
       "@spartacus/cart/bundle/root": [
         "feature-libs/cart/bundle/root/public_api"
       ],
-      "@spartacus/product/variants": [
-        "feature-libs/product/variants/public_api"
-      ],
-      "@spartacus/product/variants/assets": [
-        "feature-libs/product/variants/assets/public_api"
-      ],
-      "@spartacus/product/variants/components": [
-        "feature-libs/product/variants/components/public_api"
-      ],
-      "@spartacus/product/variants/occ": [
-        "feature-libs/product/variants/occ/public_api"
-      ],
-      "@spartacus/product/variants/root": [
-        "feature-libs/product/variants/root/public_api"
-      ]
-=======
-      "@spartacus/storefront": ["projects/storefrontlib/src/public_api"]
->>>>>>> 5f64fdf7
     }
   },
   "exclude": [
