--- conflicted
+++ resolved
@@ -197,10 +197,9 @@
       "@spartacus/storefront": [
         "projects/storefrontlib/src/public_api"
       ],
-<<<<<<< HEAD
       "@spartacus/checkout": [
         "feature-libs/checkout/public_api"
-=======
+      ],
       "@spartacus/product/variants": [
         "feature-libs/product/variants/public_api"
       ],
@@ -215,7 +214,6 @@
       ],
       "@spartacus/product/variants/root": [
         "feature-libs/product/variants/root/public_api"
->>>>>>> acf1081d
       ]
     }
   },
