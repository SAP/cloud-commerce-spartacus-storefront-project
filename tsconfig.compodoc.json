{
  "compileOnSave": false,
  "compilerOptions": {
    "baseUrl": "./",
    "outDir": "./dist/out-tsc",
    "sourceMap": true,
    "declaration": false,
    "moduleResolution": "node",
    "emitDecoratorMetadata": true,
    "experimentalDecorators": true,
    "target": "es5",
    "typeRoots": ["node_modules/@types"],
    "lib": ["esnext", "dom"],
    "strictPropertyInitialization": false,
    "noUnusedLocals": true,
    "noUnusedParameters": true,
    "paths": {
      "@spartacus/core": ["projects/core/public_api"],
      "@spartacus/storefront": ["projects/storefrontlib/src/public_api"],
      "@spartacus/cds": ["integration-libs/cds/public_api"],
      "@spartacus/schematics": ["projects/schematics/src/public_api"],
      "@spartacus/organization": ["feature-libs/organization/public_api"],
      "@spartacus/organization/administration": [
        "feature-libs/organization/administration/public_api"
      ],
      "@spartacus/organization/administration/core": [
        "feature-libs/organization/administration/core/public_api"
      ],
      "@spartacus/organization/administration/occ": [
        "feature-libs/organization/administration/occ/public_api"
      ],
      "@spartacus/organization/administration/components": [
        "feature-libs/organization/administration/components/public_api"
      ],
      "@spartacus/organization/administration/assets": [
        "feature-libs/organization/administration/assets/public_api"
      ],
      "@spartacus/organization/order-approval": [
        "feature-libs/organization/order-approval/public_api"
      ],
      "@spartacus/organization/order-approval/assets": [
        "feature-libs/organization/order-approval/assets/public_api"
      ],
      "@spartacus/product": ["feature-libs/product/public_api"],
      "@spartacus/product/configurators": [
        "feature-libs/product/configurators/public_api"
      ],
      "@spartacus/product/configurators/common": [
        "feature-libs/product/configurators/common/public_api"
      ], 
      "@spartacus/product/configurators/textfield": [
        "feature-libs/product/configurators/textfield/public_api"
      ],
<<<<<<< HEAD
      "@spartacus/product/configurators/textfield/root": [
        "feature-libs/product/configurators/textfield/root/public_api"
      ],
      "@spartacus/product/configurators/rulebased": [
        "feature-libs/product/configurators/rulebased/public_api"
      ],    
      "@spartacus/product/configurators/rulebased/root": [
        "feature-libs/product/configurators/rulebased/root/public_api"
      ],         
=======
      "@spartacus/misc/storefinder": ["feature-libs/misc/storefinder/public_api"],
>>>>>>> 81ff38af
      "@spartacus/cdc": ["integration-libs/cdc/public_api"],
      "@spartacus/setup": ["core-libs/setup/public_api"]
    }
  },
  "exclude": [
    "./dist/**/*.*",
    "./projects/assets/**/*.*",
    "./projects/storefrontapp/**/*.*",
    "./projects/storefrontstyles/**/*.*",
    "./projects/vendor/**/*.*"
  ]
}<|MERGE_RESOLUTION|>--- conflicted
+++ resolved
@@ -51,7 +51,6 @@
       "@spartacus/product/configurators/textfield": [
         "feature-libs/product/configurators/textfield/public_api"
       ],
-<<<<<<< HEAD
       "@spartacus/product/configurators/textfield/root": [
         "feature-libs/product/configurators/textfield/root/public_api"
       ],
@@ -61,9 +60,7 @@
       "@spartacus/product/configurators/rulebased/root": [
         "feature-libs/product/configurators/rulebased/root/public_api"
       ],         
-=======
       "@spartacus/misc/storefinder": ["feature-libs/misc/storefinder/public_api"],
->>>>>>> 81ff38af
       "@spartacus/cdc": ["integration-libs/cdc/public_api"],
       "@spartacus/setup": ["core-libs/setup/public_api"]
     }
