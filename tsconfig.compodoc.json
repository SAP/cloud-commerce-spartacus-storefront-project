--- conflicted
+++ resolved
@@ -15,7 +15,6 @@
     "noUnusedLocals": true,
     "noUnusedParameters": true,
     "paths": {
-<<<<<<< HEAD
       "@spartacus/schematics": ["projects/schematics/index"],
       "@spartacus/setup": ["core-libs/setup/public_api"],
       "@spartacus/setup/ssr": ["core-libs/setup/ssr/public_api"],
@@ -26,77 +25,6 @@
       "@spartacus/asm/occ": ["feature-libs/asm/occ/public_api"],
       "@spartacus/asm/root": ["feature-libs/asm/root/public_api"],
       "@spartacus/cart": ["feature-libs/cart/public_api"],
-=======
-      "@spartacus/schematics": [
-        "projects/schematics/index"
-      ],
-      "@spartacus/setup": [
-        "core-libs/setup/public_api"
-      ],
-      "@spartacus/setup/ssr": [
-        "core-libs/setup/ssr/public_api"
-      ],
-      "@spartacus/asm/assets": [
-        "feature-libs/asm/assets/public_api"
-      ],
-      "@spartacus/asm/components": [
-        "feature-libs/asm/components/public_api"
-      ],
-      "@spartacus/asm/core": [
-        "feature-libs/asm/core/public_api"
-      ],
-      "@spartacus/asm": [
-        "feature-libs/asm/public_api"
-      ],
-      "@spartacus/asm/occ": [
-        "feature-libs/asm/occ/public_api"
-      ],
-      "@spartacus/asm/root": [
-        "feature-libs/asm/root/public_api"
-      ],
-      "@spartacus/cart/base/assets": [
-        "feature-libs/cart/base/assets/public_api"
-      ],
-      "@spartacus/cart/base/components/add-to-cart": [
-        "feature-libs/cart/base/components/add-to-cart/public_api"
-      ],
-      "@spartacus/cart/base/components/mini-cart": [
-        "feature-libs/cart/base/components/mini-cart/public_api"
-      ],
-      "@spartacus/cart/base/components": [
-        "feature-libs/cart/base/components/public_api"
-      ],
-      "@spartacus/cart/base/core": [
-        "feature-libs/cart/base/core/public_api"
-      ],
-      "@spartacus/cart/base": [
-        "feature-libs/cart/base/public_api"
-      ],
-      "@spartacus/cart/base/occ": [
-        "feature-libs/cart/base/occ/public_api"
-      ],
-      "@spartacus/cart/base/root": [
-        "feature-libs/cart/base/root/public_api"
-      ],
-      "@spartacus/cart/import-export/assets": [
-        "feature-libs/cart/import-export/assets/public_api"
-      ],
-      "@spartacus/cart/import-export/components": [
-        "feature-libs/cart/import-export/components/public_api"
-      ],
-      "@spartacus/cart/import-export/core": [
-        "feature-libs/cart/import-export/core/public_api"
-      ],
-      "@spartacus/cart/import-export": [
-        "feature-libs/cart/import-export/public_api"
-      ],
-      "@spartacus/cart/import-export/root": [
-        "feature-libs/cart/import-export/root/public_api"
-      ],
-      "@spartacus/cart": [
-        "feature-libs/cart/public_api"
-      ],
->>>>>>> c86dd1c6
       "@spartacus/cart/quick-order/assets": [
         "feature-libs/cart/quick-order/assets/public_api"
       ],
