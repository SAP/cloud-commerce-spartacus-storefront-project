--- conflicted
+++ resolved
@@ -107,7 +107,6 @@
       "@spartacus/storefinder/root": [
         "feature-libs/storefinder/root/public_api"
       ],
-<<<<<<< HEAD
       "@spartacus/tracking": [
         "feature-libs/tracking/public_api"
       ],
@@ -122,19 +121,6 @@
       ],
       "@spartacus/tracking/tms": [
         "feature-libs/tracking/tms/public_api"
-=======
-      "@spartacus/tms/adobe-launch": [
-        "feature-libs/tms/adobe-launch/public_api"
-      ],
-      "@spartacus/tms/core": [
-        "feature-libs/tms/core/public_api"
-      ],
-      "@spartacus/tms/gtm": [
-        "feature-libs/tms/gtm/public_api"
-      ],
-      "@spartacus/tms": [
-        "feature-libs/tms/public_api"
->>>>>>> 3784c762
       ],
       "@spartacus/cdc": [
         "integration-libs/cdc/public_api"
@@ -156,12 +142,6 @@
       ],
       "@spartacus/storefront": [
         "projects/storefrontlib/src/public_api"
-<<<<<<< HEAD
-      ],
-      "@spartacus/vendor": [
-        "projects/vendor/public_api"
-=======
->>>>>>> 3784c762
       ]
     }
   },
