{
  "compileOnSave": false,
  "compilerOptions": {
    "baseUrl": "./",
    "outDir": "./dist/out-tsc",
    "sourceMap": true,
    "declaration": false,
    "moduleResolution": "node",
    "emitDecoratorMetadata": true,
    "experimentalDecorators": true,
    "target": "es5",
    "typeRoots": ["node_modules/@types"],
    "lib": ["esnext", "dom"],
    "strictPropertyInitialization": false,
    "noUnusedLocals": true,
    "noUnusedParameters": true,
    "paths": {
<<<<<<< HEAD
      "@spartacus/schematics": ["projects/schematics/index"],
      "@spartacus/setup": ["core-libs/setup/public_api"],
      "@spartacus/setup/ssr": ["core-libs/setup/ssr/public_api"],
      "@spartacus/asm/assets": ["feature-libs/asm/assets/public_api"],
      "@spartacus/asm/components": ["feature-libs/asm/components/public_api"],
      "@spartacus/asm/core": ["feature-libs/asm/core/public_api"],
      "@spartacus/asm": ["feature-libs/asm/public_api"],
      "@spartacus/asm/occ": ["feature-libs/asm/occ/public_api"],
      "@spartacus/asm/root": ["feature-libs/asm/root/public_api"],
      "@spartacus/cart": ["feature-libs/cart/public_api"],
=======
      "@spartacus/schematics": [
        "projects/schematics/index"
      ],
      "@spartacus/setup": [
        "core-libs/setup/public_api"
      ],
      "@spartacus/setup/ssr": [
        "core-libs/setup/ssr/public_api"
      ],
      "@spartacus/asm/assets": [
        "feature-libs/asm/assets/public_api"
      ],
      "@spartacus/asm/components": [
        "feature-libs/asm/components/public_api"
      ],
      "@spartacus/asm/core": [
        "feature-libs/asm/core/public_api"
      ],
      "@spartacus/asm": [
        "feature-libs/asm/public_api"
      ],
      "@spartacus/asm/occ": [
        "feature-libs/asm/occ/public_api"
      ],
      "@spartacus/asm/root": [
        "feature-libs/asm/root/public_api"
      ],
      "@spartacus/cart": [
        "feature-libs/cart/public_api"
      ],
>>>>>>> 8763d392
      "@spartacus/cart/import-export/assets": [
        "feature-libs/cart/import-export/assets/public_api"
      ],
      "@spartacus/cart/import-export/components": [
        "feature-libs/cart/import-export/components/public_api"
      ],
      "@spartacus/cart/import-export/core": [
        "feature-libs/cart/import-export/core/public_api"
      ],
      "@spartacus/cart/import-export": [
        "feature-libs/cart/import-export/public_api"
      ],
      "@spartacus/cart/import-export/root": [
        "feature-libs/cart/import-export/root/public_api"
      ],
      "@spartacus/cart/saved-cart/assets": [
        "feature-libs/cart/saved-cart/assets/public_api"
      ],
      "@spartacus/cart/saved-cart/components": [
        "feature-libs/cart/saved-cart/components/public_api"
      ],
      "@spartacus/cart/saved-cart/core": [
        "feature-libs/cart/saved-cart/core/public_api"
      ],
      "@spartacus/cart/saved-cart": ["feature-libs/cart/saved-cart/public_api"],
      "@spartacus/cart/saved-cart/occ": [
        "feature-libs/cart/saved-cart/occ/public_api"
      ],
      "@spartacus/cart/saved-cart/root": [
        "feature-libs/cart/saved-cart/root/public_api"
      ],
      "@spartacus/cart/quick-order/assets": [
        "feature-libs/cart/quick-order/assets/public_api"
      ],
      "@spartacus/cart/quick-order/components": [
        "feature-libs/cart/quick-order/components/public_api"
      ],
      "@spartacus/cart/quick-order/core": [
        "feature-libs/cart/quick-order/core/public_api"
      ],
      "@spartacus/cart/quick-order": [
        "feature-libs/cart/quick-order/public_api"
      ],
      "@spartacus/cart/quick-order/root": [
        "feature-libs/cart/quick-order/root/public_api"
      ],
      "@spartacus/checkout/assets": ["feature-libs/checkout/assets/public_api"],
      "@spartacus/checkout/components": [
        "feature-libs/checkout/components/public_api"
      ],
      "@spartacus/checkout/core": [
        "feature-libs/checkout/core/public_api"
      ],
      "@spartacus/checkout": [
        "feature-libs/checkout/public_api"
      ],
      "@spartacus/checkout/occ": [
        "feature-libs/checkout/occ/public_api"
      ],
      "@spartacus/checkout/root": [
        "feature-libs/checkout/root/public_api"
      ],
      "@spartacus/order/assets": [
        "feature-libs/order/assets/public_api"
      ],
      "@spartacus/order/components": [
        "feature-libs/order/components/public_api"
      ],
      "@spartacus/order/core": [
        "feature-libs/order/core/public_api"
      ],
      "@spartacus/order": [
        "feature-libs/order/public_api"
      ],
      "@spartacus/order/occ": [
        "feature-libs/order/occ/public_api"
      ],
      "@spartacus/order/root": [
        "feature-libs/order/root/public_api"
      ],
      "@spartacus/organization/administration/assets": [
        "feature-libs/organization/administration/assets/public_api"
      ],
      "@spartacus/organization/administration/components": [
        "feature-libs/organization/administration/components/public_api"
      ],
      "@spartacus/organization/administration/core": [
        "feature-libs/organization/administration/core/public_api"
      ],
      "@spartacus/organization/administration": [
        "feature-libs/organization/administration/public_api"
      ],
      "@spartacus/organization/administration/occ": [
        "feature-libs/organization/administration/occ/public_api"
      ],
      "@spartacus/organization/administration/root": [
        "feature-libs/organization/administration/root/public_api"
      ],
      "@spartacus/organization": ["feature-libs/organization/public_api"],
      "@spartacus/organization/order-approval/assets": [
        "feature-libs/organization/order-approval/assets/public_api"
      ],
      "@spartacus/organization/order-approval": [
        "feature-libs/organization/order-approval/public_api"
      ],
      "@spartacus/organization/order-approval/root": [
        "feature-libs/organization/order-approval/root/public_api"
      ],
      "@spartacus/product-configurator/common/assets": [
        "feature-libs/product-configurator/common/assets/public_api"
      ],
      "@spartacus/product-configurator/common": [
        "feature-libs/product-configurator/common/public_api"
      ],
      "@spartacus/product-configurator": [
        "feature-libs/product-configurator/public_api"
      ],
      "@spartacus/product-configurator/rulebased/cpq": [
        "feature-libs/product-configurator/rulebased/cpq/public_api"
      ],
      "@spartacus/product-configurator/rulebased": [
        "feature-libs/product-configurator/rulebased/public_api"
      ],
      "@spartacus/product-configurator/rulebased/root": [
        "feature-libs/product-configurator/rulebased/root/public_api"
      ],
      "@spartacus/product-configurator/textfield": [
        "feature-libs/product-configurator/textfield/public_api"
      ],
      "@spartacus/product-configurator/textfield/root": [
        "feature-libs/product-configurator/textfield/root/public_api"
      ],
      "@spartacus/product/bulk-pricing/assets": [
        "feature-libs/product/bulk-pricing/assets/public_api"
      ],
      "@spartacus/product/bulk-pricing/components": [
        "feature-libs/product/bulk-pricing/components/public_api"
      ],
      "@spartacus/product/bulk-pricing/core": [
        "feature-libs/product/bulk-pricing/core/public_api"
      ],
      "@spartacus/product/bulk-pricing": [
        "feature-libs/product/bulk-pricing/public_api"
      ],
      "@spartacus/product/bulk-pricing/occ": [
        "feature-libs/product/bulk-pricing/occ/public_api"
      ],
      "@spartacus/product/bulk-pricing/root": [
        "feature-libs/product/bulk-pricing/root/public_api"
      ],
      "@spartacus/product": [
        "feature-libs/product/public_api"
      ],
      "@spartacus/product/variants/assets": [
        "feature-libs/product/variants/assets/public_api"
      ],
      "@spartacus/product/variants/components": [
        "feature-libs/product/variants/components/public_api"
      ],
      "@spartacus/product/variants": [
        "feature-libs/product/variants/public_api"
      ],
      "@spartacus/product/variants/occ": [
        "feature-libs/product/variants/occ/public_api"
      ],
      "@spartacus/product/variants/root": [
        "feature-libs/product/variants/root/public_api"
      ],
      "@spartacus/qualtrics/components": [
        "feature-libs/qualtrics/components/public_api"
      ],
      "@spartacus/qualtrics": ["feature-libs/qualtrics/public_api"],
      "@spartacus/qualtrics/root": ["feature-libs/qualtrics/root/public_api"],
      "@spartacus/smartedit/core": ["feature-libs/smartedit/core/public_api"],
      "@spartacus/smartedit": ["feature-libs/smartedit/public_api"],
      "@spartacus/smartedit/root": ["feature-libs/smartedit/root/public_api"],
      "@spartacus/storefinder/assets": [
        "feature-libs/storefinder/assets/public_api"
      ],
      "@spartacus/storefinder/components": [
        "feature-libs/storefinder/components/public_api"
      ],
      "@spartacus/storefinder/core": [
        "feature-libs/storefinder/core/public_api"
      ],
      "@spartacus/storefinder": ["feature-libs/storefinder/public_api"],
      "@spartacus/storefinder/occ": ["feature-libs/storefinder/occ/public_api"],
      "@spartacus/storefinder/root": [
        "feature-libs/storefinder/root/public_api"
      ],
      "@spartacus/tracking": ["feature-libs/tracking/public_api"],
      "@spartacus/tracking/personalization/core": [
        "feature-libs/tracking/personalization/core/public_api"
      ],
      "@spartacus/tracking/personalization": [
        "feature-libs/tracking/personalization/public_api"
      ],
      "@spartacus/tracking/personalization/root": [
        "feature-libs/tracking/personalization/root/public_api"
      ],
      "@spartacus/tracking/tms/aep": [
        "feature-libs/tracking/tms/aep/public_api"
      ],
      "@spartacus/tracking/tms/core": [
        "feature-libs/tracking/tms/core/public_api"
      ],
      "@spartacus/tracking/tms/gtm": [
        "feature-libs/tracking/tms/gtm/public_api"
      ],
      "@spartacus/tracking/tms": [
        "feature-libs/tracking/tms/public_api"
      ],
      "@spartacus/user/account/assets": [
        "feature-libs/user/account/assets/public_api"
      ],
      "@spartacus/user/account/components": [
        "feature-libs/user/account/components/public_api"
      ],
      "@spartacus/user/account/core": [
        "feature-libs/user/account/core/public_api"
      ],
      "@spartacus/user/account": [
        "feature-libs/user/account/public_api"
      ],
      "@spartacus/user/account/occ": [
        "feature-libs/user/account/occ/public_api"
      ],
      "@spartacus/user/account/root": [
        "feature-libs/user/account/root/public_api"
      ],
      "@spartacus/user": [
        "feature-libs/user/public_api"
      ],
      "@spartacus/user/profile/assets": [
        "feature-libs/user/profile/assets/public_api"
      ],
      "@spartacus/user/profile/components": [
        "feature-libs/user/profile/components/public_api"
      ],
      "@spartacus/user/profile/core": [
        "feature-libs/user/profile/core/public_api"
      ],
      "@spartacus/user/profile": [
        "feature-libs/user/profile/public_api"
      ],
      "@spartacus/user/profile/occ": [
        "feature-libs/user/profile/occ/public_api"
      ],
      "@spartacus/user/profile/root": [
        "feature-libs/user/profile/root/public_api"
      ],
      "@spartacus/cdc/components": [
        "integration-libs/cdc/components/public_api"
      ],
      "@spartacus/cdc/core": ["integration-libs/cdc/core/public_api"],
      "@spartacus/cdc": ["integration-libs/cdc/public_api"],
      "@spartacus/cdc/root": ["integration-libs/cdc/root/public_api"],
      "@spartacus/cds": ["integration-libs/cds/public_api"],
      "@spartacus/digital-payments": [
        "integration-libs/digital-payments/public_api"
      ],
      "@spartacus/assets": ["projects/assets/src/public_api"],
      "@spartacus/core": ["projects/core/public_api"],
      "@spartacus/incubator": ["projects/incubator/public_api"],
      "@spartacus/storefront": ["projects/storefrontlib/public_api"]
    }
  },
  "exclude": [
    "./dist/**/*.*",
    "./projects/assets/**/*.*",
    "./projects/storefrontapp/**/*.*",
    "./projects/storefrontstyles/**/*.*",
    "./projects/vendor/**/*.*"
  ]
}<|MERGE_RESOLUTION|>--- conflicted
+++ resolved
@@ -15,18 +15,6 @@
     "noUnusedLocals": true,
     "noUnusedParameters": true,
     "paths": {
-<<<<<<< HEAD
-      "@spartacus/schematics": ["projects/schematics/index"],
-      "@spartacus/setup": ["core-libs/setup/public_api"],
-      "@spartacus/setup/ssr": ["core-libs/setup/ssr/public_api"],
-      "@spartacus/asm/assets": ["feature-libs/asm/assets/public_api"],
-      "@spartacus/asm/components": ["feature-libs/asm/components/public_api"],
-      "@spartacus/asm/core": ["feature-libs/asm/core/public_api"],
-      "@spartacus/asm": ["feature-libs/asm/public_api"],
-      "@spartacus/asm/occ": ["feature-libs/asm/occ/public_api"],
-      "@spartacus/asm/root": ["feature-libs/asm/root/public_api"],
-      "@spartacus/cart": ["feature-libs/cart/public_api"],
-=======
       "@spartacus/schematics": [
         "projects/schematics/index"
       ],
@@ -57,7 +45,6 @@
       "@spartacus/cart": [
         "feature-libs/cart/public_api"
       ],
->>>>>>> 8763d392
       "@spartacus/cart/import-export/assets": [
         "feature-libs/cart/import-export/assets/public_api"
       ],
