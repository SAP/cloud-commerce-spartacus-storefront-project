--- conflicted
+++ resolved
@@ -179,12 +179,21 @@
       "@spartacus/storefront": [
         "projects/storefrontlib/src/public_api"
       ],
-<<<<<<< HEAD
-      "@spartacus/vendor": [
-        "projects/vendor/public_api"
-      ],
-
-
+      "@spartacus/product/variants": [
+        "feature-libs/product/variants/public_api"
+      ],
+      "@spartacus/product/variants/assets": [
+        "feature-libs/product/variants/assets/public_api"
+      ],
+      "@spartacus/product/variants/components": [
+        "feature-libs/product/variants/components/public_api"
+      ],
+      "@spartacus/product/variants/occ": [
+        "feature-libs/product/variants/occ/public_api"
+      ],
+      "@spartacus/product/variants/root": [
+        "feature-libs/product/variants/root/public_api"
+      ],
       "@spartacus/product/multi-d": [
         "feature-libs/product/multi-d/public_api"
       ],
@@ -199,22 +208,6 @@
       ],
       "@spartacus/product/multi-d/root": [
         "feature-libs/product/multi-d/root/public_api"
-=======
-      "@spartacus/product/variants": [
-        "feature-libs/product/variants/public_api"
-      ],
-      "@spartacus/product/variants/assets": [
-        "feature-libs/product/variants/assets/public_api"
-      ],
-      "@spartacus/product/variants/components": [
-        "feature-libs/product/variants/components/public_api"
-      ],
-      "@spartacus/product/variants/occ": [
-        "feature-libs/product/variants/occ/public_api"
-      ],
-      "@spartacus/product/variants/root": [
-        "feature-libs/product/variants/root/public_api"
->>>>>>> a0b839e8
       ]
     }
   },
