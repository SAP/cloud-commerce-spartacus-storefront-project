--- conflicted
+++ resolved
@@ -156,12 +156,6 @@
       "@spartacus/product-configurator/rulebased/root": [
         "feature-libs/product-configurator/rulebased/root/public_api"
       ],
-<<<<<<< HEAD
-      "@spartacus/product-configurator/rulebased/cpq": [
-        "feature-libs/product-configurator/rulebased/cpq/public_api"
-      ],
-=======
->>>>>>> 9a510121
       "@spartacus/product-configurator/textfield": [
         "feature-libs/product-configurator/textfield/public_api"
       ],
