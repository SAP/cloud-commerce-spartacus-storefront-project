{
  "compileOnSave": false,
  "compilerOptions": {
    "baseUrl": "./",
    "outDir": "./dist/out-tsc",
    "sourceMap": true,
    "declaration": false,
    "moduleResolution": "node",
    "emitDecoratorMetadata": true,
    "experimentalDecorators": true,
    "target": "es5",
    "typeRoots": ["node_modules/@types"],
    "lib": ["esnext", "dom"],
    "strictPropertyInitialization": false,
    "noUnusedLocals": true,
    "noUnusedParameters": true,
    "paths": {
<<<<<<< HEAD
      "@spartacus/schematics": [
        "projects/schematics/index"
      ],
      "@spartacus/setup": [
        "core-libs/setup/public_api"
      ],
      "@spartacus/setup/ssr": [
        "core-libs/setup/ssr/public_api"
      ],
      "@spartacus/asm/assets": [
        "feature-libs/asm/assets/public_api"
      ],
      "@spartacus/asm/components": [
        "feature-libs/asm/components/public_api"
      ],
      "@spartacus/asm/core": [
        "feature-libs/asm/core/public_api"
      ],
      "@spartacus/asm": [
        "feature-libs/asm/public_api"
      ],
      "@spartacus/asm/occ": [
        "feature-libs/asm/occ/public_api"
      ],
      "@spartacus/asm/root": [
        "feature-libs/asm/root/public_api"
      ],
      "@spartacus/asm/asm-customer-360": [
        "feature-libs/asm/asm-customer-360/public_api"
      ],
=======
      "@spartacus/schematics": ["projects/schematics/index"],
      "@spartacus/setup": ["core-libs/setup/public_api"],
      "@spartacus/setup/ssr": ["core-libs/setup/ssr/public_api"],
      "@spartacus/asm/assets": ["feature-libs/asm/assets/public_api"],
      "@spartacus/asm/components": ["feature-libs/asm/components/public_api"],
      "@spartacus/asm/core": ["feature-libs/asm/core/public_api"],
      "@spartacus/asm": ["feature-libs/asm/public_api"],
      "@spartacus/asm/occ": ["feature-libs/asm/occ/public_api"],
      "@spartacus/asm/root": ["feature-libs/asm/root/public_api"],
>>>>>>> a524506b
      "@spartacus/cart/base/assets": [
        "feature-libs/cart/base/assets/public_api"
      ],
      "@spartacus/cart/base/components/add-to-cart": [
        "feature-libs/cart/base/components/add-to-cart/public_api"
      ],
      "@spartacus/cart/base/components/mini-cart": [
        "feature-libs/cart/base/components/mini-cart/public_api"
      ],
      "@spartacus/cart/base/components": [
        "feature-libs/cart/base/components/public_api"
      ],
      "@spartacus/cart/base/core": ["feature-libs/cart/base/core/public_api"],
      "@spartacus/cart/base": ["feature-libs/cart/base/public_api"],
      "@spartacus/cart/base/occ": ["feature-libs/cart/base/occ/public_api"],
      "@spartacus/cart/base/root": ["feature-libs/cart/base/root/public_api"],
      "@spartacus/cart/import-export/assets": [
        "feature-libs/cart/import-export/assets/public_api"
      ],
      "@spartacus/cart/import-export/components": [
        "feature-libs/cart/import-export/components/public_api"
      ],
      "@spartacus/cart/import-export/core": [
        "feature-libs/cart/import-export/core/public_api"
      ],
      "@spartacus/cart/import-export": [
        "feature-libs/cart/import-export/public_api"
      ],
      "@spartacus/cart/import-export/root": [
        "feature-libs/cart/import-export/root/public_api"
      ],
      "@spartacus/cart": ["feature-libs/cart/public_api"],
      "@spartacus/cart/quick-order/assets": [
        "feature-libs/cart/quick-order/assets/public_api"
      ],
      "@spartacus/cart/quick-order/components": [
        "feature-libs/cart/quick-order/components/public_api"
      ],
      "@spartacus/cart/quick-order/core": [
        "feature-libs/cart/quick-order/core/public_api"
      ],
      "@spartacus/cart/quick-order": [
        "feature-libs/cart/quick-order/public_api"
      ],
      "@spartacus/cart/quick-order/root": [
        "feature-libs/cart/quick-order/root/public_api"
      ],
      "@spartacus/cart/saved-cart/assets": [
        "feature-libs/cart/saved-cart/assets/public_api"
      ],
      "@spartacus/cart/saved-cart/components": [
        "feature-libs/cart/saved-cart/components/public_api"
      ],
      "@spartacus/cart/saved-cart/core": [
        "feature-libs/cart/saved-cart/core/public_api"
      ],
      "@spartacus/cart/saved-cart": ["feature-libs/cart/saved-cart/public_api"],
      "@spartacus/cart/saved-cart/occ": [
        "feature-libs/cart/saved-cart/occ/public_api"
      ],
      "@spartacus/cart/saved-cart/root": [
        "feature-libs/cart/saved-cart/root/public_api"
      ],
      "@spartacus/cart/wish-list/assets": [
        "feature-libs/cart/wish-list/assets/public_api"
      ],
      "@spartacus/cart/wish-list/components/add-to-wishlist": [
        "feature-libs/cart/wish-list/components/add-to-wishlist/public_api"
      ],
      "@spartacus/cart/wish-list/components": [
        "feature-libs/cart/wish-list/components/public_api"
      ],
      "@spartacus/cart/wish-list/core": [
        "feature-libs/cart/wish-list/core/public_api"
      ],
      "@spartacus/cart/wish-list": ["feature-libs/cart/wish-list/public_api"],
      "@spartacus/cart/wish-list/root": [
        "feature-libs/cart/wish-list/root/public_api"
      ],
      "@spartacus/checkout/b2b/assets": [
        "feature-libs/checkout/b2b/assets/public_api"
      ],
      "@spartacus/checkout/b2b/components": [
        "feature-libs/checkout/b2b/components/public_api"
      ],
      "@spartacus/checkout/b2b/core": [
        "feature-libs/checkout/b2b/core/public_api"
      ],
      "@spartacus/checkout/b2b": ["feature-libs/checkout/b2b/public_api"],
      "@spartacus/checkout/b2b/occ": [
        "feature-libs/checkout/b2b/occ/public_api"
      ],
      "@spartacus/checkout/b2b/root": [
        "feature-libs/checkout/b2b/root/public_api"
      ],
      "@spartacus/checkout/base/assets": [
        "feature-libs/checkout/base/assets/public_api"
      ],
      "@spartacus/checkout/base/components": [
        "feature-libs/checkout/base/components/public_api"
      ],
      "@spartacus/checkout/base/core": [
        "feature-libs/checkout/base/core/public_api"
      ],
      "@spartacus/checkout/base": ["feature-libs/checkout/base/public_api"],
      "@spartacus/checkout/base/occ": [
        "feature-libs/checkout/base/occ/public_api"
      ],
      "@spartacus/checkout/base/root": [
        "feature-libs/checkout/base/root/public_api"
      ],
      "@spartacus/checkout": ["feature-libs/checkout/public_api"],
      "@spartacus/checkout/scheduled-replenishment/assets": [
        "feature-libs/checkout/scheduled-replenishment/assets/public_api"
      ],
      "@spartacus/checkout/scheduled-replenishment/components": [
        "feature-libs/checkout/scheduled-replenishment/components/public_api"
      ],
      "@spartacus/checkout/scheduled-replenishment": [
        "feature-libs/checkout/scheduled-replenishment/public_api"
      ],
      "@spartacus/checkout/scheduled-replenishment/root": [
        "feature-libs/checkout/scheduled-replenishment/root/public_api"
      ],
      "@spartacus/customer-ticketing/assets": [
        "feature-libs/customer-ticketing/assets/public_api"
      ],
      "@spartacus/customer-ticketing/components": [
        "feature-libs/customer-ticketing/components/public_api"
      ],
      "@spartacus/customer-ticketing/core": [
        "feature-libs/customer-ticketing/core/public_api"
      ],
      "@spartacus/customer-ticketing": [
        "feature-libs/customer-ticketing/public_api"
      ],
      "@spartacus/customer-ticketing/occ": [
        "feature-libs/customer-ticketing/occ/public_api"
      ],
      "@spartacus/customer-ticketing/root": [
        "feature-libs/customer-ticketing/root/public_api"
      ],
      "@spartacus/order/assets": ["feature-libs/order/assets/public_api"],
      "@spartacus/order/components": [
        "feature-libs/order/components/public_api"
      ],
      "@spartacus/order/core": ["feature-libs/order/core/public_api"],
      "@spartacus/order": ["feature-libs/order/public_api"],
      "@spartacus/order/occ": ["feature-libs/order/occ/public_api"],
      "@spartacus/order/root": ["feature-libs/order/root/public_api"],
      "@spartacus/organization/account-summary/assets": [
        "feature-libs/organization/account-summary/assets/public_api"
      ],
      "@spartacus/organization/account-summary/components": [
        "feature-libs/organization/account-summary/components/public_api"
      ],
      "@spartacus/organization/account-summary/core": [
        "feature-libs/organization/account-summary/core/public_api"
      ],
      "@spartacus/organization/account-summary": [
        "feature-libs/organization/account-summary/public_api"
      ],
      "@spartacus/organization/account-summary/occ": [
        "feature-libs/organization/account-summary/occ/public_api"
      ],
      "@spartacus/organization/account-summary/root": [
        "feature-libs/organization/account-summary/root/public_api"
      ],
      "@spartacus/organization/administration/assets": [
        "feature-libs/organization/administration/assets/public_api"
      ],
      "@spartacus/organization/administration/components": [
        "feature-libs/organization/administration/components/public_api"
      ],
      "@spartacus/organization/administration/core": [
        "feature-libs/organization/administration/core/public_api"
      ],
      "@spartacus/organization/administration": [
        "feature-libs/organization/administration/public_api"
      ],
      "@spartacus/organization/administration/occ": [
        "feature-libs/organization/administration/occ/public_api"
      ],
      "@spartacus/organization/administration/root": [
        "feature-libs/organization/administration/root/public_api"
      ],
      "@spartacus/organization": ["feature-libs/organization/public_api"],
      "@spartacus/organization/order-approval/assets": [
        "feature-libs/organization/order-approval/assets/public_api"
      ],
      "@spartacus/organization/order-approval": [
        "feature-libs/organization/order-approval/public_api"
      ],
      "@spartacus/organization/order-approval/root": [
        "feature-libs/organization/order-approval/root/public_api"
      ],
      "@spartacus/organization/unit-order/assets": [
        "feature-libs/organization/unit-order/assets/public_api"
      ],
      "@spartacus/organization/unit-order/components": [
        "feature-libs/organization/unit-order/components/public_api"
      ],
      "@spartacus/organization/unit-order/core": [
        "feature-libs/organization/unit-order/core/public_api"
      ],
      "@spartacus/organization/unit-order": [
        "feature-libs/organization/unit-order/public_api"
      ],
      "@spartacus/organization/unit-order/occ": [
        "feature-libs/organization/unit-order/occ/public_api"
      ],
      "@spartacus/organization/unit-order/root": [
        "feature-libs/organization/unit-order/root/public_api"
      ],
      "@spartacus/organization/user-registration/assets": [
        "feature-libs/organization/user-registration/assets/public_api"
      ],
      "@spartacus/organization/user-registration/components": [
        "feature-libs/organization/user-registration/components/public_api"
      ],
      "@spartacus/organization/user-registration/core": [
        "feature-libs/organization/user-registration/core/public_api"
      ],
      "@spartacus/organization/user-registration": [
        "feature-libs/organization/user-registration/public_api"
      ],
      "@spartacus/organization/user-registration/occ": [
        "feature-libs/organization/user-registration/occ/public_api"
      ],
      "@spartacus/organization/user-registration/root": [
        "feature-libs/organization/user-registration/root/public_api"
      ],
      "@spartacus/product-configurator/common/assets": [
        "feature-libs/product-configurator/common/assets/public_api"
      ],
      "@spartacus/product-configurator/common": [
        "feature-libs/product-configurator/common/public_api"
      ],
      "@spartacus/product-configurator": [
        "feature-libs/product-configurator/public_api"
      ],
      "@spartacus/product-configurator/rulebased/cpq": [
        "feature-libs/product-configurator/rulebased/cpq/public_api"
      ],
      "@spartacus/product-configurator/rulebased": [
        "feature-libs/product-configurator/rulebased/public_api"
      ],
      "@spartacus/product-configurator/rulebased/root": [
        "feature-libs/product-configurator/rulebased/root/public_api"
      ],
      "@spartacus/product-configurator/textfield": [
        "feature-libs/product-configurator/textfield/public_api"
      ],
      "@spartacus/product-configurator/textfield/root": [
        "feature-libs/product-configurator/textfield/root/public_api"
      ],
      "@spartacus/product/bulk-pricing/assets": [
        "feature-libs/product/bulk-pricing/assets/public_api"
      ],
      "@spartacus/product/bulk-pricing/components": [
        "feature-libs/product/bulk-pricing/components/public_api"
      ],
      "@spartacus/product/bulk-pricing/core": [
        "feature-libs/product/bulk-pricing/core/public_api"
      ],
      "@spartacus/product/bulk-pricing": [
        "feature-libs/product/bulk-pricing/public_api"
      ],
      "@spartacus/product/bulk-pricing/occ": [
        "feature-libs/product/bulk-pricing/occ/public_api"
      ],
      "@spartacus/product/bulk-pricing/root": [
        "feature-libs/product/bulk-pricing/root/public_api"
      ],
      "@spartacus/product/future-stock/assets": [
        "feature-libs/product/future-stock/assets/public_api"
      ],
      "@spartacus/product/future-stock/components": [
        "feature-libs/product/future-stock/components/public_api"
      ],
      "@spartacus/product/future-stock/core": [
        "feature-libs/product/future-stock/core/public_api"
      ],
      "@spartacus/product/future-stock": [
        "feature-libs/product/future-stock/public_api"
      ],
      "@spartacus/product/future-stock/occ": [
        "feature-libs/product/future-stock/occ/public_api"
      ],
      "@spartacus/product/future-stock/root": [
        "feature-libs/product/future-stock/root/public_api"
      ],
      "@spartacus/product/image-zoom/assets": [
        "feature-libs/product/image-zoom/assets/public_api"
      ],
      "@spartacus/product/image-zoom/components": [
        "feature-libs/product/image-zoom/components/public_api"
      ],
      "@spartacus/product/image-zoom": [
        "feature-libs/product/image-zoom/public_api"
      ],
      "@spartacus/product/image-zoom/root": [
        "feature-libs/product/image-zoom/root/public_api"
      ],
      "@spartacus/product": ["feature-libs/product/public_api"],
      "@spartacus/product/variants/assets": [
        "feature-libs/product/variants/assets/public_api"
      ],
      "@spartacus/product/variants/components": [
        "feature-libs/product/variants/components/public_api"
      ],
      "@spartacus/product/variants": [
        "feature-libs/product/variants/public_api"
      ],
      "@spartacus/product/variants/occ": [
        "feature-libs/product/variants/occ/public_api"
      ],
      "@spartacus/product/variants/root": [
        "feature-libs/product/variants/root/public_api"
      ],
      "@spartacus/qualtrics/components": [
        "feature-libs/qualtrics/components/public_api"
      ],
      "@spartacus/qualtrics": ["feature-libs/qualtrics/public_api"],
      "@spartacus/qualtrics/root": ["feature-libs/qualtrics/root/public_api"],
      "@spartacus/smartedit/core": ["feature-libs/smartedit/core/public_api"],
      "@spartacus/smartedit": ["feature-libs/smartedit/public_api"],
      "@spartacus/smartedit/root": ["feature-libs/smartedit/root/public_api"],
      "@spartacus/storefinder/assets": [
        "feature-libs/storefinder/assets/public_api"
      ],
      "@spartacus/storefinder/components": [
        "feature-libs/storefinder/components/public_api"
      ],
      "@spartacus/storefinder/core": [
        "feature-libs/storefinder/core/public_api"
      ],
      "@spartacus/storefinder": ["feature-libs/storefinder/public_api"],
      "@spartacus/storefinder/occ": ["feature-libs/storefinder/occ/public_api"],
      "@spartacus/storefinder/root": [
        "feature-libs/storefinder/root/public_api"
      ],
      "@spartacus/tracking": ["feature-libs/tracking/public_api"],
      "@spartacus/tracking/personalization/core": [
        "feature-libs/tracking/personalization/core/public_api"
      ],
      "@spartacus/tracking/personalization": [
        "feature-libs/tracking/personalization/public_api"
      ],
      "@spartacus/tracking/personalization/root": [
        "feature-libs/tracking/personalization/root/public_api"
      ],
      "@spartacus/tracking/tms/aep": [
        "feature-libs/tracking/tms/aep/public_api"
      ],
      "@spartacus/tracking/tms/core": [
        "feature-libs/tracking/tms/core/public_api"
      ],
      "@spartacus/tracking/tms/gtm": [
        "feature-libs/tracking/tms/gtm/public_api"
      ],
      "@spartacus/tracking/tms": ["feature-libs/tracking/tms/public_api"],
      "@spartacus/user/account/assets": [
        "feature-libs/user/account/assets/public_api"
      ],
      "@spartacus/user/account/components": [
        "feature-libs/user/account/components/public_api"
      ],
      "@spartacus/user/account/core": [
        "feature-libs/user/account/core/public_api"
      ],
      "@spartacus/user/account": ["feature-libs/user/account/public_api"],
      "@spartacus/user/account/occ": [
        "feature-libs/user/account/occ/public_api"
      ],
      "@spartacus/user/account/root": [
        "feature-libs/user/account/root/public_api"
      ],
      "@spartacus/user": ["feature-libs/user/public_api"],
      "@spartacus/user/profile/assets": [
        "feature-libs/user/profile/assets/public_api"
      ],
      "@spartacus/user/profile/components": [
        "feature-libs/user/profile/components/public_api"
      ],
      "@spartacus/user/profile/core": [
        "feature-libs/user/profile/core/public_api"
      ],
      "@spartacus/user/profile": ["feature-libs/user/profile/public_api"],
      "@spartacus/user/profile/occ": [
        "feature-libs/user/profile/occ/public_api"
      ],
      "@spartacus/user/profile/root": [
        "feature-libs/user/profile/root/public_api"
      ],
      "@spartacus/cdc/components": [
        "integration-libs/cdc/components/public_api"
      ],
      "@spartacus/cdc/core": ["integration-libs/cdc/core/public_api"],
      "@spartacus/cdc": ["integration-libs/cdc/public_api"],
      "@spartacus/cdc/root": ["integration-libs/cdc/root/public_api"],
      "@spartacus/cdc/user-account": [
        "integration-libs/cdc/user-account/public_api"
      ],
      "@spartacus/cdc/user-profile": [
        "integration-libs/cdc/user-profile/public_api"
      ],
      "@spartacus/cds": ["integration-libs/cds/public_api"],
      "@spartacus/digital-payments/assets": [
        "integration-libs/digital-payments/assets/public_api"
      ],
      "@spartacus/digital-payments": [
        "integration-libs/digital-payments/public_api"
      ],
      "@spartacus/epd-visualization/assets": [
        "integration-libs/epd-visualization/assets/public_api"
      ],
      "@spartacus/epd-visualization/components": [
        "integration-libs/epd-visualization/components/public_api"
      ],
      "@spartacus/epd-visualization/core": [
        "integration-libs/epd-visualization/core/public_api"
      ],
      "@spartacus/epd-visualization/epd-visualization-api": [
        "integration-libs/epd-visualization/epd-visualization-api/public_api"
      ],
      "@spartacus/epd-visualization": [
        "integration-libs/epd-visualization/public_api"
      ],
      "@spartacus/epd-visualization/root": [
        "integration-libs/epd-visualization/root/public_api"
      ],
      "@spartacus/s4om/assets": ["integration-libs/s4om/assets/public_api"],
      "@spartacus/s4om": ["integration-libs/s4om/public_api"],
      "@spartacus/s4om/root": ["integration-libs/s4om/root/public_api"],
      "@spartacus/assets": ["projects/assets/src/public_api"],
      "@spartacus/core": ["projects/core/public_api"],
      "@spartacus/storefront": ["projects/storefrontlib/public_api"]
    }
  },
  "exclude": [
    "./dist/**/*.*",
    "./projects/assets/**/*.*",
    "./projects/storefrontapp/**/*.*",
    "./projects/storefrontstyles/**/*.*",
    "./projects/vendor/**/*.*"
  ]
}<|MERGE_RESOLUTION|>--- conflicted
+++ resolved
@@ -15,7 +15,6 @@
     "noUnusedLocals": true,
     "noUnusedParameters": true,
     "paths": {
-<<<<<<< HEAD
       "@spartacus/schematics": [
         "projects/schematics/index"
       ],
@@ -46,17 +45,6 @@
       "@spartacus/asm/asm-customer-360": [
         "feature-libs/asm/asm-customer-360/public_api"
       ],
-=======
-      "@spartacus/schematics": ["projects/schematics/index"],
-      "@spartacus/setup": ["core-libs/setup/public_api"],
-      "@spartacus/setup/ssr": ["core-libs/setup/ssr/public_api"],
-      "@spartacus/asm/assets": ["feature-libs/asm/assets/public_api"],
-      "@spartacus/asm/components": ["feature-libs/asm/components/public_api"],
-      "@spartacus/asm/core": ["feature-libs/asm/core/public_api"],
-      "@spartacus/asm": ["feature-libs/asm/public_api"],
-      "@spartacus/asm/occ": ["feature-libs/asm/occ/public_api"],
-      "@spartacus/asm/root": ["feature-libs/asm/root/public_api"],
->>>>>>> a524506b
       "@spartacus/cart/base/assets": [
         "feature-libs/cart/base/assets/public_api"
       ],
