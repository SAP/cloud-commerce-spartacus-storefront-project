--- conflicted
+++ resolved
@@ -107,10 +107,7 @@
       "@spartacus/product/bulk-pricing/root": [
         "feature-libs/product/bulk-pricing/root/public_api"
       ],
-<<<<<<< HEAD
-      "@spartacus/product": [
-        "feature-libs/product/public_api"
-      ],
+      "@spartacus/product": ["feature-libs/product/public_api"],
       "@spartacus/product/variants/assets": [
         "feature-libs/product/variants/assets/public_api"
       ],
@@ -126,9 +123,6 @@
       "@spartacus/product/variants/root": [
         "feature-libs/product/variants/root/public_api"
       ],
-=======
-      "@spartacus/product": ["feature-libs/product/public_api"],
->>>>>>> 7c14d9ae
       "@spartacus/qualtrics/components": [
         "feature-libs/qualtrics/components/public_api"
       ],
@@ -170,28 +164,13 @@
       "@spartacus/tracking/tms/gtm": [
         "feature-libs/tracking/tms/gtm/public_api"
       ],
-<<<<<<< HEAD
-      "@spartacus/tracking/tms": [
-        "feature-libs/tracking/tms/public_api"
-      ],
-      "@spartacus/user/account/assets": [
-        "feature-libs/user/account/assets/public_api"
-      ],
-      "@spartacus/user/account/components": [
-        "feature-libs/user/account/components/public_api"
-      ],
-      "@spartacus/user/account/core": [
-        "feature-libs/user/account/core/public_api"
-      ],
-      "@spartacus/user/account": [
-        "feature-libs/user/account/public_api"
-      ],
-      "@spartacus/user/account/occ": [
-        "feature-libs/user/account/occ/public_api"
-      ],
-      "@spartacus/user/account/root": [
-        "feature-libs/user/account/root/public_api"
-      ],
+      "@spartacus/tracking/tms": ["feature-libs/tracking/tms/public_api"],
+      "@spartacus/user/account/assets": ["feature-libs/user/account/assets/public_api"],
+      "@spartacus/user/account/components": ["feature-libs/user/account/components/public_api"],
+      "@spartacus/user/account/core": ["feature-libs/user/account/core/public_api"],
+      "@spartacus/user/account": ["feature-libs/user/account/public_api"],
+      "@spartacus/user/account/occ": ["feature-libs/user/account/occ/public_api"],
+      "@spartacus/user/account/root": ["feature-libs/user/account/root/public_api"],
       "@spartacus/user": [
         "feature-libs/user/public_api"
       ],
@@ -233,30 +212,6 @@
       ],
       "@spartacus/storefront": [
         "projects/storefrontlib/src/public_api"
-=======
-      "@spartacus/tracking/tms": ["feature-libs/tracking/tms/public_api"],
-      "@spartacus/cdc": ["integration-libs/cdc/public_api"],
-      "@spartacus/cds": ["integration-libs/cds/public_api"],
-      "@spartacus/assets": ["projects/assets/src/public_api"],
-      "@spartacus/core": ["projects/core/public_api"],
-      "@spartacus/incubator": ["projects/incubator/public_api"],
-      "@spartacus/schematics": ["projects/schematics/src/public_api"],
-      "@spartacus/storefront": ["projects/storefrontlib/src/public_api"],
-      "@spartacus/product/variants": [
-        "feature-libs/product/variants/public_api"
-      ],
-      "@spartacus/product/variants/assets": [
-        "feature-libs/product/variants/assets/public_api"
-      ],
-      "@spartacus/product/variants/components": [
-        "feature-libs/product/variants/components/public_api"
-      ],
-      "@spartacus/product/variants/occ": [
-        "feature-libs/product/variants/occ/public_api"
-      ],
-      "@spartacus/product/variants/root": [
-        "feature-libs/product/variants/root/public_api"
->>>>>>> 7c14d9ae
       ]
     }
   },
