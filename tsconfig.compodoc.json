--- conflicted
+++ resolved
@@ -431,31 +431,24 @@
       "@spartacus/cdc/components": [
         "integration-libs/cdc/components/public_api"
       ],
-<<<<<<< HEAD
+      "@spartacus/cdc/core": [
+        "integration-libs/cdc/core/public_api"
+      ],
+      "@spartacus/cdc": [
+        "integration-libs/cdc/public_api"
+      ],
+      "@spartacus/cdc/root": [
+        "integration-libs/cdc/root/public_api"
+      ],
       "@spartacus/cdc/user-account": [
         "integration-libs/cdc/user-account/public_api"
       ],
       "@spartacus/cdc/user-profile": [
         "integration-libs/cdc/user-profile/public_api"
       ],
-      "@spartacus/cdc/core": ["integration-libs/cdc/core/public_api"],
-      "@spartacus/cdc": ["integration-libs/cdc/public_api"],
-      "@spartacus/cdc/root": ["integration-libs/cdc/root/public_api"],
-      "@spartacus/cds": ["integration-libs/cds/public_api"],
-=======
-      "@spartacus/cdc/core": [
-        "integration-libs/cdc/core/public_api"
-      ],
-      "@spartacus/cdc": [
-        "integration-libs/cdc/public_api"
-      ],
-      "@spartacus/cdc/root": [
-        "integration-libs/cdc/root/public_api"
-      ],
       "@spartacus/cds": [
         "integration-libs/cds/public_api"
       ],
->>>>>>> 0172e7d8
       "@spartacus/digital-payments/assets": [
         "integration-libs/digital-payments/assets/public_api"
       ],
