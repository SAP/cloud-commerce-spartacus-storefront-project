--- conflicted
+++ resolved
@@ -70,9 +70,6 @@
       "@spartacus/product-configurator/textfield/root": [
         "feature-libs/product-configurator/textfield/root/public_api"
       ],
-<<<<<<< HEAD
-      "@spartacus/product": ["feature-libs/product/public_api"],
-=======
       "@spartacus/product/bulk-pricing/assets": [
         "feature-libs/product/bulk-pricing/assets/public_api"
       ],
@@ -91,10 +88,7 @@
       "@spartacus/product/bulk-pricing/root": [
         "feature-libs/product/bulk-pricing/root/public_api"
       ],
-      "@spartacus/product": [
-        "feature-libs/product/public_api"
-      ],
->>>>>>> 5e2eac9d
+      "@spartacus/product": ["feature-libs/product/public_api"],
       "@spartacus/qualtrics/components": [
         "feature-libs/qualtrics/components/public_api"
       ],
@@ -117,12 +111,7 @@
       "@spartacus/storefinder/root": [
         "feature-libs/storefinder/root/public_api"
       ],
-<<<<<<< HEAD
       "@spartacus/tracking": ["feature-libs/tracking/public_api"],
-=======
-      "@spartacus/tracking": [
-        "feature-libs/tracking/public_api"
-      ],
       "@spartacus/tracking/personalization/core": [
         "feature-libs/tracking/personalization/core/public_api"
       ],
@@ -132,7 +121,6 @@
       "@spartacus/tracking/personalization/root": [
         "feature-libs/tracking/personalization/root/public_api"
       ],
->>>>>>> 5e2eac9d
       "@spartacus/tracking/tms/aep": [
         "feature-libs/tracking/tms/aep/public_api"
       ],
