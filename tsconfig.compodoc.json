{
  "compileOnSave": false,
  "compilerOptions": {
    "baseUrl": "./",
    "outDir": "./dist/out-tsc",
    "sourceMap": true,
    "declaration": false,
    "moduleResolution": "node",
    "emitDecoratorMetadata": true,
    "experimentalDecorators": true,
    "target": "es5",
    "typeRoots": ["node_modules/@types"],
    "lib": ["esnext", "dom"],
    "strictPropertyInitialization": false,
    "noUnusedLocals": true,
    "noUnusedParameters": true,
    "paths": {
      "@spartacus/schematics": ["projects/schematics/index"],
      "@spartacus/setup": ["core-libs/setup/public_api"],
      "@spartacus/setup/ssr": ["core-libs/setup/ssr/public_api"],
      "@spartacus/asm/assets": ["feature-libs/asm/assets/public_api"],
      "@spartacus/asm/components": ["feature-libs/asm/components/public_api"],
      "@spartacus/asm/core": ["feature-libs/asm/core/public_api"],
      "@spartacus/asm": ["feature-libs/asm/public_api"],
      "@spartacus/asm/occ": ["feature-libs/asm/occ/public_api"],
      "@spartacus/asm/root": ["feature-libs/asm/root/public_api"],
      "@spartacus/cart/base/assets": [
        "feature-libs/cart/base/assets/public_api"
      ],
      "@spartacus/cart/base/components/add-to-cart": [
        "feature-libs/cart/base/components/add-to-cart/public_api"
      ],
      "@spartacus/cart/base/components/mini-cart": [
        "feature-libs/cart/base/components/mini-cart/public_api"
      ],
      "@spartacus/cart/base/components": [
        "feature-libs/cart/base/components/public_api"
      ],
      "@spartacus/cart/base/core": ["feature-libs/cart/base/core/public_api"],
      "@spartacus/cart/base": ["feature-libs/cart/base/public_api"],
      "@spartacus/cart/base/occ": ["feature-libs/cart/base/occ/public_api"],
      "@spartacus/cart/base/root": ["feature-libs/cart/base/root/public_api"],
      "@spartacus/cart/import-export/assets": [
        "feature-libs/cart/import-export/assets/public_api"
      ],
      "@spartacus/cart/import-export/components": [
        "feature-libs/cart/import-export/components/public_api"
      ],
      "@spartacus/cart/import-export/core": [
        "feature-libs/cart/import-export/core/public_api"
      ],
      "@spartacus/cart/import-export": [
        "feature-libs/cart/import-export/public_api"
      ],
      "@spartacus/cart/import-export/root": [
        "feature-libs/cart/import-export/root/public_api"
      ],
      "@spartacus/cart": ["feature-libs/cart/public_api"],
      "@spartacus/cart/quick-order/assets": [
        "feature-libs/cart/quick-order/assets/public_api"
      ],
      "@spartacus/cart/quick-order/components": [
        "feature-libs/cart/quick-order/components/public_api"
      ],
      "@spartacus/cart/quick-order/core": [
        "feature-libs/cart/quick-order/core/public_api"
      ],
      "@spartacus/cart/quick-order": [
        "feature-libs/cart/quick-order/public_api"
      ],
      "@spartacus/cart/quick-order/root": [
        "feature-libs/cart/quick-order/root/public_api"
      ],
      "@spartacus/cart/saved-cart/assets": [
        "feature-libs/cart/saved-cart/assets/public_api"
      ],
      "@spartacus/cart/saved-cart/components": [
        "feature-libs/cart/saved-cart/components/public_api"
      ],
      "@spartacus/cart/saved-cart/core": [
        "feature-libs/cart/saved-cart/core/public_api"
      ],
      "@spartacus/cart/saved-cart": ["feature-libs/cart/saved-cart/public_api"],
      "@spartacus/cart/saved-cart/occ": [
        "feature-libs/cart/saved-cart/occ/public_api"
      ],
      "@spartacus/cart/saved-cart/root": [
        "feature-libs/cart/saved-cart/root/public_api"
      ],
      "@spartacus/cart/wish-list/components/add-to-wishlist": [
        "feature-libs/cart/wish-list/components/add-to-wishlist/public_api"
      ],
      "@spartacus/cart/wish-list/assets": [
        "feature-libs/cart/wish-list/assets/public_api"
      ],
      "@spartacus/cart/wish-list/components": [
        "feature-libs/cart/wish-list/components/public_api"
      ],
      "@spartacus/cart/wish-list/core": [
        "feature-libs/cart/wish-list/core/public_api"
      ],
      "@spartacus/cart/wish-list": ["feature-libs/cart/wish-list/public_api"],
      "@spartacus/cart/wish-list/root": [
        "feature-libs/cart/wish-list/root/public_api"
      ],
      "@spartacus/checkout": ["feature-libs/checkout/public_api"],
      "@spartacus/checkout/b2b/assets": [
        "feature-libs/checkout/b2b/assets/public_api"
      ],
      "@spartacus/checkout/b2b/components": [
        "feature-libs/checkout/b2b/components/public_api"
      ],
      "@spartacus/checkout/b2b/core": [
        "feature-libs/checkout/b2b/core/public_api"
      ],
      "@spartacus/checkout/b2b": ["feature-libs/checkout/b2b/public_api"],
      "@spartacus/checkout/b2b/occ": [
        "feature-libs/checkout/b2b/occ/public_api"
      ],
      "@spartacus/checkout/b2b/root": [
        "feature-libs/checkout/b2b/root/public_api"
      ],
      "@spartacus/checkout/base/assets": [
        "feature-libs/checkout/base/assets/public_api"
      ],
      "@spartacus/checkout/base/components": [
        "feature-libs/checkout/base/components/public_api"
      ],
      "@spartacus/checkout/base/core": [
        "feature-libs/checkout/base/core/public_api"
      ],
      "@spartacus/checkout/base": ["feature-libs/checkout/base/public_api"],
      "@spartacus/checkout/base/occ": [
        "feature-libs/checkout/base/occ/public_api"
      ],
      "@spartacus/checkout/base/root": [
        "feature-libs/checkout/base/root/public_api"
      ],
      "@spartacus/checkout/scheduled-replenishment/assets": [
        "feature-libs/checkout/scheduled-replenishment/assets/public_api"
      ],
      "@spartacus/checkout/scheduled-replenishment/components": [
        "feature-libs/checkout/scheduled-replenishment/components/public_api"
      ],
      "@spartacus/checkout/scheduled-replenishment/core": [
        "feature-libs/checkout/scheduled-replenishment/core/public_api"
      ],
      "@spartacus/checkout/scheduled-replenishment": [
        "feature-libs/checkout/scheduled-replenishment/public_api"
      ],
      "@spartacus/checkout/scheduled-replenishment/occ": [
        "feature-libs/checkout/scheduled-replenishment/occ/public_api"
      ],
      "@spartacus/checkout/scheduled-replenishment/root": [
        "feature-libs/checkout/scheduled-replenishment/root/public_api"
      ],
      "@spartacus/order/assets": ["feature-libs/order/assets/public_api"],
      "@spartacus/order/components": [
        "feature-libs/order/components/public_api"
      ],
      "@spartacus/order/core": ["feature-libs/order/core/public_api"],
      "@spartacus/order": ["feature-libs/order/public_api"],
      "@spartacus/order/occ": ["feature-libs/order/occ/public_api"],
      "@spartacus/order/root": ["feature-libs/order/root/public_api"],
      "@spartacus/organization/administration/assets": [
        "feature-libs/organization/administration/assets/public_api"
      ],
      "@spartacus/organization/administration/components": [
        "feature-libs/organization/administration/components/public_api"
      ],
      "@spartacus/organization/administration/core": [
        "feature-libs/organization/administration/core/public_api"
      ],
      "@spartacus/organization/administration": [
        "feature-libs/organization/administration/public_api"
      ],
      "@spartacus/organization/administration/occ": [
        "feature-libs/organization/administration/occ/public_api"
      ],
      "@spartacus/organization/administration/root": [
        "feature-libs/organization/administration/root/public_api"
      ],
      "@spartacus/organization": ["feature-libs/organization/public_api"],
      "@spartacus/organization/order-approval/assets": [
        "feature-libs/organization/order-approval/assets/public_api"
      ],
      "@spartacus/organization/order-approval": [
        "feature-libs/organization/order-approval/public_api"
      ],
      "@spartacus/organization/order-approval/root": [
        "feature-libs/organization/order-approval/root/public_api"
      ],
      "@spartacus/product-configurator/common/assets": [
        "feature-libs/product-configurator/common/assets/public_api"
      ],
      "@spartacus/product-configurator/common": [
        "feature-libs/product-configurator/common/public_api"
      ],
      "@spartacus/product-configurator": [
        "feature-libs/product-configurator/public_api"
      ],
      "@spartacus/product-configurator/rulebased/cpq": [
        "feature-libs/product-configurator/rulebased/cpq/public_api"
      ],
      "@spartacus/product-configurator/rulebased": [
        "feature-libs/product-configurator/rulebased/public_api"
      ],
      "@spartacus/product-configurator/rulebased/root": [
        "feature-libs/product-configurator/rulebased/root/public_api"
      ],
      "@spartacus/product-configurator/textfield": [
        "feature-libs/product-configurator/textfield/public_api"
      ],
      "@spartacus/product-configurator/textfield/root": [
        "feature-libs/product-configurator/textfield/root/public_api"
      ],
      "@spartacus/product/bulk-pricing/assets": [
        "feature-libs/product/bulk-pricing/assets/public_api"
      ],
      "@spartacus/product/bulk-pricing/components": [
        "feature-libs/product/bulk-pricing/components/public_api"
      ],
      "@spartacus/product/bulk-pricing/core": [
        "feature-libs/product/bulk-pricing/core/public_api"
      ],
      "@spartacus/product/bulk-pricing": [
        "feature-libs/product/bulk-pricing/public_api"
      ],
      "@spartacus/product/bulk-pricing/occ": [
        "feature-libs/product/bulk-pricing/occ/public_api"
      ],
      "@spartacus/product/bulk-pricing/root": [
        "feature-libs/product/bulk-pricing/root/public_api"
      ],
      "@spartacus/product/image-zoom/assets": [
        "feature-libs/product/image-zoom/assets/public_api"
      ],
      "@spartacus/product/image-zoom/components": [
        "feature-libs/product/image-zoom/components/public_api"
      ],
      "@spartacus/product/image-zoom": [
        "feature-libs/product/image-zoom/public_api"
      ],
      "@spartacus/product/image-zoom/root": [
        "feature-libs/product/image-zoom/root/public_api"
      ],
      "@spartacus/product": ["feature-libs/product/public_api"],
      "@spartacus/product/variants/assets": [
        "feature-libs/product/variants/assets/public_api"
      ],
      "@spartacus/product/variants/components": [
        "feature-libs/product/variants/components/public_api"
      ],
      "@spartacus/product/variants": [
        "feature-libs/product/variants/public_api"
      ],
      "@spartacus/product/variants/occ": [
        "feature-libs/product/variants/occ/public_api"
      ],
      "@spartacus/product/variants/root": [
        "feature-libs/product/variants/root/public_api"
      ],
      "@spartacus/qualtrics/components": [
        "feature-libs/qualtrics/components/public_api"
      ],
      "@spartacus/qualtrics": ["feature-libs/qualtrics/public_api"],
      "@spartacus/qualtrics/root": ["feature-libs/qualtrics/root/public_api"],
      "@spartacus/smartedit/core": ["feature-libs/smartedit/core/public_api"],
      "@spartacus/smartedit": ["feature-libs/smartedit/public_api"],
      "@spartacus/smartedit/root": ["feature-libs/smartedit/root/public_api"],
      "@spartacus/storefinder/assets": [
        "feature-libs/storefinder/assets/public_api"
      ],
      "@spartacus/storefinder/components": [
        "feature-libs/storefinder/components/public_api"
      ],
      "@spartacus/storefinder/core": [
        "feature-libs/storefinder/core/public_api"
      ],
      "@spartacus/storefinder": ["feature-libs/storefinder/public_api"],
      "@spartacus/storefinder/occ": ["feature-libs/storefinder/occ/public_api"],
      "@spartacus/storefinder/root": [
        "feature-libs/storefinder/root/public_api"
      ],
      "@spartacus/tracking": ["feature-libs/tracking/public_api"],
      "@spartacus/tracking/personalization/core": [
        "feature-libs/tracking/personalization/core/public_api"
      ],
      "@spartacus/tracking/personalization": [
        "feature-libs/tracking/personalization/public_api"
      ],
      "@spartacus/tracking/personalization/root": [
        "feature-libs/tracking/personalization/root/public_api"
      ],
      "@spartacus/tracking/tms/aep": [
        "feature-libs/tracking/tms/aep/public_api"
      ],
      "@spartacus/tracking/tms/core": [
        "feature-libs/tracking/tms/core/public_api"
      ],
      "@spartacus/tracking/tms/gtm": [
        "feature-libs/tracking/tms/gtm/public_api"
      ],
      "@spartacus/tracking/tms": ["feature-libs/tracking/tms/public_api"],
      "@spartacus/user/account/assets": [
        "feature-libs/user/account/assets/public_api"
      ],
      "@spartacus/user/account/components": [
        "feature-libs/user/account/components/public_api"
      ],
      "@spartacus/user/account/core": [
        "feature-libs/user/account/core/public_api"
      ],
      "@spartacus/user/account": ["feature-libs/user/account/public_api"],
      "@spartacus/user/account/occ": [
        "feature-libs/user/account/occ/public_api"
      ],
      "@spartacus/user/account/root": [
        "feature-libs/user/account/root/public_api"
      ],
      "@spartacus/user": ["feature-libs/user/public_api"],
      "@spartacus/user/profile/assets": [
        "feature-libs/user/profile/assets/public_api"
      ],
      "@spartacus/user/profile/components": [
        "feature-libs/user/profile/components/public_api"
      ],
      "@spartacus/user/profile/core": [
        "feature-libs/user/profile/core/public_api"
      ],
      "@spartacus/user/profile": ["feature-libs/user/profile/public_api"],
      "@spartacus/user/profile/occ": [
        "feature-libs/user/profile/occ/public_api"
      ],
      "@spartacus/user/profile/root": [
        "feature-libs/user/profile/root/public_api"
      ],
      "@spartacus/cdc/components": [
        "integration-libs/cdc/components/public_api"
      ],
      "@spartacus/cdc/core": ["integration-libs/cdc/core/public_api"],
      "@spartacus/cdc": ["integration-libs/cdc/public_api"],
      "@spartacus/cdc/root": ["integration-libs/cdc/root/public_api"],
      "@spartacus/cds": ["integration-libs/cds/public_api"],
      "@spartacus/digital-payments": [
        "integration-libs/digital-payments/public_api"
      ],
<<<<<<< HEAD
      "@spartacus/epd-visualization/assets": [
        "integration-libs/epd-visualization/assets/public_api"
      ],
      "@spartacus/epd-visualization/components": [
        "integration-libs/epd-visualization/components/public_api"
      ],
      "@spartacus/epd-visualization/core": [
        "integration-libs/epd-visualization/core/public_api"
      ],
      "@spartacus/epd-visualization/epd-visualization-api": [
        "integration-libs/epd-visualization/epd-visualization-api/public_api"
      ],
      "@spartacus/epd-visualization": [
        "integration-libs/epd-visualization/public_api"
      ],
      "@spartacus/epd-visualization/root": [
        "integration-libs/epd-visualization/root/public_api"
      ],
      "@spartacus/assets": [
        "projects/assets/src/public_api"
      ],
      "@spartacus/core": [
        "projects/core/public_api"
      ],
      "@spartacus/incubator": [
        "projects/incubator/public_api"
      ],
      "@spartacus/storefront": [
        "projects/storefrontlib/public_api"
      ]
=======
      "@spartacus/assets": ["projects/assets/src/public_api"],
      "@spartacus/core": ["projects/core/public_api"],
      "@spartacus/incubator": ["projects/incubator/public_api"],
      "@spartacus/storefront": ["projects/storefrontlib/public_api"]
>>>>>>> b50349f3
    }
  },
  "exclude": [
    "./dist/**/*.*",
    "./projects/assets/**/*.*",
    "./projects/storefrontapp/**/*.*",
    "./projects/storefrontstyles/**/*.*",
    "./projects/vendor/**/*.*"
  ]
}<|MERGE_RESOLUTION|>--- conflicted
+++ resolved
@@ -345,7 +345,6 @@
       "@spartacus/digital-payments": [
         "integration-libs/digital-payments/public_api"
       ],
-<<<<<<< HEAD
       "@spartacus/epd-visualization/assets": [
         "integration-libs/epd-visualization/assets/public_api"
       ],
@@ -364,24 +363,10 @@
       "@spartacus/epd-visualization/root": [
         "integration-libs/epd-visualization/root/public_api"
       ],
-      "@spartacus/assets": [
-        "projects/assets/src/public_api"
-      ],
-      "@spartacus/core": [
-        "projects/core/public_api"
-      ],
-      "@spartacus/incubator": [
-        "projects/incubator/public_api"
-      ],
-      "@spartacus/storefront": [
-        "projects/storefrontlib/public_api"
-      ]
-=======
       "@spartacus/assets": ["projects/assets/src/public_api"],
       "@spartacus/core": ["projects/core/public_api"],
       "@spartacus/incubator": ["projects/incubator/public_api"],
       "@spartacus/storefront": ["projects/storefrontlib/public_api"]
->>>>>>> b50349f3
     }
   },
   "exclude": [
