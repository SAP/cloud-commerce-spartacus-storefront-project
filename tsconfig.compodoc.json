--- conflicted
+++ resolved
@@ -202,7 +202,6 @@
       "@spartacus/organization/order-approval/root": [
         "feature-libs/organization/order-approval/root/public_api"
       ],
-<<<<<<< HEAD
       "@spartacus/pickup-in-store/assets": [
         "feature-libs/pickup-in-store/assets/public_api"
       ],
@@ -221,7 +220,7 @@
       ],
       "@spartacus/pickup-in-store/root": [
         "feature-libs/pickup-in-store/root/public_api"
-=======
+      ],
       "@spartacus/organization/unit-order/assets": [
         "feature-libs/organization/unit-order/assets/public_api"
       ],
@@ -239,7 +238,6 @@
       ],
       "@spartacus/organization/unit-order/root": [
         "feature-libs/organization/unit-order/root/public_api"
->>>>>>> c8d4c346
       ],
       "@spartacus/organization/user-registration/assets": [
         "feature-libs/organization/user-registration/assets/public_api"
@@ -441,11 +439,6 @@
       "@spartacus/epd-visualization/root": [
         "integration-libs/epd-visualization/root/public_api"
       ],
-<<<<<<< HEAD
-      "@spartacus/assets": ["projects/assets/src/public_api"],
-      "@spartacus/core": ["projects/core/public_api"],
-      "@spartacus/storefront": ["projects/storefrontlib/public_api"]
-=======
       "@spartacus/s4om/assets": [
         "integration-libs/s4om/assets/public_api"
       ],
@@ -464,7 +457,6 @@
       "@spartacus/storefront": [
         "projects/storefrontlib/public_api"
       ]
->>>>>>> c8d4c346
     }
   },
   "exclude": [
