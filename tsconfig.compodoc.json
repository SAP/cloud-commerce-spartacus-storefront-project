{
  "compileOnSave": false,
  "compilerOptions": {
    "baseUrl": "./",
    "outDir": "./dist/out-tsc",
    "sourceMap": true,
    "declaration": false,
    "moduleResolution": "node",
    "emitDecoratorMetadata": true,
    "experimentalDecorators": true,
    "target": "es5",
    "typeRoots": ["node_modules/@types"],
    "lib": ["esnext", "dom"],
    "strictPropertyInitialization": false,
    "noUnusedLocals": true,
    "noUnusedParameters": true,
    "paths": {
      "@spartacus/schematics": ["projects/schematics/index"],
      "@spartacus/setup": ["core-libs/setup/public_api"],
      "@spartacus/setup/ssr": ["core-libs/setup/ssr/public_api"],
      "@spartacus/asm/assets": ["feature-libs/asm/assets/public_api"],
      "@spartacus/asm/components": ["feature-libs/asm/components/public_api"],
      "@spartacus/asm/core": ["feature-libs/asm/core/public_api"],
      "@spartacus/asm": ["feature-libs/asm/public_api"],
      "@spartacus/asm/occ": ["feature-libs/asm/occ/public_api"],
      "@spartacus/asm/root": ["feature-libs/asm/root/public_api"],
      "@spartacus/cart/base/assets": [
        "feature-libs/cart/base/assets/public_api"
      ],
      "@spartacus/cart/base/components/add-to-cart": [
        "feature-libs/cart/base/components/add-to-cart/public_api"
      ],
      "@spartacus/cart/base/components/mini-cart": [
        "feature-libs/cart/base/components/mini-cart/public_api"
      ],
      "@spartacus/cart/base/components": [
        "feature-libs/cart/base/components/public_api"
      ],
      "@spartacus/cart/base/core": ["feature-libs/cart/base/core/public_api"],
      "@spartacus/cart/base": ["feature-libs/cart/base/public_api"],
      "@spartacus/cart/base/occ": ["feature-libs/cart/base/occ/public_api"],
      "@spartacus/cart/base/root": ["feature-libs/cart/base/root/public_api"],
      "@spartacus/cart/import-export/assets": [
        "feature-libs/cart/import-export/assets/public_api"
      ],
      "@spartacus/cart/import-export/components": [
        "feature-libs/cart/import-export/components/public_api"
      ],
      "@spartacus/cart/import-export/core": [
        "feature-libs/cart/import-export/core/public_api"
      ],
      "@spartacus/cart/import-export": [
        "feature-libs/cart/import-export/public_api"
      ],
      "@spartacus/cart/import-export/root": [
        "feature-libs/cart/import-export/root/public_api"
      ],
      "@spartacus/cart": ["feature-libs/cart/public_api"],
      "@spartacus/cart/quick-order/assets": [
        "feature-libs/cart/quick-order/assets/public_api"
      ],
      "@spartacus/cart/quick-order/components": [
        "feature-libs/cart/quick-order/components/public_api"
      ],
      "@spartacus/cart/quick-order/core": [
        "feature-libs/cart/quick-order/core/public_api"
      ],
      "@spartacus/cart/quick-order": [
        "feature-libs/cart/quick-order/public_api"
      ],
      "@spartacus/cart/quick-order/root": [
        "feature-libs/cart/quick-order/root/public_api"
      ],
      "@spartacus/cart/saved-cart/assets": [
        "feature-libs/cart/saved-cart/assets/public_api"
      ],
      "@spartacus/cart/saved-cart/components": [
        "feature-libs/cart/saved-cart/components/public_api"
      ],
      "@spartacus/cart/saved-cart/core": [
        "feature-libs/cart/saved-cart/core/public_api"
      ],
      "@spartacus/cart/saved-cart": ["feature-libs/cart/saved-cart/public_api"],
      "@spartacus/cart/saved-cart/occ": [
        "feature-libs/cart/saved-cart/occ/public_api"
      ],
      "@spartacus/cart/saved-cart/root": [
        "feature-libs/cart/saved-cart/root/public_api"
      ],
      "@spartacus/cart/wish-list/assets": [
        "feature-libs/cart/wish-list/assets/public_api"
      ],
      "@spartacus/cart/wish-list/components/add-to-wishlist": [
        "feature-libs/cart/wish-list/components/add-to-wishlist/public_api"
      ],
      "@spartacus/cart/wish-list/components": [
        "feature-libs/cart/wish-list/components/public_api"
      ],
      "@spartacus/cart/wish-list/core": [
        "feature-libs/cart/wish-list/core/public_api"
      ],
      "@spartacus/cart/wish-list": ["feature-libs/cart/wish-list/public_api"],
      "@spartacus/cart/wish-list/root": [
        "feature-libs/cart/wish-list/root/public_api"
      ],
      "@spartacus/checkout/b2b/assets": [
        "feature-libs/checkout/b2b/assets/public_api"
      ],
      "@spartacus/checkout/b2b/components": [
        "feature-libs/checkout/b2b/components/public_api"
      ],
      "@spartacus/checkout/b2b/core": [
        "feature-libs/checkout/b2b/core/public_api"
      ],
      "@spartacus/checkout/b2b": ["feature-libs/checkout/b2b/public_api"],
      "@spartacus/checkout/b2b/occ": [
        "feature-libs/checkout/b2b/occ/public_api"
      ],
      "@spartacus/checkout/b2b/root": [
        "feature-libs/checkout/b2b/root/public_api"
      ],
      "@spartacus/checkout/base/assets": [
        "feature-libs/checkout/base/assets/public_api"
      ],
      "@spartacus/checkout/base/components": [
        "feature-libs/checkout/base/components/public_api"
      ],
      "@spartacus/checkout/base/core": [
        "feature-libs/checkout/base/core/public_api"
      ],
      "@spartacus/checkout/base": ["feature-libs/checkout/base/public_api"],
      "@spartacus/checkout/base/occ": [
        "feature-libs/checkout/base/occ/public_api"
      ],
      "@spartacus/checkout/base/root": [
        "feature-libs/checkout/base/root/public_api"
      ],
      "@spartacus/checkout": ["feature-libs/checkout/public_api"],
      "@spartacus/checkout/scheduled-replenishment/assets": [
        "feature-libs/checkout/scheduled-replenishment/assets/public_api"
      ],
      "@spartacus/checkout/scheduled-replenishment/components": [
        "feature-libs/checkout/scheduled-replenishment/components/public_api"
      ],
      "@spartacus/checkout/scheduled-replenishment": [
        "feature-libs/checkout/scheduled-replenishment/public_api"
      ],
      "@spartacus/checkout/scheduled-replenishment/root": [
        "feature-libs/checkout/scheduled-replenishment/root/public_api"
      ],
      "@spartacus/customer-ticketing/assets": [
        "feature-libs/customer-ticketing/assets/public_api"
      ],
      "@spartacus/customer-ticketing/components": [
        "feature-libs/customer-ticketing/components/public_api"
      ],
      "@spartacus/customer-ticketing/core": [
        "feature-libs/customer-ticketing/core/public_api"
      ],
      "@spartacus/customer-ticketing": [
        "feature-libs/customer-ticketing/public_api"
      ],
      "@spartacus/customer-ticketing/occ": [
        "feature-libs/customer-ticketing/occ/public_api"
      ],
      "@spartacus/customer-ticketing/root": [
        "feature-libs/customer-ticketing/root/public_api"
      ],
      "@spartacus/order/assets": ["feature-libs/order/assets/public_api"],
      "@spartacus/order/components": [
        "feature-libs/order/components/public_api"
      ],
      "@spartacus/order/core": ["feature-libs/order/core/public_api"],
      "@spartacus/order": ["feature-libs/order/public_api"],
      "@spartacus/order/occ": ["feature-libs/order/occ/public_api"],
      "@spartacus/order/root": ["feature-libs/order/root/public_api"],
      "@spartacus/organization/account-summary/assets": [
        "feature-libs/organization/account-summary/assets/public_api"
      ],
      "@spartacus/organization/account-summary/components": [
        "feature-libs/organization/account-summary/components/public_api"
      ],
      "@spartacus/organization/account-summary/core": [
        "feature-libs/organization/account-summary/core/public_api"
      ],
      "@spartacus/organization/account-summary": [
        "feature-libs/organization/account-summary/public_api"
      ],
      "@spartacus/organization/account-summary/occ": [
        "feature-libs/organization/account-summary/occ/public_api"
      ],
      "@spartacus/organization/account-summary/root": [
        "feature-libs/organization/account-summary/root/public_api"
      ],
      "@spartacus/organization/administration/assets": [
        "feature-libs/organization/administration/assets/public_api"
      ],
      "@spartacus/organization/administration/components": [
        "feature-libs/organization/administration/components/public_api"
      ],
      "@spartacus/organization/administration/core": [
        "feature-libs/organization/administration/core/public_api"
      ],
      "@spartacus/organization/administration": [
        "feature-libs/organization/administration/public_api"
      ],
      "@spartacus/organization/administration/occ": [
        "feature-libs/organization/administration/occ/public_api"
      ],
      "@spartacus/organization/administration/root": [
        "feature-libs/organization/administration/root/public_api"
      ],
      "@spartacus/organization": ["feature-libs/organization/public_api"],
      "@spartacus/organization/order-approval/assets": [
        "feature-libs/organization/order-approval/assets/public_api"
      ],
      "@spartacus/organization/order-approval": [
        "feature-libs/organization/order-approval/public_api"
      ],
      "@spartacus/organization/order-approval/root": [
        "feature-libs/organization/order-approval/root/public_api"
      ],
      "@spartacus/organization/unit-order/assets": [
        "feature-libs/organization/unit-order/assets/public_api"
      ],
      "@spartacus/organization/unit-order/components": [
        "feature-libs/organization/unit-order/components/public_api"
      ],
      "@spartacus/organization/unit-order/core": [
        "feature-libs/organization/unit-order/core/public_api"
      ],
      "@spartacus/organization/unit-order": [
        "feature-libs/organization/unit-order/public_api"
      ],
      "@spartacus/organization/unit-order/occ": [
        "feature-libs/organization/unit-order/occ/public_api"
      ],
      "@spartacus/organization/unit-order/root": [
        "feature-libs/organization/unit-order/root/public_api"
      ],
      "@spartacus/organization/user-registration/assets": [
        "feature-libs/organization/user-registration/assets/public_api"
      ],
      "@spartacus/organization/user-registration/components": [
        "feature-libs/organization/user-registration/components/public_api"
      ],
      "@spartacus/organization/user-registration/core": [
        "feature-libs/organization/user-registration/core/public_api"
      ],
      "@spartacus/organization/user-registration": [
        "feature-libs/organization/user-registration/public_api"
      ],
      "@spartacus/organization/user-registration/occ": [
        "feature-libs/organization/user-registration/occ/public_api"
      ],
      "@spartacus/organization/user-registration/root": [
        "feature-libs/organization/user-registration/root/public_api"
      ],
      "@spartacus/product-configurator/common/assets": [
        "feature-libs/product-configurator/common/assets/public_api"
      ],
      "@spartacus/product-configurator/common": [
        "feature-libs/product-configurator/common/public_api"
      ],
      "@spartacus/product-configurator": [
        "feature-libs/product-configurator/public_api"
      ],
      "@spartacus/product-configurator/rulebased/cpq": [
        "feature-libs/product-configurator/rulebased/cpq/public_api"
      ],
      "@spartacus/product-configurator/rulebased": [
        "feature-libs/product-configurator/rulebased/public_api"
      ],
      "@spartacus/product-configurator/rulebased/root": [
        "feature-libs/product-configurator/rulebased/root/public_api"
      ],
      "@spartacus/product-configurator/textfield": [
        "feature-libs/product-configurator/textfield/public_api"
      ],
      "@spartacus/product-configurator/textfield/root": [
        "feature-libs/product-configurator/textfield/root/public_api"
      ],
      "@spartacus/product/bulk-pricing/assets": [
        "feature-libs/product/bulk-pricing/assets/public_api"
      ],
      "@spartacus/product/bulk-pricing/components": [
        "feature-libs/product/bulk-pricing/components/public_api"
      ],
      "@spartacus/product/bulk-pricing/core": [
        "feature-libs/product/bulk-pricing/core/public_api"
      ],
      "@spartacus/product/bulk-pricing": [
        "feature-libs/product/bulk-pricing/public_api"
      ],
      "@spartacus/product/bulk-pricing/occ": [
        "feature-libs/product/bulk-pricing/occ/public_api"
      ],
      "@spartacus/product/bulk-pricing/root": [
        "feature-libs/product/bulk-pricing/root/public_api"
      ],
      "@spartacus/product/image-zoom/assets": [
        "feature-libs/product/image-zoom/assets/public_api"
      ],
      "@spartacus/product/image-zoom/components": [
        "feature-libs/product/image-zoom/components/public_api"
      ],
      "@spartacus/product/image-zoom": [
        "feature-libs/product/image-zoom/public_api"
      ],
      "@spartacus/product/image-zoom/root": [
        "feature-libs/product/image-zoom/root/public_api"
      ],
      "@spartacus/product": ["feature-libs/product/public_api"],
      "@spartacus/product/variants/assets": [
        "feature-libs/product/variants/assets/public_api"
      ],
      "@spartacus/product/variants/components": [
        "feature-libs/product/variants/components/public_api"
      ],
      "@spartacus/product/variants": [
        "feature-libs/product/variants/public_api"
      ],
      "@spartacus/product/variants/occ": [
        "feature-libs/product/variants/occ/public_api"
      ],
      "@spartacus/product/variants/root": [
        "feature-libs/product/variants/root/public_api"
      ],
      "@spartacus/qualtrics/components": [
        "feature-libs/qualtrics/components/public_api"
      ],
      "@spartacus/qualtrics": ["feature-libs/qualtrics/public_api"],
      "@spartacus/qualtrics/root": ["feature-libs/qualtrics/root/public_api"],
      "@spartacus/smartedit/core": ["feature-libs/smartedit/core/public_api"],
      "@spartacus/smartedit": ["feature-libs/smartedit/public_api"],
      "@spartacus/smartedit/root": ["feature-libs/smartedit/root/public_api"],
      "@spartacus/storefinder/assets": [
        "feature-libs/storefinder/assets/public_api"
      ],
      "@spartacus/storefinder/components": [
        "feature-libs/storefinder/components/public_api"
      ],
      "@spartacus/storefinder/core": [
        "feature-libs/storefinder/core/public_api"
      ],
      "@spartacus/storefinder": ["feature-libs/storefinder/public_api"],
      "@spartacus/storefinder/occ": ["feature-libs/storefinder/occ/public_api"],
      "@spartacus/storefinder/root": [
        "feature-libs/storefinder/root/public_api"
      ],
      "@spartacus/tracking": ["feature-libs/tracking/public_api"],
      "@spartacus/tracking/personalization/core": [
        "feature-libs/tracking/personalization/core/public_api"
      ],
      "@spartacus/tracking/personalization": [
        "feature-libs/tracking/personalization/public_api"
      ],
      "@spartacus/tracking/personalization/root": [
        "feature-libs/tracking/personalization/root/public_api"
      ],
      "@spartacus/tracking/tms/aep": [
        "feature-libs/tracking/tms/aep/public_api"
      ],
      "@spartacus/tracking/tms/core": [
        "feature-libs/tracking/tms/core/public_api"
      ],
      "@spartacus/tracking/tms/gtm": [
        "feature-libs/tracking/tms/gtm/public_api"
      ],
      "@spartacus/tracking/tms": ["feature-libs/tracking/tms/public_api"],
      "@spartacus/user/account/assets": [
        "feature-libs/user/account/assets/public_api"
      ],
      "@spartacus/user/account/components": [
        "feature-libs/user/account/components/public_api"
      ],
      "@spartacus/user/account/core": [
        "feature-libs/user/account/core/public_api"
      ],
      "@spartacus/user/account": ["feature-libs/user/account/public_api"],
      "@spartacus/user/account/occ": [
        "feature-libs/user/account/occ/public_api"
      ],
      "@spartacus/user/account/root": [
        "feature-libs/user/account/root/public_api"
      ],
      "@spartacus/user": ["feature-libs/user/public_api"],
      "@spartacus/user/profile/assets": [
        "feature-libs/user/profile/assets/public_api"
      ],
      "@spartacus/user/profile/components": [
        "feature-libs/user/profile/components/public_api"
      ],
      "@spartacus/user/profile/core": [
        "feature-libs/user/profile/core/public_api"
      ],
      "@spartacus/user/profile": ["feature-libs/user/profile/public_api"],
      "@spartacus/user/profile/occ": [
        "feature-libs/user/profile/occ/public_api"
      ],
      "@spartacus/user/profile/root": [
        "feature-libs/user/profile/root/public_api"
      ],
      "@spartacus/cdc/components": [
        "integration-libs/cdc/components/public_api"
      ],
      "@spartacus/cdc/core": ["integration-libs/cdc/core/public_api"],
      "@spartacus/cdc": ["integration-libs/cdc/public_api"],
      "@spartacus/cdc/root": ["integration-libs/cdc/root/public_api"],
      "@spartacus/cdc/user-account": [
        "integration-libs/cdc/user-account/public_api"
      ],
      "@spartacus/cdc/user-profile": [
        "integration-libs/cdc/user-profile/public_api"
      ],
      "@spartacus/cds": ["integration-libs/cds/public_api"],
      "@spartacus/digital-payments/assets": [
        "integration-libs/digital-payments/assets/public_api"
      ],
      "@spartacus/digital-payments": [
        "integration-libs/digital-payments/public_api"
      ],
      "@spartacus/epd-visualization/assets": [
        "integration-libs/epd-visualization/assets/public_api"
      ],
      "@spartacus/epd-visualization/components": [
        "integration-libs/epd-visualization/components/public_api"
      ],
      "@spartacus/epd-visualization/core": [
        "integration-libs/epd-visualization/core/public_api"
      ],
      "@spartacus/epd-visualization/epd-visualization-api": [
        "integration-libs/epd-visualization/epd-visualization-api/public_api"
      ],
      "@spartacus/epd-visualization": [
        "integration-libs/epd-visualization/public_api"
      ],
      "@spartacus/epd-visualization/root": [
        "integration-libs/epd-visualization/root/public_api"
      ],
<<<<<<< HEAD
      "@spartacus/assets": ["projects/assets/src/public_api"],
      "@spartacus/core": ["projects/core/public_api"],
      "@spartacus/storefront": ["projects/storefrontlib/public_api"]
=======
      "@spartacus/s4om/assets": [
        "integration-libs/s4om/assets/public_api"
      ],
      "@spartacus/s4om": [
        "integration-libs/s4om/public_api"
      ],
      "@spartacus/s4om/root": [
        "integration-libs/s4om/root/public_api"
      ],
      "@spartacus/assets": [
        "projects/assets/src/public_api"
      ],
      "@spartacus/core": [
        "projects/core/public_api"
      ],
      "@spartacus/storefront": [
        "projects/storefrontlib/public_api"
      ]
>>>>>>> b32364c2
    }
  },
  "exclude": [
    "./dist/**/*.*",
    "./projects/assets/**/*.*",
    "./projects/storefrontapp/**/*.*",
    "./projects/storefrontstyles/**/*.*",
    "./projects/vendor/**/*.*"
  ]
}<|MERGE_RESOLUTION|>--- conflicted
+++ resolved
@@ -438,30 +438,12 @@
       "@spartacus/epd-visualization/root": [
         "integration-libs/epd-visualization/root/public_api"
       ],
-<<<<<<< HEAD
+      "@spartacus/s4om/assets": ["integration-libs/s4om/assets/public_api"],
+      "@spartacus/s4om": ["integration-libs/s4om/public_api"],
+      "@spartacus/s4om/root": ["integration-libs/s4om/root/public_api"],
       "@spartacus/assets": ["projects/assets/src/public_api"],
       "@spartacus/core": ["projects/core/public_api"],
       "@spartacus/storefront": ["projects/storefrontlib/public_api"]
-=======
-      "@spartacus/s4om/assets": [
-        "integration-libs/s4om/assets/public_api"
-      ],
-      "@spartacus/s4om": [
-        "integration-libs/s4om/public_api"
-      ],
-      "@spartacus/s4om/root": [
-        "integration-libs/s4om/root/public_api"
-      ],
-      "@spartacus/assets": [
-        "projects/assets/src/public_api"
-      ],
-      "@spartacus/core": [
-        "projects/core/public_api"
-      ],
-      "@spartacus/storefront": [
-        "projects/storefrontlib/public_api"
-      ]
->>>>>>> b32364c2
     }
   },
   "exclude": [
