{
  "compileOnSave": false,
  "compilerOptions": {
    "baseUrl": "./",
    "outDir": "./dist/out-tsc",
    "sourceMap": true,
    "declaration": false,
    "moduleResolution": "node",
    "emitDecoratorMetadata": true,
    "experimentalDecorators": true,
    "target": "es5",
    "typeRoots": ["node_modules/@types"],
    "lib": ["esnext", "dom"],
    "strictPropertyInitialization": false,
    "noUnusedLocals": true,
    "noUnusedParameters": true,
    "paths": {
      "@spartacus/schematics": ["projects/schematics/index"],
      "@spartacus/setup": ["core-libs/setup/public_api"],
      "@spartacus/setup/ssr": ["core-libs/setup/ssr/public_api"],
      "@spartacus/asm/assets": ["feature-libs/asm/assets/public_api"],
      "@spartacus/asm/components": ["feature-libs/asm/components/public_api"],
      "@spartacus/asm/core": ["feature-libs/asm/core/public_api"],
      "@spartacus/asm": ["feature-libs/asm/public_api"],
      "@spartacus/asm/occ": ["feature-libs/asm/occ/public_api"],
      "@spartacus/asm/root": ["feature-libs/asm/root/public_api"],
      "@spartacus/cart/base/assets": [
        "feature-libs/cart/base/assets/public_api"
      ],
      "@spartacus/cart/base/components/add-to-cart": [
        "feature-libs/cart/base/components/add-to-cart/public_api"
      ],
      "@spartacus/cart/base/components/mini-cart": [
        "feature-libs/cart/base/components/mini-cart/public_api"
      ],
      "@spartacus/cart/base/components": [
        "feature-libs/cart/base/components/public_api"
      ],
      "@spartacus/cart/base/core": ["feature-libs/cart/base/core/public_api"],
      "@spartacus/cart/base": ["feature-libs/cart/base/public_api"],
      "@spartacus/cart/base/occ": ["feature-libs/cart/base/occ/public_api"],
      "@spartacus/cart/base/root": ["feature-libs/cart/base/root/public_api"],
      "@spartacus/cart/import-export/assets": [
        "feature-libs/cart/import-export/assets/public_api"
      ],
      "@spartacus/cart/import-export/components": [
        "feature-libs/cart/import-export/components/public_api"
      ],
      "@spartacus/cart/import-export/core": [
        "feature-libs/cart/import-export/core/public_api"
      ],
      "@spartacus/cart/import-export": [
        "feature-libs/cart/import-export/public_api"
      ],
      "@spartacus/cart/import-export/root": [
        "feature-libs/cart/import-export/root/public_api"
      ],
      "@spartacus/cart": ["feature-libs/cart/public_api"],
      "@spartacus/cart/quick-order/assets": [
        "feature-libs/cart/quick-order/assets/public_api"
      ],
      "@spartacus/cart/quick-order/components": [
        "feature-libs/cart/quick-order/components/public_api"
      ],
      "@spartacus/cart/quick-order/core": [
        "feature-libs/cart/quick-order/core/public_api"
      ],
      "@spartacus/cart/quick-order": [
        "feature-libs/cart/quick-order/public_api"
      ],
      "@spartacus/cart/quick-order/root": [
        "feature-libs/cart/quick-order/root/public_api"
      ],
      "@spartacus/cart/saved-cart/assets": [
        "feature-libs/cart/saved-cart/assets/public_api"
      ],
      "@spartacus/cart/saved-cart/components": [
        "feature-libs/cart/saved-cart/components/public_api"
      ],
      "@spartacus/cart/saved-cart/core": [
        "feature-libs/cart/saved-cart/core/public_api"
      ],
      "@spartacus/cart/saved-cart": ["feature-libs/cart/saved-cart/public_api"],
      "@spartacus/cart/saved-cart/occ": [
        "feature-libs/cart/saved-cart/occ/public_api"
      ],
      "@spartacus/cart/saved-cart/root": [
        "feature-libs/cart/saved-cart/root/public_api"
      ],
      "@spartacus/cart/wish-list/assets": [
        "feature-libs/cart/wish-list/assets/public_api"
      ],
      "@spartacus/cart/wish-list/components/add-to-wishlist": [
        "feature-libs/cart/wish-list/components/add-to-wishlist/public_api"
      ],
      "@spartacus/cart/wish-list/components": [
        "feature-libs/cart/wish-list/components/public_api"
      ],
      "@spartacus/cart/wish-list/core": [
        "feature-libs/cart/wish-list/core/public_api"
      ],
      "@spartacus/cart/wish-list": ["feature-libs/cart/wish-list/public_api"],
      "@spartacus/cart/wish-list/root": [
        "feature-libs/cart/wish-list/root/public_api"
      ],
      "@spartacus/checkout/b2b/assets": [
        "feature-libs/checkout/b2b/assets/public_api"
      ],
      "@spartacus/checkout/b2b/components": [
        "feature-libs/checkout/b2b/components/public_api"
      ],
      "@spartacus/checkout/b2b/core": [
        "feature-libs/checkout/b2b/core/public_api"
      ],
      "@spartacus/checkout/b2b": ["feature-libs/checkout/b2b/public_api"],
      "@spartacus/checkout/b2b/occ": [
        "feature-libs/checkout/b2b/occ/public_api"
      ],
      "@spartacus/checkout/b2b/root": [
        "feature-libs/checkout/b2b/root/public_api"
      ],
      "@spartacus/checkout/base/assets": [
        "feature-libs/checkout/base/assets/public_api"
      ],
      "@spartacus/checkout/base/components": [
        "feature-libs/checkout/base/components/public_api"
      ],
      "@spartacus/checkout/base/core": [
        "feature-libs/checkout/base/core/public_api"
      ],
      "@spartacus/checkout/base": ["feature-libs/checkout/base/public_api"],
      "@spartacus/checkout/base/occ": [
        "feature-libs/checkout/base/occ/public_api"
      ],
      "@spartacus/checkout/base/root": [
        "feature-libs/checkout/base/root/public_api"
      ],
      "@spartacus/checkout": ["feature-libs/checkout/public_api"],
      "@spartacus/checkout/scheduled-replenishment/assets": [
        "feature-libs/checkout/scheduled-replenishment/assets/public_api"
      ],
      "@spartacus/checkout/scheduled-replenishment/components": [
        "feature-libs/checkout/scheduled-replenishment/components/public_api"
      ],
      "@spartacus/checkout/scheduled-replenishment": [
        "feature-libs/checkout/scheduled-replenishment/public_api"
      ],
      "@spartacus/checkout/scheduled-replenishment/root": [
        "feature-libs/checkout/scheduled-replenishment/root/public_api"
      ],
<<<<<<< HEAD
      "@spartacus/order/assets": ["feature-libs/order/assets/public_api"],
      "@spartacus/order/components": [
        "feature-libs/order/components/public_api"
      ],
=======
      "@spartacus/customer-ticketing/assets": [
        "feature-libs/customer-ticketing/assets/public_api"
      ],
      "@spartacus/customer-ticketing/components": [
        "feature-libs/customer-ticketing/components/public_api"
      ],
      "@spartacus/customer-ticketing/core": [
        "feature-libs/customer-ticketing/core/public_api"
      ],
      "@spartacus/customer-ticketing": [
        "feature-libs/customer-ticketing/public_api"
      ],
      "@spartacus/customer-ticketing/occ": [
        "feature-libs/customer-ticketing/occ/public_api"
      ],
      "@spartacus/customer-ticketing/root": [
        "feature-libs/customer-ticketing/root/public_api"
      ],
      "@spartacus/order/assets": ["feature-libs/order/assets/public_api"],
      "@spartacus/order/components": [
        "feature-libs/order/components/public_api"
      ],
>>>>>>> 46eb1ac3
      "@spartacus/order/core": ["feature-libs/order/core/public_api"],
      "@spartacus/order": ["feature-libs/order/public_api"],
      "@spartacus/order/occ": ["feature-libs/order/occ/public_api"],
      "@spartacus/order/root": ["feature-libs/order/root/public_api"],
      "@spartacus/organization/account-summary/assets": [
        "feature-libs/organization/account-summary/assets/public_api"
      ],
      "@spartacus/organization/account-summary/components": [
        "feature-libs/organization/account-summary/components/public_api"
      ],
      "@spartacus/organization/account-summary/core": [
        "feature-libs/organization/account-summary/core/public_api"
      ],
      "@spartacus/organization/account-summary": [
        "feature-libs/organization/account-summary/public_api"
      ],
      "@spartacus/organization/account-summary/occ": [
        "feature-libs/organization/account-summary/occ/public_api"
      ],
      "@spartacus/organization/account-summary/root": [
        "feature-libs/organization/account-summary/root/public_api"
      ],
      "@spartacus/organization/administration/assets": [
        "feature-libs/organization/administration/assets/public_api"
      ],
      "@spartacus/organization/administration/components": [
        "feature-libs/organization/administration/components/public_api"
      ],
      "@spartacus/organization/administration/core": [
        "feature-libs/organization/administration/core/public_api"
      ],
      "@spartacus/organization/administration": [
        "feature-libs/organization/administration/public_api"
      ],
      "@spartacus/organization/administration/occ": [
        "feature-libs/organization/administration/occ/public_api"
      ],
      "@spartacus/organization/administration/root": [
        "feature-libs/organization/administration/root/public_api"
      ],
      "@spartacus/organization": ["feature-libs/organization/public_api"],
      "@spartacus/organization/order-approval/assets": [
        "feature-libs/organization/order-approval/assets/public_api"
      ],
      "@spartacus/organization/order-approval": [
        "feature-libs/organization/order-approval/public_api"
      ],
      "@spartacus/organization/order-approval/root": [
        "feature-libs/organization/order-approval/root/public_api"
      ],
      "@spartacus/organization/unit-order/assets": [
        "feature-libs/organization/unit-order/assets/public_api"
      ],
      "@spartacus/organization/unit-order/components": [
        "feature-libs/organization/unit-order/components/public_api"
      ],
      "@spartacus/organization/unit-order/core": [
        "feature-libs/organization/unit-order/core/public_api"
      ],
      "@spartacus/organization/unit-order": [
        "feature-libs/organization/unit-order/public_api"
      ],
      "@spartacus/organization/unit-order/occ": [
        "feature-libs/organization/unit-order/occ/public_api"
      ],
      "@spartacus/organization/unit-order/root": [
        "feature-libs/organization/unit-order/root/public_api"
      ],
      "@spartacus/organization/user-registration/assets": [
        "feature-libs/organization/user-registration/assets/public_api"
      ],
      "@spartacus/organization/user-registration/components": [
        "feature-libs/organization/user-registration/components/public_api"
      ],
      "@spartacus/organization/user-registration/core": [
        "feature-libs/organization/user-registration/core/public_api"
      ],
      "@spartacus/organization/user-registration": [
        "feature-libs/organization/user-registration/public_api"
      ],
      "@spartacus/organization/user-registration/occ": [
        "feature-libs/organization/user-registration/occ/public_api"
      ],
      "@spartacus/organization/user-registration/root": [
        "feature-libs/organization/user-registration/root/public_api"
      ],
      "@spartacus/product-configurator/common/assets": [
        "feature-libs/product-configurator/common/assets/public_api"
      ],
      "@spartacus/product-configurator/common": [
        "feature-libs/product-configurator/common/public_api"
      ],
      "@spartacus/product-configurator": [
        "feature-libs/product-configurator/public_api"
      ],
      "@spartacus/product-configurator/rulebased/cpq": [
        "feature-libs/product-configurator/rulebased/cpq/public_api"
      ],
      "@spartacus/product-configurator/rulebased": [
        "feature-libs/product-configurator/rulebased/public_api"
      ],
      "@spartacus/product-configurator/rulebased/root": [
        "feature-libs/product-configurator/rulebased/root/public_api"
      ],
      "@spartacus/product-configurator/textfield": [
        "feature-libs/product-configurator/textfield/public_api"
      ],
      "@spartacus/product-configurator/textfield/root": [
        "feature-libs/product-configurator/textfield/root/public_api"
      ],
      "@spartacus/product/bulk-pricing/assets": [
        "feature-libs/product/bulk-pricing/assets/public_api"
      ],
      "@spartacus/product/bulk-pricing/components": [
        "feature-libs/product/bulk-pricing/components/public_api"
      ],
      "@spartacus/product/bulk-pricing/core": [
        "feature-libs/product/bulk-pricing/core/public_api"
      ],
      "@spartacus/product/bulk-pricing": [
        "feature-libs/product/bulk-pricing/public_api"
      ],
      "@spartacus/product/bulk-pricing/occ": [
        "feature-libs/product/bulk-pricing/occ/public_api"
      ],
      "@spartacus/product/bulk-pricing/root": [
        "feature-libs/product/bulk-pricing/root/public_api"
      ],
      "@spartacus/product/image-zoom/assets": [
        "feature-libs/product/image-zoom/assets/public_api"
      ],
      "@spartacus/product/image-zoom/components": [
        "feature-libs/product/image-zoom/components/public_api"
      ],
      "@spartacus/product/image-zoom": [
        "feature-libs/product/image-zoom/public_api"
      ],
      "@spartacus/product/image-zoom/root": [
        "feature-libs/product/image-zoom/root/public_api"
      ],
      "@spartacus/product": ["feature-libs/product/public_api"],
      "@spartacus/product/variants/assets": [
        "feature-libs/product/variants/assets/public_api"
      ],
      "@spartacus/product/variants/components": [
        "feature-libs/product/variants/components/public_api"
      ],
      "@spartacus/product/variants": [
        "feature-libs/product/variants/public_api"
      ],
      "@spartacus/product/variants/occ": [
        "feature-libs/product/variants/occ/public_api"
      ],
      "@spartacus/product/variants/root": [
        "feature-libs/product/variants/root/public_api"
      ],
      "@spartacus/qualtrics/components": [
        "feature-libs/qualtrics/components/public_api"
      ],
      "@spartacus/qualtrics": ["feature-libs/qualtrics/public_api"],
      "@spartacus/qualtrics/root": ["feature-libs/qualtrics/root/public_api"],
      "@spartacus/smartedit/core": ["feature-libs/smartedit/core/public_api"],
      "@spartacus/smartedit": ["feature-libs/smartedit/public_api"],
      "@spartacus/smartedit/root": ["feature-libs/smartedit/root/public_api"],
      "@spartacus/storefinder/assets": [
        "feature-libs/storefinder/assets/public_api"
      ],
      "@spartacus/storefinder/components": [
        "feature-libs/storefinder/components/public_api"
      ],
      "@spartacus/storefinder/core": [
        "feature-libs/storefinder/core/public_api"
      ],
      "@spartacus/storefinder": ["feature-libs/storefinder/public_api"],
      "@spartacus/storefinder/occ": ["feature-libs/storefinder/occ/public_api"],
      "@spartacus/storefinder/root": [
        "feature-libs/storefinder/root/public_api"
      ],
      "@spartacus/tracking": ["feature-libs/tracking/public_api"],
      "@spartacus/tracking/personalization/core": [
        "feature-libs/tracking/personalization/core/public_api"
      ],
      "@spartacus/tracking/personalization": [
        "feature-libs/tracking/personalization/public_api"
      ],
      "@spartacus/tracking/personalization/root": [
        "feature-libs/tracking/personalization/root/public_api"
      ],
      "@spartacus/tracking/tms/aep": [
        "feature-libs/tracking/tms/aep/public_api"
      ],
      "@spartacus/tracking/tms/core": [
        "feature-libs/tracking/tms/core/public_api"
      ],
      "@spartacus/tracking/tms/gtm": [
        "feature-libs/tracking/tms/gtm/public_api"
      ],
      "@spartacus/tracking/tms": ["feature-libs/tracking/tms/public_api"],
      "@spartacus/user/account/assets": [
        "feature-libs/user/account/assets/public_api"
      ],
      "@spartacus/user/account/components": [
        "feature-libs/user/account/components/public_api"
      ],
      "@spartacus/user/account/core": [
        "feature-libs/user/account/core/public_api"
      ],
      "@spartacus/user/account": ["feature-libs/user/account/public_api"],
      "@spartacus/user/account/occ": [
        "feature-libs/user/account/occ/public_api"
      ],
      "@spartacus/user/account/root": [
        "feature-libs/user/account/root/public_api"
      ],
      "@spartacus/user": ["feature-libs/user/public_api"],
      "@spartacus/user/profile/assets": [
        "feature-libs/user/profile/assets/public_api"
      ],
      "@spartacus/user/profile/components": [
        "feature-libs/user/profile/components/public_api"
      ],
      "@spartacus/user/profile/core": [
        "feature-libs/user/profile/core/public_api"
      ],
      "@spartacus/user/profile": ["feature-libs/user/profile/public_api"],
      "@spartacus/user/profile/occ": [
        "feature-libs/user/profile/occ/public_api"
      ],
      "@spartacus/user/profile/root": [
        "feature-libs/user/profile/root/public_api"
      ],
      "@spartacus/cdc/components": [
        "integration-libs/cdc/components/public_api"
      ],
      "@spartacus/cdc/core": ["integration-libs/cdc/core/public_api"],
      "@spartacus/cdc": ["integration-libs/cdc/public_api"],
      "@spartacus/cdc/root": ["integration-libs/cdc/root/public_api"],
      "@spartacus/cdc/user-account": [
        "integration-libs/cdc/user-account/public_api"
      ],
      "@spartacus/cdc/user-profile": [
        "integration-libs/cdc/user-profile/public_api"
      ],
      "@spartacus/cds": ["integration-libs/cds/public_api"],
      "@spartacus/digital-payments/assets": [
        "integration-libs/digital-payments/assets/public_api"
      ],
      "@spartacus/digital-payments": [
        "integration-libs/digital-payments/public_api"
      ],
      "@spartacus/epd-visualization/assets": [
        "integration-libs/epd-visualization/assets/public_api"
      ],
      "@spartacus/epd-visualization/components": [
        "integration-libs/epd-visualization/components/public_api"
      ],
      "@spartacus/epd-visualization/core": [
        "integration-libs/epd-visualization/core/public_api"
      ],
      "@spartacus/epd-visualization/epd-visualization-api": [
        "integration-libs/epd-visualization/epd-visualization-api/public_api"
      ],
      "@spartacus/epd-visualization": [
        "integration-libs/epd-visualization/public_api"
      ],
      "@spartacus/epd-visualization/root": [
        "integration-libs/epd-visualization/root/public_api"
      ],
      "@spartacus/s4om/assets": ["integration-libs/s4om/assets/public_api"],
      "@spartacus/s4om": ["integration-libs/s4om/public_api"],
      "@spartacus/s4om/root": ["integration-libs/s4om/root/public_api"],
<<<<<<< HEAD

      "@spartacus/opf/assets": ["integration-libs/opf/assets/public_api"],
      "@spartacus/opf/components": [
        "integration-libs/opf/components/public_api"
      ],
      "@spartacus/opf/core": ["integration-libs/opf/core/public_api"],
      "@spartacus/opf/occ": ["integration-libs/opf/occ/public_api"],
      "@spartacus/opf": ["integration-libs/opf/public_api"],
      "@spartacus/opf/root": ["integration-libs/opf/root/public_api"],
=======
>>>>>>> 46eb1ac3
      "@spartacus/assets": ["projects/assets/src/public_api"],
      "@spartacus/core": ["projects/core/public_api"],
      "@spartacus/storefront": ["projects/storefrontlib/public_api"]
    }
  },
  "exclude": [
    "./dist/**/*.*",
    "./projects/assets/**/*.*",
    "./projects/storefrontapp/**/*.*",
    "./projects/storefrontstyles/**/*.*",
    "./projects/vendor/**/*.*"
  ]
}<|MERGE_RESOLUTION|>--- conflicted
+++ resolved
@@ -148,35 +148,28 @@
       "@spartacus/checkout/scheduled-replenishment/root": [
         "feature-libs/checkout/scheduled-replenishment/root/public_api"
       ],
-<<<<<<< HEAD
+      "@spartacus/customer-ticketing/assets": [
+        "feature-libs/customer-ticketing/assets/public_api"
+      ],
+      "@spartacus/customer-ticketing/components": [
+        "feature-libs/customer-ticketing/components/public_api"
+      ],
+      "@spartacus/customer-ticketing/core": [
+        "feature-libs/customer-ticketing/core/public_api"
+      ],
+      "@spartacus/customer-ticketing": [
+        "feature-libs/customer-ticketing/public_api"
+      ],
+      "@spartacus/customer-ticketing/occ": [
+        "feature-libs/customer-ticketing/occ/public_api"
+      ],
+      "@spartacus/customer-ticketing/root": [
+        "feature-libs/customer-ticketing/root/public_api"
+      ],
       "@spartacus/order/assets": ["feature-libs/order/assets/public_api"],
       "@spartacus/order/components": [
         "feature-libs/order/components/public_api"
       ],
-=======
-      "@spartacus/customer-ticketing/assets": [
-        "feature-libs/customer-ticketing/assets/public_api"
-      ],
-      "@spartacus/customer-ticketing/components": [
-        "feature-libs/customer-ticketing/components/public_api"
-      ],
-      "@spartacus/customer-ticketing/core": [
-        "feature-libs/customer-ticketing/core/public_api"
-      ],
-      "@spartacus/customer-ticketing": [
-        "feature-libs/customer-ticketing/public_api"
-      ],
-      "@spartacus/customer-ticketing/occ": [
-        "feature-libs/customer-ticketing/occ/public_api"
-      ],
-      "@spartacus/customer-ticketing/root": [
-        "feature-libs/customer-ticketing/root/public_api"
-      ],
-      "@spartacus/order/assets": ["feature-libs/order/assets/public_api"],
-      "@spartacus/order/components": [
-        "feature-libs/order/components/public_api"
-      ],
->>>>>>> 46eb1ac3
       "@spartacus/order/core": ["feature-libs/order/core/public_api"],
       "@spartacus/order": ["feature-libs/order/public_api"],
       "@spartacus/order/occ": ["feature-libs/order/occ/public_api"],
@@ -448,7 +441,6 @@
       "@spartacus/s4om/assets": ["integration-libs/s4om/assets/public_api"],
       "@spartacus/s4om": ["integration-libs/s4om/public_api"],
       "@spartacus/s4om/root": ["integration-libs/s4om/root/public_api"],
-<<<<<<< HEAD
 
       "@spartacus/opf/assets": ["integration-libs/opf/assets/public_api"],
       "@spartacus/opf/components": [
@@ -458,8 +450,6 @@
       "@spartacus/opf/occ": ["integration-libs/opf/occ/public_api"],
       "@spartacus/opf": ["integration-libs/opf/public_api"],
       "@spartacus/opf/root": ["integration-libs/opf/root/public_api"],
-=======
->>>>>>> 46eb1ac3
       "@spartacus/assets": ["projects/assets/src/public_api"],
       "@spartacus/core": ["projects/core/public_api"],
       "@spartacus/storefront": ["projects/storefrontlib/public_api"]
