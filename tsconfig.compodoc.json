--- conflicted
+++ resolved
@@ -15,17 +15,36 @@
     "noUnusedLocals": true,
     "noUnusedParameters": true,
     "paths": {
-<<<<<<< HEAD
-      "@spartacus/schematics": ["projects/schematics/index"],
-      "@spartacus/setup": ["core-libs/setup/public_api"],
-      "@spartacus/setup/ssr": ["core-libs/setup/ssr/public_api"],
-      "@spartacus/asm/assets": ["feature-libs/asm/assets/public_api"],
-      "@spartacus/asm/components": ["feature-libs/asm/components/public_api"],
-      "@spartacus/asm/core": ["feature-libs/asm/core/public_api"],
-      "@spartacus/asm": ["feature-libs/asm/public_api"],
-      "@spartacus/asm/occ": ["feature-libs/asm/occ/public_api"],
-      "@spartacus/asm/root": ["feature-libs/asm/root/public_api"],
-      "@spartacus/cart": ["feature-libs/cart/public_api"],
+      "@spartacus/schematics": [
+        "projects/schematics/index"
+      ],
+      "@spartacus/setup": [
+        "core-libs/setup/public_api"
+      ],
+      "@spartacus/setup/ssr": [
+        "core-libs/setup/ssr/public_api"
+      ],
+      "@spartacus/asm/assets": [
+        "feature-libs/asm/assets/public_api"
+      ],
+      "@spartacus/asm/components": [
+        "feature-libs/asm/components/public_api"
+      ],
+      "@spartacus/asm/core": [
+        "feature-libs/asm/core/public_api"
+      ],
+      "@spartacus/asm": [
+        "feature-libs/asm/public_api"
+      ],
+      "@spartacus/asm/occ": [
+        "feature-libs/asm/occ/public_api"
+      ],
+      "@spartacus/asm/root": [
+        "feature-libs/asm/root/public_api"
+      ],
+      "@spartacus/cart": [
+        "feature-libs/cart/public_api"
+      ],
       "@spartacus/cart/import-export/assets": [
         "feature-libs/cart/import-export/assets/public_api"
       ],
@@ -40,37 +59,6 @@
       ],
       "@spartacus/cart/import-export/root": [
         "feature-libs/cart/import-export/root/public_api"
-=======
-      "@spartacus/schematics": [
-        "projects/schematics/index"
-      ],
-      "@spartacus/setup": [
-        "core-libs/setup/public_api"
-      ],
-      "@spartacus/setup/ssr": [
-        "core-libs/setup/ssr/public_api"
-      ],
-      "@spartacus/asm/assets": [
-        "feature-libs/asm/assets/public_api"
-      ],
-      "@spartacus/asm/components": [
-        "feature-libs/asm/components/public_api"
-      ],
-      "@spartacus/asm/core": [
-        "feature-libs/asm/core/public_api"
-      ],
-      "@spartacus/asm": [
-        "feature-libs/asm/public_api"
-      ],
-      "@spartacus/asm/occ": [
-        "feature-libs/asm/occ/public_api"
-      ],
-      "@spartacus/asm/root": [
-        "feature-libs/asm/root/public_api"
-      ],
-      "@spartacus/cart": [
-        "feature-libs/cart/public_api"
->>>>>>> 9a52f002
       ],
       "@spartacus/cart/saved-cart/assets": [
         "feature-libs/cart/saved-cart/assets/public_api"
