{
  "compileOnSave": false,
  "compilerOptions": {
    "baseUrl": "./",
    "rootDir": ".",
    "outDir": "./dist/out-tsc",
    "sourceMap": true,
    "declaration": false,
    "moduleResolution": "node",
    "experimentalDecorators": true,
    "target": "es5",
    "typeRoots": [
      "node_modules/@types"
    ],
    "lib": [
      "es2020",
      "dom"
    ],
    "strictPropertyInitialization": false,
    "strict": true,
    "noUnusedLocals": true,
    "noUnusedParameters": true,
    "stripInternal": true,
    "resolveJsonModule": true,
    "esModuleInterop": true,
    "paths": {
      "@spartacus/setup": [
        "core-libs/setup/public_api"
      ],
      "@spartacus/setup/ssr": [
        "core-libs/setup/ssr/public_api"
      ],
      "@spartacus/organization/administration/assets": [
        "feature-libs/organization/administration/assets/public_api"
      ],
      "@spartacus/organization/administration/components": [
        "feature-libs/organization/administration/components/public_api"
      ],
      "@spartacus/organization/administration/core": [
        "feature-libs/organization/administration/core/public_api"
      ],
      "@spartacus/organization/administration": [
        "feature-libs/organization/administration/public_api"
      ],
      "@spartacus/organization/administration/occ": [
        "feature-libs/organization/administration/occ/public_api"
      ],
      "@spartacus/organization/administration/root": [
        "feature-libs/organization/administration/root/public_api"
      ],
      "@spartacus/organization": [
        "feature-libs/organization/public_api"
      ],
      "@spartacus/organization/order-approval/assets": [
        "feature-libs/organization/order-approval/assets/public_api"
      ],
      "@spartacus/organization/order-approval": [
        "feature-libs/organization/order-approval/public_api"
      ],
      "@spartacus/organization/order-approval/root": [
        "feature-libs/organization/order-approval/root/public_api"
      ],
      "@spartacus/product-configurator/common/assets": [
        "feature-libs/product-configurator/common/assets/public_api"
      ],
      "@spartacus/product-configurator/common": [
        "feature-libs/product-configurator/common/public_api"
      ],
      "@spartacus/product-configurator": [
        "feature-libs/product-configurator/public_api"
      ],
      "@spartacus/product-configurator/rulebased": [
        "feature-libs/product-configurator/rulebased/public_api"
      ],
      "@spartacus/product-configurator/rulebased/root": [
        "feature-libs/product-configurator/rulebased/root/public_api"
      ],
      "@spartacus/product-configurator/textfield": [
        "feature-libs/product-configurator/textfield/public_api"
      ],
      "@spartacus/product-configurator/textfield/root": [
        "feature-libs/product-configurator/textfield/root/public_api"
      ],
      "@spartacus/product": [
        "feature-libs/product/public_api"
      ],
      "@spartacus/qualtrics/components": [
        "feature-libs/qualtrics/components/public_api"
      ],
      "@spartacus/qualtrics": [
        "feature-libs/qualtrics/public_api"
      ],
      "@spartacus/qualtrics/root": [
        "feature-libs/qualtrics/root/public_api"
      ],
<<<<<<< HEAD
=======
      "@spartacus/smartedit/core": [
        "feature-libs/smartedit/core/public_api"
      ],
      "@spartacus/smartedit": [
        "feature-libs/smartedit/public_api"
      ],
      "@spartacus/smartedit/root": [
        "feature-libs/smartedit/root/public_api"
      ],
>>>>>>> db9a93e1
      "@spartacus/storefinder/assets": [
        "feature-libs/storefinder/assets/public_api"
      ],
      "@spartacus/storefinder/components": [
        "feature-libs/storefinder/components/public_api"
      ],
      "@spartacus/storefinder/core": [
        "feature-libs/storefinder/core/public_api"
      ],
      "@spartacus/storefinder": [
        "feature-libs/storefinder/public_api"
      ],
      "@spartacus/storefinder/occ": [
        "feature-libs/storefinder/occ/public_api"
      ],
      "@spartacus/storefinder/root": [
        "feature-libs/storefinder/root/public_api"
      ],
<<<<<<< HEAD
      "@spartacus/user/account/assets": [
        "feature-libs/user/account/assets/public_api"
      ],
      "@spartacus/user/account/components": [
        "feature-libs/user/account/components/public_api"
      ],
      "@spartacus/user/account/core": [
        "feature-libs/user/account/core/public_api"
      ],
      "@spartacus/user/account": [
        "feature-libs/user/account/public_api"
      ],
      "@spartacus/user/account/occ": [
        "feature-libs/user/account/occ/public_api"
      ],
      "@spartacus/user/account/root": [
        "feature-libs/user/account/root/public_api"
      ],
      "@spartacus/user": [
        "feature-libs/user/public_api"
      ],
      "@spartacus/user/profile/assets": [
        "feature-libs/user/profile/assets/public_api"
      ],
      "@spartacus/user/profile/components": [
        "feature-libs/user/profile/components/public_api"
      ],
      "@spartacus/user/profile/core": [
        "feature-libs/user/profile/core/public_api"
      ],
      "@spartacus/user/profile": [
        "feature-libs/user/profile/public_api"
      ],
      "@spartacus/user/profile/occ": [
        "feature-libs/user/profile/occ/public_api"
      ],
      "@spartacus/user/profile/root": [
        "feature-libs/user/profile/root/public_api"
=======
      "@spartacus/tracking": [
        "feature-libs/tracking/public_api"
      ],
      "@spartacus/tracking/tms/aep": [
        "feature-libs/tracking/tms/aep/public_api"
      ],
      "@spartacus/tracking/tms/core": [
        "feature-libs/tracking/tms/core/public_api"
      ],
      "@spartacus/tracking/tms/gtm": [
        "feature-libs/tracking/tms/gtm/public_api"
      ],
      "@spartacus/tracking/tms": [
        "feature-libs/tracking/tms/public_api"
>>>>>>> db9a93e1
      ],
      "@spartacus/cdc": [
        "integration-libs/cdc/public_api"
      ],
      "@spartacus/cds": [
        "integration-libs/cds/public_api"
      ],
      "@spartacus/assets": [
        "projects/assets/src/public_api"
      ],
      "@spartacus/core": [
        "projects/core/public_api"
      ],
      "@spartacus/incubator": [
        "projects/incubator/public_api"
      ],
      "@spartacus/schematics": [
        "projects/schematics/src/public_api"
      ],
      "@spartacus/storefront": [
        "projects/storefrontlib/src/public_api"
      ]
    }
  },
  "exclude": [
    "./dist",
    "./projects/storefrontapp-e2e-cypress"
  ]
}<|MERGE_RESOLUTION|>--- conflicted
+++ resolved
@@ -93,8 +93,6 @@
       "@spartacus/qualtrics/root": [
         "feature-libs/qualtrics/root/public_api"
       ],
-<<<<<<< HEAD
-=======
       "@spartacus/smartedit/core": [
         "feature-libs/smartedit/core/public_api"
       ],
@@ -104,7 +102,6 @@
       "@spartacus/smartedit/root": [
         "feature-libs/smartedit/root/public_api"
       ],
->>>>>>> db9a93e1
       "@spartacus/storefinder/assets": [
         "feature-libs/storefinder/assets/public_api"
       ],
@@ -123,46 +120,6 @@
       "@spartacus/storefinder/root": [
         "feature-libs/storefinder/root/public_api"
       ],
-<<<<<<< HEAD
-      "@spartacus/user/account/assets": [
-        "feature-libs/user/account/assets/public_api"
-      ],
-      "@spartacus/user/account/components": [
-        "feature-libs/user/account/components/public_api"
-      ],
-      "@spartacus/user/account/core": [
-        "feature-libs/user/account/core/public_api"
-      ],
-      "@spartacus/user/account": [
-        "feature-libs/user/account/public_api"
-      ],
-      "@spartacus/user/account/occ": [
-        "feature-libs/user/account/occ/public_api"
-      ],
-      "@spartacus/user/account/root": [
-        "feature-libs/user/account/root/public_api"
-      ],
-      "@spartacus/user": [
-        "feature-libs/user/public_api"
-      ],
-      "@spartacus/user/profile/assets": [
-        "feature-libs/user/profile/assets/public_api"
-      ],
-      "@spartacus/user/profile/components": [
-        "feature-libs/user/profile/components/public_api"
-      ],
-      "@spartacus/user/profile/core": [
-        "feature-libs/user/profile/core/public_api"
-      ],
-      "@spartacus/user/profile": [
-        "feature-libs/user/profile/public_api"
-      ],
-      "@spartacus/user/profile/occ": [
-        "feature-libs/user/profile/occ/public_api"
-      ],
-      "@spartacus/user/profile/root": [
-        "feature-libs/user/profile/root/public_api"
-=======
       "@spartacus/tracking": [
         "feature-libs/tracking/public_api"
       ],
@@ -177,7 +134,6 @@
       ],
       "@spartacus/tracking/tms": [
         "feature-libs/tracking/tms/public_api"
->>>>>>> db9a93e1
       ],
       "@spartacus/cdc": [
         "integration-libs/cdc/public_api"
