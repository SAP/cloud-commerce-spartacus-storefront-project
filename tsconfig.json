--- conflicted
+++ resolved
@@ -8,20 +8,9 @@
     "declaration": false,
     "moduleResolution": "node",
     "experimentalDecorators": true,
-<<<<<<< HEAD
-    "target": "es5",
-    "typeRoots": [
-      "node_modules/@types"
-    ],
-    "lib": [
-      "es2020",
-      "dom"
-    ],
-=======
     "target": "es2020",
     "typeRoots": ["node_modules/@types"],
     "lib": ["es2020", "dom"],
->>>>>>> c0087d0c
     "strictPropertyInitialization": false,
     "strict": true,
     "noUnusedLocals": true,
