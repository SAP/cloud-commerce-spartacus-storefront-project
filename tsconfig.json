--- conflicted
+++ resolved
@@ -66,7 +66,6 @@
       "@spartacus/product/configurators/textfield": [
         "feature-libs/product/configurators/textfield/public_api"
       ],
-<<<<<<< HEAD
       "@spartacus/product/configurators/textfield/root": [
         "feature-libs/product/configurators/textfield/root/public_api"
       ],      
@@ -75,22 +74,13 @@
       ],      
       "@spartacus/product/configurators/rulebased/root": [
         "feature-libs/product/configurators/rulebased/root/public_api"
-      ], 
-      "@spartacus/misc": ["feature-libs/misc/public_api"],
-      "@spartacus/misc/storefinder": ["feature-libs/misc/storefinder/public_api"],
-      "@spartacus/misc/storefinder/root": ["feature-libs/misc/storefinder/root/public_api"],
-      "@spartacus/misc/storefinder/core": ["feature-libs/misc/storefinder/core/public_api"],
-      "@spartacus/misc/storefinder/occ": ["feature-libs/misc/storefinder/occ/public_api"],
-      "@spartacus/misc/storefinder/components": ["feature-libs/misc/storefinder/components/public_api"],
-      "@spartacus/misc/storefinder/assets": ["feature-libs/misc/storefinder/assets/public_api"],
-=======
+      ],      
       "@spartacus/storefinder": ["feature-libs/storefinder/public_api"],
       "@spartacus/storefinder/root": ["feature-libs/storefinder/root/public_api"],
       "@spartacus/storefinder/core": ["feature-libs/storefinder/core/public_api"],
       "@spartacus/storefinder/occ": ["feature-libs/storefinder/occ/public_api"],
       "@spartacus/storefinder/components": ["feature-libs/storefinder/components/public_api"],
       "@spartacus/storefinder/assets": ["feature-libs/storefinder/assets/public_api"],
->>>>>>> 6206415f
       "@spartacus/cdc": ["integration-libs/cdc/public_api"],
       "@spartacus/setup": ["core-libs/setup/public_api"],
     }
