--- conflicted
+++ resolved
@@ -581,19 +581,9 @@
       "@spartacus/s4om/root": ["integration-libs/s4om/root/public_api"],
       "@spartacus/assets": ["projects/assets/src/public_api"],
       "@spartacus/core": ["projects/core/public_api"],
-<<<<<<< HEAD
-      "@spartacus/storefront": [
-        "projects/storefrontlib/public_api"
-      ],
-      "cdp": [
-        "dist/cdp"
-      ]
-    }
-=======
       "@spartacus/storefront": ["projects/storefrontlib/public_api"]
     },
     "useDefineForClassFields": false
->>>>>>> 42565251
   },
   "exclude": [
     "./dist",
