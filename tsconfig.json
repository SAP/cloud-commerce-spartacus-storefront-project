--- conflicted
+++ resolved
@@ -111,28 +111,7 @@
       "@spartacus/product/bulk-pricing/root": [
         "feature-libs/product/bulk-pricing/root/public_api"
       ],
-<<<<<<< HEAD
-      "@spartacus/product": [
-        "feature-libs/product/public_api"
-      ],
-      "@spartacus/product/variants/assets": [
-        "feature-libs/product/variants/assets/public_api"
-      ],
-      "@spartacus/product/variants/components": [
-        "feature-libs/product/variants/components/public_api"
-      ],
-      "@spartacus/product/variants": [
-        "feature-libs/product/variants/public_api"
-      ],
-      "@spartacus/product/variants/occ": [
-        "feature-libs/product/variants/occ/public_api"
-      ],
-      "@spartacus/product/variants/root": [
-        "feature-libs/product/variants/root/public_api"
-      ],
-=======
       "@spartacus/product": ["feature-libs/product/public_api"],
->>>>>>> 1d327896
       "@spartacus/qualtrics/components": [
         "feature-libs/qualtrics/components/public_api"
       ],
@@ -174,37 +153,6 @@
       "@spartacus/tracking/tms/gtm": [
         "feature-libs/tracking/tms/gtm/public_api"
       ],
-<<<<<<< HEAD
-      "@spartacus/tracking/tms": [
-        "feature-libs/tracking/tms/public_api"
-      ],
-      "@spartacus/cdc/components": [
-        "integration-libs/cdc/components/public_api"
-      ],
-      "@spartacus/cdc/core": [
-        "integration-libs/cdc/core/public_api"
-      ],
-      "@spartacus/cdc": [
-        "integration-libs/cdc/public_api"
-      ],
-      "@spartacus/cds": [
-        "integration-libs/cds/public_api"
-      ],
-      "@spartacus/assets": [
-        "projects/assets/src/public_api"
-      ],
-      "@spartacus/core": [
-        "projects/core/public_api"
-      ],
-      "@spartacus/incubator": [
-        "projects/incubator/public_api"
-      ],
-      "@spartacus/schematics": [
-        "projects/schematics/src/public_api"
-      ],
-      "@spartacus/storefront": [
-        "projects/storefrontlib/src/public_api"
-=======
       "@spartacus/tracking/tms": ["feature-libs/tracking/tms/public_api"],
       "@spartacus/cdc": ["integration-libs/cdc/public_api"],
       "@spartacus/cds": ["integration-libs/cds/public_api"],
@@ -227,7 +175,6 @@
       ],
       "@spartacus/product/variants/root": [
         "feature-libs/product/variants/root/public_api"
->>>>>>> 1d327896
       ]
     }
   },
