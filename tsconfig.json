{
  "compileOnSave": false,
  "compilerOptions": {
    "baseUrl": "./",
    "rootDir": ".",
    "outDir": "./dist/out-tsc",
    "sourceMap": true,
    "declaration": false,
    "moduleResolution": "node",
    "experimentalDecorators": true,
    "target": "es5",
    "typeRoots": [
      "node_modules/@types"
    ],
    "lib": [
      "es2020",
      "dom"
    ],
    "strictPropertyInitialization": false,
    "strict": true,
    "noUnusedLocals": true,
    "noUnusedParameters": true,
    "stripInternal": true,
    "resolveJsonModule": true,
    "esModuleInterop": true,
    "paths": {
      "@spartacus/schematics": [
        "projects/schematics/index"
      ],
      "@spartacus/setup": [
        "core-libs/setup/public_api"
      ],
      "@spartacus/setup/ssr": [
        "core-libs/setup/ssr/public_api"
      ],
      "@spartacus/asm/assets": [
        "feature-libs/asm/assets/public_api"
      ],
      "@spartacus/asm/components": [
        "feature-libs/asm/components/public_api"
      ],
      "@spartacus/asm/core": [
        "feature-libs/asm/core/public_api"
      ],
      "@spartacus/asm": [
        "feature-libs/asm/public_api"
      ],
      "@spartacus/asm/occ": [
        "feature-libs/asm/occ/public_api"
      ],
      "@spartacus/asm/root": [
        "feature-libs/asm/root/public_api"
      ],
      "@spartacus/cart/base/assets": [
        "feature-libs/cart/base/assets/public_api"
      ],
      "@spartacus/cart/base/components/add-to-cart": [
        "feature-libs/cart/base/components/add-to-cart/public_api"
      ],
      "@spartacus/cart/base/components/mini-cart": [
        "feature-libs/cart/base/components/mini-cart/public_api"
      ],
      "@spartacus/cart/base/components": [
        "feature-libs/cart/base/components/public_api"
      ],
      "@spartacus/cart/base/core": [
        "feature-libs/cart/base/core/public_api"
      ],
      "@spartacus/cart/base": [
        "feature-libs/cart/base/public_api"
      ],
      "@spartacus/cart/base/occ": [
        "feature-libs/cart/base/occ/public_api"
      ],
      "@spartacus/cart/base/root": [
        "feature-libs/cart/base/root/public_api"
      ],
      "@spartacus/cart/bundle/core": [
        "feature-libs/cart/bundle/core/public_api"
      ],
      "@spartacus/cart/bundle": [
        "feature-libs/cart/bundle/public_api"
      ],
      "@spartacus/cart/bundle/root": [
        "feature-libs/cart/bundle/root/public_api"
      ],
      "@spartacus/cart/import-export/assets": [
        "feature-libs/cart/import-export/assets/public_api"
      ],
      "@spartacus/cart/import-export/components": [
        "feature-libs/cart/import-export/components/public_api"
      ],
      "@spartacus/cart/import-export/core": [
        "feature-libs/cart/import-export/core/public_api"
      ],
      "@spartacus/cart/import-export": [
        "feature-libs/cart/import-export/public_api"
      ],
      "@spartacus/cart/import-export/root": [
        "feature-libs/cart/import-export/root/public_api"
      ],
      "@spartacus/cart": [
        "feature-libs/cart/public_api"
      ],
      "@spartacus/cart/quick-order/assets": [
        "feature-libs/cart/quick-order/assets/public_api"
      ],
      "@spartacus/cart/quick-order/components": [
        "feature-libs/cart/quick-order/components/public_api"
      ],
      "@spartacus/cart/quick-order/core": [
        "feature-libs/cart/quick-order/core/public_api"
      ],
      "@spartacus/cart/quick-order": [
        "feature-libs/cart/quick-order/public_api"
      ],
      "@spartacus/cart/quick-order/root": [
        "feature-libs/cart/quick-order/root/public_api"
      ],
      "@spartacus/cart/saved-cart/assets": [
        "feature-libs/cart/saved-cart/assets/public_api"
      ],
      "@spartacus/cart/saved-cart/components": [
        "feature-libs/cart/saved-cart/components/public_api"
      ],
      "@spartacus/cart/saved-cart/core": [
        "feature-libs/cart/saved-cart/core/public_api"
      ],
      "@spartacus/cart/saved-cart": [
        "feature-libs/cart/saved-cart/public_api"
      ],
      "@spartacus/cart/saved-cart/occ": [
        "feature-libs/cart/saved-cart/occ/public_api"
      ],
      "@spartacus/cart/saved-cart/root": [
        "feature-libs/cart/saved-cart/root/public_api"
      ],
      "@spartacus/cart/wish-list/assets": [
        "feature-libs/cart/wish-list/assets/public_api"
      ],
      "@spartacus/cart/wish-list/components/add-to-wishlist": [
        "feature-libs/cart/wish-list/components/add-to-wishlist/public_api"
      ],
      "@spartacus/cart/wish-list/components": [
        "feature-libs/cart/wish-list/components/public_api"
      ],
      "@spartacus/cart/wish-list/core": [
        "feature-libs/cart/wish-list/core/public_api"
      ],
      "@spartacus/cart/wish-list": [
        "feature-libs/cart/wish-list/public_api"
      ],
      "@spartacus/cart/wish-list/root": [
        "feature-libs/cart/wish-list/root/public_api"
      ],
      "@spartacus/checkout/b2b/assets": [
        "feature-libs/checkout/b2b/assets/public_api"
      ],
      "@spartacus/checkout/b2b/components": [
        "feature-libs/checkout/b2b/components/public_api"
      ],
      "@spartacus/checkout/b2b/core": [
        "feature-libs/checkout/b2b/core/public_api"
      ],
      "@spartacus/checkout/b2b": [
        "feature-libs/checkout/b2b/public_api"
      ],
      "@spartacus/checkout/b2b/occ": [
        "feature-libs/checkout/b2b/occ/public_api"
      ],
      "@spartacus/checkout/b2b/root": [
        "feature-libs/checkout/b2b/root/public_api"
      ],
      "@spartacus/checkout/base/assets": [
        "feature-libs/checkout/base/assets/public_api"
      ],
      "@spartacus/checkout/base/components": [
        "feature-libs/checkout/base/components/public_api"
      ],
      "@spartacus/checkout/base/core": [
        "feature-libs/checkout/base/core/public_api"
      ],
      "@spartacus/checkout/base": [
        "feature-libs/checkout/base/public_api"
      ],
      "@spartacus/checkout/base/occ": [
        "feature-libs/checkout/base/occ/public_api"
      ],
      "@spartacus/checkout/base/root": [
        "feature-libs/checkout/base/root/public_api"
      ],
      "@spartacus/checkout": [
        "feature-libs/checkout/public_api"
      ],
      "@spartacus/checkout/scheduled-replenishment/assets": [
        "feature-libs/checkout/scheduled-replenishment/assets/public_api"
      ],
      "@spartacus/checkout/scheduled-replenishment/components": [
        "feature-libs/checkout/scheduled-replenishment/components/public_api"
      ],
      "@spartacus/checkout/scheduled-replenishment": [
        "feature-libs/checkout/scheduled-replenishment/public_api"
      ],
      "@spartacus/checkout/scheduled-replenishment/root": [
        "feature-libs/checkout/scheduled-replenishment/root/public_api"
      ],
      "@spartacus/order/assets": [
        "feature-libs/order/assets/public_api"
      ],
      "@spartacus/order/components": [
        "feature-libs/order/components/public_api"
      ],
      "@spartacus/order/core": [
        "feature-libs/order/core/public_api"
      ],
      "@spartacus/order": [
        "feature-libs/order/public_api"
      ],
      "@spartacus/order/occ": [
        "feature-libs/order/occ/public_api"
      ],
      "@spartacus/order/root": [
        "feature-libs/order/root/public_api"
      ],
      "@spartacus/organization/administration/assets": [
        "feature-libs/organization/administration/assets/public_api"
      ],
      "@spartacus/organization/administration/components": [
        "feature-libs/organization/administration/components/public_api"
      ],
      "@spartacus/organization/administration/core": [
        "feature-libs/organization/administration/core/public_api"
      ],
      "@spartacus/organization/administration": [
        "feature-libs/organization/administration/public_api"
      ],
      "@spartacus/organization/administration/occ": [
        "feature-libs/organization/administration/occ/public_api"
      ],
      "@spartacus/organization/administration/root": [
        "feature-libs/organization/administration/root/public_api"
      ],
      "@spartacus/organization": [
        "feature-libs/organization/public_api"
      ],
      "@spartacus/organization/order-approval/assets": [
        "feature-libs/organization/order-approval/assets/public_api"
      ],
      "@spartacus/organization/order-approval": [
        "feature-libs/organization/order-approval/public_api"
      ],
      "@spartacus/organization/order-approval/root": [
        "feature-libs/organization/order-approval/root/public_api"
      ],
      "@spartacus/product-configurator/common/assets": [
        "feature-libs/product-configurator/common/assets/public_api"
      ],
      "@spartacus/product-configurator/common": [
        "feature-libs/product-configurator/common/public_api"
      ],
      "@spartacus/product-configurator": [
        "feature-libs/product-configurator/public_api"
      ],
      "@spartacus/product-configurator/rulebased/cpq": [
        "feature-libs/product-configurator/rulebased/cpq/public_api"
      ],
      "@spartacus/product-configurator/rulebased": [
        "feature-libs/product-configurator/rulebased/public_api"
      ],
      "@spartacus/product-configurator/rulebased/root": [
        "feature-libs/product-configurator/rulebased/root/public_api"
      ],
      "@spartacus/product-configurator/textfield": [
        "feature-libs/product-configurator/textfield/public_api"
      ],
      "@spartacus/product-configurator/textfield/root": [
        "feature-libs/product-configurator/textfield/root/public_api"
      ],
      "@spartacus/product/bulk-pricing/assets": [
        "feature-libs/product/bulk-pricing/assets/public_api"
      ],
      "@spartacus/product/bulk-pricing/components": [
        "feature-libs/product/bulk-pricing/components/public_api"
      ],
      "@spartacus/product/bulk-pricing/core": [
        "feature-libs/product/bulk-pricing/core/public_api"
      ],
      "@spartacus/product/bulk-pricing": [
        "feature-libs/product/bulk-pricing/public_api"
      ],
      "@spartacus/product/bulk-pricing/occ": [
        "feature-libs/product/bulk-pricing/occ/public_api"
      ],
      "@spartacus/product/bulk-pricing/root": [
        "feature-libs/product/bulk-pricing/root/public_api"
      ],
      "@spartacus/product/image-zoom/assets": [
        "feature-libs/product/image-zoom/assets/public_api"
      ],
      "@spartacus/product/image-zoom/components": [
        "feature-libs/product/image-zoom/components/public_api"
      ],
      "@spartacus/product/image-zoom": [
        "feature-libs/product/image-zoom/public_api"
      ],
      "@spartacus/product/image-zoom/root": [
        "feature-libs/product/image-zoom/root/public_api"
      ],
      "@spartacus/product": [
        "feature-libs/product/public_api"
      ],
      "@spartacus/product/variants/assets": [
        "feature-libs/product/variants/assets/public_api"
      ],
      "@spartacus/product/variants/components": [
        "feature-libs/product/variants/components/public_api"
      ],
      "@spartacus/product/variants": [
        "feature-libs/product/variants/public_api"
      ],
      "@spartacus/product/variants/occ": [
        "feature-libs/product/variants/occ/public_api"
      ],
      "@spartacus/product/variants/root": [
        "feature-libs/product/variants/root/public_api"
      ],
      "@spartacus/qualtrics/components": [
        "feature-libs/qualtrics/components/public_api"
      ],
      "@spartacus/qualtrics": [
        "feature-libs/qualtrics/public_api"
      ],
      "@spartacus/qualtrics/root": [
        "feature-libs/qualtrics/root/public_api"
      ],
      "@spartacus/smartedit/core": [
        "feature-libs/smartedit/core/public_api"
      ],
      "@spartacus/smartedit": [
        "feature-libs/smartedit/public_api"
      ],
      "@spartacus/smartedit/root": [
        "feature-libs/smartedit/root/public_api"
      ],
      "@spartacus/storefinder/assets": [
        "feature-libs/storefinder/assets/public_api"
      ],
      "@spartacus/storefinder/components": [
        "feature-libs/storefinder/components/public_api"
      ],
      "@spartacus/storefinder/core": [
        "feature-libs/storefinder/core/public_api"
      ],
      "@spartacus/storefinder": [
        "feature-libs/storefinder/public_api"
      ],
      "@spartacus/storefinder/occ": [
        "feature-libs/storefinder/occ/public_api"
      ],
      "@spartacus/storefinder/root": [
        "feature-libs/storefinder/root/public_api"
      ],
      "@spartacus/tracking": [
        "feature-libs/tracking/public_api"
      ],
      "@spartacus/tracking/personalization/core": [
        "feature-libs/tracking/personalization/core/public_api"
      ],
      "@spartacus/tracking/personalization": [
        "feature-libs/tracking/personalization/public_api"
      ],
      "@spartacus/tracking/personalization/root": [
        "feature-libs/tracking/personalization/root/public_api"
      ],
      "@spartacus/tracking/tms/aep": [
        "feature-libs/tracking/tms/aep/public_api"
      ],
      "@spartacus/tracking/tms/core": [
        "feature-libs/tracking/tms/core/public_api"
      ],
      "@spartacus/tracking/tms/gtm": [
        "feature-libs/tracking/tms/gtm/public_api"
      ],
      "@spartacus/tracking/tms": [
        "feature-libs/tracking/tms/public_api"
      ],
      "@spartacus/user/account/assets": [
        "feature-libs/user/account/assets/public_api"
      ],
      "@spartacus/user/account/components": [
        "feature-libs/user/account/components/public_api"
      ],
      "@spartacus/user/account/core": [
        "feature-libs/user/account/core/public_api"
      ],
      "@spartacus/user/account": [
        "feature-libs/user/account/public_api"
      ],
      "@spartacus/user/account/occ": [
        "feature-libs/user/account/occ/public_api"
      ],
      "@spartacus/user/account/root": [
        "feature-libs/user/account/root/public_api"
      ],
      "@spartacus/user": [
        "feature-libs/user/public_api"
      ],
      "@spartacus/user/profile/assets": [
        "feature-libs/user/profile/assets/public_api"
      ],
      "@spartacus/user/profile/components": [
        "feature-libs/user/profile/components/public_api"
      ],
      "@spartacus/user/profile/core": [
        "feature-libs/user/profile/core/public_api"
      ],
      "@spartacus/user/profile": [
        "feature-libs/user/profile/public_api"
      ],
      "@spartacus/user/profile/occ": [
        "feature-libs/user/profile/occ/public_api"
      ],
      "@spartacus/user/profile/root": [
        "feature-libs/user/profile/root/public_api"
      ],
      "@spartacus/cdc/components": [
        "integration-libs/cdc/components/public_api"
      ],
      "@spartacus/cdc/core": [
        "integration-libs/cdc/core/public_api"
      ],
      "@spartacus/cdc": [
        "integration-libs/cdc/public_api"
      ],
      "@spartacus/cdc/root": [
        "integration-libs/cdc/root/public_api"
      ],
      "@spartacus/cds": [
        "integration-libs/cds/public_api"
      ],
      "@spartacus/digital-payments/assets": [
        "integration-libs/digital-payments/assets/public_api"
      ],
      "@spartacus/digital-payments": [
        "integration-libs/digital-payments/public_api"
      ],
      "@spartacus/epd-visualization/assets": [
        "integration-libs/epd-visualization/assets/public_api"
      ],
      "@spartacus/epd-visualization/components": [
        "integration-libs/epd-visualization/components/public_api"
      ],
      "@spartacus/epd-visualization/core": [
        "integration-libs/epd-visualization/core/public_api"
      ],
      "@spartacus/epd-visualization/epd-visualization-api": [
        "integration-libs/epd-visualization/epd-visualization-api/public_api"
      ],
      "@spartacus/epd-visualization": [
        "integration-libs/epd-visualization/public_api"
      ],
      "@spartacus/epd-visualization/root": [
        "integration-libs/epd-visualization/root/public_api"
      ],
      "@spartacus/assets": [
        "projects/assets/src/public_api"
      ],
      "@spartacus/core": [
        "projects/core/public_api"
      ],
      "@spartacus/storefront": [
        "projects/storefrontlib/public_api"
<<<<<<< HEAD
      ],
      "@spartacus/cart/bundle/core": [
        "feature-libs/cart/bundle/core/public_api"
      ],
      "@spartacus/cart/bundle": [
        "feature-libs/cart/bundle/public_api"
      ],
      "@spartacus/cart/bundle/occ": [
        "feature-libs/cart/bundle/occ/public_api"
      ],
      "@spartacus/cart/bundle/root": [
        "feature-libs/cart/bundle/root/public_api"
      ],
      "@spartacus/cart/bundle/components/bundle-carousel": [
        "feature-libs/cart/base/components/bundle-carousel/public_api"
      ],
=======
      ]
>>>>>>> eac22e51
    }
  },
  "exclude": [
    "./dist",
    "./projects/storefrontapp-e2e-cypress"
  ]
}<|MERGE_RESOLUTION|>--- conflicted
+++ resolved
@@ -470,26 +470,7 @@
       ],
       "@spartacus/storefront": [
         "projects/storefrontlib/public_api"
-<<<<<<< HEAD
-      ],
-      "@spartacus/cart/bundle/core": [
-        "feature-libs/cart/bundle/core/public_api"
-      ],
-      "@spartacus/cart/bundle": [
-        "feature-libs/cart/bundle/public_api"
-      ],
-      "@spartacus/cart/bundle/occ": [
-        "feature-libs/cart/bundle/occ/public_api"
-      ],
-      "@spartacus/cart/bundle/root": [
-        "feature-libs/cart/bundle/root/public_api"
-      ],
-      "@spartacus/cart/bundle/components/bundle-carousel": [
-        "feature-libs/cart/base/components/bundle-carousel/public_api"
-      ],
-=======
       ]
->>>>>>> eac22e51
     }
   },
   "exclude": [
