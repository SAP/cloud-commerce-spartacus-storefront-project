{
  "compileOnSave": false,
  "compilerOptions": {
    "baseUrl": "./",
    "rootDir": ".",
    "outDir": "./dist/out-tsc",
    "sourceMap": true,
    "declaration": false,
    "moduleResolution": "node",
    "experimentalDecorators": true,
    "target": "es5",
    "typeRoots": ["node_modules/@types"],
    "lib": ["es2020", "dom"],
    "strictPropertyInitialization": false,
    "strict": true,
    "noUnusedLocals": true,
    "noUnusedParameters": true,
    "stripInternal": true,
    "resolveJsonModule": true,
    "esModuleInterop": true,
    "paths": {
      "@spartacus/schematics": ["projects/schematics/index"],
      "@spartacus/setup": ["core-libs/setup/public_api"],
      "@spartacus/setup/ssr": ["core-libs/setup/ssr/public_api"],
      "@spartacus/asm/assets": ["feature-libs/asm/assets/public_api"],
      "@spartacus/asm/components": ["feature-libs/asm/components/public_api"],
      "@spartacus/asm/core": ["feature-libs/asm/core/public_api"],
      "@spartacus/asm": ["feature-libs/asm/public_api"],
      "@spartacus/asm/occ": ["feature-libs/asm/occ/public_api"],
      "@spartacus/asm/root": ["feature-libs/asm/root/public_api"],
      "@spartacus/cart": ["feature-libs/cart/public_api"],
      "@spartacus/cart/quick-order/assets": [
        "feature-libs/cart/quick-order/assets/public_api"
      ],
      "@spartacus/cart/quick-order/components": [
        "feature-libs/cart/quick-order/components/public_api"
      ],
      "@spartacus/cart/quick-order/core": [
        "feature-libs/cart/quick-order/core/public_api"
      ],
      "@spartacus/cart/quick-order": [
        "feature-libs/cart/quick-order/public_api"
      ],
      "@spartacus/cart/quick-order/root": [
        "feature-libs/cart/quick-order/root/public_api"
      ],
      "@spartacus/cart/saved-cart/assets": [
        "feature-libs/cart/saved-cart/assets/public_api"
      ],
      "@spartacus/cart/saved-cart/components": [
        "feature-libs/cart/saved-cart/components/public_api"
      ],
      "@spartacus/cart/saved-cart/core": [
        "feature-libs/cart/saved-cart/core/public_api"
      ],
      "@spartacus/cart/saved-cart": ["feature-libs/cart/saved-cart/public_api"],
      "@spartacus/cart/saved-cart/occ": [
        "feature-libs/cart/saved-cart/occ/public_api"
      ],
      "@spartacus/cart/saved-cart/root": [
        "feature-libs/cart/saved-cart/root/public_api"
      ],
<<<<<<< HEAD
      "@spartacus/checkout/assets": ["feature-libs/checkout/assets/public_api"],
=======
      "@spartacus/cart/import-export/assets": [
        "feature-libs/cart/import-export/assets/public_api"
      ],
      "@spartacus/cart/import-export/components": [
        "feature-libs/cart/import-export/components/public_api"
      ],
      "@spartacus/cart/import-export/core": [
        "feature-libs/cart/import-export/core/public_api"
      ],
      "@spartacus/cart/import-export": [
        "feature-libs/cart/import-export/public_api"
      ],
      "@spartacus/cart/import-export/root": [
        "feature-libs/cart/import-export/root/public_api"
      ],
      "@spartacus/checkout/assets": [
        "feature-libs/checkout/assets/public_api"
      ],
>>>>>>> 6db9f64a
      "@spartacus/checkout/components": [
        "feature-libs/checkout/components/public_api"
      ],
      "@spartacus/checkout/core": ["feature-libs/checkout/core/public_api"],
      "@spartacus/checkout": ["feature-libs/checkout/public_api"],
      "@spartacus/checkout/occ": ["feature-libs/checkout/occ/public_api"],
      "@spartacus/checkout/root": ["feature-libs/checkout/root/public_api"],
      "@spartacus/order/assets": ["feature-libs/order/assets/public_api"],
      "@spartacus/order/components": [
        "feature-libs/order/components/public_api"
      ],
      "@spartacus/order/core": ["feature-libs/order/core/public_api"],
      "@spartacus/order": ["feature-libs/order/public_api"],
      "@spartacus/order/occ": ["feature-libs/order/occ/public_api"],
      "@spartacus/order/root": ["feature-libs/order/root/public_api"],
      "@spartacus/organization/administration/assets": [
        "feature-libs/organization/administration/assets/public_api"
      ],
      "@spartacus/organization/administration/components": [
        "feature-libs/organization/administration/components/public_api"
      ],
      "@spartacus/organization/administration/core": [
        "feature-libs/organization/administration/core/public_api"
      ],
      "@spartacus/organization/administration": [
        "feature-libs/organization/administration/public_api"
      ],
      "@spartacus/organization/administration/occ": [
        "feature-libs/organization/administration/occ/public_api"
      ],
      "@spartacus/organization/administration/root": [
        "feature-libs/organization/administration/root/public_api"
      ],
      "@spartacus/organization": ["feature-libs/organization/public_api"],
      "@spartacus/organization/order-approval/assets": [
        "feature-libs/organization/order-approval/assets/public_api"
      ],
      "@spartacus/organization/order-approval": [
        "feature-libs/organization/order-approval/public_api"
      ],
      "@spartacus/organization/order-approval/root": [
        "feature-libs/organization/order-approval/root/public_api"
      ],
      "@spartacus/product-configurator/common/assets": [
        "feature-libs/product-configurator/common/assets/public_api"
      ],
      "@spartacus/product-configurator/common": [
        "feature-libs/product-configurator/common/public_api"
      ],
      "@spartacus/product-configurator": [
        "feature-libs/product-configurator/public_api"
      ],
      "@spartacus/product-configurator/rulebased/cpq": [
        "feature-libs/product-configurator/rulebased/cpq/public_api"
      ],
      "@spartacus/product-configurator/rulebased": [
        "feature-libs/product-configurator/rulebased/public_api"
      ],
      "@spartacus/product-configurator/rulebased/root": [
        "feature-libs/product-configurator/rulebased/root/public_api"
      ],
      "@spartacus/product-configurator/textfield": [
        "feature-libs/product-configurator/textfield/public_api"
      ],
      "@spartacus/product-configurator/textfield/root": [
        "feature-libs/product-configurator/textfield/root/public_api"
      ],
      "@spartacus/product/bulk-pricing/assets": [
        "feature-libs/product/bulk-pricing/assets/public_api"
      ],
      "@spartacus/product/bulk-pricing/components": [
        "feature-libs/product/bulk-pricing/components/public_api"
      ],
      "@spartacus/product/bulk-pricing/core": [
        "feature-libs/product/bulk-pricing/core/public_api"
      ],
      "@spartacus/product/bulk-pricing": [
        "feature-libs/product/bulk-pricing/public_api"
      ],
      "@spartacus/product/bulk-pricing/occ": [
        "feature-libs/product/bulk-pricing/occ/public_api"
      ],
      "@spartacus/product/bulk-pricing/root": [
        "feature-libs/product/bulk-pricing/root/public_api"
      ],
      "@spartacus/product/image-zoom/assets": [
        "feature-libs/product/image-zoom/assets/public_api"
      ],
      "@spartacus/product/image-zoom/components": [
        "feature-libs/product/image-zoom/components/public_api"
      ],
      "@spartacus/product/image-zoom": [
        "feature-libs/product/image-zoom/public_api"
      ],
      "@spartacus/product/image-zoom/root": [
        "feature-libs/product/image-zoom/root/public_api"
      ],
      "@spartacus/product": ["feature-libs/product/public_api"],
      "@spartacus/product/variants/assets": [
        "feature-libs/product/variants/assets/public_api"
      ],
      "@spartacus/product/variants/components": [
        "feature-libs/product/variants/components/public_api"
      ],
      "@spartacus/product/variants": [
        "feature-libs/product/variants/public_api"
      ],
      "@spartacus/product/variants/occ": [
        "feature-libs/product/variants/occ/public_api"
      ],
      "@spartacus/product/variants/root": [
        "feature-libs/product/variants/root/public_api"
      ],
      "@spartacus/qualtrics/components": [
        "feature-libs/qualtrics/components/public_api"
      ],
      "@spartacus/qualtrics": ["feature-libs/qualtrics/public_api"],
      "@spartacus/qualtrics/root": ["feature-libs/qualtrics/root/public_api"],
      "@spartacus/smartedit/core": ["feature-libs/smartedit/core/public_api"],
      "@spartacus/smartedit": ["feature-libs/smartedit/public_api"],
      "@spartacus/smartedit/root": ["feature-libs/smartedit/root/public_api"],
      "@spartacus/storefinder/assets": [
        "feature-libs/storefinder/assets/public_api"
      ],
      "@spartacus/storefinder/components": [
        "feature-libs/storefinder/components/public_api"
      ],
      "@spartacus/storefinder/core": [
        "feature-libs/storefinder/core/public_api"
      ],
      "@spartacus/storefinder": ["feature-libs/storefinder/public_api"],
      "@spartacus/storefinder/occ": ["feature-libs/storefinder/occ/public_api"],
      "@spartacus/storefinder/root": [
        "feature-libs/storefinder/root/public_api"
      ],
      "@spartacus/tracking": ["feature-libs/tracking/public_api"],
      "@spartacus/tracking/personalization/core": [
        "feature-libs/tracking/personalization/core/public_api"
      ],
      "@spartacus/tracking/personalization": [
        "feature-libs/tracking/personalization/public_api"
      ],
      "@spartacus/tracking/personalization/root": [
        "feature-libs/tracking/personalization/root/public_api"
      ],
      "@spartacus/tracking/tms/aep": [
        "feature-libs/tracking/tms/aep/public_api"
      ],
      "@spartacus/tracking/tms/core": [
        "feature-libs/tracking/tms/core/public_api"
      ],
      "@spartacus/tracking/tms/gtm": [
        "feature-libs/tracking/tms/gtm/public_api"
      ],
      "@spartacus/tracking/tms": ["feature-libs/tracking/tms/public_api"],
      "@spartacus/user/account/assets": [
        "feature-libs/user/account/assets/public_api"
      ],
      "@spartacus/user/account/components": [
        "feature-libs/user/account/components/public_api"
      ],
      "@spartacus/user/account/core": [
        "feature-libs/user/account/core/public_api"
      ],
      "@spartacus/user/account": ["feature-libs/user/account/public_api"],
      "@spartacus/user/account/occ": [
        "feature-libs/user/account/occ/public_api"
      ],
      "@spartacus/user/account/root": [
        "feature-libs/user/account/root/public_api"
      ],
      "@spartacus/user": ["feature-libs/user/public_api"],
      "@spartacus/user/profile/assets": [
        "feature-libs/user/profile/assets/public_api"
      ],
      "@spartacus/user/profile/components": [
        "feature-libs/user/profile/components/public_api"
      ],
      "@spartacus/user/profile/core": [
        "feature-libs/user/profile/core/public_api"
      ],
      "@spartacus/user/profile": ["feature-libs/user/profile/public_api"],
      "@spartacus/user/profile/occ": [
        "feature-libs/user/profile/occ/public_api"
      ],
      "@spartacus/user/profile/root": [
        "feature-libs/user/profile/root/public_api"
      ],
      "@spartacus/cdc/components": [
        "integration-libs/cdc/components/public_api"
      ],
      "@spartacus/cdc/core": ["integration-libs/cdc/core/public_api"],
      "@spartacus/cdc": ["integration-libs/cdc/public_api"],
      "@spartacus/cdc/root": ["integration-libs/cdc/root/public_api"],
      "@spartacus/cds": ["integration-libs/cds/public_api"],
      "@spartacus/digital-payments": [
        "integration-libs/digital-payments/public_api"
      ],
      "@spartacus/assets": ["projects/assets/src/public_api"],
      "@spartacus/core": ["projects/core/public_api"],
      "@spartacus/storefront": ["projects/storefrontlib/public_api"]
    }
  },
  "exclude": ["./dist", "./projects/storefrontapp-e2e-cypress"]
}<|MERGE_RESOLUTION|>--- conflicted
+++ resolved
@@ -60,9 +60,6 @@
       "@spartacus/cart/saved-cart/root": [
         "feature-libs/cart/saved-cart/root/public_api"
       ],
-<<<<<<< HEAD
-      "@spartacus/checkout/assets": ["feature-libs/checkout/assets/public_api"],
-=======
       "@spartacus/cart/import-export/assets": [
         "feature-libs/cart/import-export/assets/public_api"
       ],
@@ -81,7 +78,6 @@
       "@spartacus/checkout/assets": [
         "feature-libs/checkout/assets/public_api"
       ],
->>>>>>> 6db9f64a
       "@spartacus/checkout/components": [
         "feature-libs/checkout/components/public_api"
       ],
@@ -285,5 +281,8 @@
       "@spartacus/storefront": ["projects/storefrontlib/public_api"]
     }
   },
-  "exclude": ["./dist", "./projects/storefrontapp-e2e-cypress"]
+  "exclude": [
+    "./dist",
+    "./projects/storefrontapp-e2e-cypress"
+  ]
 }