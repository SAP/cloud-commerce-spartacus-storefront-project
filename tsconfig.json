--- conflicted
+++ resolved
@@ -231,7 +231,6 @@
       "@spartacus/customer-ticketing/root": [
         "feature-libs/customer-ticketing/root/public_api"
       ],
-<<<<<<< HEAD
       "@spartacus/opf": ["integration-libs/opf/public_api"],
       "@spartacus/opf/checkout": ["integration-libs/opf/checkout/public_api"],
       "@spartacus/opf/checkout/assets": [
@@ -259,7 +258,6 @@
       "@spartacus/opf/base/core": ["integration-libs/opf/base/core/public_api"],
       "@spartacus/opf/base/occ": ["integration-libs/opf/base/occ/public_api"],
       "@spartacus/opf/base/root": ["integration-libs/opf/base/root/public_api"],
-=======
       "@spartacus/estimated-delivery-date/assets": [
         "feature-libs/estimated-delivery-date/assets/public_api"
       ],
@@ -269,7 +267,6 @@
       "@spartacus/estimated-delivery-date/root": [
         "feature-libs/estimated-delivery-date/root/public_api"
       ],
->>>>>>> 669cdf58
       "@spartacus/order/assets": [
         "feature-libs/order/assets/public_api"
       ],
@@ -696,15 +693,12 @@
       "@spartacus/epd-visualization/root": [
         "integration-libs/epd-visualization/root/public_api"
       ],
-<<<<<<< HEAD
-=======
       "@spartacus/opps": [
         "integration-libs/opps/public_api"
       ],
       "@spartacus/opps/root": [
         "integration-libs/opps/root/public_api"
       ],
->>>>>>> 669cdf58
       "@spartacus/s4om/assets": [
         "integration-libs/s4om/assets/public_api"
       ],
