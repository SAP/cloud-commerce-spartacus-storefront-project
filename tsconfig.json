--- conflicted
+++ resolved
@@ -155,8 +155,6 @@
       "@spartacus/customer-ticketing/assets": [
         "feature-libs/customer-ticketing/assets/public_api"
       ],
-<<<<<<< HEAD
-=======
       "@spartacus/customer-ticketing/components": [
         "feature-libs/customer-ticketing/components/public_api"
       ],
@@ -176,7 +174,6 @@
       "@spartacus/order/components": [
         "feature-libs/order/components/public_api"
       ],
->>>>>>> cf9f5774
       "@spartacus/order/core": ["feature-libs/order/core/public_api"],
       "@spartacus/order": ["feature-libs/order/public_api"],
       "@spartacus/order/occ": ["feature-libs/order/occ/public_api"],
