--- conflicted
+++ resolved
@@ -231,7 +231,6 @@
       "@spartacus/customer-ticketing/root": [
         "feature-libs/customer-ticketing/root/public_api"
       ],
-<<<<<<< HEAD
       "@spartacus/opf": ["integration-libs/opf/public_api"],
       "@spartacus/opf/checkout": ["integration-libs/opf/checkout/public_api"],
       "@spartacus/opf/checkout/assets": [
@@ -259,12 +258,9 @@
       "@spartacus/opf/base/core": ["integration-libs/opf/base/core/public_api"],
       "@spartacus/opf/base/occ": ["integration-libs/opf/base/occ/public_api"],
       "@spartacus/opf/base/root": ["integration-libs/opf/base/root/public_api"],
-      "@spartacus/order/assets": ["feature-libs/order/assets/public_api"],
-=======
       "@spartacus/order/assets": [
         "feature-libs/order/assets/public_api"
       ],
->>>>>>> 0ecf4c2d
       "@spartacus/order/components": [
         "feature-libs/order/components/public_api"
       ],
