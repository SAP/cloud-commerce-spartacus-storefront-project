--- conflicted
+++ resolved
@@ -49,7 +49,6 @@
       "@spartacus/organization/order-approval/root": [
         "feature-libs/organization/order-approval/root/public_api"
       ],
-<<<<<<< HEAD
       "@spartacus/product/configurators/common": [
         "feature-libs/product/configurators/common/public_api"
       ],
@@ -66,10 +65,6 @@
         "feature-libs/product/configurators/variant/public_api"
       ],
       "@spartacus/product": ["feature-libs/product/public_api"],
-=======
-      "@spartacus/product": [
-        "feature-libs/product/public_api"
-      ],
       "@spartacus/product-configurator": [
         "feature-libs/product-configurator/public_api"
       ],
@@ -78,20 +73,19 @@
       ],
       "@spartacus/product-configurator/common/assets": [
         "feature-libs/product-configurator/common/assets/public_api"
-      ], 
+      ],
       "@spartacus/product-configurator/textfield": [
         "feature-libs/product-configurator/textfield/public_api"
       ],
       "@spartacus/product-configurator/textfield/root": [
         "feature-libs/product-configurator/textfield/root/public_api"
-      ],      
+      ],
       "@spartacus/product-configurator/rulebased": [
         "feature-libs/product-configurator/rulebased/public_api"
-      ],      
+      ],
       "@spartacus/product-configurator/rulebased/root": [
         "feature-libs/product-configurator/rulebased/root/public_api"
-      ],       
->>>>>>> 5519d0fc
+      ],
       "@spartacus/storefinder/assets": [
         "feature-libs/storefinder/assets/public_api"
       ],
