--- conflicted
+++ resolved
@@ -103,27 +103,9 @@
       "@spartacus/cart/wish-list/core": [
         "feature-libs/cart/wish-list/core/public_api"
       ],
-<<<<<<< HEAD
-      "@spartacus/cart/added-to-cart-toast": [
-        "feature-libs/cart/added-to-cart-toast/public_api"
-      ],
-      "@spartacus/cart/added-to-cart-toast/root": [
-        "feature-libs/cart/added-to-cart-toast/root/public_api"
-      ],
-      "@spartacus/cart/added-to-cart-toast/assets": [
-        "feature-libs/cart/added-to-cart-toast/assets/public_api"
-      ],
-      "@spartacus/cart/added-to-cart-toast/components": [
-        "feature-libs/cart/added-to-cart-toast/components/public_api"
-      ],
-      "@spartacus/checkout/assets": ["feature-libs/checkout/assets/public_api"],
-      "@spartacus/checkout/components": [
-        "feature-libs/checkout/components/public_api"
-=======
       "@spartacus/cart/wish-list": ["feature-libs/cart/wish-list/public_api"],
       "@spartacus/cart/wish-list/root": [
         "feature-libs/cart/wish-list/root/public_api"
->>>>>>> 4cc8fa88
       ],
       "@spartacus/checkout": ["feature-libs/checkout/public_api"],
       "@spartacus/checkout/b2b/assets": [
