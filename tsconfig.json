{
  "compileOnSave": false,
  "compilerOptions": {
    "baseUrl": "./",
    "rootDir": ".",
    "outDir": "./dist/out-tsc",
    "sourceMap": true,
    "declaration": false,
    "moduleResolution": "node",
    "experimentalDecorators": true,
    "target": "es5",
    "typeRoots": [
      "node_modules/@types"
    ],
    "lib": [
      "es2020",
      "dom"
    ],
    "strictPropertyInitialization": false,
    "strict": true,
    "noUnusedLocals": true,
    "noUnusedParameters": true,
    "stripInternal": true,
    "resolveJsonModule": true,
    "esModuleInterop": true,
    "paths": {
      "@spartacus/schematics": ["projects/schematics/index"],
      "@spartacus/setup": ["core-libs/setup/public_api"],
      "@spartacus/setup/ssr": ["core-libs/setup/ssr/public_api"],
      "@spartacus/asm/assets": ["feature-libs/asm/assets/public_api"],
      "@spartacus/asm/components": ["feature-libs/asm/components/public_api"],
      "@spartacus/asm/core": ["feature-libs/asm/core/public_api"],
      "@spartacus/asm": ["feature-libs/asm/public_api"],
      "@spartacus/asm/occ": ["feature-libs/asm/occ/public_api"],
      "@spartacus/asm/root": ["feature-libs/asm/root/public_api"],
      "@spartacus/cart": ["feature-libs/cart/public_api"],
      "@spartacus/cart/saved-cart/assets": [
        "feature-libs/cart/saved-cart/assets/public_api"
      ],
      "@spartacus/cart/saved-cart/components": [
        "feature-libs/cart/saved-cart/components/public_api"
      ],
      "@spartacus/cart/saved-cart/core": [
        "feature-libs/cart/saved-cart/core/public_api"
      ],
      "@spartacus/cart/saved-cart": [
        "feature-libs/cart/saved-cart/public_api"
      ],
      "@spartacus/cart/saved-cart/occ": [
        "feature-libs/cart/saved-cart/occ/public_api"
      ],
      "@spartacus/cart/saved-cart/root": [
        "feature-libs/cart/saved-cart/root/public_api"
      ],
<<<<<<< HEAD
      "@spartacus/cart/quick-order/assets": [
        "feature-libs/cart/quick-order/assets/public_api"
      ],
      "@spartacus/cart/quick-order/components": [
        "feature-libs/cart/quick-order/components/public_api"
      ],
      "@spartacus/cart/quick-order/core": [
        "feature-libs/cart/quick-order/core/public_api"
      ],
      "@spartacus/cart/quick-order": ["feature-libs/cart/quick-order/public_api"],
      "@spartacus/cart/quick-order/occ": [
        "feature-libs/cart/quick-order/occ/public_api"
      ],
      "@spartacus/cart/quick-order/root": [
        "feature-libs/cart/quick-order/root/public_api"
      ],
=======
      "@spartacus/checkout/assets": ["feature-libs/checkout/assets/public_api"],
      "@spartacus/checkout/components": [
        "feature-libs/checkout/components/public_api"
      ],
      "@spartacus/checkout/core": ["feature-libs/checkout/core/public_api"],
      "@spartacus/checkout": ["feature-libs/checkout/public_api"],
      "@spartacus/checkout/occ": ["feature-libs/checkout/occ/public_api"],
      "@spartacus/checkout/root": ["feature-libs/checkout/root/public_api"],
>>>>>>> b678e5c2
      "@spartacus/organization/administration/assets": [
        "feature-libs/organization/administration/assets/public_api"
      ],
      "@spartacus/organization/administration/components": [
        "feature-libs/organization/administration/components/public_api"
      ],
      "@spartacus/organization/administration/core": [
        "feature-libs/organization/administration/core/public_api"
      ],
      "@spartacus/organization/administration": [
        "feature-libs/organization/administration/public_api"
      ],
      "@spartacus/organization/administration/occ": [
        "feature-libs/organization/administration/occ/public_api"
      ],
      "@spartacus/organization/administration/root": [
        "feature-libs/organization/administration/root/public_api"
      ],
      "@spartacus/organization": [
        "feature-libs/organization/public_api"
      ],
      "@spartacus/organization/order-approval/assets": [
        "feature-libs/organization/order-approval/assets/public_api"
      ],
      "@spartacus/organization/order-approval": [
        "feature-libs/organization/order-approval/public_api"
      ],
      "@spartacus/organization/order-approval/root": [
        "feature-libs/organization/order-approval/root/public_api"
      ],
      "@spartacus/product-configurator/common/assets": [
        "feature-libs/product-configurator/common/assets/public_api"
      ],
      "@spartacus/product-configurator/common": [
        "feature-libs/product-configurator/common/public_api"
      ],
      "@spartacus/product-configurator": [
        "feature-libs/product-configurator/public_api"
      ],
      "@spartacus/product-configurator/rulebased": [
        "feature-libs/product-configurator/rulebased/public_api"
      ],
      "@spartacus/product-configurator/rulebased/root": [
        "feature-libs/product-configurator/rulebased/root/public_api"
      ],
      "@spartacus/product-configurator/rulebased/cpq": [
        "feature-libs/product-configurator/rulebased/cpq/public_api"
      ],      
      "@spartacus/product-configurator/textfield": [
        "feature-libs/product-configurator/textfield/public_api"
      ],
      "@spartacus/product-configurator/textfield/root": [
        "feature-libs/product-configurator/textfield/root/public_api"
      ],
      "@spartacus/product/bulk-pricing/assets": [
        "feature-libs/product/bulk-pricing/assets/public_api"
      ],
      "@spartacus/product/bulk-pricing/components": [
        "feature-libs/product/bulk-pricing/components/public_api"
      ],
      "@spartacus/product/bulk-pricing/core": [
        "feature-libs/product/bulk-pricing/core/public_api"
      ],
      "@spartacus/product/bulk-pricing": [
        "feature-libs/product/bulk-pricing/public_api"
      ],
      "@spartacus/product/bulk-pricing/occ": [
        "feature-libs/product/bulk-pricing/occ/public_api"
      ],
      "@spartacus/product/bulk-pricing/root": [
        "feature-libs/product/bulk-pricing/root/public_api"
      ],
      "@spartacus/product": ["feature-libs/product/public_api"],
      "@spartacus/product/variants/assets": [
        "feature-libs/product/variants/assets/public_api"
      ],
      "@spartacus/product/variants/components": [
        "feature-libs/product/variants/components/public_api"
      ],
      "@spartacus/product/variants": [
        "feature-libs/product/variants/public_api"
      ],
      "@spartacus/product/variants/occ": [
        "feature-libs/product/variants/occ/public_api"
      ],
      "@spartacus/product/variants/root": [
        "feature-libs/product/variants/root/public_api"
      ],
      "@spartacus/qualtrics/components": [
        "feature-libs/qualtrics/components/public_api"
      ],
      "@spartacus/qualtrics": [
        "feature-libs/qualtrics/public_api"
      ],
      "@spartacus/qualtrics/root": [
        "feature-libs/qualtrics/root/public_api"
      ],
      "@spartacus/smartedit/core": [
        "feature-libs/smartedit/core/public_api"
      ],
      "@spartacus/smartedit": [
        "feature-libs/smartedit/public_api"
      ],
      "@spartacus/smartedit/root": [
        "feature-libs/smartedit/root/public_api"
      ],
      "@spartacus/storefinder/assets": [
        "feature-libs/storefinder/assets/public_api"
      ],
      "@spartacus/storefinder/components": [
        "feature-libs/storefinder/components/public_api"
      ],
      "@spartacus/storefinder/core": [
        "feature-libs/storefinder/core/public_api"
      ],
      "@spartacus/storefinder": [
        "feature-libs/storefinder/public_api"
      ],
      "@spartacus/storefinder/occ": [
        "feature-libs/storefinder/occ/public_api"
      ],
      "@spartacus/storefinder/root": [
        "feature-libs/storefinder/root/public_api"
      ],
      "@spartacus/tracking": [
        "feature-libs/tracking/public_api"
      ],
      "@spartacus/tracking/personalization/core": [
        "feature-libs/tracking/personalization/core/public_api"
      ],
      "@spartacus/tracking/personalization": [
        "feature-libs/tracking/personalization/public_api"
      ],
      "@spartacus/tracking/personalization/root": [
        "feature-libs/tracking/personalization/root/public_api"
      ],
      "@spartacus/tracking/tms/aep": [
        "feature-libs/tracking/tms/aep/public_api"
      ],
      "@spartacus/tracking/tms/core": [
        "feature-libs/tracking/tms/core/public_api"
      ],
      "@spartacus/tracking/tms/gtm": [
        "feature-libs/tracking/tms/gtm/public_api"
      ],
      "@spartacus/tracking/tms": ["feature-libs/tracking/tms/public_api"],
      "@spartacus/user/account/assets": [
        "feature-libs/user/account/assets/public_api"
      ],
      "@spartacus/user/account/components": [
        "feature-libs/user/account/components/public_api"
      ],
      "@spartacus/user/account/core": [
        "feature-libs/user/account/core/public_api"
      ],
      "@spartacus/user/account": ["feature-libs/user/account/public_api"],
      "@spartacus/user/account/occ": [
        "feature-libs/user/account/occ/public_api"
      ],
      "@spartacus/user/account/root": [
        "feature-libs/user/account/root/public_api"
      ],
      "@spartacus/user": ["feature-libs/user/public_api"],
      "@spartacus/user/profile/assets": [
        "feature-libs/user/profile/assets/public_api"
      ],
      "@spartacus/user/profile/components": [
        "feature-libs/user/profile/components/public_api"
      ],
      "@spartacus/user/profile/core": [
        "feature-libs/user/profile/core/public_api"
      ],
      "@spartacus/user/profile": ["feature-libs/user/profile/public_api"],
      "@spartacus/user/profile/occ": [
        "feature-libs/user/profile/occ/public_api"
      ],
      "@spartacus/user/profile/root": [
        "feature-libs/user/profile/root/public_api"
      ],
      "@spartacus/cdc/components": [
        "integration-libs/cdc/components/public_api"
      ],
      "@spartacus/cdc/core": ["integration-libs/cdc/core/public_api"],
      "@spartacus/cdc": ["integration-libs/cdc/public_api"],
      "@spartacus/cdc/root": ["integration-libs/cdc/root/public_api"],
      "@spartacus/cds": ["integration-libs/cds/public_api"],
      "@spartacus/assets": ["projects/assets/src/public_api"],
      "@spartacus/core": ["projects/core/public_api"],
      "@spartacus/incubator": ["projects/incubator/public_api"],
      "@spartacus/storefront": ["projects/storefrontlib/src/public_api"]
    }
  },
  "exclude": [
    "./dist",
    "./projects/storefrontapp-e2e-cypress"
  ]
}<|MERGE_RESOLUTION|>--- conflicted
+++ resolved
@@ -52,7 +52,6 @@
       "@spartacus/cart/saved-cart/root": [
         "feature-libs/cart/saved-cart/root/public_api"
       ],
-<<<<<<< HEAD
       "@spartacus/cart/quick-order/assets": [
         "feature-libs/cart/quick-order/assets/public_api"
       ],
@@ -69,7 +68,6 @@
       "@spartacus/cart/quick-order/root": [
         "feature-libs/cart/quick-order/root/public_api"
       ],
-=======
       "@spartacus/checkout/assets": ["feature-libs/checkout/assets/public_api"],
       "@spartacus/checkout/components": [
         "feature-libs/checkout/components/public_api"
@@ -78,7 +76,6 @@
       "@spartacus/checkout": ["feature-libs/checkout/public_api"],
       "@spartacus/checkout/occ": ["feature-libs/checkout/occ/public_api"],
       "@spartacus/checkout/root": ["feature-libs/checkout/root/public_api"],
->>>>>>> b678e5c2
       "@spartacus/organization/administration/assets": [
         "feature-libs/organization/administration/assets/public_api"
       ],
