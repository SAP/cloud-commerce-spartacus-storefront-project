{
  "compileOnSave": false,
  "compilerOptions": {
    "baseUrl": "./",
    "rootDir": ".",
    "outDir": "./dist/out-tsc",
    "sourceMap": true,
    "declaration": false,
    "moduleResolution": "node",
    "experimentalDecorators": true,
    "target": "es5",
    "typeRoots": ["node_modules/@types"],
    "lib": ["es2020", "dom"],
    "strictPropertyInitialization": false,
    "strict": true,
    "noUnusedLocals": true,
    "noUnusedParameters": true,
    "stripInternal": true,
    "resolveJsonModule": true,
    "esModuleInterop": true,
    "paths": {
      "@spartacus/schematics": ["projects/schematics/index"],
      "@spartacus/setup": ["core-libs/setup/public_api"],
      "@spartacus/setup/ssr": ["core-libs/setup/ssr/public_api"],
      "@spartacus/asm/assets": ["feature-libs/asm/assets/public_api"],
      "@spartacus/asm/components": ["feature-libs/asm/components/public_api"],
      "@spartacus/asm/core": ["feature-libs/asm/core/public_api"],
      "@spartacus/asm": ["feature-libs/asm/public_api"],
      "@spartacus/asm/occ": ["feature-libs/asm/occ/public_api"],
      "@spartacus/asm/root": ["feature-libs/asm/root/public_api"],
      "@spartacus/cart": ["feature-libs/cart/public_api"],
      "@spartacus/cart/saved-cart/assets": [
        "feature-libs/cart/saved-cart/assets/public_api"
      ],
      "@spartacus/cart/saved-cart/components": [
        "feature-libs/cart/saved-cart/components/public_api"
      ],
      "@spartacus/cart/saved-cart/core": [
        "feature-libs/cart/saved-cart/core/public_api"
      ],
      "@spartacus/cart/saved-cart": ["feature-libs/cart/saved-cart/public_api"],
      "@spartacus/cart/saved-cart/occ": [
        "feature-libs/cart/saved-cart/occ/public_api"
      ],
      "@spartacus/cart/saved-cart/root": [
        "feature-libs/cart/saved-cart/root/public_api"
      ],
      "@spartacus/organization/administration/assets": [
        "feature-libs/organization/administration/assets/public_api"
      ],
      "@spartacus/organization/administration/components": [
        "feature-libs/organization/administration/components/public_api"
      ],
      "@spartacus/organization/administration/core": [
        "feature-libs/organization/administration/core/public_api"
      ],
      "@spartacus/organization/administration": [
        "feature-libs/organization/administration/public_api"
      ],
      "@spartacus/organization/administration/occ": [
        "feature-libs/organization/administration/occ/public_api"
      ],
      "@spartacus/organization/administration/root": [
        "feature-libs/organization/administration/root/public_api"
      ],
      "@spartacus/organization": ["feature-libs/organization/public_api"],
      "@spartacus/organization/order-approval/assets": [
        "feature-libs/organization/order-approval/assets/public_api"
      ],
      "@spartacus/organization/order-approval": [
        "feature-libs/organization/order-approval/public_api"
      ],
      "@spartacus/organization/order-approval/root": [
        "feature-libs/organization/order-approval/root/public_api"
      ],
      "@spartacus/product-configurator/common/assets": [
        "feature-libs/product-configurator/common/assets/public_api"
      ],
      "@spartacus/product-configurator/common": [
        "feature-libs/product-configurator/common/public_api"
      ],
      "@spartacus/product-configurator": [
        "feature-libs/product-configurator/public_api"
      ],
      "@spartacus/product-configurator/rulebased": [
        "feature-libs/product-configurator/rulebased/public_api"
      ],
      "@spartacus/product-configurator/rulebased/root": [
        "feature-libs/product-configurator/rulebased/root/public_api"
      ],
      "@spartacus/product-configurator/textfield": [
        "feature-libs/product-configurator/textfield/public_api"
      ],
      "@spartacus/product-configurator/textfield/root": [
        "feature-libs/product-configurator/textfield/root/public_api"
      ],
      "@spartacus/product/bulk-pricing/assets": [
        "feature-libs/product/bulk-pricing/assets/public_api"
      ],
      "@spartacus/product/bulk-pricing/components": [
        "feature-libs/product/bulk-pricing/components/public_api"
      ],
      "@spartacus/product/bulk-pricing/core": [
        "feature-libs/product/bulk-pricing/core/public_api"
      ],
      "@spartacus/product/bulk-pricing": [
        "feature-libs/product/bulk-pricing/public_api"
      ],
      "@spartacus/product/bulk-pricing/occ": [
        "feature-libs/product/bulk-pricing/occ/public_api"
      ],
      "@spartacus/product/bulk-pricing/root": [
        "feature-libs/product/bulk-pricing/root/public_api"
      ],
      "@spartacus/product": ["feature-libs/product/public_api"],
      "@spartacus/product/variants/assets": [
        "feature-libs/product/variants/assets/public_api"
      ],
      "@spartacus/product/variants/components": [
        "feature-libs/product/variants/components/public_api"
      ],
      "@spartacus/product/variants": [
        "feature-libs/product/variants/public_api"
      ],
      "@spartacus/product/variants/occ": [
        "feature-libs/product/variants/occ/public_api"
      ],
      "@spartacus/product/variants/root": [
        "feature-libs/product/variants/root/public_api"
      ],
      "@spartacus/qualtrics/components": [
        "feature-libs/qualtrics/components/public_api"
      ],
      "@spartacus/qualtrics": ["feature-libs/qualtrics/public_api"],
      "@spartacus/qualtrics/root": ["feature-libs/qualtrics/root/public_api"],
      "@spartacus/smartedit/core": ["feature-libs/smartedit/core/public_api"],
      "@spartacus/smartedit": ["feature-libs/smartedit/public_api"],
      "@spartacus/smartedit/root": ["feature-libs/smartedit/root/public_api"],
      "@spartacus/storefinder/assets": [
        "feature-libs/storefinder/assets/public_api"
      ],
      "@spartacus/storefinder/components": [
        "feature-libs/storefinder/components/public_api"
      ],
      "@spartacus/storefinder/core": [
        "feature-libs/storefinder/core/public_api"
      ],
      "@spartacus/storefinder": ["feature-libs/storefinder/public_api"],
      "@spartacus/storefinder/occ": ["feature-libs/storefinder/occ/public_api"],
      "@spartacus/storefinder/root": [
        "feature-libs/storefinder/root/public_api"
      ],
      "@spartacus/tracking": ["feature-libs/tracking/public_api"],
      "@spartacus/tracking/personalization/core": [
        "feature-libs/tracking/personalization/core/public_api"
      ],
      "@spartacus/tracking/personalization": [
        "feature-libs/tracking/personalization/public_api"
      ],
      "@spartacus/tracking/personalization/root": [
        "feature-libs/tracking/personalization/root/public_api"
      ],
      "@spartacus/tracking/tms/aep": [
        "feature-libs/tracking/tms/aep/public_api"
      ],
      "@spartacus/tracking/tms/core": [
        "feature-libs/tracking/tms/core/public_api"
      ],
      "@spartacus/tracking/tms/gtm": [
        "feature-libs/tracking/tms/gtm/public_api"
      ],
      "@spartacus/tracking/tms": ["feature-libs/tracking/tms/public_api"],
      "@spartacus/user/account/assets": [
        "feature-libs/user/account/assets/public_api"
      ],
      "@spartacus/user/account/components": [
        "feature-libs/user/account/components/public_api"
      ],
      "@spartacus/user/account/core": [
        "feature-libs/user/account/core/public_api"
      ],
      "@spartacus/user/account": ["feature-libs/user/account/public_api"],
      "@spartacus/user/account/occ": [
        "feature-libs/user/account/occ/public_api"
      ],
      "@spartacus/user/account/root": [
        "feature-libs/user/account/root/public_api"
      ],
      "@spartacus/user": ["feature-libs/user/public_api"],
      "@spartacus/user/profile/assets": [
        "feature-libs/user/profile/assets/public_api"
      ],
      "@spartacus/user/profile/components": [
        "feature-libs/user/profile/components/public_api"
      ],
      "@spartacus/user/profile/core": [
        "feature-libs/user/profile/core/public_api"
      ],
<<<<<<< HEAD
      "@spartacus/checkout": [
        "feature-libs/checkout/public_api"
      ],
      "@spartacus/product/variants": [
        "feature-libs/product/variants/public_api"
=======
      "@spartacus/user/profile": ["feature-libs/user/profile/public_api"],
      "@spartacus/user/profile/occ": [
        "feature-libs/user/profile/occ/public_api"
>>>>>>> 007f080f
      ],
      "@spartacus/user/profile/root": [
        "feature-libs/user/profile/root/public_api"
      ],
      "@spartacus/cdc": ["integration-libs/cdc/public_api"],
      "@spartacus/cds": ["integration-libs/cds/public_api"],
      "@spartacus/assets": ["projects/assets/src/public_api"],
      "@spartacus/core": ["projects/core/public_api"],
      "@spartacus/incubator": ["projects/incubator/public_api"],
      "@spartacus/storefront": ["projects/storefrontlib/src/public_api"]
    }
  },
  "exclude": ["./dist", "./projects/storefrontapp-e2e-cypress"]
}<|MERGE_RESOLUTION|>--- conflicted
+++ resolved
@@ -196,21 +196,14 @@
       "@spartacus/user/profile/core": [
         "feature-libs/user/profile/core/public_api"
       ],
-<<<<<<< HEAD
-      "@spartacus/checkout": [
-        "feature-libs/checkout/public_api"
-      ],
-      "@spartacus/product/variants": [
-        "feature-libs/product/variants/public_api"
-=======
       "@spartacus/user/profile": ["feature-libs/user/profile/public_api"],
       "@spartacus/user/profile/occ": [
         "feature-libs/user/profile/occ/public_api"
->>>>>>> 007f080f
       ],
       "@spartacus/user/profile/root": [
         "feature-libs/user/profile/root/public_api"
       ],
+      "@spartacus/checkout": ["feature-libs/checkout/public_api"],
       "@spartacus/cdc": ["integration-libs/cdc/public_api"],
       "@spartacus/cds": ["integration-libs/cds/public_api"],
       "@spartacus/assets": ["projects/assets/src/public_api"],
