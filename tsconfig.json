--- conflicted
+++ resolved
@@ -18,19 +18,10 @@
     "resolveJsonModule": true,
     "esModuleInterop": true,
     "paths": {
-<<<<<<< HEAD
       "@spartacus/schematics": ["projects/schematics/src/public_api"],
       "@spartacus/setup": ["core-libs/setup/public_api"],
       "@spartacus/setup/ssr": ["core-libs/setup/ssr/public_api"],
       "@spartacus/checkout": ["feature-libs/checkout/public_api"],
-=======
-      "@spartacus/setup": [
-        "core-libs/setup/public_api"
-      ],
-      "@spartacus/setup/ssr": [
-        "core-libs/setup/ssr/public_api"
-      ],
->>>>>>> 470b3e8d
       "@spartacus/organization/administration/assets": [
         "feature-libs/organization/administration/assets/public_api"
       ],
@@ -80,9 +71,6 @@
       "@spartacus/product-configurator/textfield/root": [
         "feature-libs/product-configurator/textfield/root/public_api"
       ],
-<<<<<<< HEAD
-      "@spartacus/product": ["feature-libs/product/public_api"],
-=======
       "@spartacus/product": [
         "feature-libs/product/public_api"
       ],
@@ -95,7 +83,6 @@
       "@spartacus/qualtrics/root": [
         "feature-libs/qualtrics/root/public_api"
       ],
->>>>>>> 470b3e8d
       "@spartacus/storefinder/assets": [
         "feature-libs/storefinder/assets/public_api"
       ],
@@ -110,7 +97,6 @@
       "@spartacus/storefinder/root": [
         "feature-libs/storefinder/root/public_api"
       ],
-<<<<<<< HEAD
       "@spartacus/cdc": ["integration-libs/cdc/public_api"],
       "@spartacus/cds": ["integration-libs/cds/public_api"],
       "@spartacus/assets": ["projects/assets/src/public_api"],
@@ -118,29 +104,6 @@
       "@spartacus/incubator": ["projects/incubator/public_api"],
       "@spartacus/storefront": ["projects/storefrontlib/src/public_api"],
       "@spartacus/vendor": ["projects/vendor/public_api"]
-=======
-      "@spartacus/cdc": [
-        "integration-libs/cdc/public_api"
-      ],
-      "@spartacus/cds": [
-        "integration-libs/cds/public_api"
-      ],
-      "@spartacus/assets": [
-        "projects/assets/src/public_api"
-      ],
-      "@spartacus/core": [
-        "projects/core/public_api"
-      ],
-      "@spartacus/incubator": [
-        "projects/incubator/public_api"
-      ],
-      "@spartacus/schematics": [
-        "projects/schematics/src/public_api"
-      ],
-      "@spartacus/storefront": [
-        "projects/storefrontlib/src/public_api"
-      ]
->>>>>>> 470b3e8d
     }
   },
   "exclude": ["./dist", "./projects/storefrontapp-e2e-cypress"]
