--- conflicted
+++ resolved
@@ -441,7 +441,24 @@
       "@spartacus/digital-payments": [
         "integration-libs/digital-payments/public_api"
       ],
-<<<<<<< HEAD
+      "@spartacus/epd-visualization/assets": [
+        "integration-libs/epd-visualization/assets/public_api"
+      ],
+      "@spartacus/epd-visualization/components": [
+        "integration-libs/epd-visualization/components/public_api"
+      ],
+      "@spartacus/epd-visualization/core": [
+        "integration-libs/epd-visualization/core/public_api"
+      ],
+      "@spartacus/epd-visualization/epd-visualization-api": [
+        "integration-libs/epd-visualization/epd-visualization-api/public_api"
+      ],
+      "@spartacus/epd-visualization": [
+        "integration-libs/epd-visualization/public_api"
+      ],
+      "@spartacus/epd-visualization/root": [
+        "integration-libs/epd-visualization/root/public_api"
+      ],
       "@spartacus/assets": [
         "projects/assets/src/public_api"
       ],
@@ -454,30 +471,6 @@
       "@spartacus/storefront": [
         "projects/storefrontlib/public_api"
       ]
-=======
-      "@spartacus/epd-visualization/assets": [
-        "integration-libs/epd-visualization/assets/public_api"
-      ],
-      "@spartacus/epd-visualization/components": [
-        "integration-libs/epd-visualization/components/public_api"
-      ],
-      "@spartacus/epd-visualization/core": [
-        "integration-libs/epd-visualization/core/public_api"
-      ],
-      "@spartacus/epd-visualization/epd-visualization-api": [
-        "integration-libs/epd-visualization/epd-visualization-api/public_api"
-      ],
-      "@spartacus/epd-visualization": [
-        "integration-libs/epd-visualization/public_api"
-      ],
-      "@spartacus/epd-visualization/root": [
-        "integration-libs/epd-visualization/root/public_api"
-      ],
-      "@spartacus/assets": ["projects/assets/src/public_api"],
-      "@spartacus/core": ["projects/core/public_api"],
-      "@spartacus/incubator": ["projects/incubator/public_api"],
-      "@spartacus/storefront": ["projects/storefrontlib/public_api"]
->>>>>>> 4cc8fa88
     }
   },
   "exclude": [
