--- conflicted
+++ resolved
@@ -59,7 +59,6 @@
       "@spartacus/organization/order-approval/root": [
         "feature-libs/organization/order-approval/root/public_api"
       ],
-<<<<<<< HEAD
       
 
       "@spartacus/product/bulk-pricing/assets": [
@@ -88,31 +87,25 @@
       ],
       "@spartacus/product": [
         "feature-libs/product/public_api"
-=======
+      ],
       "@spartacus/product-configurator/common/assets": [
         "feature-libs/product-configurator/common/assets/public_api"
       ],
       "@spartacus/product-configurator/common": [
         "feature-libs/product-configurator/common/public_api"
->>>>>>> d6aa4d0b
       ],
       "@spartacus/product-configurator": [
         "feature-libs/product-configurator/public_api"
       ],
-<<<<<<< HEAD
 
-
-
-      
       "@spartacus/product-configurator/common": [
         "feature-libs/product-configurator/common/public_api"
-=======
+      ],
       "@spartacus/product-configurator/rulebased": [
         "feature-libs/product-configurator/rulebased/public_api"
       ],
       "@spartacus/product-configurator/rulebased/root": [
         "feature-libs/product-configurator/rulebased/root/public_api"
->>>>>>> d6aa4d0b
       ],
       "@spartacus/product-configurator/textfield": [
         "feature-libs/product-configurator/textfield/public_api"
