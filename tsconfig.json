{
  "compileOnSave": false,
  "compilerOptions": {
    "baseUrl": "./",
    "rootDir": ".",
    "outDir": "./dist/out-tsc",
    "sourceMap": true,
    "declaration": false,
    "moduleResolution": "node",
    "experimentalDecorators": true,
    "target": "es5",
    "typeRoots": [
      "node_modules/@types"
    ],
    "lib": [
      "es2020",
      "dom"
    ],
    "strictPropertyInitialization": false,
    "noUnusedLocals": true,
    "noUnusedParameters": true,
    "stripInternal": true,
    "resolveJsonModule": true,
    "esModuleInterop": true,
    "paths": {
      "@spartacus/schematics": [
        "projects/schematics/src/public_api"
      ],
      "@spartacus/setup": [
        "core-libs/setup/public_api"
      ],
      "@spartacus/setup/ssr": [
        "core-libs/setup/ssr/public_api"
      ],
      "@spartacus/organization/administration/assets": [
        "feature-libs/organization/administration/assets/public_api"
      ],
      "@spartacus/organization/administration/components": [
        "feature-libs/organization/administration/components/public_api"
      ],
      "@spartacus/organization/administration/core": [
        "feature-libs/organization/administration/core/public_api"
      ],
      "@spartacus/organization/administration": [
        "feature-libs/organization/administration/public_api"
      ],
      "@spartacus/organization/administration/occ": [
        "feature-libs/organization/administration/occ/public_api"
      ],
      "@spartacus/organization/administration/root": [
        "feature-libs/organization/administration/root/public_api"
      ],
      "@spartacus/organization": [
        "feature-libs/organization/public_api"
      ],
      "@spartacus/organization/order-approval/assets": [
        "feature-libs/organization/order-approval/assets/public_api"
      ],
      "@spartacus/organization/order-approval": [
        "feature-libs/organization/order-approval/public_api"
      ],
      "@spartacus/organization/order-approval/root": [
        "feature-libs/organization/order-approval/root/public_api"
      ],
      "@spartacus/product": [
        "feature-libs/product/public_api"
      ],
<<<<<<< HEAD
      "@spartacus/smartedit/core": [
        "feature-libs/smartedit/core/public_api"
      ],
      "@spartacus/smartedit": [
        "feature-libs/smartedit/public_api"
      ],
      "@spartacus/smartedit/root": [
        "feature-libs/smartedit/root/public_api"
      ],
=======
      "@spartacus/product-configurator": [
        "feature-libs/product-configurator/public_api"
      ],
      "@spartacus/product-configurator/common": [
        "feature-libs/product-configurator/common/public_api"
      ],
      "@spartacus/product-configurator/common/assets": [
        "feature-libs/product-configurator/common/assets/public_api"
      ], 
      "@spartacus/product-configurator/textfield": [
        "feature-libs/product-configurator/textfield/public_api"
      ],
      "@spartacus/product-configurator/textfield/root": [
        "feature-libs/product-configurator/textfield/root/public_api"
      ],      
      "@spartacus/product-configurator/rulebased": [
        "feature-libs/product-configurator/rulebased/public_api"
      ],      
      "@spartacus/product-configurator/rulebased/root": [
        "feature-libs/product-configurator/rulebased/root/public_api"
      ],       
>>>>>>> 5519d0fc
      "@spartacus/storefinder/assets": [
        "feature-libs/storefinder/assets/public_api"
      ],
      "@spartacus/storefinder/components": [
        "feature-libs/storefinder/components/public_api"
      ],
      "@spartacus/storefinder/core": [
        "feature-libs/storefinder/core/public_api"
      ],
      "@spartacus/storefinder": [
        "feature-libs/storefinder/public_api"
      ],
      "@spartacus/storefinder/occ": [
        "feature-libs/storefinder/occ/public_api"
      ],
      "@spartacus/storefinder/root": [
        "feature-libs/storefinder/root/public_api"
      ],
      "@spartacus/qualtrics": [
        "feature-libs/qualtrics/public_api"
      ],
      "@spartacus/qualtrics/root": [
        "feature-libs/qualtrics/root/public_api"
      ],
      "@spartacus/qualtrics/components": [
        "feature-libs/qualtrics/components/public_api"
      ],
      "@spartacus/cdc": [
        "integration-libs/cdc/public_api"
      ],
      "@spartacus/cds": [
        "integration-libs/cds/public_api"
      ],
      "@spartacus/assets": [
        "projects/assets/src/public_api"
      ],
      "@spartacus/core": [
        "projects/core/public_api"
      ],
      "@spartacus/incubator": [
        "projects/incubator/public_api"
      ],
      "@spartacus/storefront": [
        "projects/storefrontlib/src/public_api"
      ],
      "@spartacus/vendor": [
        "projects/vendor/public_api"
      ]
    }
  },
  "exclude": [
    "./dist",
    "./projects/storefrontapp-e2e-cypress"
  ]
}<|MERGE_RESOLUTION|>--- conflicted
+++ resolved
@@ -23,9 +23,6 @@
     "resolveJsonModule": true,
     "esModuleInterop": true,
     "paths": {
-      "@spartacus/schematics": [
-        "projects/schematics/src/public_api"
-      ],
       "@spartacus/setup": [
         "core-libs/setup/public_api"
       ],
@@ -62,10 +59,39 @@
       "@spartacus/organization/order-approval/root": [
         "feature-libs/organization/order-approval/root/public_api"
       ],
+      "@spartacus/product-configurator/common/assets": [
+        "feature-libs/product-configurator/common/assets/public_api"
+      ],
+      "@spartacus/product-configurator/common": [
+        "feature-libs/product-configurator/common/public_api"
+      ],
+      "@spartacus/product-configurator": [
+        "feature-libs/product-configurator/public_api"
+      ],
+      "@spartacus/product-configurator/rulebased": [
+        "feature-libs/product-configurator/rulebased/public_api"
+      ],
+      "@spartacus/product-configurator/rulebased/root": [
+        "feature-libs/product-configurator/rulebased/root/public_api"
+      ],
+      "@spartacus/product-configurator/textfield": [
+        "feature-libs/product-configurator/textfield/public_api"
+      ],
+      "@spartacus/product-configurator/textfield/root": [
+        "feature-libs/product-configurator/textfield/root/public_api"
+      ],
       "@spartacus/product": [
         "feature-libs/product/public_api"
       ],
-<<<<<<< HEAD
+      "@spartacus/qualtrics/components": [
+        "feature-libs/qualtrics/components/public_api"
+      ],
+      "@spartacus/qualtrics": [
+        "feature-libs/qualtrics/public_api"
+      ],
+      "@spartacus/qualtrics/root": [
+        "feature-libs/qualtrics/root/public_api"
+      ],
       "@spartacus/smartedit/core": [
         "feature-libs/smartedit/core/public_api"
       ],
@@ -75,29 +101,6 @@
       "@spartacus/smartedit/root": [
         "feature-libs/smartedit/root/public_api"
       ],
-=======
-      "@spartacus/product-configurator": [
-        "feature-libs/product-configurator/public_api"
-      ],
-      "@spartacus/product-configurator/common": [
-        "feature-libs/product-configurator/common/public_api"
-      ],
-      "@spartacus/product-configurator/common/assets": [
-        "feature-libs/product-configurator/common/assets/public_api"
-      ], 
-      "@spartacus/product-configurator/textfield": [
-        "feature-libs/product-configurator/textfield/public_api"
-      ],
-      "@spartacus/product-configurator/textfield/root": [
-        "feature-libs/product-configurator/textfield/root/public_api"
-      ],      
-      "@spartacus/product-configurator/rulebased": [
-        "feature-libs/product-configurator/rulebased/public_api"
-      ],      
-      "@spartacus/product-configurator/rulebased/root": [
-        "feature-libs/product-configurator/rulebased/root/public_api"
-      ],       
->>>>>>> 5519d0fc
       "@spartacus/storefinder/assets": [
         "feature-libs/storefinder/assets/public_api"
       ],
@@ -116,15 +119,6 @@
       "@spartacus/storefinder/root": [
         "feature-libs/storefinder/root/public_api"
       ],
-      "@spartacus/qualtrics": [
-        "feature-libs/qualtrics/public_api"
-      ],
-      "@spartacus/qualtrics/root": [
-        "feature-libs/qualtrics/root/public_api"
-      ],
-      "@spartacus/qualtrics/components": [
-        "feature-libs/qualtrics/components/public_api"
-      ],
       "@spartacus/cdc": [
         "integration-libs/cdc/public_api"
       ],
@@ -140,6 +134,9 @@
       "@spartacus/incubator": [
         "projects/incubator/public_api"
       ],
+      "@spartacus/schematics": [
+        "projects/schematics/src/public_api"
+      ],
       "@spartacus/storefront": [
         "projects/storefrontlib/src/public_api"
       ],
