{
  "compileOnSave": false,
  "compilerOptions": {
    "baseUrl": "./",
    "rootDir": ".",
    "outDir": "./dist/out-tsc",
    "sourceMap": true,
    "declaration": false,
    "moduleResolution": "node",
    "experimentalDecorators": true,
    "target": "es5",
    "typeRoots": [
      "node_modules/@types"
    ],
    "lib": [
      "es2020",
      "dom"
    ],
    "strictPropertyInitialization": false,
    "noUnusedLocals": true,
    "noUnusedParameters": true,
    "stripInternal": true,
    "resolveJsonModule": true,
    "esModuleInterop": true,
    "paths": {
      "@spartacus/schematics": [
        "projects/schematics/src/public_api"
      ],
      "@spartacus/setup": [
        "core-libs/setup/public_api"
      ],
      "@spartacus/setup/ssr": [
        "core-libs/setup/ssr/public_api"
      ],
      "@spartacus/organization/administration/assets": [
        "feature-libs/organization/administration/assets/public_api"
      ],
      "@spartacus/organization/administration/components": [
        "feature-libs/organization/administration/components/public_api"
      ],
      "@spartacus/organization/administration/core": [
        "feature-libs/organization/administration/core/public_api"
      ],
      "@spartacus/organization/administration": [
        "feature-libs/organization/administration/public_api"
      ],
      "@spartacus/organization/administration/occ": [
        "feature-libs/organization/administration/occ/public_api"
      ],
      "@spartacus/organization/administration/root": [
        "feature-libs/organization/administration/root/public_api"
      ],
      "@spartacus/organization": [
        "feature-libs/organization/public_api"
      ],
      "@spartacus/organization/order-approval/assets": [
        "feature-libs/organization/order-approval/assets/public_api"
      ],
      "@spartacus/organization/order-approval": [
        "feature-libs/organization/order-approval/public_api"
      ],
      "@spartacus/organization/order-approval/root": [
        "feature-libs/organization/order-approval/root/public_api"
      ],
<<<<<<< HEAD
      "@spartacus/product": ["feature-libs/product/public_api"],
      "@spartacus/product-configurator": [
        "feature-libs/product-configurator/public_api"
      ],
      "@spartacus/product-configurator/common": [
        "feature-libs/product-configurator/common/public_api"
      ],
      "@spartacus/product-configurator/common/assets": [
        "feature-libs/product-configurator/common/assets/public_api"
      ], 
      "@spartacus/product-configurator/textfield": [
        "feature-libs/product-configurator/textfield/public_api"
      ],
      "@spartacus/product-configurator/textfield/root": [
        "feature-libs/product-configurator/textfield/root/public_api"
      ],      
      "@spartacus/product-configurator/rulebased": [
        "feature-libs/product-configurator/rulebased/public_api"
      ],      
      "@spartacus/product-configurator/rulebased/root": [
        "feature-libs/product-configurator/rulebased/root/public_api"
      ],      
      "@spartacus/storefinder": ["feature-libs/storefinder/public_api"],
      "@spartacus/storefinder/root": ["feature-libs/storefinder/root/public_api"],
      "@spartacus/storefinder/core": ["feature-libs/storefinder/core/public_api"],
      "@spartacus/storefinder/occ": ["feature-libs/storefinder/occ/public_api"],
      "@spartacus/storefinder/components": ["feature-libs/storefinder/components/public_api"],
      "@spartacus/storefinder/assets": ["feature-libs/storefinder/assets/public_api"],
      "@spartacus/cdc": ["integration-libs/cdc/public_api"],
      "@spartacus/setup": ["core-libs/setup/public_api"],
=======
      "@spartacus/product/configurators/common": [
        "feature-libs/product/configurators/common/public_api"
      ],
      "@spartacus/product/configurators/cpq": [
        "feature-libs/product/configurators/cpq/public_api"
      ],
      "@spartacus/product/configurators": [
        "feature-libs/product/configurators/public_api"
      ],
      "@spartacus/product/configurators/textfield": [
        "feature-libs/product/configurators/textfield/public_api"
      ],
      "@spartacus/product/configurators/variant": [
        "feature-libs/product/configurators/variant/public_api"
      ],
      "@spartacus/product": [
        "feature-libs/product/public_api"
      ],
      "@spartacus/storefinder/assets": [
        "feature-libs/storefinder/assets/public_api"
      ],
      "@spartacus/storefinder/components": [
        "feature-libs/storefinder/components/public_api"
      ],
      "@spartacus/storefinder/core": [
        "feature-libs/storefinder/core/public_api"
      ],
      "@spartacus/storefinder": [
        "feature-libs/storefinder/public_api"
      ],
      "@spartacus/storefinder/occ": [
        "feature-libs/storefinder/occ/public_api"
      ],
      "@spartacus/storefinder/root": [
        "feature-libs/storefinder/root/public_api"
      ],
      "@spartacus/cdc": [
        "integration-libs/cdc/public_api"
      ],
      "@spartacus/cds": [
        "integration-libs/cds/public_api"
      ],
      "@spartacus/assets": [
        "projects/assets/src/public_api"
      ],
      "@spartacus/core": [
        "projects/core/public_api"
      ],
      "@spartacus/incubator": [
        "projects/incubator/public_api"
      ],
      "@spartacus/storefront": [
        "projects/storefrontlib/src/public_api"
      ],
      "@spartacus/vendor": [
        "projects/vendor/public_api"
      ]
>>>>>>> 136039d7
    }
  },
  "exclude": [
    "./dist",
    "./projects/storefrontapp-e2e-cypress"
  ]
}<|MERGE_RESOLUTION|>--- conflicted
+++ resolved
@@ -62,7 +62,6 @@
       "@spartacus/organization/order-approval/root": [
         "feature-libs/organization/order-approval/root/public_api"
       ],
-<<<<<<< HEAD
       "@spartacus/product": ["feature-libs/product/public_api"],
       "@spartacus/product-configurator": [
         "feature-libs/product-configurator/public_api"
@@ -91,45 +90,7 @@
       "@spartacus/storefinder/occ": ["feature-libs/storefinder/occ/public_api"],
       "@spartacus/storefinder/components": ["feature-libs/storefinder/components/public_api"],
       "@spartacus/storefinder/assets": ["feature-libs/storefinder/assets/public_api"],
-      "@spartacus/cdc": ["integration-libs/cdc/public_api"],
-      "@spartacus/setup": ["core-libs/setup/public_api"],
-=======
-      "@spartacus/product/configurators/common": [
-        "feature-libs/product/configurators/common/public_api"
-      ],
-      "@spartacus/product/configurators/cpq": [
-        "feature-libs/product/configurators/cpq/public_api"
-      ],
-      "@spartacus/product/configurators": [
-        "feature-libs/product/configurators/public_api"
-      ],
-      "@spartacus/product/configurators/textfield": [
-        "feature-libs/product/configurators/textfield/public_api"
-      ],
-      "@spartacus/product/configurators/variant": [
-        "feature-libs/product/configurators/variant/public_api"
-      ],
-      "@spartacus/product": [
-        "feature-libs/product/public_api"
-      ],
-      "@spartacus/storefinder/assets": [
-        "feature-libs/storefinder/assets/public_api"
-      ],
-      "@spartacus/storefinder/components": [
-        "feature-libs/storefinder/components/public_api"
-      ],
-      "@spartacus/storefinder/core": [
-        "feature-libs/storefinder/core/public_api"
-      ],
-      "@spartacus/storefinder": [
-        "feature-libs/storefinder/public_api"
-      ],
-      "@spartacus/storefinder/occ": [
-        "feature-libs/storefinder/occ/public_api"
-      ],
-      "@spartacus/storefinder/root": [
-        "feature-libs/storefinder/root/public_api"
-      ],
+  
       "@spartacus/cdc": [
         "integration-libs/cdc/public_api"
       ],
@@ -151,7 +112,6 @@
       "@spartacus/vendor": [
         "projects/vendor/public_api"
       ]
->>>>>>> 136039d7
     }
   },
   "exclude": [
