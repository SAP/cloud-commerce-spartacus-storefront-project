{
  "compileOnSave": false,
  "compilerOptions": {
    "baseUrl": "./",
    "rootDir": ".",
    "outDir": "./dist/out-tsc",
    "sourceMap": true,
    "declaration": false,
    "moduleResolution": "node",
    "experimentalDecorators": true,
<<<<<<< HEAD
    "target": "ES2022",
    "typeRoots": [
      "node_modules/@types"
    ],
    "lib": [
      "es2020",
      "dom"
    ],
=======
    "target": "es2020",
    "typeRoots": ["node_modules/@types"],
    "lib": ["es2020", "dom"],
>>>>>>> ba79a61e
    "strictPropertyInitialization": false,
    "strict": true,
    "noUnusedLocals": true,
    "noUnusedParameters": true,
    "stripInternal": true,
    "resolveJsonModule": true,
    "esModuleInterop": true,
    "paths": {
      "@spartacus/schematics": ["projects/schematics/index"],
      "@spartacus/setup": ["core-libs/setup/public_api"],
      "@spartacus/setup/ssr": ["core-libs/setup/ssr/public_api"],
      "@spartacus/asm/assets": ["feature-libs/asm/assets/public_api"],
      "@spartacus/asm/components": ["feature-libs/asm/components/public_api"],
      "@spartacus/asm/core": ["feature-libs/asm/core/public_api"],
      "@spartacus/asm": ["feature-libs/asm/public_api"],
      "@spartacus/asm/occ": ["feature-libs/asm/occ/public_api"],
      "@spartacus/asm/root": ["feature-libs/asm/root/public_api"],
      "@spartacus/cart/base/assets": [
        "feature-libs/cart/base/assets/public_api"
      ],
      "@spartacus/cart/base/components/add-to-cart": [
        "feature-libs/cart/base/components/add-to-cart/public_api"
      ],
      "@spartacus/cart/base/components/mini-cart": [
        "feature-libs/cart/base/components/mini-cart/public_api"
      ],
      "@spartacus/cart/base/components": [
        "feature-libs/cart/base/components/public_api"
      ],
      "@spartacus/cart/base/core": ["feature-libs/cart/base/core/public_api"],
      "@spartacus/cart/base": ["feature-libs/cart/base/public_api"],
      "@spartacus/cart/base/occ": ["feature-libs/cart/base/occ/public_api"],
      "@spartacus/cart/base/root": ["feature-libs/cart/base/root/public_api"],
      "@spartacus/cart/import-export/assets": [
        "feature-libs/cart/import-export/assets/public_api"
      ],
      "@spartacus/cart/import-export/components": [
        "feature-libs/cart/import-export/components/public_api"
      ],
      "@spartacus/cart/import-export/core": [
        "feature-libs/cart/import-export/core/public_api"
      ],
      "@spartacus/cart/import-export": [
        "feature-libs/cart/import-export/public_api"
      ],
      "@spartacus/cart/import-export/root": [
        "feature-libs/cart/import-export/root/public_api"
      ],
      "@spartacus/cart": ["feature-libs/cart/public_api"],
      "@spartacus/cart/quick-order/assets": [
        "feature-libs/cart/quick-order/assets/public_api"
      ],
      "@spartacus/cart/quick-order/components": [
        "feature-libs/cart/quick-order/components/public_api"
      ],
      "@spartacus/cart/quick-order/core": [
        "feature-libs/cart/quick-order/core/public_api"
      ],
      "@spartacus/cart/quick-order": [
        "feature-libs/cart/quick-order/public_api"
      ],
      "@spartacus/cart/quick-order/root": [
        "feature-libs/cart/quick-order/root/public_api"
      ],
      "@spartacus/cart/saved-cart/assets": [
        "feature-libs/cart/saved-cart/assets/public_api"
      ],
      "@spartacus/cart/saved-cart/components": [
        "feature-libs/cart/saved-cart/components/public_api"
      ],
      "@spartacus/cart/saved-cart/core": [
        "feature-libs/cart/saved-cart/core/public_api"
      ],
      "@spartacus/cart/saved-cart": ["feature-libs/cart/saved-cart/public_api"],
      "@spartacus/cart/saved-cart/occ": [
        "feature-libs/cart/saved-cart/occ/public_api"
      ],
      "@spartacus/cart/saved-cart/root": [
        "feature-libs/cart/saved-cart/root/public_api"
      ],
      "@spartacus/cart/wish-list/assets": [
        "feature-libs/cart/wish-list/assets/public_api"
      ],
      "@spartacus/cart/wish-list/components/add-to-wishlist": [
        "feature-libs/cart/wish-list/components/add-to-wishlist/public_api"
      ],
      "@spartacus/cart/wish-list/components": [
        "feature-libs/cart/wish-list/components/public_api"
      ],
      "@spartacus/cart/wish-list/core": [
        "feature-libs/cart/wish-list/core/public_api"
      ],
      "@spartacus/cart/wish-list": ["feature-libs/cart/wish-list/public_api"],
      "@spartacus/cart/wish-list/root": [
        "feature-libs/cart/wish-list/root/public_api"
      ],
      "@spartacus/checkout/b2b/assets": [
        "feature-libs/checkout/b2b/assets/public_api"
      ],
      "@spartacus/checkout/b2b/components": [
        "feature-libs/checkout/b2b/components/public_api"
      ],
      "@spartacus/checkout/b2b/core": [
        "feature-libs/checkout/b2b/core/public_api"
      ],
      "@spartacus/checkout/b2b": ["feature-libs/checkout/b2b/public_api"],
      "@spartacus/checkout/b2b/occ": [
        "feature-libs/checkout/b2b/occ/public_api"
      ],
      "@spartacus/checkout/b2b/root": [
        "feature-libs/checkout/b2b/root/public_api"
      ],
      "@spartacus/checkout/base/assets": [
        "feature-libs/checkout/base/assets/public_api"
      ],
      "@spartacus/checkout/base/components": [
        "feature-libs/checkout/base/components/public_api"
      ],
      "@spartacus/checkout/base/core": [
        "feature-libs/checkout/base/core/public_api"
      ],
      "@spartacus/checkout/base": ["feature-libs/checkout/base/public_api"],
      "@spartacus/checkout/base/occ": [
        "feature-libs/checkout/base/occ/public_api"
      ],
      "@spartacus/checkout/base/root": [
        "feature-libs/checkout/base/root/public_api"
      ],
      "@spartacus/checkout": ["feature-libs/checkout/public_api"],
      "@spartacus/checkout/scheduled-replenishment/assets": [
        "feature-libs/checkout/scheduled-replenishment/assets/public_api"
      ],
      "@spartacus/checkout/scheduled-replenishment/components": [
        "feature-libs/checkout/scheduled-replenishment/components/public_api"
      ],
      "@spartacus/checkout/scheduled-replenishment": [
        "feature-libs/checkout/scheduled-replenishment/public_api"
      ],
      "@spartacus/checkout/scheduled-replenishment/root": [
        "feature-libs/checkout/scheduled-replenishment/root/public_api"
      ],
      "@spartacus/customer-ticketing/assets": [
        "feature-libs/customer-ticketing/assets/public_api"
      ],
      "@spartacus/customer-ticketing/components": [
        "feature-libs/customer-ticketing/components/public_api"
      ],
      "@spartacus/customer-ticketing/core": [
        "feature-libs/customer-ticketing/core/public_api"
      ],
      "@spartacus/customer-ticketing": [
        "feature-libs/customer-ticketing/public_api"
      ],
      "@spartacus/customer-ticketing/occ": [
        "feature-libs/customer-ticketing/occ/public_api"
      ],
      "@spartacus/customer-ticketing/root": [
        "feature-libs/customer-ticketing/root/public_api"
      ],
      "@spartacus/order/assets": ["feature-libs/order/assets/public_api"],
      "@spartacus/order/components": [
        "feature-libs/order/components/public_api"
      ],
      "@spartacus/order/core": ["feature-libs/order/core/public_api"],
      "@spartacus/order": ["feature-libs/order/public_api"],
      "@spartacus/order/occ": ["feature-libs/order/occ/public_api"],
      "@spartacus/order/root": ["feature-libs/order/root/public_api"],
      "@spartacus/organization/account-summary/assets": [
        "feature-libs/organization/account-summary/assets/public_api"
      ],
      "@spartacus/organization/account-summary/components": [
        "feature-libs/organization/account-summary/components/public_api"
      ],
      "@spartacus/organization/account-summary/core": [
        "feature-libs/organization/account-summary/core/public_api"
      ],
      "@spartacus/organization/account-summary": [
        "feature-libs/organization/account-summary/public_api"
      ],
      "@spartacus/organization/account-summary/occ": [
        "feature-libs/organization/account-summary/occ/public_api"
      ],
      "@spartacus/organization/account-summary/root": [
        "feature-libs/organization/account-summary/root/public_api"
      ],
      "@spartacus/organization/administration/assets": [
        "feature-libs/organization/administration/assets/public_api"
      ],
      "@spartacus/organization/administration/components": [
        "feature-libs/organization/administration/components/public_api"
      ],
      "@spartacus/organization/administration/core": [
        "feature-libs/organization/administration/core/public_api"
      ],
      "@spartacus/organization/administration": [
        "feature-libs/organization/administration/public_api"
      ],
      "@spartacus/organization/administration/occ": [
        "feature-libs/organization/administration/occ/public_api"
      ],
      "@spartacus/organization/administration/root": [
        "feature-libs/organization/administration/root/public_api"
      ],
      "@spartacus/organization": ["feature-libs/organization/public_api"],
      "@spartacus/organization/order-approval/assets": [
        "feature-libs/organization/order-approval/assets/public_api"
      ],
      "@spartacus/organization/order-approval": [
        "feature-libs/organization/order-approval/public_api"
      ],
      "@spartacus/organization/order-approval/root": [
        "feature-libs/organization/order-approval/root/public_api"
      ],
      "@spartacus/organization/user-registration/assets": [
        "feature-libs/organization/user-registration/assets/public_api"
      ],
      "@spartacus/organization/user-registration/components": [
        "feature-libs/organization/user-registration/components/public_api"
      ],
      "@spartacus/organization/user-registration/core": [
        "feature-libs/organization/user-registration/core/public_api"
      ],
      "@spartacus/organization/user-registration": [
        "feature-libs/organization/user-registration/public_api"
      ],
      "@spartacus/organization/user-registration/occ": [
        "feature-libs/organization/user-registration/occ/public_api"
      ],
      "@spartacus/organization/user-registration/root": [
        "feature-libs/organization/user-registration/root/public_api"
      ],
      "@spartacus/organization/unit-order/assets": [
        "feature-libs/organization/unit-order/assets/public_api"
      ],
      "@spartacus/organization/unit-order/components": [
        "feature-libs/organization/unit-order/components/public_api"
      ],
      "@spartacus/organization/unit-order/core": [
        "feature-libs/organization/unit-order/core/public_api"
      ],
      "@spartacus/organization/unit-order": [
        "feature-libs/organization/unit-order/public_api"
      ],
      "@spartacus/organization/unit-order/occ": [
        "feature-libs/organization/unit-order/occ/public_api"
      ],
      "@spartacus/organization/unit-order/root": [
        "feature-libs/organization/unit-order/root/public_api"
      ],
      "@spartacus/product-configurator/common/assets": [
        "feature-libs/product-configurator/common/assets/public_api"
      ],
      "@spartacus/product-configurator/common": [
        "feature-libs/product-configurator/common/public_api"
      ],
      "@spartacus/product-configurator": [
        "feature-libs/product-configurator/public_api"
      ],
      "@spartacus/product-configurator/rulebased/cpq": [
        "feature-libs/product-configurator/rulebased/cpq/public_api"
      ],
      "@spartacus/product-configurator/rulebased": [
        "feature-libs/product-configurator/rulebased/public_api"
      ],
      "@spartacus/product-configurator/rulebased/root": [
        "feature-libs/product-configurator/rulebased/root/public_api"
      ],
      "@spartacus/product-configurator/textfield": [
        "feature-libs/product-configurator/textfield/public_api"
      ],
      "@spartacus/product-configurator/textfield/root": [
        "feature-libs/product-configurator/textfield/root/public_api"
      ],
      "@spartacus/product/bulk-pricing/assets": [
        "feature-libs/product/bulk-pricing/assets/public_api"
      ],
      "@spartacus/product/bulk-pricing/components": [
        "feature-libs/product/bulk-pricing/components/public_api"
      ],
      "@spartacus/product/bulk-pricing/core": [
        "feature-libs/product/bulk-pricing/core/public_api"
      ],
      "@spartacus/product/bulk-pricing": [
        "feature-libs/product/bulk-pricing/public_api"
      ],
      "@spartacus/product/bulk-pricing/occ": [
        "feature-libs/product/bulk-pricing/occ/public_api"
      ],
      "@spartacus/product/bulk-pricing/root": [
        "feature-libs/product/bulk-pricing/root/public_api"
      ],
      "@spartacus/product/image-zoom/assets": [
        "feature-libs/product/image-zoom/assets/public_api"
      ],
      "@spartacus/product/image-zoom/components": [
        "feature-libs/product/image-zoom/components/public_api"
      ],
      "@spartacus/product/image-zoom": [
        "feature-libs/product/image-zoom/public_api"
      ],
      "@spartacus/product/image-zoom/root": [
        "feature-libs/product/image-zoom/root/public_api"
      ],
      "@spartacus/product": ["feature-libs/product/public_api"],
      "@spartacus/product/variants/assets": [
        "feature-libs/product/variants/assets/public_api"
      ],
      "@spartacus/product/variants/components": [
        "feature-libs/product/variants/components/public_api"
      ],
      "@spartacus/product/variants": [
        "feature-libs/product/variants/public_api"
      ],
      "@spartacus/product/variants/occ": [
        "feature-libs/product/variants/occ/public_api"
      ],
      "@spartacus/product/variants/root": [
        "feature-libs/product/variants/root/public_api"
      ],
      "@spartacus/qualtrics/components": [
        "feature-libs/qualtrics/components/public_api"
      ],
      "@spartacus/qualtrics": ["feature-libs/qualtrics/public_api"],
      "@spartacus/qualtrics/root": ["feature-libs/qualtrics/root/public_api"],
      "@spartacus/smartedit/core": ["feature-libs/smartedit/core/public_api"],
      "@spartacus/smartedit": ["feature-libs/smartedit/public_api"],
      "@spartacus/smartedit/root": ["feature-libs/smartedit/root/public_api"],
      "@spartacus/storefinder/assets": [
        "feature-libs/storefinder/assets/public_api"
      ],
      "@spartacus/storefinder/components": [
        "feature-libs/storefinder/components/public_api"
      ],
      "@spartacus/storefinder/core": [
        "feature-libs/storefinder/core/public_api"
      ],
      "@spartacus/storefinder": ["feature-libs/storefinder/public_api"],
      "@spartacus/storefinder/occ": ["feature-libs/storefinder/occ/public_api"],
      "@spartacus/storefinder/root": [
        "feature-libs/storefinder/root/public_api"
      ],
      "@spartacus/tracking": ["feature-libs/tracking/public_api"],
      "@spartacus/tracking/personalization/core": [
        "feature-libs/tracking/personalization/core/public_api"
      ],
      "@spartacus/tracking/personalization": [
        "feature-libs/tracking/personalization/public_api"
      ],
      "@spartacus/tracking/personalization/root": [
        "feature-libs/tracking/personalization/root/public_api"
      ],
      "@spartacus/tracking/tms/aep": [
        "feature-libs/tracking/tms/aep/public_api"
      ],
      "@spartacus/tracking/tms/core": [
        "feature-libs/tracking/tms/core/public_api"
      ],
      "@spartacus/tracking/tms/gtm": [
        "feature-libs/tracking/tms/gtm/public_api"
      ],
      "@spartacus/tracking/tms": ["feature-libs/tracking/tms/public_api"],
      "@spartacus/user/account/assets": [
        "feature-libs/user/account/assets/public_api"
      ],
      "@spartacus/user/account/components": [
        "feature-libs/user/account/components/public_api"
      ],
      "@spartacus/user/account/core": [
        "feature-libs/user/account/core/public_api"
      ],
      "@spartacus/user/account": ["feature-libs/user/account/public_api"],
      "@spartacus/user/account/occ": [
        "feature-libs/user/account/occ/public_api"
      ],
      "@spartacus/user/account/root": [
        "feature-libs/user/account/root/public_api"
      ],
      "@spartacus/user": ["feature-libs/user/public_api"],
      "@spartacus/user/profile/assets": [
        "feature-libs/user/profile/assets/public_api"
      ],
      "@spartacus/user/profile/components": [
        "feature-libs/user/profile/components/public_api"
      ],
      "@spartacus/user/profile/core": [
        "feature-libs/user/profile/core/public_api"
      ],
      "@spartacus/user/profile": ["feature-libs/user/profile/public_api"],
      "@spartacus/user/profile/occ": [
        "feature-libs/user/profile/occ/public_api"
      ],
      "@spartacus/user/profile/root": [
        "feature-libs/user/profile/root/public_api"
      ],
      "@spartacus/cdc/components": [
        "integration-libs/cdc/components/public_api"
      ],
      "@spartacus/cdc/core": ["integration-libs/cdc/core/public_api"],
      "@spartacus/cdc": ["integration-libs/cdc/public_api"],
      "@spartacus/cdc/root": ["integration-libs/cdc/root/public_api"],
      "@spartacus/cdc/user-account": [
        "integration-libs/cdc/user-account/public_api"
      ],
      "@spartacus/cdc/user-profile": [
        "integration-libs/cdc/user-profile/public_api"
      ],
      "@spartacus/cds": ["integration-libs/cds/public_api"],
      "@spartacus/digital-payments/assets": [
        "integration-libs/digital-payments/assets/public_api"
      ],
      "@spartacus/digital-payments": [
        "integration-libs/digital-payments/public_api"
      ],
      "@spartacus/epd-visualization/assets": [
        "integration-libs/epd-visualization/assets/public_api"
      ],
      "@spartacus/epd-visualization/components": [
        "integration-libs/epd-visualization/components/public_api"
      ],
      "@spartacus/epd-visualization/core": [
        "integration-libs/epd-visualization/core/public_api"
      ],
      "@spartacus/epd-visualization/epd-visualization-api": [
        "integration-libs/epd-visualization/epd-visualization-api/public_api"
      ],
      "@spartacus/epd-visualization": [
        "integration-libs/epd-visualization/public_api"
      ],
      "@spartacus/epd-visualization/root": [
        "integration-libs/epd-visualization/root/public_api"
      ],
<<<<<<< HEAD
      "@spartacus/s4om/assets": [
        "integration-libs/s4om/assets/public_api"
      ],
      "@spartacus/s4om": [
        "integration-libs/s4om/public_api"
      ],
      "@spartacus/s4om/root": [
        "integration-libs/s4om/root/public_api"
      ],
      "@spartacus/assets": [
        "projects/assets/src/public_api"
      ],
      "@spartacus/core": [
        "projects/core/public_api"
      ],
      "@spartacus/storefront": [
        "projects/storefrontlib/public_api"
      ]
    },
    "useDefineForClassFields": false
=======
      "@spartacus/s4om/assets": ["integration-libs/s4om/assets/public_api"],
      "@spartacus/s4om": ["integration-libs/s4om/public_api"],
      "@spartacus/s4om/root": ["integration-libs/s4om/root/public_api"],
      "@spartacus/assets": ["projects/assets/src/public_api"],
      "@spartacus/core": ["projects/core/public_api"],
      "@spartacus/storefront": ["projects/storefrontlib/public_api"]
    }
>>>>>>> ba79a61e
  },
  "exclude": ["./dist", "./projects/storefrontapp-e2e-cypress"]
}<|MERGE_RESOLUTION|>--- conflicted
+++ resolved
@@ -8,7 +8,6 @@
     "declaration": false,
     "moduleResolution": "node",
     "experimentalDecorators": true,
-<<<<<<< HEAD
     "target": "ES2022",
     "typeRoots": [
       "node_modules/@types"
@@ -17,11 +16,6 @@
       "es2020",
       "dom"
     ],
-=======
-    "target": "es2020",
-    "typeRoots": ["node_modules/@types"],
-    "lib": ["es2020", "dom"],
->>>>>>> ba79a61e
     "strictPropertyInitialization": false,
     "strict": true,
     "noUnusedLocals": true,
@@ -453,7 +447,6 @@
       "@spartacus/epd-visualization/root": [
         "integration-libs/epd-visualization/root/public_api"
       ],
-<<<<<<< HEAD
       "@spartacus/s4om/assets": [
         "integration-libs/s4om/assets/public_api"
       ],
@@ -474,15 +467,6 @@
       ]
     },
     "useDefineForClassFields": false
-=======
-      "@spartacus/s4om/assets": ["integration-libs/s4om/assets/public_api"],
-      "@spartacus/s4om": ["integration-libs/s4om/public_api"],
-      "@spartacus/s4om/root": ["integration-libs/s4om/root/public_api"],
-      "@spartacus/assets": ["projects/assets/src/public_api"],
-      "@spartacus/core": ["projects/core/public_api"],
-      "@spartacus/storefront": ["projects/storefrontlib/public_api"]
-    }
->>>>>>> ba79a61e
   },
   "exclude": ["./dist", "./projects/storefrontapp-e2e-cypress"]
 }