--- conflicted
+++ resolved
@@ -79,9 +79,11 @@
       "@spartacus/storefinder/root": [
         "feature-libs/storefinder/root/public_api"
       ],
-<<<<<<< HEAD
-
-      // User Account
+      "@spartacus/qualtrics": ["feature-libs/qualtrics/public_api"],
+      "@spartacus/qualtrics/root": ["feature-libs/qualtrics/root/public_api"],
+      "@spartacus/qualtrics/components": [
+        "feature-libs/qualtrics/components/public_api"
+      ],
       "@spartacus/user/account": ["feature-libs/user/account/public_api"],
       "@spartacus/user/account/root": [
         "feature-libs/user/account/root/public_api"
@@ -97,19 +99,6 @@
       ],
       "@spartacus/user/account/assets": [
         "feature-libs/user/account/assets/public_api"
-=======
-      "@spartacus/qualtrics": [
-        "feature-libs/qualtrics/public_api"
-      ],
-      "@spartacus/qualtrics/root": [
-        "feature-libs/qualtrics/root/public_api"
-      ],
-      "@spartacus/qualtrics/components": [
-        "feature-libs/qualtrics/components/public_api"
-      ],
-      "@spartacus/cdc": [
-        "integration-libs/cdc/public_api"
->>>>>>> f97fb78a
       ],
       // User Profile
       "@spartacus/user/profile": ["feature-libs/user/profile/public_api"],
@@ -128,7 +117,6 @@
       "@spartacus/user/profile/assets": [
         "feature-libs/user/profile/assets/public_api"
       ],
-
       "@spartacus/cdc": ["integration-libs/cdc/public_api"],
       "@spartacus/cds": ["integration-libs/cds/public_api"],
       "@spartacus/assets": ["projects/assets/src/public_api"],
