{
  "compileOnSave": false,
  "compilerOptions": {
    "baseUrl": "./",
    "rootDir": ".",
    "outDir": "./dist/out-tsc",
    "sourceMap": true,
    "declaration": false,
    "moduleResolution": "node",
    "experimentalDecorators": true,
    "target": "es5",
    "typeRoots": [
      "node_modules/@types"
    ],
    "lib": [
      "es2020",
      "dom"
    ],
    "strictPropertyInitialization": false,
    "strict": true,
    "noUnusedLocals": true,
    "noUnusedParameters": true,
    "stripInternal": true,
    "resolveJsonModule": true,
    "esModuleInterop": true,
    "paths": {
      "@spartacus/schematics": ["projects/schematics/index"],
      "@spartacus/setup": ["core-libs/setup/public_api"],
      "@spartacus/setup/ssr": ["core-libs/setup/ssr/public_api"],
      "@spartacus/asm/assets": ["feature-libs/asm/assets/public_api"],
      "@spartacus/asm/components": ["feature-libs/asm/components/public_api"],
      "@spartacus/asm/core": ["feature-libs/asm/core/public_api"],
      "@spartacus/asm": ["feature-libs/asm/public_api"],
      "@spartacus/asm/occ": ["feature-libs/asm/occ/public_api"],
      "@spartacus/asm/root": ["feature-libs/asm/root/public_api"],
      "@spartacus/cart": ["feature-libs/cart/public_api"],
      "@spartacus/cart/saved-cart/assets": [
        "feature-libs/cart/saved-cart/assets/public_api"
      ],
      "@spartacus/cart/saved-cart/components": [
        "feature-libs/cart/saved-cart/components/public_api"
      ],
      "@spartacus/cart/saved-cart/core": [
        "feature-libs/cart/saved-cart/core/public_api"
      ],
      "@spartacus/cart/saved-cart": [
        "feature-libs/cart/saved-cart/public_api"
      ],
      "@spartacus/cart/saved-cart/occ": [
        "feature-libs/cart/saved-cart/occ/public_api"
      ],
      "@spartacus/cart/saved-cart/root": [
        "feature-libs/cart/saved-cart/root/public_api"
      ],
      "@spartacus/organization/administration/assets": [
        "feature-libs/organization/administration/assets/public_api"
      ],
      "@spartacus/organization/administration/components": [
        "feature-libs/organization/administration/components/public_api"
      ],
      "@spartacus/organization/administration/core": [
        "feature-libs/organization/administration/core/public_api"
      ],
      "@spartacus/organization/administration": [
        "feature-libs/organization/administration/public_api"
      ],
      "@spartacus/organization/administration/occ": [
        "feature-libs/organization/administration/occ/public_api"
      ],
      "@spartacus/organization/administration/root": [
        "feature-libs/organization/administration/root/public_api"
      ],
      "@spartacus/organization": [
        "feature-libs/organization/public_api"
      ],
      "@spartacus/organization/order-approval/assets": [
        "feature-libs/organization/order-approval/assets/public_api"
      ],
      "@spartacus/organization/order-approval": [
        "feature-libs/organization/order-approval/public_api"
      ],
      "@spartacus/organization/order-approval/root": [
        "feature-libs/organization/order-approval/root/public_api"
      ],
      "@spartacus/product-configurator/common/assets": [
        "feature-libs/product-configurator/common/assets/public_api"
      ],
      "@spartacus/product-configurator/common": [
        "feature-libs/product-configurator/common/public_api"
      ],
      "@spartacus/product-configurator": [
        "feature-libs/product-configurator/public_api"
      ],
      "@spartacus/product-configurator/rulebased": [
        "feature-libs/product-configurator/rulebased/public_api"
      ],
      "@spartacus/product-configurator/rulebased/root": [
        "feature-libs/product-configurator/rulebased/root/public_api"
      ],
      "@spartacus/product-configurator/textfield": [
        "feature-libs/product-configurator/textfield/public_api"
      ],
      "@spartacus/product-configurator/textfield/root": [
        "feature-libs/product-configurator/textfield/root/public_api"
      ],
      "@spartacus/product/bulk-pricing/assets": [
        "feature-libs/product/bulk-pricing/assets/public_api"
      ],
      "@spartacus/product/bulk-pricing/components": [
        "feature-libs/product/bulk-pricing/components/public_api"
      ],
      "@spartacus/product/bulk-pricing/core": [
        "feature-libs/product/bulk-pricing/core/public_api"
      ],
      "@spartacus/product/bulk-pricing": [
        "feature-libs/product/bulk-pricing/public_api"
      ],
      "@spartacus/product/bulk-pricing/occ": [
        "feature-libs/product/bulk-pricing/occ/public_api"
      ],
      "@spartacus/product/bulk-pricing/root": [
        "feature-libs/product/bulk-pricing/root/public_api"
      ],
      "@spartacus/product": ["feature-libs/product/public_api"],
      "@spartacus/product/variants/assets": [
        "feature-libs/product/variants/assets/public_api"
      ],
      "@spartacus/product/variants/components": [
        "feature-libs/product/variants/components/public_api"
      ],
      "@spartacus/product/variants": [
        "feature-libs/product/variants/public_api"
      ],
      "@spartacus/product/variants/occ": [
        "feature-libs/product/variants/occ/public_api"
      ],
      "@spartacus/product/variants/root": [
        "feature-libs/product/variants/root/public_api"
      ],
      "@spartacus/qualtrics/components": [
        "feature-libs/qualtrics/components/public_api"
      ],
      "@spartacus/qualtrics": [
        "feature-libs/qualtrics/public_api"
      ],
      "@spartacus/qualtrics/root": [
        "feature-libs/qualtrics/root/public_api"
      ],
      "@spartacus/smartedit/core": [
        "feature-libs/smartedit/core/public_api"
      ],
      "@spartacus/smartedit": [
        "feature-libs/smartedit/public_api"
      ],
      "@spartacus/smartedit/root": [
        "feature-libs/smartedit/root/public_api"
      ],
      "@spartacus/storefinder/assets": [
        "feature-libs/storefinder/assets/public_api"
      ],
      "@spartacus/storefinder/components": [
        "feature-libs/storefinder/components/public_api"
      ],
      "@spartacus/storefinder/core": [
        "feature-libs/storefinder/core/public_api"
      ],
      "@spartacus/storefinder": [
        "feature-libs/storefinder/public_api"
      ],
      "@spartacus/storefinder/occ": [
        "feature-libs/storefinder/occ/public_api"
      ],
      "@spartacus/storefinder/root": [
        "feature-libs/storefinder/root/public_api"
      ],
      "@spartacus/tracking": [
        "feature-libs/tracking/public_api"
      ],
      "@spartacus/tracking/personalization/core": [
        "feature-libs/tracking/personalization/core/public_api"
      ],
      "@spartacus/tracking/personalization": [
        "feature-libs/tracking/personalization/public_api"
      ],
      "@spartacus/tracking/personalization/root": [
        "feature-libs/tracking/personalization/root/public_api"
      ],
      "@spartacus/tracking/tms/aep": [
        "feature-libs/tracking/tms/aep/public_api"
      ],
      "@spartacus/tracking/tms/core": [
        "feature-libs/tracking/tms/core/public_api"
      ],
      "@spartacus/tracking/tms/gtm": [
        "feature-libs/tracking/tms/gtm/public_api"
      ],
      "@spartacus/tracking/tms": ["feature-libs/tracking/tms/public_api"],
      "@spartacus/user/account/assets": [
        "feature-libs/user/account/assets/public_api"
      ],
      "@spartacus/user/account/components": [
        "feature-libs/user/account/components/public_api"
      ],
      "@spartacus/user/account/core": [
        "feature-libs/user/account/core/public_api"
      ],
      "@spartacus/user/account": ["feature-libs/user/account/public_api"],
      "@spartacus/user/account/occ": [
        "feature-libs/user/account/occ/public_api"
      ],
      "@spartacus/user/account/root": [
        "feature-libs/user/account/root/public_api"
      ],
      "@spartacus/user": ["feature-libs/user/public_api"],
      "@spartacus/user/profile/assets": [
        "feature-libs/user/profile/assets/public_api"
      ],
      "@spartacus/user/profile/components": [
        "feature-libs/user/profile/components/public_api"
      ],
      "@spartacus/user/profile/core": [
        "feature-libs/user/profile/core/public_api"
      ],
      "@spartacus/user/profile": ["feature-libs/user/profile/public_api"],
      "@spartacus/user/profile/occ": [
        "feature-libs/user/profile/occ/public_api"
      ],
      "@spartacus/user/profile/root": [
        "feature-libs/user/profile/root/public_api"
      ],
      "@spartacus/cdc/components": [
        "integration-libs/cdc/components/public_api"
      ],
<<<<<<< HEAD
      "@spartacus/product/variants/root": [
        "feature-libs/product/variants/root/public_api"
      ],
      "@spartacus/product/multi-d": [
        "feature-libs/product/multi-d/public_api"
      ],
      "@spartacus/product/multi-d/assets": [
        "feature-libs/product/multi-d/assets/public_api"
      ],
      "@spartacus/product/multi-d/components": [
        "feature-libs/product/multi-d/components/public_api"
      ],
      "@spartacus/product/multi-d/core": [
        "feature-libs/product/multi-d/core/public_api"
      ],
      "@spartacus/product/multi-d/occ": [
        "feature-libs/product/multi-d/occ/public_api"
      ],
      "@spartacus/product/multi-d/root": [
        "feature-libs/product/multi-d/root/public_api"
      ]
=======
      "@spartacus/cdc/core": ["integration-libs/cdc/core/public_api"],
      "@spartacus/cdc": ["integration-libs/cdc/public_api"],
      "@spartacus/cdc/root": ["integration-libs/cdc/root/public_api"],
      "@spartacus/cds": ["integration-libs/cds/public_api"],
      "@spartacus/assets": ["projects/assets/src/public_api"],
      "@spartacus/core": ["projects/core/public_api"],
      "@spartacus/incubator": ["projects/incubator/public_api"],
      "@spartacus/storefront": ["projects/storefrontlib/src/public_api"]
>>>>>>> e4765aff
    }
  },
  "exclude": [
    "./dist",
    "./projects/storefrontapp-e2e-cypress"
  ]
}<|MERGE_RESOLUTION|>--- conflicted
+++ resolved
@@ -231,29 +231,6 @@
       "@spartacus/cdc/components": [
         "integration-libs/cdc/components/public_api"
       ],
-<<<<<<< HEAD
-      "@spartacus/product/variants/root": [
-        "feature-libs/product/variants/root/public_api"
-      ],
-      "@spartacus/product/multi-d": [
-        "feature-libs/product/multi-d/public_api"
-      ],
-      "@spartacus/product/multi-d/assets": [
-        "feature-libs/product/multi-d/assets/public_api"
-      ],
-      "@spartacus/product/multi-d/components": [
-        "feature-libs/product/multi-d/components/public_api"
-      ],
-      "@spartacus/product/multi-d/core": [
-        "feature-libs/product/multi-d/core/public_api"
-      ],
-      "@spartacus/product/multi-d/occ": [
-        "feature-libs/product/multi-d/occ/public_api"
-      ],
-      "@spartacus/product/multi-d/root": [
-        "feature-libs/product/multi-d/root/public_api"
-      ]
-=======
       "@spartacus/cdc/core": ["integration-libs/cdc/core/public_api"],
       "@spartacus/cdc": ["integration-libs/cdc/public_api"],
       "@spartacus/cdc/root": ["integration-libs/cdc/root/public_api"],
@@ -261,8 +238,25 @@
       "@spartacus/assets": ["projects/assets/src/public_api"],
       "@spartacus/core": ["projects/core/public_api"],
       "@spartacus/incubator": ["projects/incubator/public_api"],
-      "@spartacus/storefront": ["projects/storefrontlib/src/public_api"]
->>>>>>> e4765aff
+      "@spartacus/storefront": ["projects/storefrontlib/src/public_api"],
+      "@spartacus/product/multi-d": [
+        "feature-libs/product/multi-d/public_api"
+      ],
+      "@spartacus/product/multi-d/assets": [
+        "feature-libs/product/multi-d/assets/public_api"
+      ],
+      "@spartacus/product/multi-d/components": [
+        "feature-libs/product/multi-d/components/public_api"
+      ],
+      "@spartacus/product/multi-d/core": [
+        "feature-libs/product/multi-d/core/public_api"
+      ],
+      "@spartacus/product/multi-d/occ": [
+        "feature-libs/product/multi-d/occ/public_api"
+      ],
+      "@spartacus/product/multi-d/root": [
+        "feature-libs/product/multi-d/root/public_api"
+      ]
     }
   },
   "exclude": [
