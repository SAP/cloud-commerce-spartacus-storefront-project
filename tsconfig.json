--- conflicted
+++ resolved
@@ -62,7 +62,8 @@
       "@spartacus/organization/order-approval/root": [
         "feature-libs/organization/order-approval/root/public_api"
       ],
-<<<<<<< HEAD
+      
+
       "@spartacus/product/bulk-pricing/assets": [
         "feature-libs/product/bulk-pricing/assets/public_api"
       ],
@@ -87,14 +88,16 @@
       "@spartacus/product/configurators/variant": [
         "feature-libs/product/configurators/variant/public_api"
       ],
-=======
->>>>>>> bd70ab96
       "@spartacus/product": [
         "feature-libs/product/public_api"
       ],
       "@spartacus/product-configurator": [
         "feature-libs/product-configurator/public_api"
       ],
+
+
+
+      
       "@spartacus/product-configurator/common": [
         "feature-libs/product-configurator/common/public_api"
       ],
