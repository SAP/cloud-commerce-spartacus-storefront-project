{
  "compileOnSave": false,
  "compilerOptions": {
    "baseUrl": "./",
    "rootDir": ".",
    "outDir": "./dist/out-tsc",
    "sourceMap": true,
    "declaration": false,
    "moduleResolution": "node",
    "experimentalDecorators": true,
    "target": "es5",
    "typeRoots": [
      "node_modules/@types"
    ],
    "lib": [
      "es2020",
      "dom"
    ],
    "strictPropertyInitialization": false,
    "strict": true,
    "noUnusedLocals": true,
    "noUnusedParameters": true,
    "stripInternal": true,
    "resolveJsonModule": true,
    "esModuleInterop": true,
    "paths": {
      "@spartacus/schematics": [
        "projects/schematics/index"
      ],
      "@spartacus/setup": [
        "core-libs/setup/public_api"
      ],
      "@spartacus/setup/ssr": [
        "core-libs/setup/ssr/public_api"
      ],
      "@spartacus/asm/assets": [
        "feature-libs/asm/assets/public_api"
      ],
      "@spartacus/asm/components": [
        "feature-libs/asm/components/public_api"
      ],
      "@spartacus/asm/core": [
        "feature-libs/asm/core/public_api"
      ],
      "@spartacus/asm": [
        "feature-libs/asm/public_api"
      ],
      "@spartacus/asm/occ": [
        "feature-libs/asm/occ/public_api"
      ],
      "@spartacus/asm/root": [
        "feature-libs/asm/root/public_api"
      ],
      "@spartacus/cart/main/assets": [
        "feature-libs/cart/main/assets/public_api"
      ],
<<<<<<< HEAD
      "@spartacus/cart/main/components": [
        "feature-libs/cart/main/components/public_api"
=======
      "@spartacus/cart/quick-order/assets": [
        "feature-libs/cart/quick-order/assets/public_api"
      ],
      "@spartacus/cart/quick-order/components": [
        "feature-libs/cart/quick-order/components/public_api"
      ],
      "@spartacus/cart/quick-order/core": [
        "feature-libs/cart/quick-order/core/public_api"
      ],
      "@spartacus/cart/quick-order": [
        "feature-libs/cart/quick-order/public_api"
      ],
      "@spartacus/cart/quick-order/root": [
        "feature-libs/cart/quick-order/root/public_api"
      ],
      "@spartacus/cart/saved-cart/assets": [
        "feature-libs/cart/saved-cart/assets/public_api"
>>>>>>> 6db9f64a
      ],
      "@spartacus/cart/main/core": [
        "feature-libs/cart/main/core/public_api"
      ],
      "@spartacus/cart/main": [
        "feature-libs/cart/main/public_api"
      ],
<<<<<<< HEAD
      "@spartacus/cart/main/occ": [
        "feature-libs/cart/main/occ/public_api"
=======
      "@spartacus/cart/saved-cart": [
        "feature-libs/cart/saved-cart/public_api"
      ],
      "@spartacus/cart/saved-cart/occ": [
        "feature-libs/cart/saved-cart/occ/public_api"
>>>>>>> 6db9f64a
      ],
      "@spartacus/cart/main/root": [
        "feature-libs/cart/main/root/public_api"
      ],
      "@spartacus/cart": [
        "feature-libs/cart/public_api"
      ],
      "@spartacus/cart/import-export/assets": [
        "feature-libs/cart/import-export/assets/public_api"
      ],
      "@spartacus/cart/import-export/components": [
        "feature-libs/cart/import-export/components/public_api"
      ],
      "@spartacus/cart/import-export/core": [
        "feature-libs/cart/import-export/core/public_api"
      ],
      "@spartacus/cart/import-export": [
        "feature-libs/cart/import-export/public_api"
      ],
      "@spartacus/cart/import-export/root": [
        "feature-libs/cart/import-export/root/public_api"
      ],
      "@spartacus/checkout/assets": [
        "feature-libs/checkout/assets/public_api"
      ],
<<<<<<< HEAD
      "@spartacus/cart/saved-cart/assets": [
        "feature-libs/cart/saved-cart/assets/public_api"
      ],
      "@spartacus/cart/saved-cart/components": [
        "feature-libs/cart/saved-cart/components/public_api"
      ],
      "@spartacus/cart/saved-cart/core": [
        "feature-libs/cart/saved-cart/core/public_api"
      ],
      "@spartacus/cart/saved-cart": [
        "feature-libs/cart/saved-cart/public_api"
      ],
      "@spartacus/cart/saved-cart/occ": [
        "feature-libs/cart/saved-cart/occ/public_api"
      ],
      "@spartacus/cart/saved-cart/root": [
        "feature-libs/cart/saved-cart/root/public_api"
      ],
      "@spartacus/checkout/assets": [
        "feature-libs/checkout/assets/public_api"
      ],
=======
>>>>>>> 6db9f64a
      "@spartacus/checkout/components": [
        "feature-libs/checkout/components/public_api"
      ],
      "@spartacus/checkout/core": [
        "feature-libs/checkout/core/public_api"
      ],
      "@spartacus/checkout": [
        "feature-libs/checkout/public_api"
      ],
      "@spartacus/checkout/occ": [
        "feature-libs/checkout/occ/public_api"
      ],
      "@spartacus/checkout/root": [
        "feature-libs/checkout/root/public_api"
      ],
      "@spartacus/order/assets": [
        "feature-libs/order/assets/public_api"
      ],
      "@spartacus/order/components": [
        "feature-libs/order/components/public_api"
      ],
      "@spartacus/order/core": [
        "feature-libs/order/core/public_api"
      ],
      "@spartacus/order": [
        "feature-libs/order/public_api"
      ],
      "@spartacus/order/occ": [
        "feature-libs/order/occ/public_api"
      ],
      "@spartacus/order/root": [
        "feature-libs/order/root/public_api"
      ],
      "@spartacus/organization/administration/assets": [
        "feature-libs/organization/administration/assets/public_api"
      ],
      "@spartacus/organization/administration/components": [
        "feature-libs/organization/administration/components/public_api"
      ],
      "@spartacus/organization/administration/core": [
        "feature-libs/organization/administration/core/public_api"
      ],
      "@spartacus/organization/administration": [
        "feature-libs/organization/administration/public_api"
      ],
      "@spartacus/organization/administration/occ": [
        "feature-libs/organization/administration/occ/public_api"
      ],
      "@spartacus/organization/administration/root": [
        "feature-libs/organization/administration/root/public_api"
      ],
      "@spartacus/organization": [
        "feature-libs/organization/public_api"
      ],
      "@spartacus/organization/order-approval/assets": [
        "feature-libs/organization/order-approval/assets/public_api"
      ],
      "@spartacus/organization/order-approval": [
        "feature-libs/organization/order-approval/public_api"
      ],
      "@spartacus/organization/order-approval/root": [
        "feature-libs/organization/order-approval/root/public_api"
      ],
      "@spartacus/product-configurator/common/assets": [
        "feature-libs/product-configurator/common/assets/public_api"
      ],
      "@spartacus/product-configurator/common": [
        "feature-libs/product-configurator/common/public_api"
      ],
      "@spartacus/product-configurator": [
        "feature-libs/product-configurator/public_api"
      ],
      "@spartacus/product-configurator/rulebased/cpq": [
        "feature-libs/product-configurator/rulebased/cpq/public_api"
      ],
      "@spartacus/product-configurator/rulebased": [
        "feature-libs/product-configurator/rulebased/public_api"
      ],
      "@spartacus/product-configurator/rulebased/root": [
        "feature-libs/product-configurator/rulebased/root/public_api"
      ],
      "@spartacus/product-configurator/textfield": [
        "feature-libs/product-configurator/textfield/public_api"
      ],
      "@spartacus/product-configurator/textfield/root": [
        "feature-libs/product-configurator/textfield/root/public_api"
      ],
      "@spartacus/product/bulk-pricing/assets": [
        "feature-libs/product/bulk-pricing/assets/public_api"
      ],
      "@spartacus/product/bulk-pricing/components": [
        "feature-libs/product/bulk-pricing/components/public_api"
      ],
      "@spartacus/product/bulk-pricing/core": [
        "feature-libs/product/bulk-pricing/core/public_api"
      ],
      "@spartacus/product/bulk-pricing": [
        "feature-libs/product/bulk-pricing/public_api"
      ],
      "@spartacus/product/bulk-pricing/occ": [
        "feature-libs/product/bulk-pricing/occ/public_api"
      ],
      "@spartacus/product/bulk-pricing/root": [
        "feature-libs/product/bulk-pricing/root/public_api"
      ],
      "@spartacus/product/image-zoom/assets": [
        "feature-libs/product/image-zoom/assets/public_api"
      ],
      "@spartacus/product/image-zoom/components": [
        "feature-libs/product/image-zoom/components/public_api"
      ],
      "@spartacus/product/image-zoom": [
        "feature-libs/product/image-zoom/public_api"
      ],
      "@spartacus/product/image-zoom/root": [
        "feature-libs/product/image-zoom/root/public_api"
      ],
      "@spartacus/product": [
        "feature-libs/product/public_api"
      ],
      "@spartacus/product/variants/assets": [
        "feature-libs/product/variants/assets/public_api"
      ],
      "@spartacus/product/variants/components": [
        "feature-libs/product/variants/components/public_api"
      ],
      "@spartacus/product/variants": [
        "feature-libs/product/variants/public_api"
      ],
      "@spartacus/product/variants/occ": [
        "feature-libs/product/variants/occ/public_api"
      ],
      "@spartacus/product/variants/root": [
        "feature-libs/product/variants/root/public_api"
      ],
      "@spartacus/qualtrics/components": [
        "feature-libs/qualtrics/components/public_api"
      ],
      "@spartacus/qualtrics": [
        "feature-libs/qualtrics/public_api"
      ],
      "@spartacus/qualtrics/root": [
        "feature-libs/qualtrics/root/public_api"
      ],
      "@spartacus/smartedit/core": [
        "feature-libs/smartedit/core/public_api"
      ],
      "@spartacus/smartedit": [
        "feature-libs/smartedit/public_api"
      ],
      "@spartacus/smartedit/root": [
        "feature-libs/smartedit/root/public_api"
      ],
      "@spartacus/storefinder/assets": [
        "feature-libs/storefinder/assets/public_api"
      ],
      "@spartacus/storefinder/components": [
        "feature-libs/storefinder/components/public_api"
      ],
      "@spartacus/storefinder/core": [
        "feature-libs/storefinder/core/public_api"
      ],
      "@spartacus/storefinder": [
        "feature-libs/storefinder/public_api"
      ],
      "@spartacus/storefinder/occ": [
        "feature-libs/storefinder/occ/public_api"
      ],
      "@spartacus/storefinder/root": [
        "feature-libs/storefinder/root/public_api"
      ],
      "@spartacus/tracking": [
        "feature-libs/tracking/public_api"
      ],
      "@spartacus/tracking/personalization/core": [
        "feature-libs/tracking/personalization/core/public_api"
      ],
      "@spartacus/tracking/personalization": [
        "feature-libs/tracking/personalization/public_api"
      ],
      "@spartacus/tracking/personalization/root": [
        "feature-libs/tracking/personalization/root/public_api"
      ],
      "@spartacus/tracking/tms/aep": [
        "feature-libs/tracking/tms/aep/public_api"
      ],
      "@spartacus/tracking/tms/core": [
        "feature-libs/tracking/tms/core/public_api"
      ],
      "@spartacus/tracking/tms/gtm": [
        "feature-libs/tracking/tms/gtm/public_api"
      ],
      "@spartacus/tracking/tms": [
        "feature-libs/tracking/tms/public_api"
      ],
      "@spartacus/user/account/assets": [
        "feature-libs/user/account/assets/public_api"
      ],
      "@spartacus/user/account/components": [
        "feature-libs/user/account/components/public_api"
      ],
      "@spartacus/user/account/core": [
        "feature-libs/user/account/core/public_api"
      ],
      "@spartacus/user/account": [
        "feature-libs/user/account/public_api"
      ],
      "@spartacus/user/account/occ": [
        "feature-libs/user/account/occ/public_api"
      ],
      "@spartacus/user/account/root": [
        "feature-libs/user/account/root/public_api"
      ],
      "@spartacus/user": [
        "feature-libs/user/public_api"
      ],
      "@spartacus/user/profile/assets": [
        "feature-libs/user/profile/assets/public_api"
      ],
      "@spartacus/user/profile/components": [
        "feature-libs/user/profile/components/public_api"
      ],
      "@spartacus/user/profile/core": [
        "feature-libs/user/profile/core/public_api"
      ],
      "@spartacus/user/profile": [
        "feature-libs/user/profile/public_api"
      ],
      "@spartacus/user/profile/occ": [
        "feature-libs/user/profile/occ/public_api"
      ],
      "@spartacus/user/profile/root": [
        "feature-libs/user/profile/root/public_api"
      ],
      "@spartacus/cdc/components": [
        "integration-libs/cdc/components/public_api"
      ],
      "@spartacus/cdc/core": [
        "integration-libs/cdc/core/public_api"
      ],
      "@spartacus/cdc": [
        "integration-libs/cdc/public_api"
      ],
      "@spartacus/cdc/root": [
        "integration-libs/cdc/root/public_api"
      ],
      "@spartacus/cds": [
        "integration-libs/cds/public_api"
      ],
      "@spartacus/digital-payments": [
        "integration-libs/digital-payments/public_api"
      ],
      "@spartacus/assets": [
        "projects/assets/src/public_api"
      ],
      "@spartacus/core": [
        "projects/core/public_api"
      ],
      "@spartacus/incubator": [
        "projects/incubator/public_api"
      ],
      "@spartacus/storefront": [
        "projects/storefrontlib/public_api"
      ]
    }
  },
  "exclude": [
    "./dist",
    "./projects/storefrontapp-e2e-cypress"
  ]
}<|MERGE_RESOLUTION|>--- conflicted
+++ resolved
@@ -54,10 +54,6 @@
       "@spartacus/cart/main/assets": [
         "feature-libs/cart/main/assets/public_api"
       ],
-<<<<<<< HEAD
-      "@spartacus/cart/main/components": [
-        "feature-libs/cart/main/components/public_api"
-=======
       "@spartacus/cart/quick-order/assets": [
         "feature-libs/cart/quick-order/assets/public_api"
       ],
@@ -75,7 +71,6 @@
       ],
       "@spartacus/cart/saved-cart/assets": [
         "feature-libs/cart/saved-cart/assets/public_api"
->>>>>>> 6db9f64a
       ],
       "@spartacus/cart/main/core": [
         "feature-libs/cart/main/core/public_api"
@@ -83,16 +78,11 @@
       "@spartacus/cart/main": [
         "feature-libs/cart/main/public_api"
       ],
-<<<<<<< HEAD
-      "@spartacus/cart/main/occ": [
-        "feature-libs/cart/main/occ/public_api"
-=======
       "@spartacus/cart/saved-cart": [
         "feature-libs/cart/saved-cart/public_api"
       ],
       "@spartacus/cart/saved-cart/occ": [
         "feature-libs/cart/saved-cart/occ/public_api"
->>>>>>> 6db9f64a
       ],
       "@spartacus/cart/main/root": [
         "feature-libs/cart/main/root/public_api"
@@ -118,30 +108,6 @@
       "@spartacus/checkout/assets": [
         "feature-libs/checkout/assets/public_api"
       ],
-<<<<<<< HEAD
-      "@spartacus/cart/saved-cart/assets": [
-        "feature-libs/cart/saved-cart/assets/public_api"
-      ],
-      "@spartacus/cart/saved-cart/components": [
-        "feature-libs/cart/saved-cart/components/public_api"
-      ],
-      "@spartacus/cart/saved-cart/core": [
-        "feature-libs/cart/saved-cart/core/public_api"
-      ],
-      "@spartacus/cart/saved-cart": [
-        "feature-libs/cart/saved-cart/public_api"
-      ],
-      "@spartacus/cart/saved-cart/occ": [
-        "feature-libs/cart/saved-cart/occ/public_api"
-      ],
-      "@spartacus/cart/saved-cart/root": [
-        "feature-libs/cart/saved-cart/root/public_api"
-      ],
-      "@spartacus/checkout/assets": [
-        "feature-libs/checkout/assets/public_api"
-      ],
-=======
->>>>>>> 6db9f64a
       "@spartacus/checkout/components": [
         "feature-libs/checkout/components/public_api"
       ],
