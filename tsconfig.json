--- conflicted
+++ resolved
@@ -87,9 +87,6 @@
       "@spartacus/product-configurator/textfield/root": [
         "feature-libs/product-configurator/textfield/root/public_api"
       ],
-<<<<<<< HEAD
-      "@spartacus/product": ["feature-libs/product/public_api"],
-=======
       "@spartacus/product/bulk-pricing/assets": [
         "feature-libs/product/bulk-pricing/assets/public_api"
       ],
@@ -111,7 +108,6 @@
       "@spartacus/product": [
         "feature-libs/product/public_api"
       ],
->>>>>>> 2766ac01
       "@spartacus/qualtrics/components": [
         "feature-libs/qualtrics/components/public_api"
       ],
