{
  "compileOnSave": false,
  "compilerOptions": {
    "baseUrl": "./",
    "rootDir": ".",
    "outDir": "./dist/out-tsc",
    "sourceMap": true,
    "declaration": false,
    "moduleResolution": "node",
    "experimentalDecorators": true,
    "target": "es2020",
    "typeRoots": ["node_modules/@types"],
    "lib": ["es2020", "dom"],
    "strictPropertyInitialization": false,
    "strict": true,
    "noUnusedLocals": true,
    "noUnusedParameters": true,
    "stripInternal": true,
    "resolveJsonModule": true,
    "esModuleInterop": true,
    "paths": {
      "@spartacus/schematics": [
        "projects/schematics/index"
      ],
      "@spartacus/setup": [
        "core-libs/setup/public_api"
      ],
      "@spartacus/setup/ssr": [
        "core-libs/setup/ssr/public_api"
      ],
      "@spartacus/asm/assets": [
        "feature-libs/asm/assets/public_api"
      ],
      "@spartacus/asm/components": [
        "feature-libs/asm/components/public_api"
      ],
      "@spartacus/asm/core": [
        "feature-libs/asm/core/public_api"
      ],
      "@spartacus/asm": [
        "feature-libs/asm/public_api"
      ],
      "@spartacus/asm/occ": [
        "feature-libs/asm/occ/public_api"
      ],
      "@spartacus/asm/root": [
        "feature-libs/asm/root/public_api"
      ],
      "@spartacus/cart/base/assets": [
        "feature-libs/cart/base/assets/public_api"
      ],
      "@spartacus/cart/base/components/add-to-cart": [
        "feature-libs/cart/base/components/add-to-cart/public_api"
      ],
      "@spartacus/cart/base/components/mini-cart": [
        "feature-libs/cart/base/components/mini-cart/public_api"
      ],
      "@spartacus/cart/base/components": [
        "feature-libs/cart/base/components/public_api"
      ],
      "@spartacus/cart/base/core": [
        "feature-libs/cart/base/core/public_api"
      ],
      "@spartacus/cart/base": [
        "feature-libs/cart/base/public_api"
      ],
      "@spartacus/cart/base/occ": [
        "feature-libs/cart/base/occ/public_api"
      ],
      "@spartacus/cart/base/root": [
        "feature-libs/cart/base/root/public_api"
      ],
      "@spartacus/cart/import-export/assets": [
        "feature-libs/cart/import-export/assets/public_api"
      ],
      "@spartacus/cart/import-export/components": [
        "feature-libs/cart/import-export/components/public_api"
      ],
      "@spartacus/cart/import-export/core": [
        "feature-libs/cart/import-export/core/public_api"
      ],
      "@spartacus/cart/import-export": [
        "feature-libs/cart/import-export/public_api"
      ],
      "@spartacus/cart/import-export/root": [
        "feature-libs/cart/import-export/root/public_api"
      ],
      "@spartacus/cart": [
        "feature-libs/cart/public_api"
      ],
      "@spartacus/cart/quick-order/assets": [
        "feature-libs/cart/quick-order/assets/public_api"
      ],
      "@spartacus/cart/quick-order/components": [
        "feature-libs/cart/quick-order/components/public_api"
      ],
      "@spartacus/cart/quick-order/core": [
        "feature-libs/cart/quick-order/core/public_api"
      ],
      "@spartacus/cart/quick-order": [
        "feature-libs/cart/quick-order/public_api"
      ],
      "@spartacus/cart/quick-order/root": [
        "feature-libs/cart/quick-order/root/public_api"
      ],
      "@spartacus/cart/saved-cart/assets": [
        "feature-libs/cart/saved-cart/assets/public_api"
      ],
      "@spartacus/cart/saved-cart/components": [
        "feature-libs/cart/saved-cart/components/public_api"
      ],
      "@spartacus/cart/saved-cart/core": [
        "feature-libs/cart/saved-cart/core/public_api"
      ],
      "@spartacus/cart/saved-cart": [
        "feature-libs/cart/saved-cart/public_api"
      ],
      "@spartacus/cart/saved-cart/occ": [
        "feature-libs/cart/saved-cart/occ/public_api"
      ],
      "@spartacus/cart/saved-cart/root": [
        "feature-libs/cart/saved-cart/root/public_api"
      ],
      "@spartacus/cart/wish-list/assets": [
        "feature-libs/cart/wish-list/assets/public_api"
      ],
      "@spartacus/cart/wish-list/components/add-to-wishlist": [
        "feature-libs/cart/wish-list/components/add-to-wishlist/public_api"
      ],
      "@spartacus/cart/wish-list/components": [
        "feature-libs/cart/wish-list/components/public_api"
      ],
      "@spartacus/cart/wish-list/core": [
        "feature-libs/cart/wish-list/core/public_api"
      ],
      "@spartacus/cart/wish-list": [
        "feature-libs/cart/wish-list/public_api"
      ],
      "@spartacus/cart/wish-list/root": [
        "feature-libs/cart/wish-list/root/public_api"
      ],
      "@spartacus/checkout/b2b/assets": [
        "feature-libs/checkout/b2b/assets/public_api"
      ],
      "@spartacus/checkout/b2b/components": [
        "feature-libs/checkout/b2b/components/public_api"
      ],
      "@spartacus/checkout/b2b/core": [
        "feature-libs/checkout/b2b/core/public_api"
      ],
      "@spartacus/checkout/b2b": [
        "feature-libs/checkout/b2b/public_api"
      ],
      "@spartacus/checkout/b2b/occ": [
        "feature-libs/checkout/b2b/occ/public_api"
      ],
      "@spartacus/checkout/b2b/root": [
        "feature-libs/checkout/b2b/root/public_api"
      ],
      "@spartacus/checkout/base/assets": [
        "feature-libs/checkout/base/assets/public_api"
      ],
      "@spartacus/checkout/base/components": [
        "feature-libs/checkout/base/components/public_api"
      ],
      "@spartacus/checkout/base/core": [
        "feature-libs/checkout/base/core/public_api"
      ],
      "@spartacus/checkout/base": [
        "feature-libs/checkout/base/public_api"
      ],
      "@spartacus/checkout/base/occ": [
        "feature-libs/checkout/base/occ/public_api"
      ],
      "@spartacus/checkout/base/root": [
        "feature-libs/checkout/base/root/public_api"
      ],
      "@spartacus/checkout": [
        "feature-libs/checkout/public_api"
      ],
      "@spartacus/checkout/scheduled-replenishment/assets": [
        "feature-libs/checkout/scheduled-replenishment/assets/public_api"
      ],
      "@spartacus/checkout/scheduled-replenishment/components": [
        "feature-libs/checkout/scheduled-replenishment/components/public_api"
      ],
      "@spartacus/checkout/scheduled-replenishment": [
        "feature-libs/checkout/scheduled-replenishment/public_api"
      ],
      "@spartacus/checkout/scheduled-replenishment/root": [
        "feature-libs/checkout/scheduled-replenishment/root/public_api"
      ],
      "@spartacus/order/assets": [
        "feature-libs/order/assets/public_api"
      ],
      "@spartacus/order/components": [
        "feature-libs/order/components/public_api"
      ],
<<<<<<< HEAD
      "@spartacus/order/core": [
        "feature-libs/order/core/public_api"
      ],
      "@spartacus/order": [
        "feature-libs/order/public_api"
      ],
      "@spartacus/order/occ": [
        "feature-libs/order/occ/public_api"
      ],
      "@spartacus/order/root": [
        "feature-libs/order/root/public_api"
=======
      "@spartacus/order/core": ["feature-libs/order/core/public_api"],
      "@spartacus/order": ["feature-libs/order/public_api"],
      "@spartacus/order/occ": ["feature-libs/order/occ/public_api"],
      "@spartacus/order/root": ["feature-libs/order/root/public_api"],
      "@spartacus/organization/account-summary/assets": [
        "feature-libs/organization/account-summary/assets/public_api"
      ],
      "@spartacus/organization/account-summary/components": [
        "feature-libs/organization/account-summary/components/public_api"
      ],
      "@spartacus/organization/account-summary/core": [
        "feature-libs/organization/account-summary/core/public_api"
      ],
      "@spartacus/organization/account-summary": [
        "feature-libs/organization/account-summary/public_api"
      ],
      "@spartacus/organization/account-summary/occ": [
        "feature-libs/organization/account-summary/occ/public_api"
      ],
      "@spartacus/organization/account-summary/root": [
        "feature-libs/organization/account-summary/root/public_api"
>>>>>>> c601425f
      ],
      "@spartacus/organization/administration/assets": [
        "feature-libs/organization/administration/assets/public_api"
      ],
      "@spartacus/organization/administration/components": [
        "feature-libs/organization/administration/components/public_api"
      ],
      "@spartacus/organization/administration/core": [
        "feature-libs/organization/administration/core/public_api"
      ],
      "@spartacus/organization/administration": [
        "feature-libs/organization/administration/public_api"
      ],
      "@spartacus/organization/administration/occ": [
        "feature-libs/organization/administration/occ/public_api"
      ],
      "@spartacus/organization/administration/root": [
        "feature-libs/organization/administration/root/public_api"
      ],
      "@spartacus/organization": [
        "feature-libs/organization/public_api"
      ],
      "@spartacus/organization/order-approval/assets": [
        "feature-libs/organization/order-approval/assets/public_api"
      ],
      "@spartacus/organization/order-approval": [
        "feature-libs/organization/order-approval/public_api"
      ],
      "@spartacus/organization/order-approval/root": [
        "feature-libs/organization/order-approval/root/public_api"
      ],
      "@spartacus/product-configurator/common/assets": [
        "feature-libs/product-configurator/common/assets/public_api"
      ],
      "@spartacus/product-configurator/common": [
        "feature-libs/product-configurator/common/public_api"
      ],
      "@spartacus/product-configurator": [
        "feature-libs/product-configurator/public_api"
      ],
      "@spartacus/product-configurator/rulebased/cpq": [
        "feature-libs/product-configurator/rulebased/cpq/public_api"
      ],
      "@spartacus/product-configurator/rulebased": [
        "feature-libs/product-configurator/rulebased/public_api"
      ],
      "@spartacus/product-configurator/rulebased/root": [
        "feature-libs/product-configurator/rulebased/root/public_api"
      ],
      "@spartacus/product-configurator/textfield": [
        "feature-libs/product-configurator/textfield/public_api"
      ],
      "@spartacus/product-configurator/textfield/root": [
        "feature-libs/product-configurator/textfield/root/public_api"
      ],
      "@spartacus/product/bulk-pricing/assets": [
        "feature-libs/product/bulk-pricing/assets/public_api"
      ],
      "@spartacus/product/bulk-pricing/components": [
        "feature-libs/product/bulk-pricing/components/public_api"
      ],
      "@spartacus/product/bulk-pricing/core": [
        "feature-libs/product/bulk-pricing/core/public_api"
      ],
      "@spartacus/product/bulk-pricing": [
        "feature-libs/product/bulk-pricing/public_api"
      ],
      "@spartacus/product/bulk-pricing/occ": [
        "feature-libs/product/bulk-pricing/occ/public_api"
      ],
      "@spartacus/product/bulk-pricing/root": [
        "feature-libs/product/bulk-pricing/root/public_api"
      ],
      "@spartacus/product/image-zoom/assets": [
        "feature-libs/product/image-zoom/assets/public_api"
      ],
      "@spartacus/product/image-zoom/components": [
        "feature-libs/product/image-zoom/components/public_api"
      ],
      "@spartacus/product/image-zoom": [
        "feature-libs/product/image-zoom/public_api"
      ],
      "@spartacus/product/image-zoom/root": [
        "feature-libs/product/image-zoom/root/public_api"
      ],
      "@spartacus/product": [
        "feature-libs/product/public_api"
      ],
      "@spartacus/product/variants/assets": [
        "feature-libs/product/variants/assets/public_api"
      ],
      "@spartacus/product/variants/components": [
        "feature-libs/product/variants/components/public_api"
      ],
      "@spartacus/product/variants": [
        "feature-libs/product/variants/public_api"
      ],
      "@spartacus/product/variants/occ": [
        "feature-libs/product/variants/occ/public_api"
      ],
      "@spartacus/product/variants/root": [
        "feature-libs/product/variants/root/public_api"
      ],
      "@spartacus/qualtrics/components": [
        "feature-libs/qualtrics/components/public_api"
      ],
      "@spartacus/qualtrics": [
        "feature-libs/qualtrics/public_api"
      ],
      "@spartacus/qualtrics/root": [
        "feature-libs/qualtrics/root/public_api"
      ],
      "@spartacus/smartedit/core": [
        "feature-libs/smartedit/core/public_api"
      ],
      "@spartacus/smartedit": [
        "feature-libs/smartedit/public_api"
      ],
      "@spartacus/smartedit/root": [
        "feature-libs/smartedit/root/public_api"
      ],
      "@spartacus/storefinder/assets": [
        "feature-libs/storefinder/assets/public_api"
      ],
      "@spartacus/storefinder/components": [
        "feature-libs/storefinder/components/public_api"
      ],
      "@spartacus/storefinder/core": [
        "feature-libs/storefinder/core/public_api"
      ],
      "@spartacus/storefinder": [
        "feature-libs/storefinder/public_api"
      ],
      "@spartacus/storefinder/occ": [
        "feature-libs/storefinder/occ/public_api"
      ],
      "@spartacus/storefinder/root": [
        "feature-libs/storefinder/root/public_api"
      ],
      "@spartacus/tracking": [
        "feature-libs/tracking/public_api"
      ],
      "@spartacus/tracking/personalization/core": [
        "feature-libs/tracking/personalization/core/public_api"
      ],
      "@spartacus/tracking/personalization": [
        "feature-libs/tracking/personalization/public_api"
      ],
      "@spartacus/tracking/personalization/root": [
        "feature-libs/tracking/personalization/root/public_api"
      ],
      "@spartacus/tracking/tms/aep": [
        "feature-libs/tracking/tms/aep/public_api"
      ],
      "@spartacus/tracking/tms/core": [
        "feature-libs/tracking/tms/core/public_api"
      ],
      "@spartacus/tracking/tms/gtm": [
        "feature-libs/tracking/tms/gtm/public_api"
      ],
      "@spartacus/tracking/tms": [
        "feature-libs/tracking/tms/public_api"
      ],
      "@spartacus/user/account/assets": [
        "feature-libs/user/account/assets/public_api"
      ],
      "@spartacus/user/account/components": [
        "feature-libs/user/account/components/public_api"
      ],
      "@spartacus/user/account/core": [
        "feature-libs/user/account/core/public_api"
      ],
      "@spartacus/user/account": [
        "feature-libs/user/account/public_api"
      ],
      "@spartacus/user/account/occ": [
        "feature-libs/user/account/occ/public_api"
      ],
      "@spartacus/user/account/root": [
        "feature-libs/user/account/root/public_api"
      ],
      "@spartacus/user": [
        "feature-libs/user/public_api"
      ],
      "@spartacus/user/profile/assets": [
        "feature-libs/user/profile/assets/public_api"
      ],
      "@spartacus/user/profile/components": [
        "feature-libs/user/profile/components/public_api"
      ],
      "@spartacus/user/profile/core": [
        "feature-libs/user/profile/core/public_api"
      ],
      "@spartacus/user/profile": [
        "feature-libs/user/profile/public_api"
      ],
      "@spartacus/user/profile/occ": [
        "feature-libs/user/profile/occ/public_api"
      ],
      "@spartacus/user/profile/root": [
        "feature-libs/user/profile/root/public_api"
      ],
      "@spartacus/cdc/components": [
        "integration-libs/cdc/components/public_api"
      ],
<<<<<<< HEAD
      "@spartacus/cdc/core": [
        "integration-libs/cdc/core/public_api"
      ],
      "@spartacus/cdc": [
        "integration-libs/cdc/public_api"
      ],
      "@spartacus/cdc/root": [
        "integration-libs/cdc/root/public_api"
      ],
      "@spartacus/cds": [
        "integration-libs/cds/public_api"
      ],
=======
      "@spartacus/cdc/user-account": [
        "integration-libs/cdc/user-account/public_api"
      ],
      "@spartacus/cdc/user-profile": [
        "integration-libs/cdc/user-profile/public_api"
      ],
      "@spartacus/cdc/core": ["integration-libs/cdc/core/public_api"],
      "@spartacus/cdc": ["integration-libs/cdc/public_api"],
      "@spartacus/cdc/root": ["integration-libs/cdc/root/public_api"],
      "@spartacus/cds": ["integration-libs/cds/public_api"],
>>>>>>> c601425f
      "@spartacus/digital-payments/assets": [
        "integration-libs/digital-payments/assets/public_api"
      ],
      "@spartacus/digital-payments": [
        "integration-libs/digital-payments/public_api"
      ],
      "@spartacus/epd-visualization/assets": [
        "integration-libs/epd-visualization/assets/public_api"
      ],
      "@spartacus/epd-visualization/components": [
        "integration-libs/epd-visualization/components/public_api"
      ],
      "@spartacus/epd-visualization/core": [
        "integration-libs/epd-visualization/core/public_api"
      ],
      "@spartacus/epd-visualization/epd-visualization-api": [
        "integration-libs/epd-visualization/epd-visualization-api/public_api"
      ],
      "@spartacus/epd-visualization": [
        "integration-libs/epd-visualization/public_api"
      ],
      "@spartacus/epd-visualization/root": [
        "integration-libs/epd-visualization/root/public_api"
      ],
      "@spartacus/s4om/assets": [
        "integration-libs/s4om/assets/public_api"
      ],
      "@spartacus/s4om": [
        "integration-libs/s4om/public_api"
      ],
      "@spartacus/s4om/root": [
        "integration-libs/s4om/root/public_api"
      ],
      "@spartacus/assets": [
        "projects/assets/src/public_api"
      ],
      "@spartacus/core": [
        "projects/core/public_api"
      ],
      "@spartacus/storefront": [
        "projects/storefrontlib/public_api"
      ]
    }
  },
  "exclude": [
    "./dist",
    "./projects/storefrontapp-e2e-cypress"
  ]
}<|MERGE_RESOLUTION|>--- conflicted
+++ resolved
@@ -196,19 +196,6 @@
       "@spartacus/order/components": [
         "feature-libs/order/components/public_api"
       ],
-<<<<<<< HEAD
-      "@spartacus/order/core": [
-        "feature-libs/order/core/public_api"
-      ],
-      "@spartacus/order": [
-        "feature-libs/order/public_api"
-      ],
-      "@spartacus/order/occ": [
-        "feature-libs/order/occ/public_api"
-      ],
-      "@spartacus/order/root": [
-        "feature-libs/order/root/public_api"
-=======
       "@spartacus/order/core": ["feature-libs/order/core/public_api"],
       "@spartacus/order": ["feature-libs/order/public_api"],
       "@spartacus/order/occ": ["feature-libs/order/occ/public_api"],
@@ -230,7 +217,6 @@
       ],
       "@spartacus/organization/account-summary/root": [
         "feature-libs/organization/account-summary/root/public_api"
->>>>>>> c601425f
       ],
       "@spartacus/organization/administration/assets": [
         "feature-libs/organization/administration/assets/public_api"
@@ -436,20 +422,6 @@
       "@spartacus/cdc/components": [
         "integration-libs/cdc/components/public_api"
       ],
-<<<<<<< HEAD
-      "@spartacus/cdc/core": [
-        "integration-libs/cdc/core/public_api"
-      ],
-      "@spartacus/cdc": [
-        "integration-libs/cdc/public_api"
-      ],
-      "@spartacus/cdc/root": [
-        "integration-libs/cdc/root/public_api"
-      ],
-      "@spartacus/cds": [
-        "integration-libs/cds/public_api"
-      ],
-=======
       "@spartacus/cdc/user-account": [
         "integration-libs/cdc/user-account/public_api"
       ],
@@ -460,7 +432,6 @@
       "@spartacus/cdc": ["integration-libs/cdc/public_api"],
       "@spartacus/cdc/root": ["integration-libs/cdc/root/public_api"],
       "@spartacus/cds": ["integration-libs/cds/public_api"],
->>>>>>> c601425f
       "@spartacus/digital-payments/assets": [
         "integration-libs/digital-payments/assets/public_api"
       ],
