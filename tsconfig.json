--- conflicted
+++ resolved
@@ -239,14 +239,10 @@
       "@spartacus/user/profile/root": [
         "feature-libs/user/profile/root/public_api"
       ],
-<<<<<<< HEAD
-=======
-      "@spartacus/checkout": ["feature-libs/checkout/public_api"],
       "@spartacus/cdc/components": [
         "integration-libs/cdc/components/public_api"
       ],
       "@spartacus/cdc/core": ["integration-libs/cdc/core/public_api"],
->>>>>>> b0491183
       "@spartacus/cdc": ["integration-libs/cdc/public_api"],
       "@spartacus/cdc/root": ["integration-libs/cdc/root/public_api"],
       "@spartacus/cds": ["integration-libs/cds/public_api"],
