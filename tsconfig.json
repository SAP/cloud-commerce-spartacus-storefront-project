--- conflicted
+++ resolved
@@ -21,8 +21,6 @@
     "paths": {
       "@spartacus/setup": ["core-libs/setup/public_api"],
       "@spartacus/setup/ssr": ["core-libs/setup/ssr/public_api"],
-<<<<<<< HEAD
-=======
       "@spartacus/cart": ["feature-libs/cart/public_api"],
       "@spartacus/cart/saved-cart/assets": [
         "feature-libs/cart/saved-cart/assets/public_api"
@@ -40,7 +38,6 @@
       "@spartacus/cart/saved-cart/root": [
         "feature-libs/cart/saved-cart/root/public_api"
       ],
->>>>>>> 7c14d9ae
       "@spartacus/asm/assets": ["feature-libs/asm/assets/public_api"],
       "@spartacus/asm/components": ["feature-libs/asm/components/public_api"],
       "@spartacus/asm/core": ["feature-libs/asm/core/public_api"],
@@ -164,7 +161,6 @@
       "@spartacus/incubator": ["projects/incubator/public_api"],
       "@spartacus/schematics": ["projects/schematics/src/public_api"],
       "@spartacus/storefront": ["projects/storefrontlib/src/public_api"],
-<<<<<<< HEAD
       "@spartacus/cart/bundle/core": [
         "feature-libs/cart/bundle/core/public_api"
       ],
@@ -173,8 +169,6 @@
       "@spartacus/cart/bundle/root": [
         "feature-libs/cart/bundle/root/public_api"
       ],
-=======
->>>>>>> 7c14d9ae
       "@spartacus/product/variants": [
         "feature-libs/product/variants/public_api"
       ],
