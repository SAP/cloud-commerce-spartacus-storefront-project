{
  "compileOnSave": false,
  "compilerOptions": {
    "baseUrl": "./",
    "rootDir": ".",
    "outDir": "./dist/out-tsc",
    "sourceMap": true,
    "declaration": false,
    "moduleResolution": "node",
    "experimentalDecorators": true,
    "target": "ES2022",
    "typeRoots": [
      "node_modules/@types"
    ],
    "lib": [
      "ES2022",
      "dom"
    ],
    "strictPropertyInitialization": false,
    "strict": true,
    "noUnusedLocals": true,
    "noUnusedParameters": true,
    "stripInternal": true,
    "resolveJsonModule": true,
    "esModuleInterop": true,
    "paths": {
      "@spartacus/schematics": [
        "projects/schematics/index"
      ],
      "@spartacus/setup": [
        "core-libs/setup/public_api"
      ],
      "@spartacus/setup/ssr": [
        "core-libs/setup/ssr/public_api"
      ],
      "@spartacus/asm/assets": [
        "feature-libs/asm/assets/public_api"
      ],
      "@spartacus/asm/components": [
        "feature-libs/asm/components/public_api"
      ],
      "@spartacus/asm/core": [
        "feature-libs/asm/core/public_api"
      ],
      "@spartacus/asm": [
        "feature-libs/asm/public_api"
      ],
      "@spartacus/asm/occ": [
        "feature-libs/asm/occ/public_api"
      ],
      "@spartacus/asm/root": [
        "feature-libs/asm/root/public_api"
      ],
      "@spartacus/cart/base/assets": [
        "feature-libs/cart/base/assets/public_api"
      ],
      "@spartacus/cart/base/components/add-to-cart": [
        "feature-libs/cart/base/components/add-to-cart/public_api"
      ],
      "@spartacus/cart/base/components/mini-cart": [
        "feature-libs/cart/base/components/mini-cart/public_api"
      ],
      "@spartacus/cart/base/components": [
        "feature-libs/cart/base/components/public_api"
      ],
      "@spartacus/cart/base/core": [
        "feature-libs/cart/base/core/public_api"
      ],
      "@spartacus/cart/base": [
        "feature-libs/cart/base/public_api"
      ],
      "@spartacus/cart/base/occ": [
        "feature-libs/cart/base/occ/public_api"
      ],
      "@spartacus/cart/base/root": [
        "feature-libs/cart/base/root/public_api"
      ],
      "@spartacus/cart/import-export/assets": [
        "feature-libs/cart/import-export/assets/public_api"
      ],
      "@spartacus/cart/import-export/components": [
        "feature-libs/cart/import-export/components/public_api"
      ],
      "@spartacus/cart/import-export/core": [
        "feature-libs/cart/import-export/core/public_api"
      ],
      "@spartacus/cart/import-export": [
        "feature-libs/cart/import-export/public_api"
      ],
      "@spartacus/cart/import-export/root": [
        "feature-libs/cart/import-export/root/public_api"
      ],
      "@spartacus/cart": [
        "feature-libs/cart/public_api"
      ],
      "@spartacus/cart/quick-order/assets": [
        "feature-libs/cart/quick-order/assets/public_api"
      ],
      "@spartacus/cart/quick-order/components": [
        "feature-libs/cart/quick-order/components/public_api"
      ],
      "@spartacus/cart/quick-order/core": [
        "feature-libs/cart/quick-order/core/public_api"
      ],
      "@spartacus/cart/quick-order": [
        "feature-libs/cart/quick-order/public_api"
      ],
      "@spartacus/cart/quick-order/root": [
        "feature-libs/cart/quick-order/root/public_api"
      ],
      "@spartacus/cart/saved-cart/assets": [
        "feature-libs/cart/saved-cart/assets/public_api"
      ],
      "@spartacus/cart/saved-cart/components": [
        "feature-libs/cart/saved-cart/components/public_api"
      ],
      "@spartacus/cart/saved-cart/core": [
        "feature-libs/cart/saved-cart/core/public_api"
      ],
      "@spartacus/cart/saved-cart": [
        "feature-libs/cart/saved-cart/public_api"
      ],
      "@spartacus/cart/saved-cart/occ": [
        "feature-libs/cart/saved-cart/occ/public_api"
      ],
      "@spartacus/cart/saved-cart/root": [
        "feature-libs/cart/saved-cart/root/public_api"
      ],
      "@spartacus/cart/wish-list/assets": [
        "feature-libs/cart/wish-list/assets/public_api"
      ],
      "@spartacus/cart/wish-list/components/add-to-wishlist": [
        "feature-libs/cart/wish-list/components/add-to-wishlist/public_api"
      ],
      "@spartacus/cart/wish-list/components": [
        "feature-libs/cart/wish-list/components/public_api"
      ],
      "@spartacus/cart/wish-list/core": [
        "feature-libs/cart/wish-list/core/public_api"
      ],
      "@spartacus/cart/wish-list": [
        "feature-libs/cart/wish-list/public_api"
      ],
      "@spartacus/cart/wish-list/root": [
        "feature-libs/cart/wish-list/root/public_api"
      ],
      "@spartacus/checkout/b2b/assets": [
        "feature-libs/checkout/b2b/assets/public_api"
      ],
      "@spartacus/checkout/b2b/components": [
        "feature-libs/checkout/b2b/components/public_api"
      ],
      "@spartacus/checkout/b2b/core": [
        "feature-libs/checkout/b2b/core/public_api"
      ],
      "@spartacus/checkout/b2b": [
        "feature-libs/checkout/b2b/public_api"
      ],
      "@spartacus/checkout/b2b/occ": [
        "feature-libs/checkout/b2b/occ/public_api"
      ],
      "@spartacus/checkout/b2b/root": [
        "feature-libs/checkout/b2b/root/public_api"
      ],
      "@spartacus/checkout/base/assets": [
        "feature-libs/checkout/base/assets/public_api"
      ],
      "@spartacus/checkout/base/components": [
        "feature-libs/checkout/base/components/public_api"
      ],
      "@spartacus/checkout/base/core": [
        "feature-libs/checkout/base/core/public_api"
      ],
      "@spartacus/checkout/base": [
        "feature-libs/checkout/base/public_api"
      ],
      "@spartacus/checkout/base/occ": [
        "feature-libs/checkout/base/occ/public_api"
      ],
      "@spartacus/checkout/base/root": [
        "feature-libs/checkout/base/root/public_api"
      ],
      "@spartacus/checkout": [
        "feature-libs/checkout/public_api"
      ],
      "@spartacus/checkout/scheduled-replenishment/assets": [
        "feature-libs/checkout/scheduled-replenishment/assets/public_api"
      ],
      "@spartacus/checkout/scheduled-replenishment/components": [
        "feature-libs/checkout/scheduled-replenishment/components/public_api"
      ],
      "@spartacus/checkout/scheduled-replenishment": [
        "feature-libs/checkout/scheduled-replenishment/public_api"
      ],
      "@spartacus/checkout/scheduled-replenishment/root": [
        "feature-libs/checkout/scheduled-replenishment/root/public_api"
      ],
      "@spartacus/customer-ticketing/assets": [
        "feature-libs/customer-ticketing/assets/public_api"
      ],
      "@spartacus/customer-ticketing/components": [
        "feature-libs/customer-ticketing/components/public_api"
      ],
      "@spartacus/customer-ticketing/core": [
        "feature-libs/customer-ticketing/core/public_api"
      ],
      "@spartacus/customer-ticketing": [
        "feature-libs/customer-ticketing/public_api"
      ],
      "@spartacus/customer-ticketing/occ": [
        "feature-libs/customer-ticketing/occ/public_api"
      ],
      "@spartacus/customer-ticketing/root": [
        "feature-libs/customer-ticketing/root/public_api"
      ],
      "@spartacus/order/assets": [
        "feature-libs/order/assets/public_api"
      ],
      "@spartacus/order/components": [
        "feature-libs/order/components/public_api"
      ],
      "@spartacus/order/core": [
        "feature-libs/order/core/public_api"
      ],
      "@spartacus/order": [
        "feature-libs/order/public_api"
      ],
      "@spartacus/order/occ": [
        "feature-libs/order/occ/public_api"
      ],
      "@spartacus/order/root": [
        "feature-libs/order/root/public_api"
      ],
      "@spartacus/organization/account-summary/assets": [
        "feature-libs/organization/account-summary/assets/public_api"
      ],
      "@spartacus/organization/account-summary/components": [
        "feature-libs/organization/account-summary/components/public_api"
      ],
      "@spartacus/organization/account-summary/core": [
        "feature-libs/organization/account-summary/core/public_api"
      ],
      "@spartacus/organization/account-summary": [
        "feature-libs/organization/account-summary/public_api"
      ],
      "@spartacus/organization/account-summary/occ": [
        "feature-libs/organization/account-summary/occ/public_api"
      ],
      "@spartacus/organization/account-summary/root": [
        "feature-libs/organization/account-summary/root/public_api"
      ],
      "@spartacus/organization/administration/assets": [
        "feature-libs/organization/administration/assets/public_api"
      ],
      "@spartacus/organization/administration/components": [
        "feature-libs/organization/administration/components/public_api"
      ],
      "@spartacus/organization/administration/core": [
        "feature-libs/organization/administration/core/public_api"
      ],
      "@spartacus/organization/administration": [
        "feature-libs/organization/administration/public_api"
      ],
      "@spartacus/organization/administration/occ": [
        "feature-libs/organization/administration/occ/public_api"
      ],
      "@spartacus/organization/administration/root": [
        "feature-libs/organization/administration/root/public_api"
      ],
      "@spartacus/organization": [
        "feature-libs/organization/public_api"
      ],
      "@spartacus/organization/order-approval/assets": [
        "feature-libs/organization/order-approval/assets/public_api"
      ],
      "@spartacus/organization/order-approval": [
        "feature-libs/organization/order-approval/public_api"
      ],
      "@spartacus/organization/order-approval/root": [
        "feature-libs/organization/order-approval/root/public_api"
      ],
      "@spartacus/organization/unit-order/assets": [
        "feature-libs/organization/unit-order/assets/public_api"
      ],
      "@spartacus/organization/unit-order/components": [
        "feature-libs/organization/unit-order/components/public_api"
      ],
      "@spartacus/organization/unit-order/core": [
        "feature-libs/organization/unit-order/core/public_api"
      ],
      "@spartacus/organization/unit-order": [
        "feature-libs/organization/unit-order/public_api"
      ],
      "@spartacus/organization/unit-order/occ": [
        "feature-libs/organization/unit-order/occ/public_api"
      ],
      "@spartacus/organization/unit-order/root": [
        "feature-libs/organization/unit-order/root/public_api"
      ],
      "@spartacus/organization/user-registration/assets": [
        "feature-libs/organization/user-registration/assets/public_api"
      ],
      "@spartacus/organization/user-registration/components": [
        "feature-libs/organization/user-registration/components/public_api"
      ],
      "@spartacus/organization/user-registration/core": [
        "feature-libs/organization/user-registration/core/public_api"
      ],
      "@spartacus/organization/user-registration": [
        "feature-libs/organization/user-registration/public_api"
      ],
      "@spartacus/organization/user-registration/occ": [
        "feature-libs/organization/user-registration/occ/public_api"
      ],
      "@spartacus/organization/user-registration/root": [
        "feature-libs/organization/user-registration/root/public_api"
      ],
      "@spartacus/pickup-in-store/assets": [
        "feature-libs/pickup-in-store/assets/public_api"
      ],
      "@spartacus/pickup-in-store/components": [
        "feature-libs/pickup-in-store/components/public_api"
      ],
      "@spartacus/pickup-in-store/core": [
        "feature-libs/pickup-in-store/core/public_api"
      ],
      "@spartacus/pickup-in-store": [
        "feature-libs/pickup-in-store/public_api"
      ],
      "@spartacus/pickup-in-store/occ": [
        "feature-libs/pickup-in-store/occ/public_api"
      ],
      "@spartacus/pickup-in-store/root": [
        "feature-libs/pickup-in-store/root/public_api"
      ],
      "@spartacus/product-configurator/common/assets": [
        "feature-libs/product-configurator/common/assets/public_api"
      ],
      "@spartacus/product-configurator/common": [
        "feature-libs/product-configurator/common/public_api"
      ],
      "@spartacus/product-configurator": [
        "feature-libs/product-configurator/public_api"
      ],
      "@spartacus/product-configurator/rulebased/cpq": [
        "feature-libs/product-configurator/rulebased/cpq/public_api"
      ],
      "@spartacus/product-configurator/rulebased": [
        "feature-libs/product-configurator/rulebased/public_api"
      ],
      "@spartacus/product-configurator/rulebased/root": [
        "feature-libs/product-configurator/rulebased/root/public_api"
      ],
      "@spartacus/product-configurator/textfield": [
        "feature-libs/product-configurator/textfield/public_api"
      ],
      "@spartacus/product-configurator/textfield/root": [
        "feature-libs/product-configurator/textfield/root/public_api"
      ],
      "@spartacus/product/bulk-pricing/assets": [
        "feature-libs/product/bulk-pricing/assets/public_api"
      ],
      "@spartacus/product/bulk-pricing/components": [
        "feature-libs/product/bulk-pricing/components/public_api"
      ],
      "@spartacus/product/bulk-pricing/core": [
        "feature-libs/product/bulk-pricing/core/public_api"
      ],
      "@spartacus/product/bulk-pricing": [
        "feature-libs/product/bulk-pricing/public_api"
      ],
      "@spartacus/product/bulk-pricing/occ": [
        "feature-libs/product/bulk-pricing/occ/public_api"
      ],
      "@spartacus/product/bulk-pricing/root": [
        "feature-libs/product/bulk-pricing/root/public_api"
      ],
      "@spartacus/product/future-stock/assets": [
        "feature-libs/product/future-stock/assets/public_api"
      ],
      "@spartacus/product/future-stock/components": [
        "feature-libs/product/future-stock/components/public_api"
      ],
      "@spartacus/product/future-stock/core": [
        "feature-libs/product/future-stock/core/public_api"
      ],
      "@spartacus/product/future-stock": [
        "feature-libs/product/future-stock/public_api"
      ],
      "@spartacus/product/future-stock/occ": [
        "feature-libs/product/future-stock/occ/public_api"
      ],
      "@spartacus/product/future-stock/root": [
        "feature-libs/product/future-stock/root/public_api"
      ],
      "@spartacus/product/image-zoom/assets": [
        "feature-libs/product/image-zoom/assets/public_api"
      ],
      "@spartacus/product/image-zoom/components": [
        "feature-libs/product/image-zoom/components/public_api"
      ],
      "@spartacus/product/image-zoom": [
        "feature-libs/product/image-zoom/public_api"
      ],
      "@spartacus/product/image-zoom/root": [
        "feature-libs/product/image-zoom/root/public_api"
      ],
      "@spartacus/product": [
        "feature-libs/product/public_api"
      ],
      "@spartacus/product/variants/assets": [
        "feature-libs/product/variants/assets/public_api"
      ],
      "@spartacus/product/variants/components": [
        "feature-libs/product/variants/components/public_api"
      ],
      "@spartacus/product/variants": [
        "feature-libs/product/variants/public_api"
      ],
      "@spartacus/product/variants/occ": [
        "feature-libs/product/variants/occ/public_api"
      ],
      "@spartacus/product/variants/root": [
        "feature-libs/product/variants/root/public_api"
      ],
      "@spartacus/qualtrics/components": [
        "feature-libs/qualtrics/components/public_api"
      ],
      "@spartacus/qualtrics": [
        "feature-libs/qualtrics/public_api"
      ],
      "@spartacus/qualtrics/root": [
        "feature-libs/qualtrics/root/public_api"
      ],
      "@spartacus/smartedit/core": [
        "feature-libs/smartedit/core/public_api"
      ],
      "@spartacus/smartedit": [
        "feature-libs/smartedit/public_api"
      ],
      "@spartacus/smartedit/root": [
        "feature-libs/smartedit/root/public_api"
      ],
      "@spartacus/storefinder/assets": [
        "feature-libs/storefinder/assets/public_api"
      ],
      "@spartacus/storefinder/components": [
        "feature-libs/storefinder/components/public_api"
      ],
      "@spartacus/storefinder/core": [
        "feature-libs/storefinder/core/public_api"
      ],
      "@spartacus/storefinder": [
        "feature-libs/storefinder/public_api"
      ],
      "@spartacus/storefinder/occ": [
        "feature-libs/storefinder/occ/public_api"
      ],
      "@spartacus/storefinder/root": [
        "feature-libs/storefinder/root/public_api"
      ],
      "@spartacus/tracking": [
        "feature-libs/tracking/public_api"
      ],
      "@spartacus/tracking/personalization/core": [
        "feature-libs/tracking/personalization/core/public_api"
      ],
      "@spartacus/tracking/personalization": [
        "feature-libs/tracking/personalization/public_api"
      ],
      "@spartacus/tracking/personalization/root": [
        "feature-libs/tracking/personalization/root/public_api"
      ],
      "@spartacus/tracking/tms/aep": [
        "feature-libs/tracking/tms/aep/public_api"
      ],
      "@spartacus/tracking/tms/core": [
        "feature-libs/tracking/tms/core/public_api"
      ],
      "@spartacus/tracking/tms/gtm": [
        "feature-libs/tracking/tms/gtm/public_api"
      ],
      "@spartacus/tracking/tms": [
        "feature-libs/tracking/tms/public_api"
      ],
      "@spartacus/user/account/assets": [
        "feature-libs/user/account/assets/public_api"
      ],
      "@spartacus/user/account/components": [
        "feature-libs/user/account/components/public_api"
      ],
      "@spartacus/user/account/core": [
        "feature-libs/user/account/core/public_api"
      ],
      "@spartacus/user/account": [
        "feature-libs/user/account/public_api"
      ],
      "@spartacus/user/account/occ": [
        "feature-libs/user/account/occ/public_api"
      ],
      "@spartacus/user/account/root": [
        "feature-libs/user/account/root/public_api"
      ],
      "@spartacus/user": [
        "feature-libs/user/public_api"
      ],
      "@spartacus/user/profile/assets": [
        "feature-libs/user/profile/assets/public_api"
      ],
      "@spartacus/user/profile/components": [
        "feature-libs/user/profile/components/public_api"
      ],
      "@spartacus/user/profile/core": [
        "feature-libs/user/profile/core/public_api"
      ],
      "@spartacus/user/profile": [
        "feature-libs/user/profile/public_api"
      ],
      "@spartacus/user/profile/occ": [
        "feature-libs/user/profile/occ/public_api"
      ],
      "@spartacus/user/profile/root": [
        "feature-libs/user/profile/root/public_api"
      ],
<<<<<<< HEAD
      "@spartacus/cdc/assets": [
        "integration-libs/cdc/assets/public_api"
      ],
=======
>>>>>>> efb49800
      "@spartacus/cdc/components": [
        "integration-libs/cdc/components/public_api"
      ],
      "@spartacus/cdc/core": [
        "integration-libs/cdc/core/public_api"
      ],
      "@spartacus/cdc": [
        "integration-libs/cdc/public_api"
      ],
      "@spartacus/cdc/organization/administration": [
        "integration-libs/cdc/organization/administration/public_api"
      ],
<<<<<<< HEAD
=======
      "@spartacus/cdc/organization/user-registration": [
        "integration-libs/cdc/organization/user-registration/public_api"
      ],
>>>>>>> efb49800
      "@spartacus/cdc/root": [
        "integration-libs/cdc/root/public_api"
      ],
      "@spartacus/cdc/user-account": [
        "integration-libs/cdc/user-account/public_api"
      ],
      "@spartacus/cdc/user-profile": [
        "integration-libs/cdc/user-profile/public_api"
      ],
      "@spartacus/cds": [
        "integration-libs/cds/public_api"
      ],
      "@spartacus/digital-payments/assets": [
        "integration-libs/digital-payments/assets/public_api"
      ],
      "@spartacus/digital-payments": [
        "integration-libs/digital-payments/public_api"
      ],
      "@spartacus/epd-visualization/assets": [
        "integration-libs/epd-visualization/assets/public_api"
      ],
      "@spartacus/epd-visualization/components": [
        "integration-libs/epd-visualization/components/public_api"
      ],
      "@spartacus/epd-visualization/core": [
        "integration-libs/epd-visualization/core/public_api"
      ],
      "@spartacus/epd-visualization/epd-visualization-api": [
        "integration-libs/epd-visualization/epd-visualization-api/public_api"
      ],
      "@spartacus/epd-visualization": [
        "integration-libs/epd-visualization/public_api"
      ],
      "@spartacus/epd-visualization/root": [
        "integration-libs/epd-visualization/root/public_api"
      ],
      "@spartacus/s4om/assets": [
        "integration-libs/s4om/assets/public_api"
      ],
      "@spartacus/s4om": [
        "integration-libs/s4om/public_api"
      ],
      "@spartacus/s4om/root": [
        "integration-libs/s4om/root/public_api"
      ],
      "@spartacus/assets": [
        "projects/assets/src/public_api"
      ],
      "@spartacus/core": [
        "projects/core/public_api"
      ],
      "@spartacus/storefront": [
        "projects/storefrontlib/public_api"
      ]
    },
    "useDefineForClassFields": false
  },
  "exclude": [
    "./dist",
    "./projects/storefrontapp-e2e-cypress"
  ],
  "angularCompilerOptions": {
    "skipTemplateCodegen": true,
    "strictMetadataEmit": true,
    "fullTemplateTypeCheck": true,
    "strictInjectionParameters": true,
    "enableResourceInlining": true,
    "strictTemplates": true,
    "strictInputAccessModifiers": true
  }
}<|MERGE_RESOLUTION|>--- conflicted
+++ resolved
@@ -521,84 +521,6 @@
       ],
       "@spartacus/user/profile/root": [
         "feature-libs/user/profile/root/public_api"
-      ],
-<<<<<<< HEAD
-      "@spartacus/cdc/assets": [
-        "integration-libs/cdc/assets/public_api"
-      ],
-=======
->>>>>>> efb49800
-      "@spartacus/cdc/components": [
-        "integration-libs/cdc/components/public_api"
-      ],
-      "@spartacus/cdc/core": [
-        "integration-libs/cdc/core/public_api"
-      ],
-      "@spartacus/cdc": [
-        "integration-libs/cdc/public_api"
-      ],
-      "@spartacus/cdc/organization/administration": [
-        "integration-libs/cdc/organization/administration/public_api"
-      ],
-<<<<<<< HEAD
-=======
-      "@spartacus/cdc/organization/user-registration": [
-        "integration-libs/cdc/organization/user-registration/public_api"
-      ],
->>>>>>> efb49800
-      "@spartacus/cdc/root": [
-        "integration-libs/cdc/root/public_api"
-      ],
-      "@spartacus/cdc/user-account": [
-        "integration-libs/cdc/user-account/public_api"
-      ],
-      "@spartacus/cdc/user-profile": [
-        "integration-libs/cdc/user-profile/public_api"
-      ],
-      "@spartacus/cds": [
-        "integration-libs/cds/public_api"
-      ],
-      "@spartacus/digital-payments/assets": [
-        "integration-libs/digital-payments/assets/public_api"
-      ],
-      "@spartacus/digital-payments": [
-        "integration-libs/digital-payments/public_api"
-      ],
-      "@spartacus/epd-visualization/assets": [
-        "integration-libs/epd-visualization/assets/public_api"
-      ],
-      "@spartacus/epd-visualization/components": [
-        "integration-libs/epd-visualization/components/public_api"
-      ],
-      "@spartacus/epd-visualization/core": [
-        "integration-libs/epd-visualization/core/public_api"
-      ],
-      "@spartacus/epd-visualization/epd-visualization-api": [
-        "integration-libs/epd-visualization/epd-visualization-api/public_api"
-      ],
-      "@spartacus/epd-visualization": [
-        "integration-libs/epd-visualization/public_api"
-      ],
-      "@spartacus/epd-visualization/root": [
-        "integration-libs/epd-visualization/root/public_api"
-      ],
-      "@spartacus/s4om/assets": [
-        "integration-libs/s4om/assets/public_api"
-      ],
-      "@spartacus/s4om": [
-        "integration-libs/s4om/public_api"
-      ],
-      "@spartacus/s4om/root": [
-        "integration-libs/s4om/root/public_api"
-      ],
-      "@spartacus/assets": [
-        "projects/assets/src/public_api"
-      ],
-      "@spartacus/core": [
-        "projects/core/public_api"
-      ],
-      "@spartacus/storefront": [
-        "projects/storefrontlib/public_api"
       ]
     },
     "useDefineForClassFields": false
