{
  "compileOnSave": false,
  "compilerOptions": {
    "baseUrl": "./",
    "rootDir": ".",
    "outDir": "./dist/out-tsc",
    "sourceMap": true,
    "declaration": false,
    "moduleResolution": "node",
    "experimentalDecorators": true,
    "target": "es5",
    "typeRoots": [
      "node_modules/@types"
    ],
    "lib": [
      "es2020",
      "dom"
    ],
    "strictPropertyInitialization": false,
    "noUnusedLocals": true,
    "noUnusedParameters": true,
    "stripInternal": true,
    "resolveJsonModule": true,
    "esModuleInterop": true,
    "paths": {
      "@spartacus/setup": [
        "core-libs/setup/public_api"
      ],
      "@spartacus/setup/ssr": [
        "core-libs/setup/ssr/public_api"
      ],
      "@spartacus/organization/administration/assets": [
        "feature-libs/organization/administration/assets/public_api"
      ],
      "@spartacus/organization/administration/components": [
        "feature-libs/organization/administration/components/public_api"
      ],
      "@spartacus/organization/administration/core": [
        "feature-libs/organization/administration/core/public_api"
      ],
      "@spartacus/organization/administration": [
        "feature-libs/organization/administration/public_api"
      ],
      "@spartacus/organization/administration/occ": [
        "feature-libs/organization/administration/occ/public_api"
      ],
      "@spartacus/organization/administration/root": [
        "feature-libs/organization/administration/root/public_api"
      ],
      "@spartacus/organization": [
        "feature-libs/organization/public_api"
      ],
      "@spartacus/organization/order-approval/assets": [
        "feature-libs/organization/order-approval/assets/public_api"
      ],
      "@spartacus/organization/order-approval": [
        "feature-libs/organization/order-approval/public_api"
      ],
      "@spartacus/organization/order-approval/root": [
        "feature-libs/organization/order-approval/root/public_api"
      ],
      "@spartacus/product": [
        "feature-libs/product/public_api"
      ],
<<<<<<< HEAD
      "@spartacus/qualtrics/components": [
        "feature-libs/qualtrics/components/public_api"
      ],
      "@spartacus/qualtrics": [
        "feature-libs/qualtrics/public_api"
      ],
      "@spartacus/qualtrics/root": [
        "feature-libs/qualtrics/root/public_api"
      ],
=======
      "@spartacus/product-configurator": [
        "feature-libs/product-configurator/public_api"
      ],
      "@spartacus/product-configurator/common": [
        "feature-libs/product-configurator/common/public_api"
      ],
      "@spartacus/product-configurator/common/assets": [
        "feature-libs/product-configurator/common/assets/public_api"
      ], 
      "@spartacus/product-configurator/textfield": [
        "feature-libs/product-configurator/textfield/public_api"
      ],
      "@spartacus/product-configurator/textfield/root": [
        "feature-libs/product-configurator/textfield/root/public_api"
      ],      
      "@spartacus/product-configurator/rulebased": [
        "feature-libs/product-configurator/rulebased/public_api"
      ],      
      "@spartacus/product-configurator/rulebased/root": [
        "feature-libs/product-configurator/rulebased/root/public_api"
      ],       
>>>>>>> 5519d0fc
      "@spartacus/storefinder/assets": [
        "feature-libs/storefinder/assets/public_api"
      ],
      "@spartacus/storefinder/components": [
        "feature-libs/storefinder/components/public_api"
      ],
      "@spartacus/storefinder/core": [
        "feature-libs/storefinder/core/public_api"
      ],
      "@spartacus/storefinder": [
        "feature-libs/storefinder/public_api"
      ],
      "@spartacus/storefinder/occ": [
        "feature-libs/storefinder/occ/public_api"
      ],
      "@spartacus/storefinder/root": [
        "feature-libs/storefinder/root/public_api"
      ],
      "@spartacus/tms/adobe-launch": [
        "feature-libs/tms/adobe-launch/public_api"
      ],
      "@spartacus/tms/core": [
        "feature-libs/tms/core/public_api"
      ],
      "@spartacus/tms/gtm": [
        "feature-libs/tms/gtm/public_api"
      ],
      "@spartacus/tms": [
        "feature-libs/tms/public_api"
      ],
      "@spartacus/cdc": [
        "integration-libs/cdc/public_api"
      ],
      "@spartacus/cds": [
        "integration-libs/cds/public_api"
      ],
      "@spartacus/assets": [
        "projects/assets/src/public_api"
      ],
      "@spartacus/core": [
        "projects/core/public_api"
      ],
      "@spartacus/incubator": [
        "projects/incubator/public_api"
      ],
      "@spartacus/schematics": [
        "projects/schematics/src/public_api"
      ],
      "@spartacus/storefront": [
        "projects/storefrontlib/src/public_api"
      ],
      "@spartacus/vendor": [
        "projects/vendor/public_api"
      ]
    }
  },
  "exclude": [
    "./dist",
    "./projects/storefrontapp-e2e-cypress"
  ]
}<|MERGE_RESOLUTION|>--- conflicted
+++ resolved
@@ -9,13 +9,8 @@
     "moduleResolution": "node",
     "experimentalDecorators": true,
     "target": "es5",
-    "typeRoots": [
-      "node_modules/@types"
-    ],
-    "lib": [
-      "es2020",
-      "dom"
-    ],
+    "typeRoots": ["node_modules/@types"],
+    "lib": ["es2020", "dom"],
     "strictPropertyInitialization": false,
     "noUnusedLocals": true,
     "noUnusedParameters": true,
@@ -23,12 +18,8 @@
     "resolveJsonModule": true,
     "esModuleInterop": true,
     "paths": {
-      "@spartacus/setup": [
-        "core-libs/setup/public_api"
-      ],
-      "@spartacus/setup/ssr": [
-        "core-libs/setup/ssr/public_api"
-      ],
+      "@spartacus/setup": ["core-libs/setup/public_api"],
+      "@spartacus/setup/ssr": ["core-libs/setup/ssr/public_api"],
       "@spartacus/organization/administration/assets": [
         "feature-libs/organization/administration/assets/public_api"
       ],
@@ -47,9 +38,7 @@
       "@spartacus/organization/administration/root": [
         "feature-libs/organization/administration/root/public_api"
       ],
-      "@spartacus/organization": [
-        "feature-libs/organization/public_api"
-      ],
+      "@spartacus/organization": ["feature-libs/organization/public_api"],
       "@spartacus/organization/order-approval/assets": [
         "feature-libs/organization/order-approval/assets/public_api"
       ],
@@ -59,20 +48,12 @@
       "@spartacus/organization/order-approval/root": [
         "feature-libs/organization/order-approval/root/public_api"
       ],
-      "@spartacus/product": [
-        "feature-libs/product/public_api"
-      ],
-<<<<<<< HEAD
+      "@spartacus/product": ["feature-libs/product/public_api"],
       "@spartacus/qualtrics/components": [
         "feature-libs/qualtrics/components/public_api"
       ],
-      "@spartacus/qualtrics": [
-        "feature-libs/qualtrics/public_api"
-      ],
-      "@spartacus/qualtrics/root": [
-        "feature-libs/qualtrics/root/public_api"
-      ],
-=======
+      "@spartacus/qualtrics": ["feature-libs/qualtrics/public_api"],
+      "@spartacus/qualtrics/root": ["feature-libs/qualtrics/root/public_api"],
       "@spartacus/product-configurator": [
         "feature-libs/product-configurator/public_api"
       ],
@@ -81,20 +62,19 @@
       ],
       "@spartacus/product-configurator/common/assets": [
         "feature-libs/product-configurator/common/assets/public_api"
-      ], 
+      ],
       "@spartacus/product-configurator/textfield": [
         "feature-libs/product-configurator/textfield/public_api"
       ],
       "@spartacus/product-configurator/textfield/root": [
         "feature-libs/product-configurator/textfield/root/public_api"
-      ],      
+      ],
       "@spartacus/product-configurator/rulebased": [
         "feature-libs/product-configurator/rulebased/public_api"
-      ],      
+      ],
       "@spartacus/product-configurator/rulebased/root": [
         "feature-libs/product-configurator/rulebased/root/public_api"
-      ],       
->>>>>>> 5519d0fc
+      ],
       "@spartacus/storefinder/assets": [
         "feature-libs/storefinder/assets/public_api"
       ],
@@ -104,55 +84,26 @@
       "@spartacus/storefinder/core": [
         "feature-libs/storefinder/core/public_api"
       ],
-      "@spartacus/storefinder": [
-        "feature-libs/storefinder/public_api"
-      ],
-      "@spartacus/storefinder/occ": [
-        "feature-libs/storefinder/occ/public_api"
-      ],
+      "@spartacus/storefinder": ["feature-libs/storefinder/public_api"],
+      "@spartacus/storefinder/occ": ["feature-libs/storefinder/occ/public_api"],
       "@spartacus/storefinder/root": [
         "feature-libs/storefinder/root/public_api"
       ],
       "@spartacus/tms/adobe-launch": [
         "feature-libs/tms/adobe-launch/public_api"
       ],
-      "@spartacus/tms/core": [
-        "feature-libs/tms/core/public_api"
-      ],
-      "@spartacus/tms/gtm": [
-        "feature-libs/tms/gtm/public_api"
-      ],
-      "@spartacus/tms": [
-        "feature-libs/tms/public_api"
-      ],
-      "@spartacus/cdc": [
-        "integration-libs/cdc/public_api"
-      ],
-      "@spartacus/cds": [
-        "integration-libs/cds/public_api"
-      ],
-      "@spartacus/assets": [
-        "projects/assets/src/public_api"
-      ],
-      "@spartacus/core": [
-        "projects/core/public_api"
-      ],
-      "@spartacus/incubator": [
-        "projects/incubator/public_api"
-      ],
-      "@spartacus/schematics": [
-        "projects/schematics/src/public_api"
-      ],
-      "@spartacus/storefront": [
-        "projects/storefrontlib/src/public_api"
-      ],
-      "@spartacus/vendor": [
-        "projects/vendor/public_api"
-      ]
+      "@spartacus/tms/core": ["feature-libs/tms/core/public_api"],
+      "@spartacus/tms/gtm": ["feature-libs/tms/gtm/public_api"],
+      "@spartacus/tms": ["feature-libs/tms/public_api"],
+      "@spartacus/cdc": ["integration-libs/cdc/public_api"],
+      "@spartacus/cds": ["integration-libs/cds/public_api"],
+      "@spartacus/assets": ["projects/assets/src/public_api"],
+      "@spartacus/core": ["projects/core/public_api"],
+      "@spartacus/incubator": ["projects/incubator/public_api"],
+      "@spartacus/schematics": ["projects/schematics/src/public_api"],
+      "@spartacus/storefront": ["projects/storefrontlib/src/public_api"],
+      "@spartacus/vendor": ["projects/vendor/public_api"]
     }
   },
-  "exclude": [
-    "./dist",
-    "./projects/storefrontapp-e2e-cypress"
-  ]
+  "exclude": ["./dist", "./projects/storefrontapp-e2e-cypress"]
 }