--- conflicted
+++ resolved
@@ -21,13 +21,9 @@
       "@spartacus/vendor": ["projects/vendor/public_api"],
       "@spartacus/assets": ["projects/assets/src/public_api"],
       "@spartacus/cds": ["projects/cds/public_api"],
-<<<<<<< HEAD
       "@spartacus/productconfig": ["projects/productconfig/public_api"],
-      "@spartacus/incubator": ["projects/incubator/public_api"]
-=======
       "@spartacus/incubator": ["projects/incubator/public_api"],
       "@spartacus/schematics": ["projects/schematics/src/public_api"]
->>>>>>> 3601b719
     }
   },
   "exclude": ["./dist", "./projects/storefrontapp-e2e-cypress"]
