{
  "compileOnSave": false,
  "compilerOptions": {
    "baseUrl": "./",
    "rootDir": ".",
    "outDir": "./dist/out-tsc",
    "sourceMap": true,
    "declaration": false,
    "moduleResolution": "node",
    "experimentalDecorators": true,
    "target": "es2020",
    "typeRoots": ["node_modules/@types"],
    "lib": ["es2020", "dom"],
    "strictPropertyInitialization": false,
    "strict": true,
    "noUnusedLocals": true,
    "noUnusedParameters": true,
    "stripInternal": true,
    "resolveJsonModule": true,
    "esModuleInterop": true,
    "paths": {
      "@spartacus/schematics": [
        "projects/schematics/index"
      ],
      "@spartacus/setup": [
        "core-libs/setup/public_api"
      ],
      "@spartacus/setup/ssr": [
        "core-libs/setup/ssr/public_api"
      ],
      "@spartacus/asm/assets": [
        "feature-libs/asm/assets/public_api"
      ],
      "@spartacus/asm/components": [
        "feature-libs/asm/components/public_api"
      ],
      "@spartacus/asm/core": [
        "feature-libs/asm/core/public_api"
      ],
      "@spartacus/asm": [
        "feature-libs/asm/public_api"
      ],
      "@spartacus/asm/occ": [
        "feature-libs/asm/occ/public_api"
      ],
      "@spartacus/asm/root": [
        "feature-libs/asm/root/public_api"
      ],
      "@spartacus/cart/base/assets": [
        "feature-libs/cart/base/assets/public_api"
      ],
      "@spartacus/cart/base/components/add-to-cart": [
        "feature-libs/cart/base/components/add-to-cart/public_api"
      ],
      "@spartacus/cart/base/components/mini-cart": [
        "feature-libs/cart/base/components/mini-cart/public_api"
      ],
      "@spartacus/cart/base/components": [
        "feature-libs/cart/base/components/public_api"
      ],
      "@spartacus/cart/base/core": [
        "feature-libs/cart/base/core/public_api"
      ],
      "@spartacus/cart/base": [
        "feature-libs/cart/base/public_api"
      ],
      "@spartacus/cart/base/occ": [
        "feature-libs/cart/base/occ/public_api"
      ],
      "@spartacus/cart/base/root": [
        "feature-libs/cart/base/root/public_api"
      ],
      "@spartacus/cart/bundle/components": [
        "feature-libs/cart/bundle/components/public_api"
      ],
      "@spartacus/cart/bundle/core": [
        "feature-libs/cart/bundle/core/public_api"
      ],
      "@spartacus/cart/bundle": [
        "feature-libs/cart/bundle/public_api"
      ],
      "@spartacus/cart/bundle/occ": [
        "feature-libs/cart/bundle/occ/public_api"
      ],
      "@spartacus/cart/bundle/root": [
        "feature-libs/cart/bundle/root/public_api"
      ],
      "@spartacus/cart/import-export/assets": [
        "feature-libs/cart/import-export/assets/public_api"
      ],
      "@spartacus/cart/import-export/components": [
        "feature-libs/cart/import-export/components/public_api"
      ],
      "@spartacus/cart/import-export/core": [
        "feature-libs/cart/import-export/core/public_api"
      ],
      "@spartacus/cart/import-export": [
        "feature-libs/cart/import-export/public_api"
      ],
      "@spartacus/cart/import-export/root": [
        "feature-libs/cart/import-export/root/public_api"
      ],
      "@spartacus/cart": [
        "feature-libs/cart/public_api"
      ],
      "@spartacus/cart/quick-order/assets": [
        "feature-libs/cart/quick-order/assets/public_api"
      ],
      "@spartacus/cart/quick-order/components": [
        "feature-libs/cart/quick-order/components/public_api"
      ],
      "@spartacus/cart/quick-order/core": [
        "feature-libs/cart/quick-order/core/public_api"
      ],
      "@spartacus/cart/quick-order": [
        "feature-libs/cart/quick-order/public_api"
      ],
      "@spartacus/cart/quick-order/root": [
        "feature-libs/cart/quick-order/root/public_api"
      ],
      "@spartacus/cart/saved-cart/assets": [
        "feature-libs/cart/saved-cart/assets/public_api"
      ],
      "@spartacus/cart/saved-cart/components": [
        "feature-libs/cart/saved-cart/components/public_api"
      ],
      "@spartacus/cart/saved-cart/core": [
        "feature-libs/cart/saved-cart/core/public_api"
      ],
      "@spartacus/cart/saved-cart": [
        "feature-libs/cart/saved-cart/public_api"
      ],
      "@spartacus/cart/saved-cart/occ": [
        "feature-libs/cart/saved-cart/occ/public_api"
      ],
      "@spartacus/cart/saved-cart/root": [
        "feature-libs/cart/saved-cart/root/public_api"
      ],
      "@spartacus/cart/wish-list/assets": [
        "feature-libs/cart/wish-list/assets/public_api"
      ],
      "@spartacus/cart/wish-list/components/add-to-wishlist": [
        "feature-libs/cart/wish-list/components/add-to-wishlist/public_api"
      ],
      "@spartacus/cart/wish-list/components": [
        "feature-libs/cart/wish-list/components/public_api"
      ],
      "@spartacus/cart/wish-list/core": [
        "feature-libs/cart/wish-list/core/public_api"
      ],
      "@spartacus/cart/wish-list": [
        "feature-libs/cart/wish-list/public_api"
      ],
      "@spartacus/cart/wish-list/root": [
        "feature-libs/cart/wish-list/root/public_api"
      ],
      "@spartacus/checkout/b2b/assets": [
        "feature-libs/checkout/b2b/assets/public_api"
      ],
      "@spartacus/checkout/b2b/components": [
        "feature-libs/checkout/b2b/components/public_api"
      ],
      "@spartacus/checkout/b2b/core": [
        "feature-libs/checkout/b2b/core/public_api"
      ],
      "@spartacus/checkout/b2b": [
        "feature-libs/checkout/b2b/public_api"
      ],
      "@spartacus/checkout/b2b/occ": [
        "feature-libs/checkout/b2b/occ/public_api"
      ],
      "@spartacus/checkout/b2b/root": [
        "feature-libs/checkout/b2b/root/public_api"
      ],
      "@spartacus/checkout/base/assets": [
        "feature-libs/checkout/base/assets/public_api"
      ],
      "@spartacus/checkout/base/components": [
        "feature-libs/checkout/base/components/public_api"
      ],
      "@spartacus/checkout/base/core": [
        "feature-libs/checkout/base/core/public_api"
      ],
      "@spartacus/checkout/base": [
        "feature-libs/checkout/base/public_api"
      ],
      "@spartacus/checkout/base/occ": [
        "feature-libs/checkout/base/occ/public_api"
      ],
      "@spartacus/checkout/base/root": [
        "feature-libs/checkout/base/root/public_api"
      ],
      "@spartacus/checkout": [
        "feature-libs/checkout/public_api"
      ],
      "@spartacus/checkout/scheduled-replenishment/assets": [
        "feature-libs/checkout/scheduled-replenishment/assets/public_api"
      ],
      "@spartacus/checkout/scheduled-replenishment/components": [
        "feature-libs/checkout/scheduled-replenishment/components/public_api"
      ],
      "@spartacus/checkout/scheduled-replenishment": [
        "feature-libs/checkout/scheduled-replenishment/public_api"
      ],
      "@spartacus/checkout/scheduled-replenishment/root": [
        "feature-libs/checkout/scheduled-replenishment/root/public_api"
      ],
      "@spartacus/order/assets": [
        "feature-libs/order/assets/public_api"
      ],
      "@spartacus/order/components": [
        "feature-libs/order/components/public_api"
      ],
<<<<<<< HEAD
      "@spartacus/order/core": [
        "feature-libs/order/core/public_api"
      ],
      "@spartacus/order": [
        "feature-libs/order/public_api"
      ],
      "@spartacus/order/occ": [
        "feature-libs/order/occ/public_api"
      ],
      "@spartacus/order/root": [
        "feature-libs/order/root/public_api"
=======
      "@spartacus/order/core": ["feature-libs/order/core/public_api"],
      "@spartacus/order": ["feature-libs/order/public_api"],
      "@spartacus/order/occ": ["feature-libs/order/occ/public_api"],
      "@spartacus/order/root": ["feature-libs/order/root/public_api"],
      "@spartacus/organization/account-summary/assets": [
        "feature-libs/organization/account-summary/assets/public_api"
      ],
      "@spartacus/organization/account-summary/components": [
        "feature-libs/organization/account-summary/components/public_api"
      ],
      "@spartacus/organization/account-summary/core": [
        "feature-libs/organization/account-summary/core/public_api"
      ],
      "@spartacus/organization/account-summary": [
        "feature-libs/organization/account-summary/public_api"
      ],
      "@spartacus/organization/account-summary/occ": [
        "feature-libs/organization/account-summary/occ/public_api"
      ],
      "@spartacus/organization/account-summary/root": [
        "feature-libs/organization/account-summary/root/public_api"
>>>>>>> 4eb69d87
      ],
      "@spartacus/organization/administration/assets": [
        "feature-libs/organization/administration/assets/public_api"
      ],
      "@spartacus/organization/administration/components": [
        "feature-libs/organization/administration/components/public_api"
      ],
      "@spartacus/organization/administration/core": [
        "feature-libs/organization/administration/core/public_api"
      ],
      "@spartacus/organization/administration": [
        "feature-libs/organization/administration/public_api"
      ],
      "@spartacus/organization/administration/occ": [
        "feature-libs/organization/administration/occ/public_api"
      ],
      "@spartacus/organization/administration/root": [
        "feature-libs/organization/administration/root/public_api"
      ],
      "@spartacus/organization": [
        "feature-libs/organization/public_api"
      ],
      "@spartacus/organization/order-approval/assets": [
        "feature-libs/organization/order-approval/assets/public_api"
      ],
      "@spartacus/organization/order-approval": [
        "feature-libs/organization/order-approval/public_api"
      ],
      "@spartacus/organization/order-approval/root": [
        "feature-libs/organization/order-approval/root/public_api"
      ],
      "@spartacus/product-configurator/common/assets": [
        "feature-libs/product-configurator/common/assets/public_api"
      ],
      "@spartacus/product-configurator/common": [
        "feature-libs/product-configurator/common/public_api"
      ],
      "@spartacus/product-configurator": [
        "feature-libs/product-configurator/public_api"
      ],
      "@spartacus/product-configurator/rulebased/cpq": [
        "feature-libs/product-configurator/rulebased/cpq/public_api"
      ],
      "@spartacus/product-configurator/rulebased": [
        "feature-libs/product-configurator/rulebased/public_api"
      ],
      "@spartacus/product-configurator/rulebased/root": [
        "feature-libs/product-configurator/rulebased/root/public_api"
      ],
      "@spartacus/product-configurator/textfield": [
        "feature-libs/product-configurator/textfield/public_api"
      ],
      "@spartacus/product-configurator/textfield/root": [
        "feature-libs/product-configurator/textfield/root/public_api"
      ],
      "@spartacus/product/bulk-pricing/assets": [
        "feature-libs/product/bulk-pricing/assets/public_api"
      ],
      "@spartacus/product/bulk-pricing/components": [
        "feature-libs/product/bulk-pricing/components/public_api"
      ],
      "@spartacus/product/bulk-pricing/core": [
        "feature-libs/product/bulk-pricing/core/public_api"
      ],
      "@spartacus/product/bulk-pricing": [
        "feature-libs/product/bulk-pricing/public_api"
      ],
      "@spartacus/product/bulk-pricing/occ": [
        "feature-libs/product/bulk-pricing/occ/public_api"
      ],
      "@spartacus/product/bulk-pricing/root": [
        "feature-libs/product/bulk-pricing/root/public_api"
      ],
      "@spartacus/product/image-zoom/assets": [
        "feature-libs/product/image-zoom/assets/public_api"
      ],
      "@spartacus/product/image-zoom/components": [
        "feature-libs/product/image-zoom/components/public_api"
      ],
      "@spartacus/product/image-zoom": [
        "feature-libs/product/image-zoom/public_api"
      ],
      "@spartacus/product/image-zoom/root": [
        "feature-libs/product/image-zoom/root/public_api"
      ],
      "@spartacus/product": [
        "feature-libs/product/public_api"
      ],
      "@spartacus/product/variants/assets": [
        "feature-libs/product/variants/assets/public_api"
      ],
      "@spartacus/product/variants/components": [
        "feature-libs/product/variants/components/public_api"
      ],
      "@spartacus/product/variants": [
        "feature-libs/product/variants/public_api"
      ],
      "@spartacus/product/variants/occ": [
        "feature-libs/product/variants/occ/public_api"
      ],
      "@spartacus/product/variants/root": [
        "feature-libs/product/variants/root/public_api"
      ],
      "@spartacus/qualtrics/components": [
        "feature-libs/qualtrics/components/public_api"
      ],
      "@spartacus/qualtrics": [
        "feature-libs/qualtrics/public_api"
      ],
      "@spartacus/qualtrics/root": [
        "feature-libs/qualtrics/root/public_api"
      ],
      "@spartacus/smartedit/core": [
        "feature-libs/smartedit/core/public_api"
      ],
      "@spartacus/smartedit": [
        "feature-libs/smartedit/public_api"
      ],
      "@spartacus/smartedit/root": [
        "feature-libs/smartedit/root/public_api"
      ],
      "@spartacus/storefinder/assets": [
        "feature-libs/storefinder/assets/public_api"
      ],
      "@spartacus/storefinder/components": [
        "feature-libs/storefinder/components/public_api"
      ],
      "@spartacus/storefinder/core": [
        "feature-libs/storefinder/core/public_api"
      ],
      "@spartacus/storefinder": [
        "feature-libs/storefinder/public_api"
      ],
      "@spartacus/storefinder/occ": [
        "feature-libs/storefinder/occ/public_api"
      ],
      "@spartacus/storefinder/root": [
        "feature-libs/storefinder/root/public_api"
      ],
      "@spartacus/tracking": [
        "feature-libs/tracking/public_api"
      ],
      "@spartacus/tracking/personalization/core": [
        "feature-libs/tracking/personalization/core/public_api"
      ],
      "@spartacus/tracking/personalization": [
        "feature-libs/tracking/personalization/public_api"
      ],
      "@spartacus/tracking/personalization/root": [
        "feature-libs/tracking/personalization/root/public_api"
      ],
      "@spartacus/tracking/tms/aep": [
        "feature-libs/tracking/tms/aep/public_api"
      ],
      "@spartacus/tracking/tms/core": [
        "feature-libs/tracking/tms/core/public_api"
      ],
      "@spartacus/tracking/tms/gtm": [
        "feature-libs/tracking/tms/gtm/public_api"
      ],
      "@spartacus/tracking/tms": [
        "feature-libs/tracking/tms/public_api"
      ],
      "@spartacus/user/account/assets": [
        "feature-libs/user/account/assets/public_api"
      ],
      "@spartacus/user/account/components": [
        "feature-libs/user/account/components/public_api"
      ],
      "@spartacus/user/account/core": [
        "feature-libs/user/account/core/public_api"
      ],
      "@spartacus/user/account": [
        "feature-libs/user/account/public_api"
      ],
      "@spartacus/user/account/occ": [
        "feature-libs/user/account/occ/public_api"
      ],
      "@spartacus/user/account/root": [
        "feature-libs/user/account/root/public_api"
      ],
      "@spartacus/user": [
        "feature-libs/user/public_api"
      ],
      "@spartacus/user/profile/assets": [
        "feature-libs/user/profile/assets/public_api"
      ],
      "@spartacus/user/profile/components": [
        "feature-libs/user/profile/components/public_api"
      ],
      "@spartacus/user/profile/core": [
        "feature-libs/user/profile/core/public_api"
      ],
      "@spartacus/user/profile": [
        "feature-libs/user/profile/public_api"
      ],
      "@spartacus/user/profile/occ": [
        "feature-libs/user/profile/occ/public_api"
      ],
      "@spartacus/user/profile/root": [
        "feature-libs/user/profile/root/public_api"
      ],
      "@spartacus/cdc/components": [
        "integration-libs/cdc/components/public_api"
      ],
<<<<<<< HEAD
      "@spartacus/cdc/core": [
        "integration-libs/cdc/core/public_api"
      ],
      "@spartacus/cdc": [
        "integration-libs/cdc/public_api"
      ],
      "@spartacus/cdc/root": [
        "integration-libs/cdc/root/public_api"
      ],
      "@spartacus/cds": [
        "integration-libs/cds/public_api"
      ],
=======
      "@spartacus/cdc/user-account": [
        "integration-libs/cdc/user-account/public_api"
      ],
      "@spartacus/cdc/user-profile": [
        "integration-libs/cdc/user-profile/public_api"
      ],
      "@spartacus/cdc/core": ["integration-libs/cdc/core/public_api"],
      "@spartacus/cdc": ["integration-libs/cdc/public_api"],
      "@spartacus/cdc/root": ["integration-libs/cdc/root/public_api"],
      "@spartacus/cds": ["integration-libs/cds/public_api"],
>>>>>>> 4eb69d87
      "@spartacus/digital-payments/assets": [
        "integration-libs/digital-payments/assets/public_api"
      ],
      "@spartacus/digital-payments": [
        "integration-libs/digital-payments/public_api"
      ],
      "@spartacus/epd-visualization/assets": [
        "integration-libs/epd-visualization/assets/public_api"
      ],
      "@spartacus/epd-visualization/components": [
        "integration-libs/epd-visualization/components/public_api"
      ],
      "@spartacus/epd-visualization/core": [
        "integration-libs/epd-visualization/core/public_api"
      ],
      "@spartacus/epd-visualization/epd-visualization-api": [
        "integration-libs/epd-visualization/epd-visualization-api/public_api"
      ],
      "@spartacus/epd-visualization": [
        "integration-libs/epd-visualization/public_api"
      ],
      "@spartacus/epd-visualization/root": [
        "integration-libs/epd-visualization/root/public_api"
      ],
      "@spartacus/assets": [
        "projects/assets/src/public_api"
      ],
      "@spartacus/core": [
        "projects/core/public_api"
      ],
      "@spartacus/storefront": [
        "projects/storefrontlib/public_api"
      ]
    }
  },
  "exclude": [
    "./dist",
    "./projects/storefrontapp-e2e-cypress"
  ]
}<|MERGE_RESOLUTION|>--- conflicted
+++ resolved
@@ -9,8 +9,13 @@
     "moduleResolution": "node",
     "experimentalDecorators": true,
     "target": "es2020",
-    "typeRoots": ["node_modules/@types"],
-    "lib": ["es2020", "dom"],
+    "typeRoots": [
+      "node_modules/@types"
+    ],
+    "lib": [
+      "es2020",
+      "dom"
+    ],
     "strictPropertyInitialization": false,
     "strict": true,
     "noUnusedLocals": true,
@@ -211,7 +216,6 @@
       "@spartacus/order/components": [
         "feature-libs/order/components/public_api"
       ],
-<<<<<<< HEAD
       "@spartacus/order/core": [
         "feature-libs/order/core/public_api"
       ],
@@ -223,11 +227,7 @@
       ],
       "@spartacus/order/root": [
         "feature-libs/order/root/public_api"
-=======
-      "@spartacus/order/core": ["feature-libs/order/core/public_api"],
-      "@spartacus/order": ["feature-libs/order/public_api"],
-      "@spartacus/order/occ": ["feature-libs/order/occ/public_api"],
-      "@spartacus/order/root": ["feature-libs/order/root/public_api"],
+      ],
       "@spartacus/organization/account-summary/assets": [
         "feature-libs/organization/account-summary/assets/public_api"
       ],
@@ -245,7 +245,6 @@
       ],
       "@spartacus/organization/account-summary/root": [
         "feature-libs/organization/account-summary/root/public_api"
->>>>>>> 4eb69d87
       ],
       "@spartacus/organization/administration/assets": [
         "feature-libs/organization/administration/assets/public_api"
@@ -451,7 +450,12 @@
       "@spartacus/cdc/components": [
         "integration-libs/cdc/components/public_api"
       ],
-<<<<<<< HEAD
+      "@spartacus/cdc/user-account": [
+        "integration-libs/cdc/user-account/public_api"
+      ],
+      "@spartacus/cdc/user-profile": [
+        "integration-libs/cdc/user-profile/public_api"
+      ],
       "@spartacus/cdc/core": [
         "integration-libs/cdc/core/public_api"
       ],
@@ -464,18 +468,6 @@
       "@spartacus/cds": [
         "integration-libs/cds/public_api"
       ],
-=======
-      "@spartacus/cdc/user-account": [
-        "integration-libs/cdc/user-account/public_api"
-      ],
-      "@spartacus/cdc/user-profile": [
-        "integration-libs/cdc/user-profile/public_api"
-      ],
-      "@spartacus/cdc/core": ["integration-libs/cdc/core/public_api"],
-      "@spartacus/cdc": ["integration-libs/cdc/public_api"],
-      "@spartacus/cdc/root": ["integration-libs/cdc/root/public_api"],
-      "@spartacus/cds": ["integration-libs/cds/public_api"],
->>>>>>> 4eb69d87
       "@spartacus/digital-payments/assets": [
         "integration-libs/digital-payments/assets/public_api"
       ],
