{
  "compileOnSave": false,
  "compilerOptions": {
    "baseUrl": "./",
    "rootDir": ".",
    "outDir": "./dist/out-tsc",
    "sourceMap": true,
    "declaration": false,
    "moduleResolution": "node",
    "experimentalDecorators": true,
    "target": "ES2022",
    "typeRoots": [
      "node_modules/@types"
    ],
    "lib": [
      "ES2022",
      "dom"
    ],
    "strictPropertyInitialization": false,
    "strict": true,
    "noUnusedLocals": true,
    "noUnusedParameters": true,
    "stripInternal": true,
    "resolveJsonModule": true,
    "esModuleInterop": true,
    "paths": {
      "@spartacus/schematics": [
        "projects/schematics/index"
      ],
      "@spartacus/setup": [
        "core-libs/setup/public_api"
      ],
      "@spartacus/setup/ssr": [
        "core-libs/setup/ssr/public_api"
      ],
      "@spartacus/asm/assets": [
        "feature-libs/asm/assets/public_api"
      ],
      "@spartacus/asm/components": [
        "feature-libs/asm/components/public_api"
      ],
      "@spartacus/asm/core": [
        "feature-libs/asm/core/public_api"
      ],
      "@spartacus/asm/customer-360/assets": [
        "feature-libs/asm/customer-360/assets/public_api"
      ],
      "@spartacus/asm/customer-360/components": [
        "feature-libs/asm/customer-360/components/public_api"
      ],
      "@spartacus/asm/customer-360/core": [
        "feature-libs/asm/customer-360/core/public_api"
      ],
      "@spartacus/asm/customer-360": [
        "feature-libs/asm/customer-360/public_api"
      ],
      "@spartacus/asm/customer-360/occ": [
        "feature-libs/asm/customer-360/occ/public_api"
      ],
      "@spartacus/asm/customer-360/root": [
        "feature-libs/asm/customer-360/root/public_api"
      ],
      "@spartacus/asm": [
        "feature-libs/asm/public_api"
      ],
      "@spartacus/asm/occ": [
        "feature-libs/asm/occ/public_api"
      ],
      "@spartacus/asm/root": [
        "feature-libs/asm/root/public_api"
      ],
      "@spartacus/cart/base/assets": [
        "feature-libs/cart/base/assets/public_api"
      ],
      "@spartacus/cart/base/components/add-to-cart": [
        "feature-libs/cart/base/components/add-to-cart/public_api"
      ],
      "@spartacus/cart/base/components/mini-cart": [
        "feature-libs/cart/base/components/mini-cart/public_api"
      ],
      "@spartacus/cart/base/components": [
        "feature-libs/cart/base/components/public_api"
      ],
      "@spartacus/cart/base/core": [
        "feature-libs/cart/base/core/public_api"
      ],
      "@spartacus/cart/base": [
        "feature-libs/cart/base/public_api"
      ],
      "@spartacus/cart/base/occ": [
        "feature-libs/cart/base/occ/public_api"
      ],
      "@spartacus/cart/base/root": [
        "feature-libs/cart/base/root/public_api"
      ],
      "@spartacus/cart/import-export/assets": [
        "feature-libs/cart/import-export/assets/public_api"
      ],
      "@spartacus/cart/import-export/components": [
        "feature-libs/cart/import-export/components/public_api"
      ],
      "@spartacus/cart/import-export/core": [
        "feature-libs/cart/import-export/core/public_api"
      ],
      "@spartacus/cart/import-export": [
        "feature-libs/cart/import-export/public_api"
      ],
      "@spartacus/cart/import-export/root": [
        "feature-libs/cart/import-export/root/public_api"
      ],
      "@spartacus/cart": [
        "feature-libs/cart/public_api"
      ],
      "@spartacus/cart/quick-order/assets": [
        "feature-libs/cart/quick-order/assets/public_api"
      ],
      "@spartacus/cart/quick-order/components": [
        "feature-libs/cart/quick-order/components/public_api"
      ],
      "@spartacus/cart/quick-order/core": [
        "feature-libs/cart/quick-order/core/public_api"
      ],
      "@spartacus/cart/quick-order": [
        "feature-libs/cart/quick-order/public_api"
      ],
      "@spartacus/cart/quick-order/root": [
        "feature-libs/cart/quick-order/root/public_api"
      ],
      "@spartacus/cart/saved-cart/assets": [
        "feature-libs/cart/saved-cart/assets/public_api"
      ],
      "@spartacus/cart/saved-cart/components": [
        "feature-libs/cart/saved-cart/components/public_api"
      ],
      "@spartacus/cart/saved-cart/core": [
        "feature-libs/cart/saved-cart/core/public_api"
      ],
      "@spartacus/cart/saved-cart": [
        "feature-libs/cart/saved-cart/public_api"
      ],
      "@spartacus/cart/saved-cart/occ": [
        "feature-libs/cart/saved-cart/occ/public_api"
      ],
      "@spartacus/cart/saved-cart/root": [
        "feature-libs/cart/saved-cart/root/public_api"
      ],
      "@spartacus/cart/wish-list/assets": [
        "feature-libs/cart/wish-list/assets/public_api"
      ],
      "@spartacus/cart/wish-list/components/add-to-wishlist": [
        "feature-libs/cart/wish-list/components/add-to-wishlist/public_api"
      ],
      "@spartacus/cart/wish-list/components": [
        "feature-libs/cart/wish-list/components/public_api"
      ],
      "@spartacus/cart/wish-list/core": [
        "feature-libs/cart/wish-list/core/public_api"
      ],
      "@spartacus/cart/wish-list": [
        "feature-libs/cart/wish-list/public_api"
      ],
      "@spartacus/cart/wish-list/root": [
        "feature-libs/cart/wish-list/root/public_api"
      ],
<<<<<<< HEAD
      "@spartacus/cdc": ["integration-libs/cdc/public_api"],
      "@spartacus/cdc/assets": ["integration-libs/cdc/assets/public_api"],
      "@spartacus/cdc/components": [
        "integration-libs/cdc/components/public_api"
      ],
      "@spartacus/cdc/core": ["integration-libs/cdc/core/public_api"],
      "@spartacus/cdc/organization/administration": [
        "integration-libs/cdc/organization/administration/public_api"
      ],
      "@spartacus/cdc/organization/user-registration": [
        "integration-libs/cdc/organization/user-registration/public_api"
      ],
      "@spartacus/cdc/root": [
        "integration-libs/cdc/root/public_api"
      ],
      "@spartacus/cdc/user-account": [
        "integration-libs/cdc/user-account/public_api"
      ],
      "@spartacus/cdc/user-profile": [
        "integration-libs/cdc/user-profile/public_api"
      ],
      "@spartacus/cds": ["integration-libs/cds/public_api"],
      "@spartacus/checkout": ["feature-libs/checkout/public_api"],
      "@spartacus/checkout/b2b": ["feature-libs/checkout/b2b/public_api"],
=======
>>>>>>> 036ba3e7
      "@spartacus/checkout/b2b/assets": [
        "feature-libs/checkout/b2b/assets/public_api"
      ],
      "@spartacus/checkout/b2b/components": [
        "feature-libs/checkout/b2b/components/public_api"
      ],
      "@spartacus/checkout/b2b/core": [
        "feature-libs/checkout/b2b/core/public_api"
      ],
      "@spartacus/checkout/b2b": [
        "feature-libs/checkout/b2b/public_api"
      ],
      "@spartacus/checkout/b2b/occ": [
        "feature-libs/checkout/b2b/occ/public_api"
      ],
      "@spartacus/checkout/b2b/root": [
        "feature-libs/checkout/b2b/root/public_api"
      ],
      "@spartacus/checkout/base/assets": [
        "feature-libs/checkout/base/assets/public_api"
      ],
      "@spartacus/checkout/base/components": [
        "feature-libs/checkout/base/components/public_api"
      ],
      "@spartacus/checkout/base/core": [
        "feature-libs/checkout/base/core/public_api"
      ],
      "@spartacus/checkout/base": [
        "feature-libs/checkout/base/public_api"
      ],
      "@spartacus/checkout/base/occ": [
        "feature-libs/checkout/base/occ/public_api"
      ],
      "@spartacus/checkout/base/root": [
        "feature-libs/checkout/base/root/public_api"
      ],
      "@spartacus/checkout": [
        "feature-libs/checkout/public_api"
      ],
      "@spartacus/checkout/scheduled-replenishment/assets": [
        "feature-libs/checkout/scheduled-replenishment/assets/public_api"
      ],
      "@spartacus/checkout/scheduled-replenishment/components": [
        "feature-libs/checkout/scheduled-replenishment/components/public_api"
      ],
      "@spartacus/checkout/scheduled-replenishment": [
        "feature-libs/checkout/scheduled-replenishment/public_api"
      ],
      "@spartacus/checkout/scheduled-replenishment/root": [
        "feature-libs/checkout/scheduled-replenishment/root/public_api"
      ],
      "@spartacus/customer-ticketing/assets": [
        "feature-libs/customer-ticketing/assets/public_api"
      ],
      "@spartacus/customer-ticketing/components": [
        "feature-libs/customer-ticketing/components/public_api"
      ],
      "@spartacus/customer-ticketing/core": [
        "feature-libs/customer-ticketing/core/public_api"
      ],
      "@spartacus/customer-ticketing": [
        "feature-libs/customer-ticketing/public_api"
      ],
      "@spartacus/customer-ticketing/occ": [
        "feature-libs/customer-ticketing/occ/public_api"
      ],
      "@spartacus/customer-ticketing/root": [
        "feature-libs/customer-ticketing/root/public_api"
      ],
      "@spartacus/order/assets": [
        "feature-libs/order/assets/public_api"
      ],
      "@spartacus/order/components": [
        "feature-libs/order/components/public_api"
      ],
      "@spartacus/order/core": [
        "feature-libs/order/core/public_api"
      ],
      "@spartacus/order": [
        "feature-libs/order/public_api"
      ],
      "@spartacus/order/occ": [
        "feature-libs/order/occ/public_api"
      ],
      "@spartacus/order/root": [
        "feature-libs/order/root/public_api"
      ],
      "@spartacus/organization/account-summary/assets": [
        "feature-libs/organization/account-summary/assets/public_api"
      ],
      "@spartacus/organization/account-summary/components": [
        "feature-libs/organization/account-summary/components/public_api"
      ],
      "@spartacus/organization/account-summary/core": [
        "feature-libs/organization/account-summary/core/public_api"
      ],
      "@spartacus/organization/account-summary": [
        "feature-libs/organization/account-summary/public_api"
      ],
      "@spartacus/organization/account-summary/occ": [
        "feature-libs/organization/account-summary/occ/public_api"
      ],
      "@spartacus/organization/account-summary/root": [
        "feature-libs/organization/account-summary/root/public_api"
      ],
      "@spartacus/organization/administration/assets": [
        "feature-libs/organization/administration/assets/public_api"
      ],
      "@spartacus/organization/administration/components": [
        "feature-libs/organization/administration/components/public_api"
      ],
      "@spartacus/organization/administration/core": [
        "feature-libs/organization/administration/core/public_api"
      ],
      "@spartacus/organization/administration": [
        "feature-libs/organization/administration/public_api"
      ],
      "@spartacus/organization/administration/occ": [
        "feature-libs/organization/administration/occ/public_api"
      ],
      "@spartacus/organization/administration/root": [
        "feature-libs/organization/administration/root/public_api"
      ],
      "@spartacus/organization": [
        "feature-libs/organization/public_api"
      ],
      "@spartacus/organization/order-approval/assets": [
        "feature-libs/organization/order-approval/assets/public_api"
      ],
      "@spartacus/organization/order-approval": [
        "feature-libs/organization/order-approval/public_api"
      ],
      "@spartacus/organization/order-approval/root": [
        "feature-libs/organization/order-approval/root/public_api"
      ],
      "@spartacus/organization/unit-order/assets": [
        "feature-libs/organization/unit-order/assets/public_api"
      ],
      "@spartacus/organization/unit-order/components": [
        "feature-libs/organization/unit-order/components/public_api"
      ],
      "@spartacus/organization/unit-order/core": [
        "feature-libs/organization/unit-order/core/public_api"
      ],
      "@spartacus/organization/unit-order": [
        "feature-libs/organization/unit-order/public_api"
      ],
      "@spartacus/organization/unit-order/occ": [
        "feature-libs/organization/unit-order/occ/public_api"
      ],
      "@spartacus/organization/unit-order/root": [
        "feature-libs/organization/unit-order/root/public_api"
      ],
      "@spartacus/organization/user-registration/assets": [
        "feature-libs/organization/user-registration/assets/public_api"
      ],
      "@spartacus/organization/user-registration/components": [
        "feature-libs/organization/user-registration/components/public_api"
      ],
      "@spartacus/organization/user-registration/core": [
        "feature-libs/organization/user-registration/core/public_api"
      ],
      "@spartacus/organization/user-registration": [
        "feature-libs/organization/user-registration/public_api"
      ],
      "@spartacus/organization/user-registration/occ": [
        "feature-libs/organization/user-registration/occ/public_api"
      ],
      "@spartacus/organization/user-registration/root": [
        "feature-libs/organization/user-registration/root/public_api"
      ],
      "@spartacus/pdf-invoices/assets": [
        "feature-libs/pdf-invoices/assets/public_api"
      ],
      "@spartacus/pdf-invoices/components": [
        "feature-libs/pdf-invoices/components/public_api"
      ],
      "@spartacus/pdf-invoices/core": [
        "feature-libs/pdf-invoices/core/public_api"
      ],
      "@spartacus/pdf-invoices": [
        "feature-libs/pdf-invoices/public_api"
      ],
      "@spartacus/pdf-invoices/occ": [
        "feature-libs/pdf-invoices/occ/public_api"
      ],
      "@spartacus/pdf-invoices/root": [
        "feature-libs/pdf-invoices/root/public_api"
      ],
      "@spartacus/pickup-in-store/assets": [
        "feature-libs/pickup-in-store/assets/public_api"
      ],
      "@spartacus/pickup-in-store/components": [
        "feature-libs/pickup-in-store/components/public_api"
      ],
      "@spartacus/pickup-in-store/core": [
        "feature-libs/pickup-in-store/core/public_api"
      ],
      "@spartacus/pickup-in-store": [
        "feature-libs/pickup-in-store/public_api"
      ],
      "@spartacus/pickup-in-store/occ": [
        "feature-libs/pickup-in-store/occ/public_api"
      ],
      "@spartacus/pickup-in-store/root": [
        "feature-libs/pickup-in-store/root/public_api"
      ],
      "@spartacus/product-configurator/common/assets": [
        "feature-libs/product-configurator/common/assets/public_api"
      ],
      "@spartacus/product-configurator/common": [
        "feature-libs/product-configurator/common/public_api"
      ],
      "@spartacus/product-configurator": [
        "feature-libs/product-configurator/public_api"
      ],
      "@spartacus/product-configurator/rulebased/cpq": [
        "feature-libs/product-configurator/rulebased/cpq/public_api"
      ],
      "@spartacus/product-configurator/rulebased": [
        "feature-libs/product-configurator/rulebased/public_api"
      ],
      "@spartacus/product-configurator/rulebased/root": [
        "feature-libs/product-configurator/rulebased/root/public_api"
      ],
      "@spartacus/product-configurator/textfield": [
        "feature-libs/product-configurator/textfield/public_api"
      ],
      "@spartacus/product-configurator/textfield/root": [
        "feature-libs/product-configurator/textfield/root/public_api"
      ],
      "@spartacus/product/bulk-pricing/assets": [
        "feature-libs/product/bulk-pricing/assets/public_api"
      ],
      "@spartacus/product/bulk-pricing/components": [
        "feature-libs/product/bulk-pricing/components/public_api"
      ],
      "@spartacus/product/bulk-pricing/core": [
        "feature-libs/product/bulk-pricing/core/public_api"
      ],
      "@spartacus/product/bulk-pricing": [
        "feature-libs/product/bulk-pricing/public_api"
      ],
      "@spartacus/product/bulk-pricing/occ": [
        "feature-libs/product/bulk-pricing/occ/public_api"
      ],
      "@spartacus/product/bulk-pricing/root": [
        "feature-libs/product/bulk-pricing/root/public_api"
      ],
      "@spartacus/product/future-stock/assets": [
        "feature-libs/product/future-stock/assets/public_api"
      ],
      "@spartacus/product/future-stock/components": [
        "feature-libs/product/future-stock/components/public_api"
      ],
      "@spartacus/product/future-stock/core": [
        "feature-libs/product/future-stock/core/public_api"
      ],
      "@spartacus/product/future-stock": [
        "feature-libs/product/future-stock/public_api"
      ],
      "@spartacus/product/future-stock/occ": [
        "feature-libs/product/future-stock/occ/public_api"
      ],
      "@spartacus/product/future-stock/root": [
        "feature-libs/product/future-stock/root/public_api"
      ],
      "@spartacus/product/image-zoom/assets": [
        "feature-libs/product/image-zoom/assets/public_api"
      ],
      "@spartacus/product/image-zoom/components": [
        "feature-libs/product/image-zoom/components/public_api"
      ],
      "@spartacus/product/image-zoom": [
        "feature-libs/product/image-zoom/public_api"
      ],
      "@spartacus/product/image-zoom/root": [
        "feature-libs/product/image-zoom/root/public_api"
      ],
      "@spartacus/product": [
        "feature-libs/product/public_api"
      ],
      "@spartacus/product/variants/assets": [
        "feature-libs/product/variants/assets/public_api"
      ],
      "@spartacus/product/variants/components": [
        "feature-libs/product/variants/components/public_api"
      ],
      "@spartacus/product/variants": [
        "feature-libs/product/variants/public_api"
      ],
      "@spartacus/product/variants/occ": [
        "feature-libs/product/variants/occ/public_api"
      ],
      "@spartacus/product/variants/root": [
        "feature-libs/product/variants/root/public_api"
      ],
      "@spartacus/qualtrics/components": [
        "feature-libs/qualtrics/components/public_api"
      ],
<<<<<<< HEAD
      "@spartacus/qualtrics/root": ["feature-libs/qualtrics/root/public_api"],
      "@spartacus/quote/assets": [
        "feature-libs/quote/assets/public_api"
      ],
      "@spartacus/quote/components/cart-guard": [
        "feature-libs/quote/components/cart-guard/public_api"
      ],
      "@spartacus/quote/components": [
        "feature-libs/quote/components/public_api"
      ],
      "@spartacus/quote/components/request-button": [
        "feature-libs/quote/components/request-button/public_api"
      ],
      "@spartacus/quote/core": [
        "feature-libs/quote/core/public_api"
      ],
      "@spartacus/quote": [
        "feature-libs/quote/public_api"
      ],
      "@spartacus/quote/occ": [
        "feature-libs/quote/occ/public_api"
      ],
      "@spartacus/quote/root": [
        "feature-libs/quote/root/public_api"
      ],
      "@spartacus/requested-delivery-date": [
        "feature-libs/requested-delivery-date/public_api"
=======
      "@spartacus/qualtrics": [
        "feature-libs/qualtrics/public_api"
      ],
      "@spartacus/qualtrics/root": [
        "feature-libs/qualtrics/root/public_api"
>>>>>>> 036ba3e7
      ],
      "@spartacus/requested-delivery-date/assets": [
        "feature-libs/requested-delivery-date/assets/public_api"
      ],
      "@spartacus/requested-delivery-date/core": [
        "feature-libs/requested-delivery-date/core/public_api"
      ],
      "@spartacus/requested-delivery-date": [
        "feature-libs/requested-delivery-date/public_api"
      ],
      "@spartacus/requested-delivery-date/occ": [
        "feature-libs/requested-delivery-date/occ/public_api"
      ],
      "@spartacus/requested-delivery-date/root": [
        "feature-libs/requested-delivery-date/root/public_api"
      ],
      "@spartacus/smartedit/core": [
        "feature-libs/smartedit/core/public_api"
      ],
      "@spartacus/smartedit": [
        "feature-libs/smartedit/public_api"
      ],
      "@spartacus/smartedit/root": [
        "feature-libs/smartedit/root/public_api"
      ],
      "@spartacus/storefinder/assets": [
        "feature-libs/storefinder/assets/public_api"
      ],
      "@spartacus/storefinder/components": [
        "feature-libs/storefinder/components/public_api"
      ],
      "@spartacus/storefinder/core": [
        "feature-libs/storefinder/core/public_api"
      ],
      "@spartacus/storefinder": [
        "feature-libs/storefinder/public_api"
      ],
      "@spartacus/storefinder/occ": [
        "feature-libs/storefinder/occ/public_api"
      ],
      "@spartacus/storefinder/root": [
        "feature-libs/storefinder/root/public_api"
      ],
      "@spartacus/tracking": [
        "feature-libs/tracking/public_api"
      ],
      "@spartacus/tracking/personalization/core": [
        "feature-libs/tracking/personalization/core/public_api"
      ],
      "@spartacus/tracking/personalization": [
        "feature-libs/tracking/personalization/public_api"
      ],
      "@spartacus/tracking/personalization/root": [
        "feature-libs/tracking/personalization/root/public_api"
      ],
      "@spartacus/tracking/tms/aep": [
        "feature-libs/tracking/tms/aep/public_api"
      ],
      "@spartacus/tracking/tms/core": [
        "feature-libs/tracking/tms/core/public_api"
      ],
      "@spartacus/tracking/tms/gtm": [
        "feature-libs/tracking/tms/gtm/public_api"
      ],
      "@spartacus/tracking/tms": [
        "feature-libs/tracking/tms/public_api"
      ],
      "@spartacus/user/account/assets": [
        "feature-libs/user/account/assets/public_api"
      ],
      "@spartacus/user/account/components": [
        "feature-libs/user/account/components/public_api"
      ],
      "@spartacus/user/account/core": [
        "feature-libs/user/account/core/public_api"
      ],
      "@spartacus/user/account": [
        "feature-libs/user/account/public_api"
      ],
      "@spartacus/user/account/occ": [
        "feature-libs/user/account/occ/public_api"
      ],
      "@spartacus/user/account/root": [
        "feature-libs/user/account/root/public_api"
      ],
      "@spartacus/user": [
        "feature-libs/user/public_api"
      ],
      "@spartacus/user/profile/assets": [
        "feature-libs/user/profile/assets/public_api"
      ],
      "@spartacus/user/profile/components": [
        "feature-libs/user/profile/components/public_api"
      ],
      "@spartacus/user/profile/core": [
        "feature-libs/user/profile/core/public_api"
      ],
      "@spartacus/user/profile": [
        "feature-libs/user/profile/public_api"
      ],
      "@spartacus/user/profile/occ": [
        "feature-libs/user/profile/occ/public_api"
      ],
      "@spartacus/user/profile/root": [
        "feature-libs/user/profile/root/public_api"
      ],
      "@spartacus/cdc/assets": [
        "integration-libs/cdc/assets/public_api"
      ],
      "@spartacus/cdc/components": [
        "integration-libs/cdc/components/public_api"
      ],
      "@spartacus/cdc/core": [
        "integration-libs/cdc/core/public_api"
      ],
      "@spartacus/cdc": [
        "integration-libs/cdc/public_api"
      ],
      "@spartacus/cdc/organization/administration": [
        "integration-libs/cdc/organization/administration/public_api"
      ],
      "@spartacus/cdc/organization/user-registration": [
        "integration-libs/cdc/organization/user-registration/public_api"
      ],
      "@spartacus/cdc/root": [
        "integration-libs/cdc/root/public_api"
      ],
      "@spartacus/cdc/user-account": [
        "integration-libs/cdc/user-account/public_api"
      ],
      "@spartacus/cdc/user-profile": [
        "integration-libs/cdc/user-profile/public_api"
      ],
      "@spartacus/cdp/customer-ticketing": [
        "integration-libs/cdp/customer-ticketing/public_api"
      ],
      "@spartacus/cdp": [
        "integration-libs/cdp/public_api"
      ],
      "@spartacus/cds": [
        "integration-libs/cds/public_api"
      ],
      "@spartacus/digital-payments/assets": [
        "integration-libs/digital-payments/assets/public_api"
      ],
      "@spartacus/digital-payments": [
        "integration-libs/digital-payments/public_api"
      ],
      "@spartacus/epd-visualization/assets": [
        "integration-libs/epd-visualization/assets/public_api"
      ],
      "@spartacus/epd-visualization/components": [
        "integration-libs/epd-visualization/components/public_api"
      ],
      "@spartacus/epd-visualization/core": [
        "integration-libs/epd-visualization/core/public_api"
      ],
      "@spartacus/epd-visualization/epd-visualization-api": [
        "integration-libs/epd-visualization/epd-visualization-api/public_api"
      ],
      "@spartacus/epd-visualization": [
        "integration-libs/epd-visualization/public_api"
      ],
      "@spartacus/epd-visualization/root": [
        "integration-libs/epd-visualization/root/public_api"
      ],
      "@spartacus/s4om/assets": [
        "integration-libs/s4om/assets/public_api"
      ],
      "@spartacus/s4om": [
        "integration-libs/s4om/public_api"
      ],
      "@spartacus/s4om/root": [
        "integration-libs/s4om/root/public_api"
      ],
      "@spartacus/segment-refs": [
        "integration-libs/segment-refs/public_api"
      ],
      "@spartacus/segment-refs/root": [
        "integration-libs/segment-refs/root/public_api"
      ],
      "@spartacus/assets": [
        "projects/assets/src/public_api"
      ],
      "@spartacus/core": [
        "projects/core/public_api"
      ],
      "@spartacus/storefront": [
        "projects/storefrontlib/public_api"
      ]
    },
    "useDefineForClassFields": false
  },
  "exclude": [
    "./dist",
    "./projects/storefrontapp-e2e-cypress"
  ],
  "angularCompilerOptions": {
    "skipTemplateCodegen": true,
    "strictMetadataEmit": true,
    "fullTemplateTypeCheck": true,
    "strictInjectionParameters": true,
    "enableResourceInlining": true,
    "strictTemplates": true,
    "strictInputAccessModifiers": true
  }
}<|MERGE_RESOLUTION|>--- conflicted
+++ resolved
@@ -162,13 +162,429 @@
       "@spartacus/cart/wish-list/root": [
         "feature-libs/cart/wish-list/root/public_api"
       ],
-<<<<<<< HEAD
-      "@spartacus/cdc": ["integration-libs/cdc/public_api"],
-      "@spartacus/cdc/assets": ["integration-libs/cdc/assets/public_api"],
+      "@spartacus/checkout/b2b/assets": [
+        "feature-libs/checkout/b2b/assets/public_api"
+      ],
+      "@spartacus/checkout/b2b/components": [
+        "feature-libs/checkout/b2b/components/public_api"
+      ],
+      "@spartacus/checkout/b2b/core": [
+        "feature-libs/checkout/b2b/core/public_api"
+      ],
+      "@spartacus/checkout/b2b": [
+        "feature-libs/checkout/b2b/public_api"
+      ],
+      "@spartacus/checkout/b2b/occ": [
+        "feature-libs/checkout/b2b/occ/public_api"
+      ],
+      "@spartacus/checkout/b2b/root": [
+        "feature-libs/checkout/b2b/root/public_api"
+      ],
+      "@spartacus/checkout/base/assets": [
+        "feature-libs/checkout/base/assets/public_api"
+      ],
+      "@spartacus/checkout/base/components": [
+        "feature-libs/checkout/base/components/public_api"
+      ],
+      "@spartacus/checkout/base/core": [
+        "feature-libs/checkout/base/core/public_api"
+      ],
+      "@spartacus/checkout/base": [
+        "feature-libs/checkout/base/public_api"
+      ],
+      "@spartacus/checkout/base/occ": [
+        "feature-libs/checkout/base/occ/public_api"
+      ],
+      "@spartacus/checkout/base/root": [
+        "feature-libs/checkout/base/root/public_api"
+      ],
+      "@spartacus/checkout": [
+        "feature-libs/checkout/public_api"
+      ],
+      "@spartacus/checkout/scheduled-replenishment/assets": [
+        "feature-libs/checkout/scheduled-replenishment/assets/public_api"
+      ],
+      "@spartacus/checkout/scheduled-replenishment/components": [
+        "feature-libs/checkout/scheduled-replenishment/components/public_api"
+      ],
+      "@spartacus/checkout/scheduled-replenishment": [
+        "feature-libs/checkout/scheduled-replenishment/public_api"
+      ],
+      "@spartacus/checkout/scheduled-replenishment/root": [
+        "feature-libs/checkout/scheduled-replenishment/root/public_api"
+      ],
+      "@spartacus/customer-ticketing/assets": [
+        "feature-libs/customer-ticketing/assets/public_api"
+      ],
+      "@spartacus/customer-ticketing/components": [
+        "feature-libs/customer-ticketing/components/public_api"
+      ],
+      "@spartacus/customer-ticketing/core": [
+        "feature-libs/customer-ticketing/core/public_api"
+      ],
+      "@spartacus/customer-ticketing": [
+        "feature-libs/customer-ticketing/public_api"
+      ],
+      "@spartacus/customer-ticketing/occ": [
+        "feature-libs/customer-ticketing/occ/public_api"
+      ],
+      "@spartacus/customer-ticketing/root": [
+        "feature-libs/customer-ticketing/root/public_api"
+      ],
+      "@spartacus/order/assets": [
+        "feature-libs/order/assets/public_api"
+      ],
+      "@spartacus/order/components": [
+        "feature-libs/order/components/public_api"
+      ],
+      "@spartacus/order/core": [
+        "feature-libs/order/core/public_api"
+      ],
+      "@spartacus/order": [
+        "feature-libs/order/public_api"
+      ],
+      "@spartacus/order/occ": [
+        "feature-libs/order/occ/public_api"
+      ],
+      "@spartacus/order/root": [
+        "feature-libs/order/root/public_api"
+      ],
+      "@spartacus/organization/account-summary/assets": [
+        "feature-libs/organization/account-summary/assets/public_api"
+      ],
+      "@spartacus/organization/account-summary/components": [
+        "feature-libs/organization/account-summary/components/public_api"
+      ],
+      "@spartacus/organization/account-summary/core": [
+        "feature-libs/organization/account-summary/core/public_api"
+      ],
+      "@spartacus/organization/account-summary": [
+        "feature-libs/organization/account-summary/public_api"
+      ],
+      "@spartacus/organization/account-summary/occ": [
+        "feature-libs/organization/account-summary/occ/public_api"
+      ],
+      "@spartacus/organization/account-summary/root": [
+        "feature-libs/organization/account-summary/root/public_api"
+      ],
+      "@spartacus/organization/administration/assets": [
+        "feature-libs/organization/administration/assets/public_api"
+      ],
+      "@spartacus/organization/administration/components": [
+        "feature-libs/organization/administration/components/public_api"
+      ],
+      "@spartacus/organization/administration/core": [
+        "feature-libs/organization/administration/core/public_api"
+      ],
+      "@spartacus/organization/administration": [
+        "feature-libs/organization/administration/public_api"
+      ],
+      "@spartacus/organization/administration/occ": [
+        "feature-libs/organization/administration/occ/public_api"
+      ],
+      "@spartacus/organization/administration/root": [
+        "feature-libs/organization/administration/root/public_api"
+      ],
+      "@spartacus/organization": [
+        "feature-libs/organization/public_api"
+      ],
+      "@spartacus/organization/order-approval/assets": [
+        "feature-libs/organization/order-approval/assets/public_api"
+      ],
+      "@spartacus/organization/order-approval": [
+        "feature-libs/organization/order-approval/public_api"
+      ],
+      "@spartacus/organization/order-approval/root": [
+        "feature-libs/organization/order-approval/root/public_api"
+      ],
+      "@spartacus/organization/unit-order/assets": [
+        "feature-libs/organization/unit-order/assets/public_api"
+      ],
+      "@spartacus/organization/unit-order/components": [
+        "feature-libs/organization/unit-order/components/public_api"
+      ],
+      "@spartacus/organization/unit-order/core": [
+        "feature-libs/organization/unit-order/core/public_api"
+      ],
+      "@spartacus/organization/unit-order": [
+        "feature-libs/organization/unit-order/public_api"
+      ],
+      "@spartacus/organization/unit-order/occ": [
+        "feature-libs/organization/unit-order/occ/public_api"
+      ],
+      "@spartacus/organization/unit-order/root": [
+        "feature-libs/organization/unit-order/root/public_api"
+      ],
+      "@spartacus/organization/user-registration/assets": [
+        "feature-libs/organization/user-registration/assets/public_api"
+      ],
+      "@spartacus/organization/user-registration/components": [
+        "feature-libs/organization/user-registration/components/public_api"
+      ],
+      "@spartacus/organization/user-registration/core": [
+        "feature-libs/organization/user-registration/core/public_api"
+      ],
+      "@spartacus/organization/user-registration": [
+        "feature-libs/organization/user-registration/public_api"
+      ],
+      "@spartacus/organization/user-registration/occ": [
+        "feature-libs/organization/user-registration/occ/public_api"
+      ],
+      "@spartacus/organization/user-registration/root": [
+        "feature-libs/organization/user-registration/root/public_api"
+      ],
+      "@spartacus/pdf-invoices/assets": [
+        "feature-libs/pdf-invoices/assets/public_api"
+      ],
+      "@spartacus/pdf-invoices/components": [
+        "feature-libs/pdf-invoices/components/public_api"
+      ],
+      "@spartacus/pdf-invoices/core": [
+        "feature-libs/pdf-invoices/core/public_api"
+      ],
+      "@spartacus/pdf-invoices": [
+        "feature-libs/pdf-invoices/public_api"
+      ],
+      "@spartacus/pdf-invoices/occ": [
+        "feature-libs/pdf-invoices/occ/public_api"
+      ],
+      "@spartacus/pdf-invoices/root": [
+        "feature-libs/pdf-invoices/root/public_api"
+      ],
+      "@spartacus/pickup-in-store/assets": [
+        "feature-libs/pickup-in-store/assets/public_api"
+      ],
+      "@spartacus/pickup-in-store/components": [
+        "feature-libs/pickup-in-store/components/public_api"
+      ],
+      "@spartacus/pickup-in-store/core": [
+        "feature-libs/pickup-in-store/core/public_api"
+      ],
+      "@spartacus/pickup-in-store": [
+        "feature-libs/pickup-in-store/public_api"
+      ],
+      "@spartacus/pickup-in-store/occ": [
+        "feature-libs/pickup-in-store/occ/public_api"
+      ],
+      "@spartacus/pickup-in-store/root": [
+        "feature-libs/pickup-in-store/root/public_api"
+      ],
+      "@spartacus/product-configurator/common/assets": [
+        "feature-libs/product-configurator/common/assets/public_api"
+      ],
+      "@spartacus/product-configurator/common": [
+        "feature-libs/product-configurator/common/public_api"
+      ],
+      "@spartacus/product-configurator": [
+        "feature-libs/product-configurator/public_api"
+      ],
+      "@spartacus/product-configurator/rulebased/cpq": [
+        "feature-libs/product-configurator/rulebased/cpq/public_api"
+      ],
+      "@spartacus/product-configurator/rulebased": [
+        "feature-libs/product-configurator/rulebased/public_api"
+      ],
+      "@spartacus/product-configurator/rulebased/root": [
+        "feature-libs/product-configurator/rulebased/root/public_api"
+      ],
+      "@spartacus/product-configurator/textfield": [
+        "feature-libs/product-configurator/textfield/public_api"
+      ],
+      "@spartacus/product-configurator/textfield/root": [
+        "feature-libs/product-configurator/textfield/root/public_api"
+      ],
+      "@spartacus/product/bulk-pricing/assets": [
+        "feature-libs/product/bulk-pricing/assets/public_api"
+      ],
+      "@spartacus/product/bulk-pricing/components": [
+        "feature-libs/product/bulk-pricing/components/public_api"
+      ],
+      "@spartacus/product/bulk-pricing/core": [
+        "feature-libs/product/bulk-pricing/core/public_api"
+      ],
+      "@spartacus/product/bulk-pricing": [
+        "feature-libs/product/bulk-pricing/public_api"
+      ],
+      "@spartacus/product/bulk-pricing/occ": [
+        "feature-libs/product/bulk-pricing/occ/public_api"
+      ],
+      "@spartacus/product/bulk-pricing/root": [
+        "feature-libs/product/bulk-pricing/root/public_api"
+      ],
+      "@spartacus/product/future-stock/assets": [
+        "feature-libs/product/future-stock/assets/public_api"
+      ],
+      "@spartacus/product/future-stock/components": [
+        "feature-libs/product/future-stock/components/public_api"
+      ],
+      "@spartacus/product/future-stock/core": [
+        "feature-libs/product/future-stock/core/public_api"
+      ],
+      "@spartacus/product/future-stock": [
+        "feature-libs/product/future-stock/public_api"
+      ],
+      "@spartacus/product/future-stock/occ": [
+        "feature-libs/product/future-stock/occ/public_api"
+      ],
+      "@spartacus/product/future-stock/root": [
+        "feature-libs/product/future-stock/root/public_api"
+      ],
+      "@spartacus/product/image-zoom/assets": [
+        "feature-libs/product/image-zoom/assets/public_api"
+      ],
+      "@spartacus/product/image-zoom/components": [
+        "feature-libs/product/image-zoom/components/public_api"
+      ],
+      "@spartacus/product/image-zoom": [
+        "feature-libs/product/image-zoom/public_api"
+      ],
+      "@spartacus/product/image-zoom/root": [
+        "feature-libs/product/image-zoom/root/public_api"
+      ],
+      "@spartacus/product": [
+        "feature-libs/product/public_api"
+      ],
+      "@spartacus/product/variants/assets": [
+        "feature-libs/product/variants/assets/public_api"
+      ],
+      "@spartacus/product/variants/components": [
+        "feature-libs/product/variants/components/public_api"
+      ],
+      "@spartacus/product/variants": [
+        "feature-libs/product/variants/public_api"
+      ],
+      "@spartacus/product/variants/occ": [
+        "feature-libs/product/variants/occ/public_api"
+      ],
+      "@spartacus/product/variants/root": [
+        "feature-libs/product/variants/root/public_api"
+      ],
+      "@spartacus/qualtrics/components": [
+        "feature-libs/qualtrics/components/public_api"
+      ],
+      "@spartacus/qualtrics": [
+        "feature-libs/qualtrics/public_api"
+      ],
+      "@spartacus/qualtrics/root": [
+        "feature-libs/qualtrics/root/public_api"
+      ],
+      "@spartacus/requested-delivery-date/assets": [
+        "feature-libs/requested-delivery-date/assets/public_api"
+      ],
+      "@spartacus/requested-delivery-date/core": [
+        "feature-libs/requested-delivery-date/core/public_api"
+      ],
+      "@spartacus/requested-delivery-date": [
+        "feature-libs/requested-delivery-date/public_api"
+      ],
+      "@spartacus/requested-delivery-date/occ": [
+        "feature-libs/requested-delivery-date/occ/public_api"
+      ],
+      "@spartacus/requested-delivery-date/root": [
+        "feature-libs/requested-delivery-date/root/public_api"
+      ],
+      "@spartacus/smartedit/core": [
+        "feature-libs/smartedit/core/public_api"
+      ],
+      "@spartacus/smartedit": [
+        "feature-libs/smartedit/public_api"
+      ],
+      "@spartacus/smartedit/root": [
+        "feature-libs/smartedit/root/public_api"
+      ],
+      "@spartacus/storefinder/assets": [
+        "feature-libs/storefinder/assets/public_api"
+      ],
+      "@spartacus/storefinder/components": [
+        "feature-libs/storefinder/components/public_api"
+      ],
+      "@spartacus/storefinder/core": [
+        "feature-libs/storefinder/core/public_api"
+      ],
+      "@spartacus/storefinder": [
+        "feature-libs/storefinder/public_api"
+      ],
+      "@spartacus/storefinder/occ": [
+        "feature-libs/storefinder/occ/public_api"
+      ],
+      "@spartacus/storefinder/root": [
+        "feature-libs/storefinder/root/public_api"
+      ],
+      "@spartacus/tracking": [
+        "feature-libs/tracking/public_api"
+      ],
+      "@spartacus/tracking/personalization/core": [
+        "feature-libs/tracking/personalization/core/public_api"
+      ],
+      "@spartacus/tracking/personalization": [
+        "feature-libs/tracking/personalization/public_api"
+      ],
+      "@spartacus/tracking/personalization/root": [
+        "feature-libs/tracking/personalization/root/public_api"
+      ],
+      "@spartacus/tracking/tms/aep": [
+        "feature-libs/tracking/tms/aep/public_api"
+      ],
+      "@spartacus/tracking/tms/core": [
+        "feature-libs/tracking/tms/core/public_api"
+      ],
+      "@spartacus/tracking/tms/gtm": [
+        "feature-libs/tracking/tms/gtm/public_api"
+      ],
+      "@spartacus/tracking/tms": [
+        "feature-libs/tracking/tms/public_api"
+      ],
+      "@spartacus/user/account/assets": [
+        "feature-libs/user/account/assets/public_api"
+      ],
+      "@spartacus/user/account/components": [
+        "feature-libs/user/account/components/public_api"
+      ],
+      "@spartacus/user/account/core": [
+        "feature-libs/user/account/core/public_api"
+      ],
+      "@spartacus/user/account": [
+        "feature-libs/user/account/public_api"
+      ],
+      "@spartacus/user/account/occ": [
+        "feature-libs/user/account/occ/public_api"
+      ],
+      "@spartacus/user/account/root": [
+        "feature-libs/user/account/root/public_api"
+      ],
+      "@spartacus/user": [
+        "feature-libs/user/public_api"
+      ],
+      "@spartacus/user/profile/assets": [
+        "feature-libs/user/profile/assets/public_api"
+      ],
+      "@spartacus/user/profile/components": [
+        "feature-libs/user/profile/components/public_api"
+      ],
+      "@spartacus/user/profile/core": [
+        "feature-libs/user/profile/core/public_api"
+      ],
+      "@spartacus/user/profile": [
+        "feature-libs/user/profile/public_api"
+      ],
+      "@spartacus/user/profile/occ": [
+        "feature-libs/user/profile/occ/public_api"
+      ],
+      "@spartacus/user/profile/root": [
+        "feature-libs/user/profile/root/public_api"
+      ],
+      "@spartacus/cdc/assets": [
+        "integration-libs/cdc/assets/public_api"
+      ],
       "@spartacus/cdc/components": [
         "integration-libs/cdc/components/public_api"
       ],
-      "@spartacus/cdc/core": ["integration-libs/cdc/core/public_api"],
+      "@spartacus/cdc/core": [
+        "integration-libs/cdc/core/public_api"
+      ],
+      "@spartacus/cdc": [
+        "integration-libs/cdc/public_api"
+      ],
       "@spartacus/cdc/organization/administration": [
         "integration-libs/cdc/organization/administration/public_api"
       ],
@@ -184,315 +600,62 @@
       "@spartacus/cdc/user-profile": [
         "integration-libs/cdc/user-profile/public_api"
       ],
-      "@spartacus/cds": ["integration-libs/cds/public_api"],
-      "@spartacus/checkout": ["feature-libs/checkout/public_api"],
-      "@spartacus/checkout/b2b": ["feature-libs/checkout/b2b/public_api"],
-=======
->>>>>>> 036ba3e7
-      "@spartacus/checkout/b2b/assets": [
-        "feature-libs/checkout/b2b/assets/public_api"
-      ],
-      "@spartacus/checkout/b2b/components": [
-        "feature-libs/checkout/b2b/components/public_api"
-      ],
-      "@spartacus/checkout/b2b/core": [
-        "feature-libs/checkout/b2b/core/public_api"
-      ],
-      "@spartacus/checkout/b2b": [
-        "feature-libs/checkout/b2b/public_api"
-      ],
-      "@spartacus/checkout/b2b/occ": [
-        "feature-libs/checkout/b2b/occ/public_api"
-      ],
-      "@spartacus/checkout/b2b/root": [
-        "feature-libs/checkout/b2b/root/public_api"
-      ],
-      "@spartacus/checkout/base/assets": [
-        "feature-libs/checkout/base/assets/public_api"
-      ],
-      "@spartacus/checkout/base/components": [
-        "feature-libs/checkout/base/components/public_api"
-      ],
-      "@spartacus/checkout/base/core": [
-        "feature-libs/checkout/base/core/public_api"
-      ],
-      "@spartacus/checkout/base": [
-        "feature-libs/checkout/base/public_api"
-      ],
-      "@spartacus/checkout/base/occ": [
-        "feature-libs/checkout/base/occ/public_api"
-      ],
-      "@spartacus/checkout/base/root": [
-        "feature-libs/checkout/base/root/public_api"
-      ],
-      "@spartacus/checkout": [
-        "feature-libs/checkout/public_api"
-      ],
-      "@spartacus/checkout/scheduled-replenishment/assets": [
-        "feature-libs/checkout/scheduled-replenishment/assets/public_api"
-      ],
-      "@spartacus/checkout/scheduled-replenishment/components": [
-        "feature-libs/checkout/scheduled-replenishment/components/public_api"
-      ],
-      "@spartacus/checkout/scheduled-replenishment": [
-        "feature-libs/checkout/scheduled-replenishment/public_api"
-      ],
-      "@spartacus/checkout/scheduled-replenishment/root": [
-        "feature-libs/checkout/scheduled-replenishment/root/public_api"
-      ],
-      "@spartacus/customer-ticketing/assets": [
-        "feature-libs/customer-ticketing/assets/public_api"
-      ],
-      "@spartacus/customer-ticketing/components": [
-        "feature-libs/customer-ticketing/components/public_api"
-      ],
-      "@spartacus/customer-ticketing/core": [
-        "feature-libs/customer-ticketing/core/public_api"
-      ],
-      "@spartacus/customer-ticketing": [
-        "feature-libs/customer-ticketing/public_api"
-      ],
-      "@spartacus/customer-ticketing/occ": [
-        "feature-libs/customer-ticketing/occ/public_api"
-      ],
-      "@spartacus/customer-ticketing/root": [
-        "feature-libs/customer-ticketing/root/public_api"
-      ],
-      "@spartacus/order/assets": [
-        "feature-libs/order/assets/public_api"
-      ],
-      "@spartacus/order/components": [
-        "feature-libs/order/components/public_api"
-      ],
-      "@spartacus/order/core": [
-        "feature-libs/order/core/public_api"
-      ],
-      "@spartacus/order": [
-        "feature-libs/order/public_api"
-      ],
-      "@spartacus/order/occ": [
-        "feature-libs/order/occ/public_api"
-      ],
-      "@spartacus/order/root": [
-        "feature-libs/order/root/public_api"
-      ],
-      "@spartacus/organization/account-summary/assets": [
-        "feature-libs/organization/account-summary/assets/public_api"
-      ],
-      "@spartacus/organization/account-summary/components": [
-        "feature-libs/organization/account-summary/components/public_api"
-      ],
-      "@spartacus/organization/account-summary/core": [
-        "feature-libs/organization/account-summary/core/public_api"
-      ],
-      "@spartacus/organization/account-summary": [
-        "feature-libs/organization/account-summary/public_api"
-      ],
-      "@spartacus/organization/account-summary/occ": [
-        "feature-libs/organization/account-summary/occ/public_api"
-      ],
-      "@spartacus/organization/account-summary/root": [
-        "feature-libs/organization/account-summary/root/public_api"
-      ],
-      "@spartacus/organization/administration/assets": [
-        "feature-libs/organization/administration/assets/public_api"
-      ],
-      "@spartacus/organization/administration/components": [
-        "feature-libs/organization/administration/components/public_api"
-      ],
-      "@spartacus/organization/administration/core": [
-        "feature-libs/organization/administration/core/public_api"
-      ],
-      "@spartacus/organization/administration": [
-        "feature-libs/organization/administration/public_api"
-      ],
-      "@spartacus/organization/administration/occ": [
-        "feature-libs/organization/administration/occ/public_api"
-      ],
-      "@spartacus/organization/administration/root": [
-        "feature-libs/organization/administration/root/public_api"
-      ],
-      "@spartacus/organization": [
-        "feature-libs/organization/public_api"
-      ],
-      "@spartacus/organization/order-approval/assets": [
-        "feature-libs/organization/order-approval/assets/public_api"
-      ],
-      "@spartacus/organization/order-approval": [
-        "feature-libs/organization/order-approval/public_api"
-      ],
-      "@spartacus/organization/order-approval/root": [
-        "feature-libs/organization/order-approval/root/public_api"
-      ],
-      "@spartacus/organization/unit-order/assets": [
-        "feature-libs/organization/unit-order/assets/public_api"
-      ],
-      "@spartacus/organization/unit-order/components": [
-        "feature-libs/organization/unit-order/components/public_api"
-      ],
-      "@spartacus/organization/unit-order/core": [
-        "feature-libs/organization/unit-order/core/public_api"
-      ],
-      "@spartacus/organization/unit-order": [
-        "feature-libs/organization/unit-order/public_api"
-      ],
-      "@spartacus/organization/unit-order/occ": [
-        "feature-libs/organization/unit-order/occ/public_api"
-      ],
-      "@spartacus/organization/unit-order/root": [
-        "feature-libs/organization/unit-order/root/public_api"
-      ],
-      "@spartacus/organization/user-registration/assets": [
-        "feature-libs/organization/user-registration/assets/public_api"
-      ],
-      "@spartacus/organization/user-registration/components": [
-        "feature-libs/organization/user-registration/components/public_api"
-      ],
-      "@spartacus/organization/user-registration/core": [
-        "feature-libs/organization/user-registration/core/public_api"
-      ],
-      "@spartacus/organization/user-registration": [
-        "feature-libs/organization/user-registration/public_api"
-      ],
-      "@spartacus/organization/user-registration/occ": [
-        "feature-libs/organization/user-registration/occ/public_api"
-      ],
-      "@spartacus/organization/user-registration/root": [
-        "feature-libs/organization/user-registration/root/public_api"
-      ],
-      "@spartacus/pdf-invoices/assets": [
-        "feature-libs/pdf-invoices/assets/public_api"
-      ],
-      "@spartacus/pdf-invoices/components": [
-        "feature-libs/pdf-invoices/components/public_api"
-      ],
-      "@spartacus/pdf-invoices/core": [
-        "feature-libs/pdf-invoices/core/public_api"
-      ],
-      "@spartacus/pdf-invoices": [
-        "feature-libs/pdf-invoices/public_api"
-      ],
-      "@spartacus/pdf-invoices/occ": [
-        "feature-libs/pdf-invoices/occ/public_api"
-      ],
-      "@spartacus/pdf-invoices/root": [
-        "feature-libs/pdf-invoices/root/public_api"
-      ],
-      "@spartacus/pickup-in-store/assets": [
-        "feature-libs/pickup-in-store/assets/public_api"
-      ],
-      "@spartacus/pickup-in-store/components": [
-        "feature-libs/pickup-in-store/components/public_api"
-      ],
-      "@spartacus/pickup-in-store/core": [
-        "feature-libs/pickup-in-store/core/public_api"
-      ],
-      "@spartacus/pickup-in-store": [
-        "feature-libs/pickup-in-store/public_api"
-      ],
-      "@spartacus/pickup-in-store/occ": [
-        "feature-libs/pickup-in-store/occ/public_api"
-      ],
-      "@spartacus/pickup-in-store/root": [
-        "feature-libs/pickup-in-store/root/public_api"
-      ],
-      "@spartacus/product-configurator/common/assets": [
-        "feature-libs/product-configurator/common/assets/public_api"
-      ],
-      "@spartacus/product-configurator/common": [
-        "feature-libs/product-configurator/common/public_api"
-      ],
-      "@spartacus/product-configurator": [
-        "feature-libs/product-configurator/public_api"
-      ],
-      "@spartacus/product-configurator/rulebased/cpq": [
-        "feature-libs/product-configurator/rulebased/cpq/public_api"
-      ],
-      "@spartacus/product-configurator/rulebased": [
-        "feature-libs/product-configurator/rulebased/public_api"
-      ],
-      "@spartacus/product-configurator/rulebased/root": [
-        "feature-libs/product-configurator/rulebased/root/public_api"
-      ],
-      "@spartacus/product-configurator/textfield": [
-        "feature-libs/product-configurator/textfield/public_api"
-      ],
-      "@spartacus/product-configurator/textfield/root": [
-        "feature-libs/product-configurator/textfield/root/public_api"
-      ],
-      "@spartacus/product/bulk-pricing/assets": [
-        "feature-libs/product/bulk-pricing/assets/public_api"
-      ],
-      "@spartacus/product/bulk-pricing/components": [
-        "feature-libs/product/bulk-pricing/components/public_api"
-      ],
-      "@spartacus/product/bulk-pricing/core": [
-        "feature-libs/product/bulk-pricing/core/public_api"
-      ],
-      "@spartacus/product/bulk-pricing": [
-        "feature-libs/product/bulk-pricing/public_api"
-      ],
-      "@spartacus/product/bulk-pricing/occ": [
-        "feature-libs/product/bulk-pricing/occ/public_api"
-      ],
-      "@spartacus/product/bulk-pricing/root": [
-        "feature-libs/product/bulk-pricing/root/public_api"
-      ],
-      "@spartacus/product/future-stock/assets": [
-        "feature-libs/product/future-stock/assets/public_api"
-      ],
-      "@spartacus/product/future-stock/components": [
-        "feature-libs/product/future-stock/components/public_api"
-      ],
-      "@spartacus/product/future-stock/core": [
-        "feature-libs/product/future-stock/core/public_api"
-      ],
-      "@spartacus/product/future-stock": [
-        "feature-libs/product/future-stock/public_api"
-      ],
-      "@spartacus/product/future-stock/occ": [
-        "feature-libs/product/future-stock/occ/public_api"
-      ],
-      "@spartacus/product/future-stock/root": [
-        "feature-libs/product/future-stock/root/public_api"
-      ],
-      "@spartacus/product/image-zoom/assets": [
-        "feature-libs/product/image-zoom/assets/public_api"
-      ],
-      "@spartacus/product/image-zoom/components": [
-        "feature-libs/product/image-zoom/components/public_api"
-      ],
-      "@spartacus/product/image-zoom": [
-        "feature-libs/product/image-zoom/public_api"
-      ],
-      "@spartacus/product/image-zoom/root": [
-        "feature-libs/product/image-zoom/root/public_api"
-      ],
-      "@spartacus/product": [
-        "feature-libs/product/public_api"
-      ],
-      "@spartacus/product/variants/assets": [
-        "feature-libs/product/variants/assets/public_api"
-      ],
-      "@spartacus/product/variants/components": [
-        "feature-libs/product/variants/components/public_api"
-      ],
-      "@spartacus/product/variants": [
-        "feature-libs/product/variants/public_api"
-      ],
-      "@spartacus/product/variants/occ": [
-        "feature-libs/product/variants/occ/public_api"
-      ],
-      "@spartacus/product/variants/root": [
-        "feature-libs/product/variants/root/public_api"
-      ],
-      "@spartacus/qualtrics/components": [
-        "feature-libs/qualtrics/components/public_api"
-      ],
-<<<<<<< HEAD
-      "@spartacus/qualtrics/root": ["feature-libs/qualtrics/root/public_api"],
-      "@spartacus/quote/assets": [
-        "feature-libs/quote/assets/public_api"
+      "@spartacus/cdp/customer-ticketing": [
+        "integration-libs/cdp/customer-ticketing/public_api"
+      ],
+      "@spartacus/cdp": [
+        "integration-libs/cdp/public_api"
+      ],
+      "@spartacus/cds": [
+        "integration-libs/cds/public_api"
+      ],
+      "@spartacus/digital-payments/assets": [
+        "integration-libs/digital-payments/assets/public_api"
+      ],
+      "@spartacus/digital-payments": [
+        "integration-libs/digital-payments/public_api"
+      ],
+      "@spartacus/epd-visualization/assets": [
+        "integration-libs/epd-visualization/assets/public_api"
+      ],
+      "@spartacus/epd-visualization/components": [
+        "integration-libs/epd-visualization/components/public_api"
+      ],
+      "@spartacus/epd-visualization/core": [
+        "integration-libs/epd-visualization/core/public_api"
+      ],
+      "@spartacus/epd-visualization/epd-visualization-api": [
+        "integration-libs/epd-visualization/epd-visualization-api/public_api"
+      ],
+      "@spartacus/epd-visualization": [
+        "integration-libs/epd-visualization/public_api"
+      ],
+      "@spartacus/epd-visualization/root": [
+        "integration-libs/epd-visualization/root/public_api"
+      ],
+      "@spartacus/s4om/assets": [
+        "integration-libs/s4om/assets/public_api"
+      ],
+      "@spartacus/s4om": [
+        "integration-libs/s4om/public_api"
+      ],
+      "@spartacus/s4om/root": [
+        "integration-libs/s4om/root/public_api"
+      ],
+      "@spartacus/segment-refs": [
+        "integration-libs/segment-refs/public_api"
+      ],
+      "@spartacus/segment-refs/root": [
+        "integration-libs/segment-refs/root/public_api"
+      ],
+      "@spartacus/assets": [
+        "projects/assets/src/public_api"
+      ],
+      "@spartacus/core": [
+        "projects/core/public_api"
+      ],
+      "@spartacus/storefront": [
+        "projects/storefrontlib/public_api"
       ],
       "@spartacus/quote/components/cart-guard": [
         "feature-libs/quote/components/cart-guard/public_api"
@@ -515,205 +678,6 @@
       "@spartacus/quote/root": [
         "feature-libs/quote/root/public_api"
       ],
-      "@spartacus/requested-delivery-date": [
-        "feature-libs/requested-delivery-date/public_api"
-=======
-      "@spartacus/qualtrics": [
-        "feature-libs/qualtrics/public_api"
-      ],
-      "@spartacus/qualtrics/root": [
-        "feature-libs/qualtrics/root/public_api"
->>>>>>> 036ba3e7
-      ],
-      "@spartacus/requested-delivery-date/assets": [
-        "feature-libs/requested-delivery-date/assets/public_api"
-      ],
-      "@spartacus/requested-delivery-date/core": [
-        "feature-libs/requested-delivery-date/core/public_api"
-      ],
-      "@spartacus/requested-delivery-date": [
-        "feature-libs/requested-delivery-date/public_api"
-      ],
-      "@spartacus/requested-delivery-date/occ": [
-        "feature-libs/requested-delivery-date/occ/public_api"
-      ],
-      "@spartacus/requested-delivery-date/root": [
-        "feature-libs/requested-delivery-date/root/public_api"
-      ],
-      "@spartacus/smartedit/core": [
-        "feature-libs/smartedit/core/public_api"
-      ],
-      "@spartacus/smartedit": [
-        "feature-libs/smartedit/public_api"
-      ],
-      "@spartacus/smartedit/root": [
-        "feature-libs/smartedit/root/public_api"
-      ],
-      "@spartacus/storefinder/assets": [
-        "feature-libs/storefinder/assets/public_api"
-      ],
-      "@spartacus/storefinder/components": [
-        "feature-libs/storefinder/components/public_api"
-      ],
-      "@spartacus/storefinder/core": [
-        "feature-libs/storefinder/core/public_api"
-      ],
-      "@spartacus/storefinder": [
-        "feature-libs/storefinder/public_api"
-      ],
-      "@spartacus/storefinder/occ": [
-        "feature-libs/storefinder/occ/public_api"
-      ],
-      "@spartacus/storefinder/root": [
-        "feature-libs/storefinder/root/public_api"
-      ],
-      "@spartacus/tracking": [
-        "feature-libs/tracking/public_api"
-      ],
-      "@spartacus/tracking/personalization/core": [
-        "feature-libs/tracking/personalization/core/public_api"
-      ],
-      "@spartacus/tracking/personalization": [
-        "feature-libs/tracking/personalization/public_api"
-      ],
-      "@spartacus/tracking/personalization/root": [
-        "feature-libs/tracking/personalization/root/public_api"
-      ],
-      "@spartacus/tracking/tms/aep": [
-        "feature-libs/tracking/tms/aep/public_api"
-      ],
-      "@spartacus/tracking/tms/core": [
-        "feature-libs/tracking/tms/core/public_api"
-      ],
-      "@spartacus/tracking/tms/gtm": [
-        "feature-libs/tracking/tms/gtm/public_api"
-      ],
-      "@spartacus/tracking/tms": [
-        "feature-libs/tracking/tms/public_api"
-      ],
-      "@spartacus/user/account/assets": [
-        "feature-libs/user/account/assets/public_api"
-      ],
-      "@spartacus/user/account/components": [
-        "feature-libs/user/account/components/public_api"
-      ],
-      "@spartacus/user/account/core": [
-        "feature-libs/user/account/core/public_api"
-      ],
-      "@spartacus/user/account": [
-        "feature-libs/user/account/public_api"
-      ],
-      "@spartacus/user/account/occ": [
-        "feature-libs/user/account/occ/public_api"
-      ],
-      "@spartacus/user/account/root": [
-        "feature-libs/user/account/root/public_api"
-      ],
-      "@spartacus/user": [
-        "feature-libs/user/public_api"
-      ],
-      "@spartacus/user/profile/assets": [
-        "feature-libs/user/profile/assets/public_api"
-      ],
-      "@spartacus/user/profile/components": [
-        "feature-libs/user/profile/components/public_api"
-      ],
-      "@spartacus/user/profile/core": [
-        "feature-libs/user/profile/core/public_api"
-      ],
-      "@spartacus/user/profile": [
-        "feature-libs/user/profile/public_api"
-      ],
-      "@spartacus/user/profile/occ": [
-        "feature-libs/user/profile/occ/public_api"
-      ],
-      "@spartacus/user/profile/root": [
-        "feature-libs/user/profile/root/public_api"
-      ],
-      "@spartacus/cdc/assets": [
-        "integration-libs/cdc/assets/public_api"
-      ],
-      "@spartacus/cdc/components": [
-        "integration-libs/cdc/components/public_api"
-      ],
-      "@spartacus/cdc/core": [
-        "integration-libs/cdc/core/public_api"
-      ],
-      "@spartacus/cdc": [
-        "integration-libs/cdc/public_api"
-      ],
-      "@spartacus/cdc/organization/administration": [
-        "integration-libs/cdc/organization/administration/public_api"
-      ],
-      "@spartacus/cdc/organization/user-registration": [
-        "integration-libs/cdc/organization/user-registration/public_api"
-      ],
-      "@spartacus/cdc/root": [
-        "integration-libs/cdc/root/public_api"
-      ],
-      "@spartacus/cdc/user-account": [
-        "integration-libs/cdc/user-account/public_api"
-      ],
-      "@spartacus/cdc/user-profile": [
-        "integration-libs/cdc/user-profile/public_api"
-      ],
-      "@spartacus/cdp/customer-ticketing": [
-        "integration-libs/cdp/customer-ticketing/public_api"
-      ],
-      "@spartacus/cdp": [
-        "integration-libs/cdp/public_api"
-      ],
-      "@spartacus/cds": [
-        "integration-libs/cds/public_api"
-      ],
-      "@spartacus/digital-payments/assets": [
-        "integration-libs/digital-payments/assets/public_api"
-      ],
-      "@spartacus/digital-payments": [
-        "integration-libs/digital-payments/public_api"
-      ],
-      "@spartacus/epd-visualization/assets": [
-        "integration-libs/epd-visualization/assets/public_api"
-      ],
-      "@spartacus/epd-visualization/components": [
-        "integration-libs/epd-visualization/components/public_api"
-      ],
-      "@spartacus/epd-visualization/core": [
-        "integration-libs/epd-visualization/core/public_api"
-      ],
-      "@spartacus/epd-visualization/epd-visualization-api": [
-        "integration-libs/epd-visualization/epd-visualization-api/public_api"
-      ],
-      "@spartacus/epd-visualization": [
-        "integration-libs/epd-visualization/public_api"
-      ],
-      "@spartacus/epd-visualization/root": [
-        "integration-libs/epd-visualization/root/public_api"
-      ],
-      "@spartacus/s4om/assets": [
-        "integration-libs/s4om/assets/public_api"
-      ],
-      "@spartacus/s4om": [
-        "integration-libs/s4om/public_api"
-      ],
-      "@spartacus/s4om/root": [
-        "integration-libs/s4om/root/public_api"
-      ],
-      "@spartacus/segment-refs": [
-        "integration-libs/segment-refs/public_api"
-      ],
-      "@spartacus/segment-refs/root": [
-        "integration-libs/segment-refs/root/public_api"
-      ],
-      "@spartacus/assets": [
-        "projects/assets/src/public_api"
-      ],
-      "@spartacus/core": [
-        "projects/core/public_api"
-      ],
-      "@spartacus/storefront": [
-        "projects/storefrontlib/public_api"
-      ]
     },
     "useDefineForClassFields": false
   },
