--- conflicted
+++ resolved
@@ -19,63 +19,33 @@
     "resolveJsonModule": true,
     "esModuleInterop": true,
     "paths": {
-<<<<<<< HEAD
-      "@spartacus/schematics": [
-        "projects/schematics/index"
-      ],
-      "@spartacus/setup": [
-        "core-libs/setup/public_api"
-      ],
-      "@spartacus/setup/ssr": [
-        "core-libs/setup/ssr/public_api"
-      ],
-      "@spartacus/asm/assets": [
-        "feature-libs/asm/assets/public_api"
-      ],
-      "@spartacus/asm/components": [
-        "feature-libs/asm/components/public_api"
-      ],
-      "@spartacus/asm/core": [
-        "feature-libs/asm/core/public_api"
-      ],
-      "@spartacus/asm/customer-360/assets": [
-        "feature-libs/asm/customer-360/assets/public_api"
-      ],
-      "@spartacus/asm/customer-360/components": [
-        "feature-libs/asm/customer-360/components/public_api"
-      ],
-      "@spartacus/asm/customer-360/core": [
-        "feature-libs/asm/customer-360/core/public_api"
-      ],
-      "@spartacus/asm/customer-360": [
-        "feature-libs/asm/customer-360/public_api"
-      ],
-      "@spartacus/asm/customer-360/occ": [
-        "feature-libs/asm/customer-360/occ/public_api"
-      ],
-      "@spartacus/asm/customer-360/root": [
-        "feature-libs/asm/customer-360/root/public_api"
-      ],
-      "@spartacus/asm": [
-        "feature-libs/asm/public_api"
-      ],
-      "@spartacus/asm/occ": [
-        "feature-libs/asm/occ/public_api"
-      ],
-      "@spartacus/asm/root": [
-        "feature-libs/asm/root/public_api"
-      ],
-=======
       "@spartacus/schematics": ["projects/schematics/index"],
       "@spartacus/setup": ["core-libs/setup/public_api"],
       "@spartacus/setup/ssr": ["core-libs/setup/ssr/public_api"],
       "@spartacus/asm/assets": ["feature-libs/asm/assets/public_api"],
       "@spartacus/asm/components": ["feature-libs/asm/components/public_api"],
       "@spartacus/asm/core": ["feature-libs/asm/core/public_api"],
+      "@spartacus/asm/customer-360/assets": [
+        "feature-libs/asm/customer-360/assets/public_api"
+      ],
+      "@spartacus/asm/customer-360/components": [
+        "feature-libs/asm/customer-360/components/public_api"
+      ],
+      "@spartacus/asm/customer-360/core": [
+        "feature-libs/asm/customer-360/core/public_api"
+      ],
+      "@spartacus/asm/customer-360": [
+        "feature-libs/asm/customer-360/public_api"
+      ],
+      "@spartacus/asm/customer-360/occ": [
+        "feature-libs/asm/customer-360/occ/public_api"
+      ],
+      "@spartacus/asm/customer-360/root": [
+        "feature-libs/asm/customer-360/root/public_api"
+      ],
       "@spartacus/asm": ["feature-libs/asm/public_api"],
       "@spartacus/asm/occ": ["feature-libs/asm/occ/public_api"],
       "@spartacus/asm/root": ["feature-libs/asm/root/public_api"],
->>>>>>> 566446ad
       "@spartacus/cart/base/assets": [
         "feature-libs/cart/base/assets/public_api"
       ],
