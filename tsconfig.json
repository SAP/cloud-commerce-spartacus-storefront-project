{
  "compileOnSave": false,
  "compilerOptions": {
    "baseUrl": "./",
    "rootDir": ".",
    "outDir": "./dist/out-tsc",
    "sourceMap": true,
    "declaration": false,
    "moduleResolution": "node",
    "experimentalDecorators": true,
    "target": "es5",
    "typeRoots": ["node_modules/@types"],
    "lib": ["es2020", "dom"],
    "strictPropertyInitialization": false,
    "noUnusedLocals": true,
    "noUnusedParameters": true,
    "stripInternal": true,
    "paths": {
      "@spartacus/core": ["projects/core/public_api"],
      "@spartacus/storefront": ["projects/storefrontlib/src/public_api"],
      "@spartacus/vendor": ["projects/vendor/public_api"],
      "@spartacus/assets": ["projects/assets/src/public_api"],
      "@spartacus/cds": ["integration-libs/cds/public_api"],
      "@spartacus/incubator": ["projects/incubator/public_api"],
      "@spartacus/schematics": ["projects/schematics/src/public_api"],
      "@spartacus/organization": ["feature-libs/organization/public_api"],
      "@spartacus/organization/administration": [
        "feature-libs/organization/administration/public_api"
      ],
      "@spartacus/organization/administration/core": [
        "feature-libs/organization/administration/core/public_api"
      ],
      "@spartacus/organization/administration/occ": [
        "feature-libs/organization/administration/occ/public_api"
      ],
      "@spartacus/organization/administration/components": [
        "feature-libs/organization/administration/components/public_api"
      ],
      "@spartacus/organization/administration/assets": [
        "feature-libs/organization/administration/assets/public_api"
      ],
      "@spartacus/organization/administration/root": [
        "feature-libs/organization/administration/root/public_api"
      ],
      "@spartacus/organization/order-approval": [
        "feature-libs/organization/order-approval/public_api"
      ],
      "@spartacus/organization/order-approval/assets": [
        "feature-libs/organization/order-approval/assets/public_api"
      ],
      "@spartacus/organization/order-approval/root": [
        "feature-libs/organization/order-approval/root/public_api"
      ],
      "@spartacus/product": ["feature-libs/product/public_api"],
      "@spartacus/product/configurators": [
        "feature-libs/product/configurators/public_api"
      ],
      "@spartacus/product/configurators/common": [
        "feature-libs/product/configurators/common/public_api"
      ],
      "@spartacus/product/configurators/common/assets": [
        "feature-libs/product/configurators/common/assets/public_api"
      ], 
      "@spartacus/product/configurators/textfield": [
        "feature-libs/product/configurators/textfield/public_api"
      ],
<<<<<<< HEAD
      "@spartacus/product/configurators/textfield/root": [
        "feature-libs/product/configurators/textfield/root/public_api"
      ],      
      "@spartacus/product/configurators/rulebased": [
        "feature-libs/product/configurators/rulebased/public_api"
      ],      
      "@spartacus/product/configurators/rulebased/root": [
        "feature-libs/product/configurators/rulebased/root/public_api"
      ], 
=======
      "@spartacus/misc": ["feature-libs/misc/public_api"],
      "@spartacus/misc/storefinder": ["feature-libs/misc/storefinder/public_api"],
      "@spartacus/misc/storefinder/root": ["feature-libs/misc/storefinder/root/public_api"],
      "@spartacus/misc/storefinder/core": ["feature-libs/misc/storefinder/core/public_api"],
      "@spartacus/misc/storefinder/occ": ["feature-libs/misc/storefinder/occ/public_api"],
      "@spartacus/misc/storefinder/components": ["feature-libs/misc/storefinder/components/public_api"],
      "@spartacus/misc/storefinder/assets": ["feature-libs/misc/storefinder/assets/public_api"],
>>>>>>> 81ff38af
      "@spartacus/cdc": ["integration-libs/cdc/public_api"],
      "@spartacus/setup": ["core-libs/setup/public_api"],
    }
  },
  "exclude": ["./dist", "./projects/storefrontapp-e2e-cypress"]
}<|MERGE_RESOLUTION|>--- conflicted
+++ resolved
@@ -64,7 +64,6 @@
       "@spartacus/product/configurators/textfield": [
         "feature-libs/product/configurators/textfield/public_api"
       ],
-<<<<<<< HEAD
       "@spartacus/product/configurators/textfield/root": [
         "feature-libs/product/configurators/textfield/root/public_api"
       ],      
@@ -74,7 +73,6 @@
       "@spartacus/product/configurators/rulebased/root": [
         "feature-libs/product/configurators/rulebased/root/public_api"
       ], 
-=======
       "@spartacus/misc": ["feature-libs/misc/public_api"],
       "@spartacus/misc/storefinder": ["feature-libs/misc/storefinder/public_api"],
       "@spartacus/misc/storefinder/root": ["feature-libs/misc/storefinder/root/public_api"],
@@ -82,7 +80,6 @@
       "@spartacus/misc/storefinder/occ": ["feature-libs/misc/storefinder/occ/public_api"],
       "@spartacus/misc/storefinder/components": ["feature-libs/misc/storefinder/components/public_api"],
       "@spartacus/misc/storefinder/assets": ["feature-libs/misc/storefinder/assets/public_api"],
->>>>>>> 81ff38af
       "@spartacus/cdc": ["integration-libs/cdc/public_api"],
       "@spartacus/setup": ["core-libs/setup/public_api"],
     }
