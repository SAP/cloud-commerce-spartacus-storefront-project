--- conflicted
+++ resolved
@@ -9,13 +9,8 @@
     "moduleResolution": "node",
     "experimentalDecorators": true,
     "target": "es5",
-    "typeRoots": [
-      "node_modules/@types"
-    ],
-    "lib": [
-      "es2020",
-      "dom"
-    ],
+    "typeRoots": ["node_modules/@types"],
+    "lib": ["es2020", "dom"],
     "strictPropertyInitialization": false,
     "strict": true,
     "noUnusedLocals": true,
@@ -24,12 +19,8 @@
     "resolveJsonModule": true,
     "esModuleInterop": true,
     "paths": {
-      "@spartacus/setup": [
-        "core-libs/setup/public_api"
-      ],
-      "@spartacus/setup/ssr": [
-        "core-libs/setup/ssr/public_api"
-      ],
+      "@spartacus/setup": ["core-libs/setup/public_api"],
+      "@spartacus/setup/ssr": ["core-libs/setup/ssr/public_api"],
       "@spartacus/organization/administration/assets": [
         "feature-libs/organization/administration/assets/public_api"
       ],
@@ -48,9 +39,7 @@
       "@spartacus/organization/administration/root": [
         "feature-libs/organization/administration/root/public_api"
       ],
-      "@spartacus/organization": [
-        "feature-libs/organization/public_api"
-      ],
+      "@spartacus/organization": ["feature-libs/organization/public_api"],
       "@spartacus/organization/order-approval/assets": [
         "feature-libs/organization/order-approval/assets/public_api"
       ],
@@ -60,25 +49,11 @@
       "@spartacus/organization/order-approval/root": [
         "feature-libs/organization/order-approval/root/public_api"
       ],
-<<<<<<< HEAD
-      "@spartacus/personalization/core": [
-        "feature-libs/personalization/core/public_api"
-      ],
-      "@spartacus/personalization": [
-        "feature-libs/personalization/public_api"
-      ],
-      "@spartacus/personalization/root": [
-        "feature-libs/personalization/root/public_api"
-      ],
-      "@spartacus/product/configurators/common": [
-        "feature-libs/product/configurators/common/public_api"
-=======
       "@spartacus/product-configurator/common/assets": [
         "feature-libs/product-configurator/common/assets/public_api"
       ],
       "@spartacus/product-configurator/common": [
         "feature-libs/product-configurator/common/public_api"
->>>>>>> 4c27fd55
       ],
       "@spartacus/product-configurator": [
         "feature-libs/product-configurator/public_api"
@@ -95,30 +70,15 @@
       "@spartacus/product-configurator/textfield/root": [
         "feature-libs/product-configurator/textfield/root/public_api"
       ],
-      "@spartacus/product": [
-        "feature-libs/product/public_api"
-      ],
+      "@spartacus/product": ["feature-libs/product/public_api"],
       "@spartacus/qualtrics/components": [
         "feature-libs/qualtrics/components/public_api"
       ],
-      "@spartacus/qualtrics": [
-        "feature-libs/qualtrics/public_api"
-      ],
-      "@spartacus/qualtrics/root": [
-        "feature-libs/qualtrics/root/public_api"
-      ],
-<<<<<<< HEAD
-=======
-      "@spartacus/smartedit/core": [
-        "feature-libs/smartedit/core/public_api"
-      ],
-      "@spartacus/smartedit": [
-        "feature-libs/smartedit/public_api"
-      ],
-      "@spartacus/smartedit/root": [
-        "feature-libs/smartedit/root/public_api"
-      ],
->>>>>>> 4c27fd55
+      "@spartacus/qualtrics": ["feature-libs/qualtrics/public_api"],
+      "@spartacus/qualtrics/root": ["feature-libs/qualtrics/root/public_api"],
+      "@spartacus/smartedit/core": ["feature-libs/smartedit/core/public_api"],
+      "@spartacus/smartedit": ["feature-libs/smartedit/public_api"],
+      "@spartacus/smartedit/root": ["feature-libs/smartedit/root/public_api"],
       "@spartacus/storefinder/assets": [
         "feature-libs/storefinder/assets/public_api"
       ],
@@ -128,20 +88,12 @@
       "@spartacus/storefinder/core": [
         "feature-libs/storefinder/core/public_api"
       ],
-      "@spartacus/storefinder": [
-        "feature-libs/storefinder/public_api"
-      ],
-      "@spartacus/storefinder/occ": [
-        "feature-libs/storefinder/occ/public_api"
-      ],
+      "@spartacus/storefinder": ["feature-libs/storefinder/public_api"],
+      "@spartacus/storefinder/occ": ["feature-libs/storefinder/occ/public_api"],
       "@spartacus/storefinder/root": [
         "feature-libs/storefinder/root/public_api"
       ],
-<<<<<<< HEAD
-=======
-      "@spartacus/tracking": [
-        "feature-libs/tracking/public_api"
-      ],
+      "@spartacus/tracking": ["feature-libs/tracking/public_api"],
       "@spartacus/tracking/tms/aep": [
         "feature-libs/tracking/tms/aep/public_api"
       ],
@@ -151,35 +103,15 @@
       "@spartacus/tracking/tms/gtm": [
         "feature-libs/tracking/tms/gtm/public_api"
       ],
-      "@spartacus/tracking/tms": [
-        "feature-libs/tracking/tms/public_api"
-      ],
->>>>>>> 4c27fd55
-      "@spartacus/cdc": [
-        "integration-libs/cdc/public_api"
-      ],
-      "@spartacus/cds": [
-        "integration-libs/cds/public_api"
-      ],
-      "@spartacus/assets": [
-        "projects/assets/src/public_api"
-      ],
-      "@spartacus/core": [
-        "projects/core/public_api"
-      ],
-      "@spartacus/incubator": [
-        "projects/incubator/public_api"
-      ],
-      "@spartacus/schematics": [
-        "projects/schematics/src/public_api"
-      ],
-      "@spartacus/storefront": [
-        "projects/storefrontlib/src/public_api"
-      ]
+      "@spartacus/tracking/tms": ["feature-libs/tracking/tms/public_api"],
+      "@spartacus/cdc": ["integration-libs/cdc/public_api"],
+      "@spartacus/cds": ["integration-libs/cds/public_api"],
+      "@spartacus/assets": ["projects/assets/src/public_api"],
+      "@spartacus/core": ["projects/core/public_api"],
+      "@spartacus/incubator": ["projects/incubator/public_api"],
+      "@spartacus/schematics": ["projects/schematics/src/public_api"],
+      "@spartacus/storefront": ["projects/storefrontlib/src/public_api"]
     }
   },
-  "exclude": [
-    "./dist",
-    "./projects/storefrontapp-e2e-cypress"
-  ]
+  "exclude": ["./dist", "./projects/storefrontapp-e2e-cypress"]
 }