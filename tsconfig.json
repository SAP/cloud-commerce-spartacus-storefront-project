{
  "compileOnSave": false,
  "compilerOptions": {
    "baseUrl": "./",
    "rootDir": ".",
    "outDir": "./dist/out-tsc",
    "sourceMap": true,
    "declaration": false,
    "moduleResolution": "node",
    "experimentalDecorators": true,
    "target": "es5",
    "typeRoots": ["node_modules/@types"],
    "lib": ["es2020", "dom"],
    "strictPropertyInitialization": false,
    "strict": true,
    "noUnusedLocals": true,
    "noUnusedParameters": true,
    "stripInternal": true,
    "resolveJsonModule": true,
    "esModuleInterop": true,
    "paths": {
      "@spartacus/schematics": ["projects/schematics/index"],
      "@spartacus/setup": ["core-libs/setup/public_api"],
      "@spartacus/setup/ssr": ["core-libs/setup/ssr/public_api"],
      "@spartacus/asm/assets": ["feature-libs/asm/assets/public_api"],
      "@spartacus/asm/components": ["feature-libs/asm/components/public_api"],
      "@spartacus/asm/core": ["feature-libs/asm/core/public_api"],
      "@spartacus/asm": ["feature-libs/asm/public_api"],
      "@spartacus/asm/occ": ["feature-libs/asm/occ/public_api"],
      "@spartacus/asm/root": ["feature-libs/asm/root/public_api"],
      "@spartacus/cart/base/assets": [
        "feature-libs/cart/base/assets/public_api"
      ],
      "@spartacus/cart/base/components/add-to-cart": [
        "feature-libs/cart/base/components/add-to-cart/public_api"
      ],
      "@spartacus/cart/base/components/mini-cart": [
        "feature-libs/cart/base/components/mini-cart/public_api"
      ],
      "@spartacus/cart/base/components": [
        "feature-libs/cart/base/components/public_api"
      ],
      "@spartacus/cart/base/core": ["feature-libs/cart/base/core/public_api"],
      "@spartacus/cart/base": ["feature-libs/cart/base/public_api"],
      "@spartacus/cart/base/occ": ["feature-libs/cart/base/occ/public_api"],
      "@spartacus/cart/base/root": ["feature-libs/cart/base/root/public_api"],
      "@spartacus/cart/import-export/assets": [
        "feature-libs/cart/import-export/assets/public_api"
      ],
      "@spartacus/cart/import-export/components": [
        "feature-libs/cart/import-export/components/public_api"
      ],
      "@spartacus/cart/import-export/core": [
        "feature-libs/cart/import-export/core/public_api"
      ],
      "@spartacus/cart/import-export": [
        "feature-libs/cart/import-export/public_api"
      ],
      "@spartacus/cart/import-export/root": [
        "feature-libs/cart/import-export/root/public_api"
      ],
      "@spartacus/cart": ["feature-libs/cart/public_api"],
      "@spartacus/cart/quick-order/assets": [
        "feature-libs/cart/quick-order/assets/public_api"
      ],
      "@spartacus/cart/quick-order/components": [
        "feature-libs/cart/quick-order/components/public_api"
      ],
      "@spartacus/cart/quick-order/core": [
        "feature-libs/cart/quick-order/core/public_api"
      ],
      "@spartacus/cart/quick-order": [
        "feature-libs/cart/quick-order/public_api"
      ],
      "@spartacus/cart/quick-order/root": [
        "feature-libs/cart/quick-order/root/public_api"
      ],
      "@spartacus/cart/saved-cart/assets": [
        "feature-libs/cart/saved-cart/assets/public_api"
      ],
      "@spartacus/cart/saved-cart/components": [
        "feature-libs/cart/saved-cart/components/public_api"
      ],
      "@spartacus/cart/saved-cart/core": [
        "feature-libs/cart/saved-cart/core/public_api"
      ],
      "@spartacus/cart/saved-cart": ["feature-libs/cart/saved-cart/public_api"],
      "@spartacus/cart/saved-cart/occ": [
        "feature-libs/cart/saved-cart/occ/public_api"
      ],
      "@spartacus/cart/saved-cart/root": [
        "feature-libs/cart/saved-cart/root/public_api"
      ],
      "@spartacus/cart/wish-list/assets": [
        "feature-libs/cart/wish-list/assets/public_api"
      ],
      "@spartacus/cart/wish-list/components/add-to-wishlist": [
        "feature-libs/cart/wish-list/components/add-to-wishlist/public_api"
      ],
      "@spartacus/cart/wish-list/components": [
        "feature-libs/cart/wish-list/components/public_api"
      ],
      "@spartacus/cart/wish-list/core": [
        "feature-libs/cart/wish-list/core/public_api"
      ],
      "@spartacus/cart/wish-list": ["feature-libs/cart/wish-list/public_api"],
      "@spartacus/cart/wish-list/root": [
        "feature-libs/cart/wish-list/root/public_api"
      ],
      "@spartacus/checkout/b2b/assets": [
        "feature-libs/checkout/b2b/assets/public_api"
      ],
      "@spartacus/checkout/b2b/components": [
        "feature-libs/checkout/b2b/components/public_api"
      ],
      "@spartacus/checkout/b2b/core": [
        "feature-libs/checkout/b2b/core/public_api"
      ],
      "@spartacus/checkout/b2b": ["feature-libs/checkout/b2b/public_api"],
      "@spartacus/checkout/b2b/occ": [
        "feature-libs/checkout/b2b/occ/public_api"
      ],
      "@spartacus/checkout/b2b/root": [
        "feature-libs/checkout/b2b/root/public_api"
      ],
      "@spartacus/checkout/base/assets": [
        "feature-libs/checkout/base/assets/public_api"
      ],
      "@spartacus/checkout/base/components": [
        "feature-libs/checkout/base/components/public_api"
      ],
      "@spartacus/checkout/base/core": [
        "feature-libs/checkout/base/core/public_api"
      ],
      "@spartacus/checkout/base": ["feature-libs/checkout/base/public_api"],
      "@spartacus/checkout/base/occ": [
        "feature-libs/checkout/base/occ/public_api"
      ],
      "@spartacus/checkout/base/root": [
        "feature-libs/checkout/base/root/public_api"
      ],
      "@spartacus/checkout": ["feature-libs/checkout/public_api"],
      "@spartacus/checkout/scheduled-replenishment/assets": [
        "feature-libs/checkout/scheduled-replenishment/assets/public_api"
      ],
      "@spartacus/checkout/scheduled-replenishment/components": [
        "feature-libs/checkout/scheduled-replenishment/components/public_api"
      ],
      "@spartacus/checkout/scheduled-replenishment": [
        "feature-libs/checkout/scheduled-replenishment/public_api"
      ],
      "@spartacus/checkout/scheduled-replenishment/root": [
        "feature-libs/checkout/scheduled-replenishment/root/public_api"
      ],
      "@spartacus/order/assets": ["feature-libs/order/assets/public_api"],
      "@spartacus/order/components": [
        "feature-libs/order/components/public_api"
      ],
      "@spartacus/order/core": ["feature-libs/order/core/public_api"],
      "@spartacus/order": ["feature-libs/order/public_api"],
      "@spartacus/order/occ": ["feature-libs/order/occ/public_api"],
      "@spartacus/order/root": ["feature-libs/order/root/public_api"],
      "@spartacus/organization/administration/assets": [
        "feature-libs/organization/administration/assets/public_api"
      ],
      "@spartacus/organization/administration/components": [
        "feature-libs/organization/administration/components/public_api"
      ],
      "@spartacus/organization/administration/core": [
        "feature-libs/organization/administration/core/public_api"
      ],
      "@spartacus/organization/administration": [
        "feature-libs/organization/administration/public_api"
      ],
      "@spartacus/organization/administration/occ": [
        "feature-libs/organization/administration/occ/public_api"
      ],
      "@spartacus/organization/administration/root": [
        "feature-libs/organization/administration/root/public_api"
      ],
      "@spartacus/organization": ["feature-libs/organization/public_api"],
      "@spartacus/organization/order-approval/assets": [
        "feature-libs/organization/order-approval/assets/public_api"
      ],
      "@spartacus/organization/order-approval": [
        "feature-libs/organization/order-approval/public_api"
      ],
      "@spartacus/organization/order-approval/root": [
        "feature-libs/organization/order-approval/root/public_api"
      ],
      "@spartacus/product-configurator/common/assets": [
        "feature-libs/product-configurator/common/assets/public_api"
      ],
      "@spartacus/product-configurator/common": [
        "feature-libs/product-configurator/common/public_api"
      ],
      "@spartacus/product-configurator": [
        "feature-libs/product-configurator/public_api"
      ],
      "@spartacus/product-configurator/rulebased/cpq": [
        "feature-libs/product-configurator/rulebased/cpq/public_api"
      ],
      "@spartacus/product-configurator/rulebased": [
        "feature-libs/product-configurator/rulebased/public_api"
      ],
      "@spartacus/product-configurator/rulebased/root": [
        "feature-libs/product-configurator/rulebased/root/public_api"
      ],
      "@spartacus/product-configurator/textfield": [
        "feature-libs/product-configurator/textfield/public_api"
      ],
      "@spartacus/product-configurator/textfield/root": [
        "feature-libs/product-configurator/textfield/root/public_api"
      ],
      "@spartacus/product/bulk-pricing/assets": [
        "feature-libs/product/bulk-pricing/assets/public_api"
      ],
      "@spartacus/product/bulk-pricing/components": [
        "feature-libs/product/bulk-pricing/components/public_api"
      ],
      "@spartacus/product/bulk-pricing/core": [
        "feature-libs/product/bulk-pricing/core/public_api"
      ],
      "@spartacus/product/bulk-pricing": [
        "feature-libs/product/bulk-pricing/public_api"
      ],
      "@spartacus/product/bulk-pricing/occ": [
        "feature-libs/product/bulk-pricing/occ/public_api"
      ],
      "@spartacus/product/bulk-pricing/root": [
        "feature-libs/product/bulk-pricing/root/public_api"
      ],
      "@spartacus/product/image-zoom/assets": [
        "feature-libs/product/image-zoom/assets/public_api"
      ],
      "@spartacus/product/image-zoom/components": [
        "feature-libs/product/image-zoom/components/public_api"
      ],
      "@spartacus/product/image-zoom": [
        "feature-libs/product/image-zoom/public_api"
      ],
      "@spartacus/product/image-zoom/root": [
        "feature-libs/product/image-zoom/root/public_api"
      ],
      "@spartacus/product": ["feature-libs/product/public_api"],
      "@spartacus/product/variants/assets": [
        "feature-libs/product/variants/assets/public_api"
      ],
      "@spartacus/product/variants/components": [
        "feature-libs/product/variants/components/public_api"
      ],
      "@spartacus/product/variants": [
        "feature-libs/product/variants/public_api"
      ],
      "@spartacus/product/variants/occ": [
        "feature-libs/product/variants/occ/public_api"
      ],
      "@spartacus/product/variants/root": [
        "feature-libs/product/variants/root/public_api"
      ],
      "@spartacus/qualtrics/components": [
        "feature-libs/qualtrics/components/public_api"
      ],
      "@spartacus/qualtrics": ["feature-libs/qualtrics/public_api"],
      "@spartacus/qualtrics/root": ["feature-libs/qualtrics/root/public_api"],
      "@spartacus/smartedit/core": ["feature-libs/smartedit/core/public_api"],
      "@spartacus/smartedit": ["feature-libs/smartedit/public_api"],
      "@spartacus/smartedit/root": ["feature-libs/smartedit/root/public_api"],
      "@spartacus/storefinder/assets": [
        "feature-libs/storefinder/assets/public_api"
      ],
      "@spartacus/storefinder/components": [
        "feature-libs/storefinder/components/public_api"
      ],
      "@spartacus/storefinder/core": [
        "feature-libs/storefinder/core/public_api"
      ],
      "@spartacus/storefinder": ["feature-libs/storefinder/public_api"],
      "@spartacus/storefinder/occ": ["feature-libs/storefinder/occ/public_api"],
      "@spartacus/storefinder/root": [
        "feature-libs/storefinder/root/public_api"
      ],
      "@spartacus/tracking": ["feature-libs/tracking/public_api"],
      "@spartacus/tracking/personalization/core": [
        "feature-libs/tracking/personalization/core/public_api"
      ],
      "@spartacus/tracking/personalization": [
        "feature-libs/tracking/personalization/public_api"
      ],
      "@spartacus/tracking/personalization/root": [
        "feature-libs/tracking/personalization/root/public_api"
      ],
      "@spartacus/tracking/tms/aep": [
        "feature-libs/tracking/tms/aep/public_api"
      ],
      "@spartacus/tracking/tms/core": [
        "feature-libs/tracking/tms/core/public_api"
      ],
      "@spartacus/tracking/tms/gtm": [
        "feature-libs/tracking/tms/gtm/public_api"
      ],
      "@spartacus/tracking/tms": ["feature-libs/tracking/tms/public_api"],
      "@spartacus/user/account/assets": [
        "feature-libs/user/account/assets/public_api"
      ],
      "@spartacus/user/account/components": [
        "feature-libs/user/account/components/public_api"
      ],
      "@spartacus/user/account/core": [
        "feature-libs/user/account/core/public_api"
      ],
      "@spartacus/user/account": ["feature-libs/user/account/public_api"],
      "@spartacus/user/account/occ": [
        "feature-libs/user/account/occ/public_api"
      ],
      "@spartacus/user/account/root": [
        "feature-libs/user/account/root/public_api"
      ],
      "@spartacus/user": ["feature-libs/user/public_api"],
      "@spartacus/user/profile/assets": [
        "feature-libs/user/profile/assets/public_api"
      ],
      "@spartacus/user/profile/components": [
        "feature-libs/user/profile/components/public_api"
      ],
      "@spartacus/user/profile/core": [
        "feature-libs/user/profile/core/public_api"
      ],
      "@spartacus/user/profile": ["feature-libs/user/profile/public_api"],
      "@spartacus/user/profile/occ": [
        "feature-libs/user/profile/occ/public_api"
      ],
      "@spartacus/user/profile/root": [
        "feature-libs/user/profile/root/public_api"
      ],
      "@spartacus/cdc/components": [
        "integration-libs/cdc/components/public_api"
      ],
      "@spartacus/cdc/core": ["integration-libs/cdc/core/public_api"],
      "@spartacus/cdc": ["integration-libs/cdc/public_api"],
      "@spartacus/cdc/root": ["integration-libs/cdc/root/public_api"],
      "@spartacus/cds": ["integration-libs/cds/public_api"],
      "@spartacus/digital-payments/assets": [
        "integration-libs/digital-payments/assets/public_api"
      ],
      "@spartacus/digital-payments": [
        "integration-libs/digital-payments/public_api"
      ],
      "@spartacus/epd-visualization/assets": [
        "integration-libs/epd-visualization/assets/public_api"
      ],
      "@spartacus/epd-visualization/components": [
        "integration-libs/epd-visualization/components/public_api"
      ],
      "@spartacus/epd-visualization/core": [
        "integration-libs/epd-visualization/core/public_api"
      ],
      "@spartacus/epd-visualization/epd-visualization-api": [
        "integration-libs/epd-visualization/epd-visualization-api/public_api"
      ],
      "@spartacus/epd-visualization": [
        "integration-libs/epd-visualization/public_api"
      ],
      "@spartacus/epd-visualization/root": [
        "integration-libs/epd-visualization/root/public_api"
      ],
      "@spartacus/assets": ["projects/assets/src/public_api"],
      "@spartacus/core": ["projects/core/public_api"],
<<<<<<< HEAD
      "@spartacus/incubator": ["projects/incubator/public_api"],
      "@spartacus/storefront": ["projects/storefrontlib/src/public_api"],
      "@spartacus/product/multi-d": [
        "feature-libs/product/multi-d/public_api"
      ],
      "@spartacus/product/multi-d/assets": [
        "feature-libs/product/multi-d/assets/public_api"
      ],
      "@spartacus/product/multi-d/components": [
        "feature-libs/product/multi-d/components/public_api"
      ],
      "@spartacus/product/multi-d/core": [
        "feature-libs/product/multi-d/core/public_api"
      ],
      "@spartacus/product/multi-d/occ": [
        "feature-libs/product/multi-d/occ/public_api"
      ],
      "@spartacus/product/multi-d/root": [
        "feature-libs/product/multi-d/root/public_api"
      ]
=======
      "@spartacus/storefront": ["projects/storefrontlib/public_api"]
>>>>>>> 024b0298
    }
  },
  "exclude": ["./dist", "./projects/storefrontapp-e2e-cypress"]
}<|MERGE_RESOLUTION|>--- conflicted
+++ resolved
@@ -364,32 +364,27 @@
       "@spartacus/epd-visualization/root": [
         "integration-libs/epd-visualization/root/public_api"
       ],
+      "@spartacus/product/multi-d": [
+        "feature-libs/product/multi-d/public_api"
+      ],
+      "@spartacus/product/multi-d/assets": [
+        "feature-libs/product/multi-d/assets/public_api"
+      ],
+      "@spartacus/product/multi-d/components": [
+        "feature-libs/product/multi-d/components/public_api"
+      ],
+      "@spartacus/product/multi-d/core": [
+        "feature-libs/product/multi-d/core/public_api"
+      ],
+      "@spartacus/product/multi-d/occ": [
+        "feature-libs/product/multi-d/occ/public_api"
+      ],
+      "@spartacus/product/multi-d/root": [
+        "feature-libs/product/multi-d/root/public_api"
+      ],
       "@spartacus/assets": ["projects/assets/src/public_api"],
       "@spartacus/core": ["projects/core/public_api"],
-<<<<<<< HEAD
-      "@spartacus/incubator": ["projects/incubator/public_api"],
-      "@spartacus/storefront": ["projects/storefrontlib/src/public_api"],
-      "@spartacus/product/multi-d": [
-        "feature-libs/product/multi-d/public_api"
-      ],
-      "@spartacus/product/multi-d/assets": [
-        "feature-libs/product/multi-d/assets/public_api"
-      ],
-      "@spartacus/product/multi-d/components": [
-        "feature-libs/product/multi-d/components/public_api"
-      ],
-      "@spartacus/product/multi-d/core": [
-        "feature-libs/product/multi-d/core/public_api"
-      ],
-      "@spartacus/product/multi-d/occ": [
-        "feature-libs/product/multi-d/occ/public_api"
-      ],
-      "@spartacus/product/multi-d/root": [
-        "feature-libs/product/multi-d/root/public_api"
-      ]
-=======
       "@spartacus/storefront": ["projects/storefrontlib/public_api"]
->>>>>>> 024b0298
     }
   },
   "exclude": ["./dist", "./projects/storefrontapp-e2e-cypress"]
