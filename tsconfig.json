{
  "compileOnSave": false,
  "compilerOptions": {
    "baseUrl": "./",
    "rootDir": ".",
    "outDir": "./dist/out-tsc",
    "sourceMap": true,
    "declaration": false,
    "moduleResolution": "node",
    "experimentalDecorators": true,
    "target": "es5",
    "typeRoots": ["node_modules/@types"],
    "lib": ["esnext", "dom"],
    "strictPropertyInitialization": false,
    "noUnusedLocals": true,
    "noUnusedParameters": true,
    "stripInternal": true,
    "paths": {
      "@spartacus/core": ["projects/core/public_api"],
      "@spartacus/storefront": ["projects/storefrontlib/src/public_api"],
      "@spartacus/vendor": ["projects/vendor/public_api"],
      "@spartacus/assets": ["projects/assets/src/public_api"],
      "@spartacus/cds": ["projects/cds/public_api"],
      "@spartacus/incubator": ["projects/incubator/public_api"],
<<<<<<< HEAD
      "@spartacus/gigya": ["projects/gigya/public_api"],
      "@spartacus/schematics": ["projects/schematics/src/public_api"]
=======
      "@spartacus/schematics": ["projects/schematics/src/public_api"],
      "@spartacus/my-account": ["feature-libs/my-account/public_api"],
      "@spartacus/product": ["feature-libs/product/public_api"],
      "@spartacus/product/configuration": [
        "feature-libs/product/configuration/public_api"
      ]
>>>>>>> 887b8f88
    }
  },
  "exclude": ["./dist", "./projects/storefrontapp-e2e-cypress"]
}<|MERGE_RESOLUTION|>--- conflicted
+++ resolved
@@ -22,17 +22,14 @@
       "@spartacus/assets": ["projects/assets/src/public_api"],
       "@spartacus/cds": ["projects/cds/public_api"],
       "@spartacus/incubator": ["projects/incubator/public_api"],
-<<<<<<< HEAD
       "@spartacus/gigya": ["projects/gigya/public_api"],
-      "@spartacus/schematics": ["projects/schematics/src/public_api"]
-=======
+      "@spartacus/schematics": ["projects/schematics/src/public_api"],
       "@spartacus/schematics": ["projects/schematics/src/public_api"],
       "@spartacus/my-account": ["feature-libs/my-account/public_api"],
       "@spartacus/product": ["feature-libs/product/public_api"],
       "@spartacus/product/configuration": [
         "feature-libs/product/configuration/public_api"
       ]
->>>>>>> 887b8f88
     }
   },
   "exclude": ["./dist", "./projects/storefrontapp-e2e-cypress"]
