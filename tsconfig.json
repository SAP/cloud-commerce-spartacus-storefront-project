{
  "compileOnSave": false,
  "compilerOptions": {
    "baseUrl": "./",
    "rootDir": ".",
    "outDir": "./dist/out-tsc",
    "sourceMap": true,
    "declaration": false,
    "moduleResolution": "node",
    "experimentalDecorators": true,
    "target": "es5",
    "typeRoots": [
      "node_modules/@types"
    ],
    "lib": [
      "es2020",
      "dom"
    ],
    "strictPropertyInitialization": false,
    "noUnusedLocals": true,
    "noUnusedParameters": true,
    "stripInternal": true,
    "resolveJsonModule": true,
    "esModuleInterop": true,
    "paths": {
      "@spartacus/schematics": [
        "projects/schematics/src/public_api"
      ],
      "@spartacus/setup": [
        "core-libs/setup/public_api"
      ],
      "@spartacus/setup/ssr": [
        "core-libs/setup/ssr/public_api"
      ],
      "@spartacus/organization/administration/assets": [
        "feature-libs/organization/administration/assets/public_api"
      ],
      "@spartacus/organization/administration/components": [
        "feature-libs/organization/administration/components/public_api"
      ],
      "@spartacus/organization/administration/core": [
        "feature-libs/organization/administration/core/public_api"
      ],
      "@spartacus/organization/administration": [
        "feature-libs/organization/administration/public_api"
      ],
      "@spartacus/organization/administration/occ": [
        "feature-libs/organization/administration/occ/public_api"
      ],
      "@spartacus/organization/administration/root": [
        "feature-libs/organization/administration/root/public_api"
      ],
      "@spartacus/organization": [
        "feature-libs/organization/public_api"
      ],
      "@spartacus/organization/order-approval/assets": [
        "feature-libs/organization/order-approval/assets/public_api"
      ],
      "@spartacus/organization/order-approval": [
        "feature-libs/organization/order-approval/public_api"
      ],
      "@spartacus/organization/order-approval/root": [
        "feature-libs/organization/order-approval/root/public_api"
      ],
      "@spartacus/product/bulk-pricing/assets": [
        "feature-libs/product/bulk-pricing/assets/public_api"
      ],
      "@spartacus/product/bulk-pricing": [
        "feature-libs/product/bulk-pricing/public_api"
      ],
      "@spartacus/product/bulk-pricing/root": [
        "feature-libs/product/bulk-pricing/root/public_api"
      ],
      "@spartacus/product/configurators/common": [
        "feature-libs/product/configurators/common/public_api"
      ],
      "@spartacus/product/configurators/cpq": [
        "feature-libs/product/configurators/cpq/public_api"
      ],
      "@spartacus/product/configurators": [
        "feature-libs/product/configurators/public_api"
      ],
      "@spartacus/product/configurators/textfield": [
        "feature-libs/product/configurators/textfield/public_api"
      ],
<<<<<<< HEAD
      "@spartacus/product/bulk-pricing": [
        "feature-libs/product/bulk-pricing/public_api"
      ],
      "@spartacus/product/bulk-pricing/assets": [
        "feature-libs/product/bulk-pricing/assets/public_api"
      ],
      "@spartacus/product/bulk-pricing/root": [
        "feature-libs/product/bulk-pricing/root/public_api"
      ],
      "@spartacus/product/bulk-pricing/core": [
        "feature-libs/product/bulk-pricing/core/public_api"
      ],
      "@spartacus/product/bulk-pricing/occ": [
        "feature-libs/product/bulk-pricing/occ/public_api"
      ],
      "@spartacus/product/bulk-pricing/components": [
        "feature-libs/product/bulk-pricing/components/public_api"
      ],
      "@spartacus/storefinder": ["feature-libs/storefinder/public_api"],
      "@spartacus/storefinder/root": ["feature-libs/storefinder/root/public_api"],
      "@spartacus/storefinder/core": ["feature-libs/storefinder/core/public_api"],
      "@spartacus/storefinder/occ": ["feature-libs/storefinder/occ/public_api"],
      "@spartacus/storefinder/components": ["feature-libs/storefinder/components/public_api"],
      "@spartacus/storefinder/assets": ["feature-libs/storefinder/assets/public_api"],
      "@spartacus/cdc": ["integration-libs/cdc/public_api"],
      "@spartacus/setup": ["core-libs/setup/public_api"],
=======
      "@spartacus/product/configurators/variant": [
        "feature-libs/product/configurators/variant/public_api"
      ],
      "@spartacus/product": [
        "feature-libs/product/public_api"
      ],
      "@spartacus/storefinder/assets": [
        "feature-libs/storefinder/assets/public_api"
      ],
      "@spartacus/storefinder/components": [
        "feature-libs/storefinder/components/public_api"
      ],
      "@spartacus/storefinder/core": [
        "feature-libs/storefinder/core/public_api"
      ],
      "@spartacus/storefinder": [
        "feature-libs/storefinder/public_api"
      ],
      "@spartacus/storefinder/occ": [
        "feature-libs/storefinder/occ/public_api"
      ],
      "@spartacus/storefinder/root": [
        "feature-libs/storefinder/root/public_api"
      ],
      "@spartacus/cdc": [
        "integration-libs/cdc/public_api"
      ],
      "@spartacus/cds": [
        "integration-libs/cds/public_api"
      ],
      "@spartacus/assets": [
        "projects/assets/src/public_api"
      ],
      "@spartacus/core": [
        "projects/core/public_api"
      ],
      "@spartacus/incubator": [
        "projects/incubator/public_api"
      ],
      "@spartacus/storefront": [
        "projects/storefrontlib/src/public_api"
      ],
      "@spartacus/vendor": [
        "projects/vendor/public_api"
      ]
>>>>>>> 39716a34
    }
  },
  "exclude": [
    "./dist",
    "./projects/storefrontapp-e2e-cypress"
  ]
}<|MERGE_RESOLUTION|>--- conflicted
+++ resolved
@@ -83,34 +83,6 @@
       "@spartacus/product/configurators/textfield": [
         "feature-libs/product/configurators/textfield/public_api"
       ],
-<<<<<<< HEAD
-      "@spartacus/product/bulk-pricing": [
-        "feature-libs/product/bulk-pricing/public_api"
-      ],
-      "@spartacus/product/bulk-pricing/assets": [
-        "feature-libs/product/bulk-pricing/assets/public_api"
-      ],
-      "@spartacus/product/bulk-pricing/root": [
-        "feature-libs/product/bulk-pricing/root/public_api"
-      ],
-      "@spartacus/product/bulk-pricing/core": [
-        "feature-libs/product/bulk-pricing/core/public_api"
-      ],
-      "@spartacus/product/bulk-pricing/occ": [
-        "feature-libs/product/bulk-pricing/occ/public_api"
-      ],
-      "@spartacus/product/bulk-pricing/components": [
-        "feature-libs/product/bulk-pricing/components/public_api"
-      ],
-      "@spartacus/storefinder": ["feature-libs/storefinder/public_api"],
-      "@spartacus/storefinder/root": ["feature-libs/storefinder/root/public_api"],
-      "@spartacus/storefinder/core": ["feature-libs/storefinder/core/public_api"],
-      "@spartacus/storefinder/occ": ["feature-libs/storefinder/occ/public_api"],
-      "@spartacus/storefinder/components": ["feature-libs/storefinder/components/public_api"],
-      "@spartacus/storefinder/assets": ["feature-libs/storefinder/assets/public_api"],
-      "@spartacus/cdc": ["integration-libs/cdc/public_api"],
-      "@spartacus/setup": ["core-libs/setup/public_api"],
-=======
       "@spartacus/product/configurators/variant": [
         "feature-libs/product/configurators/variant/public_api"
       ],
@@ -156,7 +128,6 @@
       "@spartacus/vendor": [
         "projects/vendor/public_api"
       ]
->>>>>>> 39716a34
     }
   },
   "exclude": [
