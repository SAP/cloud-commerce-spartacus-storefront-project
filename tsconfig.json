{
  "compileOnSave": false,
  "compilerOptions": {
    "baseUrl": "./",
    "rootDir": ".",
    "outDir": "./dist/out-tsc",
    "sourceMap": true,
    "declaration": false,
    "moduleResolution": "node",
    "experimentalDecorators": true,
    "target": "es2020",
    "typeRoots": ["node_modules/@types"],
    "lib": ["es2020", "dom"],
    "strictPropertyInitialization": false,
    "strict": true,
    "noUnusedLocals": true,
    "noUnusedParameters": true,
    "stripInternal": true,
    "resolveJsonModule": true,
    "esModuleInterop": true,
    "paths": {
      "@spartacus/schematics": ["projects/schematics/index"],
      "@spartacus/setup": ["core-libs/setup/public_api"],
      "@spartacus/setup/ssr": ["core-libs/setup/ssr/public_api"],
      "@spartacus/asm/assets": ["feature-libs/asm/assets/public_api"],
      "@spartacus/asm/components": ["feature-libs/asm/components/public_api"],
      "@spartacus/asm/core": ["feature-libs/asm/core/public_api"],
      "@spartacus/asm": ["feature-libs/asm/public_api"],
      "@spartacus/asm/occ": ["feature-libs/asm/occ/public_api"],
      "@spartacus/asm/root": ["feature-libs/asm/root/public_api"],
      "@spartacus/cart/base/assets": [
        "feature-libs/cart/base/assets/public_api"
      ],
      "@spartacus/cart/base/components/add-to-cart": [
        "feature-libs/cart/base/components/add-to-cart/public_api"
      ],
      "@spartacus/cart/base/components/mini-cart": [
        "feature-libs/cart/base/components/mini-cart/public_api"
      ],
      "@spartacus/cart/base/components": [
        "feature-libs/cart/base/components/public_api"
      ],
      "@spartacus/cart/base/core": ["feature-libs/cart/base/core/public_api"],
      "@spartacus/cart/base": ["feature-libs/cart/base/public_api"],
      "@spartacus/cart/base/occ": ["feature-libs/cart/base/occ/public_api"],
      "@spartacus/cart/base/root": ["feature-libs/cart/base/root/public_api"],
      "@spartacus/cart/import-export/assets": [
        "feature-libs/cart/import-export/assets/public_api"
      ],
      "@spartacus/cart/import-export/components": [
        "feature-libs/cart/import-export/components/public_api"
      ],
      "@spartacus/cart/import-export/core": [
        "feature-libs/cart/import-export/core/public_api"
      ],
      "@spartacus/cart/import-export": [
        "feature-libs/cart/import-export/public_api"
      ],
      "@spartacus/cart/import-export/root": [
        "feature-libs/cart/import-export/root/public_api"
      ],
      "@spartacus/cart": ["feature-libs/cart/public_api"],
      "@spartacus/cart/quick-order/assets": [
        "feature-libs/cart/quick-order/assets/public_api"
      ],
      "@spartacus/cart/quick-order/components": [
        "feature-libs/cart/quick-order/components/public_api"
      ],
      "@spartacus/cart/quick-order/core": [
        "feature-libs/cart/quick-order/core/public_api"
      ],
      "@spartacus/cart/quick-order": [
        "feature-libs/cart/quick-order/public_api"
      ],
      "@spartacus/cart/quick-order/root": [
        "feature-libs/cart/quick-order/root/public_api"
      ],
      "@spartacus/cart/saved-cart/assets": [
        "feature-libs/cart/saved-cart/assets/public_api"
      ],
      "@spartacus/cart/saved-cart/components": [
        "feature-libs/cart/saved-cart/components/public_api"
      ],
      "@spartacus/cart/saved-cart/core": [
        "feature-libs/cart/saved-cart/core/public_api"
      ],
      "@spartacus/cart/saved-cart": ["feature-libs/cart/saved-cart/public_api"],
      "@spartacus/cart/saved-cart/occ": [
        "feature-libs/cart/saved-cart/occ/public_api"
      ],
      "@spartacus/cart/saved-cart/root": [
        "feature-libs/cart/saved-cart/root/public_api"
      ],
      "@spartacus/cart/wish-list/assets": [
        "feature-libs/cart/wish-list/assets/public_api"
      ],
      "@spartacus/cart/wish-list/components/add-to-wishlist": [
        "feature-libs/cart/wish-list/components/add-to-wishlist/public_api"
      ],
      "@spartacus/cart/wish-list/components": [
        "feature-libs/cart/wish-list/components/public_api"
      ],
      "@spartacus/cart/wish-list/core": [
        "feature-libs/cart/wish-list/core/public_api"
      ],
      "@spartacus/cart/wish-list": ["feature-libs/cart/wish-list/public_api"],
      "@spartacus/cart/wish-list/root": [
        "feature-libs/cart/wish-list/root/public_api"
      ],
      "@spartacus/checkout/b2b/assets": [
        "feature-libs/checkout/b2b/assets/public_api"
      ],
      "@spartacus/checkout/b2b/components": [
        "feature-libs/checkout/b2b/components/public_api"
      ],
      "@spartacus/checkout/b2b/core": [
        "feature-libs/checkout/b2b/core/public_api"
      ],
      "@spartacus/checkout/b2b": ["feature-libs/checkout/b2b/public_api"],
      "@spartacus/checkout/b2b/occ": [
        "feature-libs/checkout/b2b/occ/public_api"
      ],
      "@spartacus/checkout/b2b/root": [
        "feature-libs/checkout/b2b/root/public_api"
      ],
      "@spartacus/checkout/base/assets": [
        "feature-libs/checkout/base/assets/public_api"
      ],
      "@spartacus/checkout/base/components": [
        "feature-libs/checkout/base/components/public_api"
      ],
      "@spartacus/checkout/base/core": [
        "feature-libs/checkout/base/core/public_api"
      ],
      "@spartacus/checkout/base": ["feature-libs/checkout/base/public_api"],
      "@spartacus/checkout/base/occ": [
        "feature-libs/checkout/base/occ/public_api"
      ],
      "@spartacus/checkout/base/root": [
        "feature-libs/checkout/base/root/public_api"
      ],
      "@spartacus/checkout": ["feature-libs/checkout/public_api"],
      "@spartacus/checkout/scheduled-replenishment/assets": [
        "feature-libs/checkout/scheduled-replenishment/assets/public_api"
      ],
      "@spartacus/checkout/scheduled-replenishment/components": [
        "feature-libs/checkout/scheduled-replenishment/components/public_api"
      ],
      "@spartacus/checkout/scheduled-replenishment": [
        "feature-libs/checkout/scheduled-replenishment/public_api"
      ],
      "@spartacus/checkout/scheduled-replenishment/root": [
        "feature-libs/checkout/scheduled-replenishment/root/public_api"
      ],
<<<<<<< HEAD
      "@spartacus/order/assets": ["feature-libs/order/assets/public_api"],
      "@spartacus/order/components": [
        "feature-libs/order/components/public_api"
=======
      "@spartacus/customer-ticketing/assets": [
        "feature-libs/customer-ticketing/assets/public_api"
      ],
      "@spartacus/customer-ticketing/components": [
        "feature-libs/customer-ticketing/components/public_api"
>>>>>>> 0be967a2
      ],
      "@spartacus/customer-ticketing/core": [
        "feature-libs/customer-ticketing/core/public_api"
      ],
      "@spartacus/customer-ticketing": [
        "feature-libs/customer-ticketing/public_api"
      ],
      "@spartacus/customer-ticketing/occ": [
        "feature-libs/customer-ticketing/occ/public_api"
      ],
      "@spartacus/customer-ticketing/root": [
        "feature-libs/customer-ticketing/root/public_api"
      ],
      "@spartacus/order/assets": ["feature-libs/order/assets/public_api"],
      "@spartacus/order/components": [
        "feature-libs/order/components/public_api"
      ],
      "@spartacus/order/core": ["feature-libs/order/core/public_api"],
      "@spartacus/order": ["feature-libs/order/public_api"],
      "@spartacus/order/occ": ["feature-libs/order/occ/public_api"],
      "@spartacus/order/root": ["feature-libs/order/root/public_api"],
      "@spartacus/organization/account-summary/assets": [
        "feature-libs/organization/account-summary/assets/public_api"
      ],
      "@spartacus/organization/account-summary/components": [
        "feature-libs/organization/account-summary/components/public_api"
      ],
      "@spartacus/organization/account-summary/core": [
        "feature-libs/organization/account-summary/core/public_api"
      ],
      "@spartacus/organization/account-summary": [
        "feature-libs/organization/account-summary/public_api"
      ],
      "@spartacus/organization/account-summary/occ": [
        "feature-libs/organization/account-summary/occ/public_api"
      ],
      "@spartacus/organization/account-summary/root": [
        "feature-libs/organization/account-summary/root/public_api"
      ],
      "@spartacus/organization/administration/assets": [
        "feature-libs/organization/administration/assets/public_api"
      ],
      "@spartacus/organization/administration/components": [
        "feature-libs/organization/administration/components/public_api"
      ],
      "@spartacus/organization/administration/core": [
        "feature-libs/organization/administration/core/public_api"
      ],
      "@spartacus/organization/administration": [
        "feature-libs/organization/administration/public_api"
      ],
      "@spartacus/organization/administration/occ": [
        "feature-libs/organization/administration/occ/public_api"
      ],
      "@spartacus/organization/administration/root": [
        "feature-libs/organization/administration/root/public_api"
      ],
      "@spartacus/organization": ["feature-libs/organization/public_api"],
      "@spartacus/organization/order-approval/assets": [
        "feature-libs/organization/order-approval/assets/public_api"
      ],
      "@spartacus/organization/order-approval": [
        "feature-libs/organization/order-approval/public_api"
      ],
      "@spartacus/organization/order-approval/root": [
        "feature-libs/organization/order-approval/root/public_api"
      ],
      "@spartacus/pickup-in-store/assets": [
        "feature-libs/pickup-in-store/assets/public_api"
      ],
      "@spartacus/pickup-in-store/cart": [
        "feature-libs/pickup-in-store/cart/public_api"
      ],
      "@spartacus/pickup-in-store/components": [
        "feature-libs/pickup-in-store/components/public_api"
      ],
      "@spartacus/pickup-in-store/core": [
        "feature-libs/pickup-in-store/core/public_api"
      ],
      "@spartacus/pickup-in-store": ["feature-libs/pickup-in-store/public_api"],
      "@spartacus/pickup-in-store/occ": [
        "feature-libs/pickup-in-store/occ/public_api"
      ],
      "@spartacus/pickup-in-store/root": [
        "feature-libs/pickup-in-store/root/public_api"
      ],
      "@spartacus/organization/user-registration/assets": [
        "feature-libs/organization/user-registration/assets/public_api"
      ],
      "@spartacus/organization/user-registration/components": [
        "feature-libs/organization/user-registration/components/public_api"
      ],
      "@spartacus/organization/user-registration/core": [
        "feature-libs/organization/user-registration/core/public_api"
      ],
      "@spartacus/organization/user-registration": [
        "feature-libs/organization/user-registration/public_api"
      ],
      "@spartacus/organization/user-registration/occ": [
        "feature-libs/organization/user-registration/occ/public_api"
      ],
      "@spartacus/organization/user-registration/root": [
        "feature-libs/organization/user-registration/root/public_api"
      ],
      "@spartacus/organization/unit-order/assets": [
        "feature-libs/organization/unit-order/assets/public_api"
      ],
      "@spartacus/organization/unit-order/components": [
        "feature-libs/organization/unit-order/components/public_api"
      ],
      "@spartacus/organization/unit-order/core": [
        "feature-libs/organization/unit-order/core/public_api"
      ],
      "@spartacus/organization/unit-order": [
        "feature-libs/organization/unit-order/public_api"
      ],
      "@spartacus/organization/unit-order/occ": [
        "feature-libs/organization/unit-order/occ/public_api"
      ],
      "@spartacus/organization/unit-order/root": [
        "feature-libs/organization/unit-order/root/public_api"
      ],
      "@spartacus/product-configurator/common/assets": [
        "feature-libs/product-configurator/common/assets/public_api"
      ],
      "@spartacus/product-configurator/common": [
        "feature-libs/product-configurator/common/public_api"
      ],
      "@spartacus/product-configurator": [
        "feature-libs/product-configurator/public_api"
      ],
      "@spartacus/product-configurator/rulebased/cpq": [
        "feature-libs/product-configurator/rulebased/cpq/public_api"
      ],
      "@spartacus/product-configurator/rulebased": [
        "feature-libs/product-configurator/rulebased/public_api"
      ],
      "@spartacus/product-configurator/rulebased/root": [
        "feature-libs/product-configurator/rulebased/root/public_api"
      ],
      "@spartacus/product-configurator/textfield": [
        "feature-libs/product-configurator/textfield/public_api"
      ],
      "@spartacus/product-configurator/textfield/root": [
        "feature-libs/product-configurator/textfield/root/public_api"
      ],
      "@spartacus/product/bulk-pricing/assets": [
        "feature-libs/product/bulk-pricing/assets/public_api"
      ],
      "@spartacus/product/bulk-pricing/components": [
        "feature-libs/product/bulk-pricing/components/public_api"
      ],
      "@spartacus/product/bulk-pricing/core": [
        "feature-libs/product/bulk-pricing/core/public_api"
      ],
      "@spartacus/product/bulk-pricing": [
        "feature-libs/product/bulk-pricing/public_api"
      ],
      "@spartacus/product/bulk-pricing/occ": [
        "feature-libs/product/bulk-pricing/occ/public_api"
      ],
      "@spartacus/product/bulk-pricing/root": [
        "feature-libs/product/bulk-pricing/root/public_api"
      ],
      "@spartacus/product/image-zoom/assets": [
        "feature-libs/product/image-zoom/assets/public_api"
      ],
      "@spartacus/product/image-zoom/components": [
        "feature-libs/product/image-zoom/components/public_api"
      ],
      "@spartacus/product/image-zoom": [
        "feature-libs/product/image-zoom/public_api"
      ],
      "@spartacus/product/image-zoom/root": [
        "feature-libs/product/image-zoom/root/public_api"
      ],
      "@spartacus/product": ["feature-libs/product/public_api"],
      "@spartacus/product/variants/assets": [
        "feature-libs/product/variants/assets/public_api"
      ],
      "@spartacus/product/variants/components": [
        "feature-libs/product/variants/components/public_api"
      ],
      "@spartacus/product/variants": [
        "feature-libs/product/variants/public_api"
      ],
      "@spartacus/product/variants/occ": [
        "feature-libs/product/variants/occ/public_api"
      ],
      "@spartacus/product/variants/root": [
        "feature-libs/product/variants/root/public_api"
      ],
      "@spartacus/qualtrics/components": [
        "feature-libs/qualtrics/components/public_api"
      ],
      "@spartacus/qualtrics": ["feature-libs/qualtrics/public_api"],
      "@spartacus/qualtrics/root": ["feature-libs/qualtrics/root/public_api"],
      "@spartacus/smartedit/core": ["feature-libs/smartedit/core/public_api"],
      "@spartacus/smartedit": ["feature-libs/smartedit/public_api"],
      "@spartacus/smartedit/root": ["feature-libs/smartedit/root/public_api"],
      "@spartacus/storefinder/assets": [
        "feature-libs/storefinder/assets/public_api"
      ],
      "@spartacus/storefinder/components": [
        "feature-libs/storefinder/components/public_api"
      ],
      "@spartacus/storefinder/core": [
        "feature-libs/storefinder/core/public_api"
      ],
      "@spartacus/storefinder": ["feature-libs/storefinder/public_api"],
      "@spartacus/storefinder/occ": ["feature-libs/storefinder/occ/public_api"],
      "@spartacus/storefinder/root": [
        "feature-libs/storefinder/root/public_api"
      ],
      "@spartacus/tracking": ["feature-libs/tracking/public_api"],
      "@spartacus/tracking/personalization/core": [
        "feature-libs/tracking/personalization/core/public_api"
      ],
      "@spartacus/tracking/personalization": [
        "feature-libs/tracking/personalization/public_api"
      ],
      "@spartacus/tracking/personalization/root": [
        "feature-libs/tracking/personalization/root/public_api"
      ],
      "@spartacus/tracking/tms/aep": [
        "feature-libs/tracking/tms/aep/public_api"
      ],
      "@spartacus/tracking/tms/core": [
        "feature-libs/tracking/tms/core/public_api"
      ],
      "@spartacus/tracking/tms/gtm": [
        "feature-libs/tracking/tms/gtm/public_api"
      ],
      "@spartacus/tracking/tms": ["feature-libs/tracking/tms/public_api"],
      "@spartacus/user/account/assets": [
        "feature-libs/user/account/assets/public_api"
      ],
      "@spartacus/user/account/components": [
        "feature-libs/user/account/components/public_api"
      ],
      "@spartacus/user/account/core": [
        "feature-libs/user/account/core/public_api"
      ],
      "@spartacus/user/account": ["feature-libs/user/account/public_api"],
      "@spartacus/user/account/occ": [
        "feature-libs/user/account/occ/public_api"
      ],
      "@spartacus/user/account/root": [
        "feature-libs/user/account/root/public_api"
      ],
      "@spartacus/user": ["feature-libs/user/public_api"],
      "@spartacus/user/profile/assets": [
        "feature-libs/user/profile/assets/public_api"
      ],
      "@spartacus/user/profile/components": [
        "feature-libs/user/profile/components/public_api"
      ],
      "@spartacus/user/profile/core": [
        "feature-libs/user/profile/core/public_api"
      ],
      "@spartacus/user/profile": ["feature-libs/user/profile/public_api"],
      "@spartacus/user/profile/occ": [
        "feature-libs/user/profile/occ/public_api"
      ],
      "@spartacus/user/profile/root": [
        "feature-libs/user/profile/root/public_api"
      ],
      "@spartacus/cdc/components": [
        "integration-libs/cdc/components/public_api"
      ],
      "@spartacus/cdc/core": ["integration-libs/cdc/core/public_api"],
      "@spartacus/cdc": ["integration-libs/cdc/public_api"],
      "@spartacus/cdc/root": ["integration-libs/cdc/root/public_api"],
      "@spartacus/cdc/user-account": [
        "integration-libs/cdc/user-account/public_api"
      ],
      "@spartacus/cdc/user-profile": [
        "integration-libs/cdc/user-profile/public_api"
      ],
      "@spartacus/cds": ["integration-libs/cds/public_api"],
      "@spartacus/digital-payments/assets": [
        "integration-libs/digital-payments/assets/public_api"
      ],
      "@spartacus/digital-payments": [
        "integration-libs/digital-payments/public_api"
      ],
      "@spartacus/epd-visualization/assets": [
        "integration-libs/epd-visualization/assets/public_api"
      ],
      "@spartacus/epd-visualization/components": [
        "integration-libs/epd-visualization/components/public_api"
      ],
      "@spartacus/epd-visualization/core": [
        "integration-libs/epd-visualization/core/public_api"
      ],
      "@spartacus/epd-visualization/epd-visualization-api": [
        "integration-libs/epd-visualization/epd-visualization-api/public_api"
      ],
      "@spartacus/epd-visualization": [
        "integration-libs/epd-visualization/public_api"
      ],
      "@spartacus/epd-visualization/root": [
        "integration-libs/epd-visualization/root/public_api"
      ],
      "@spartacus/s4om/assets": ["integration-libs/s4om/assets/public_api"],
      "@spartacus/s4om": ["integration-libs/s4om/public_api"],
      "@spartacus/s4om/root": ["integration-libs/s4om/root/public_api"],
      "@spartacus/assets": ["projects/assets/src/public_api"],
      "@spartacus/core": ["projects/core/public_api"],
      "@spartacus/storefront": ["projects/storefrontlib/public_api"]
    }
  },
  "exclude": ["./dist", "./projects/storefrontapp-e2e-cypress"]
}<|MERGE_RESOLUTION|>--- conflicted
+++ resolved
@@ -152,17 +152,11 @@
       "@spartacus/checkout/scheduled-replenishment/root": [
         "feature-libs/checkout/scheduled-replenishment/root/public_api"
       ],
-<<<<<<< HEAD
-      "@spartacus/order/assets": ["feature-libs/order/assets/public_api"],
-      "@spartacus/order/components": [
-        "feature-libs/order/components/public_api"
-=======
       "@spartacus/customer-ticketing/assets": [
         "feature-libs/customer-ticketing/assets/public_api"
       ],
       "@spartacus/customer-ticketing/components": [
         "feature-libs/customer-ticketing/components/public_api"
->>>>>>> 0be967a2
       ],
       "@spartacus/customer-ticketing/core": [
         "feature-libs/customer-ticketing/core/public_api"
