const webpack = require('webpack');
const path = require('path');

const keyPrefix = 'CX_';
const env = {};

const keys = Object.keys(process.env).filter((key) =>
  key.startsWith(keyPrefix)
);

keys.forEach((key) => {
  const value = process.env[key];
  env[key] = value === 'true' ? true : value === 'false' ? false : value;
});

console.log('env=', env);

module.exports = {
  plugins: [
    new webpack.DefinePlugin({
      'buildProcess.env': JSON.stringify(env),
    }),
  ],
  resolve: {
    fallback: {
      '@spartacus/styles': path.join(__dirname, 'projects/storefrontstyles'),
      '@spartacus/user': path.join(__dirname, 'feature-libs/user'),
      '@spartacus/organization': path.join(
        __dirname,
        'feature-libs/organization'
      ),
      '@spartacus/product': path.join(__dirname, 'feature-libs/product'),
      '@spartacus/product-configurator': path.join(
        __dirname,
        'feature-libs/product-configurator'
      ),
      '@spartacus/storefinder': path.join(
        __dirname,
        'feature-libs/storefinder'
      ),
      '@spartacus/checkout': path.join(__dirname, 'feature-libs/checkout'),
      '@spartacus/asm': path.join(__dirname, 'feature-libs/asm'),
      '@spartacus/smartedit': path.join(__dirname, 'feature-libs/smartedit'),
      '@spartacus/qualtrics': path.join(__dirname, 'feature-libs/qualtrics'),
      '@spartacus/tracking': path.join(__dirname, 'feature-libs/tracking'),
      '@spartacus/cart': path.join(__dirname, 'feature-libs/cart'),
      '@spartacus/order': path.join(__dirname, 'feature-libs/order'),
      '@spartacus/epd-visualization': path.join(
        __dirname,
        'integration-libs/epd-visualization'
      ),
      ),
      '@spartacus/customer-ticketing': path.join(
        __dirname,
        'feature-libs/customer-ticketing'
      ),
<<<<<<< HEAD
      '@spartacus/opf': path.join(
        __dirname,
        'integration-libs/opf'
      ),
=======
      '@spartacus/pickup-in-store': path.join(__dirname, 'feature-libs/pickup-in-store'),
>>>>>>> 42565251
      '@spartacus/s4om': path.join(__dirname, 'integration-libs/s4om'),
    },
  },
};<|MERGE_RESOLUTION|>--- conflicted
+++ resolved
@@ -54,15 +54,12 @@
         __dirname,
         'feature-libs/customer-ticketing'
       ),
-<<<<<<< HEAD
+      '@spartacus/pickup-in-store': path.join(__dirname, 'feature-libs/pickup-in-store'),
+      '@spartacus/s4om': path.join(__dirname, 'integration-libs/s4om'),
       '@spartacus/opf': path.join(
         __dirname,
         'integration-libs/opf'
-      ),
-=======
-      '@spartacus/pickup-in-store': path.join(__dirname, 'feature-libs/pickup-in-store'),
->>>>>>> 42565251
-      '@spartacus/s4om': path.join(__dirname, 'integration-libs/s4om'),
+      )
     },
   },
 };