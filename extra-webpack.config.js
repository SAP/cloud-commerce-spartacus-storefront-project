--- conflicted
+++ resolved
@@ -49,13 +49,11 @@
         __dirname,
         'integration-libs/epd-visualization'
       ),
-<<<<<<< HEAD
       '@spartacus/customer-ticketing': path.join(
         __dirname,
-        'feature-libs/customer-ticketing'),
-=======
+        'feature-libs/customer-ticketing'
+      ),
       '@spartacus/s4om': path.join(__dirname, 'integration-libs/s4om'),
->>>>>>> a7de5c21
     },
   },
 };