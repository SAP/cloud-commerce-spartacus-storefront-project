--- conflicted
+++ resolved
@@ -71,11 +71,8 @@
         'feature-libs/pickup-in-store'
       ),
       '@spartacus/s4om': path.join(__dirname, 'integration-libs/s4om'),
-<<<<<<< HEAD
       '@spartacus/opf': path.join(__dirname, 'integration-libs/opf'),
-=======
       '@spartacus/s4-service': path.join(__dirname, 'integration-libs/s4-service'),
->>>>>>> 378db089
     },
   },
 };