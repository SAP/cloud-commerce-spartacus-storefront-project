--- conflicted
+++ resolved
@@ -29,11 +29,8 @@
 declare module '@spartacus/order/root' {
   interface Order {
     servicedAt?: ServiceDateTime;
-<<<<<<< HEAD
     serviceCancellable?: serviceCancellable;
-=======
     serviceReschedulable?: boolean;
->>>>>>> 7023289f
   }
 }
 
