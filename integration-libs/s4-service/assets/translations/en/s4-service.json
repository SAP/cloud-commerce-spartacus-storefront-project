--- conflicted
+++ resolved
@@ -10,7 +10,6 @@
     "emptyServiceDetailsCard": "None",
     "unknownError": "An unknown error occurred. Please contact support."
   },
-<<<<<<< HEAD
   "cancelService": {
     "heading": "The following items will be included in the cancellation request",
     "cancelReason": "Reason for  cancelling service",
@@ -27,7 +26,7 @@
     "serviceNotRcancelable": "Service is not cancelable",
     "charactersLeft": "characters left: {{count}}",
     "Services": "Services"
-=======
+  },
   "rescheduleService": {
     "actionButtonLabel": "Reschedule Service",
     "headerLabel": "Services",
@@ -41,6 +40,5 @@
     "serviceNotReschedulable": "The service cannot be rescheduled.",
     "serviceNotAmendable": "The service cannot be cancelled or rescheduled less than 24 hours before the scheduled date.",
     "rescheduleSuccess": "The service date and time has been changed successfully."
->>>>>>> 7023289f
   }
 }