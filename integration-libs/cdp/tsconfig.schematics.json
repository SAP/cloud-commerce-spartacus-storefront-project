--- conflicted
+++ resolved
@@ -468,13 +468,12 @@
       "@spartacus/cdp/root/components": [
         "../../integration-libs/cdp/root/components/public_api"
       ],
-<<<<<<< HEAD
+
       "@spartacus/cdp/root/adapter": [
         "../../integration-libs/cdp/root/adapter/public_api"
-=======
+      ],
       "@spartacus/cdp/user-profile": [
         "../../integration-libs/cdp/user-profile/public_api"
->>>>>>> b291b3b4
       ],
       "@spartacus/cds": ["../../integration-libs/cds/public_api"],
       "@spartacus/digital-payments/assets": [
