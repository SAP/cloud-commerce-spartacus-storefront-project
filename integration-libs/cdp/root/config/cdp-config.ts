--- conflicted
+++ resolved
@@ -12,18 +12,6 @@
       orders: {
         paths: ['my-account/orders'],
       },
-<<<<<<< HEAD
-      myAccount: {
-        paths: ['my-account'],
-      },
-      // orderDetails: {
-      //   paths: ['my-account/order/:orderCode'],
-      //   paramsMapping: { orderCode: 'code' },
-      // },
-      // logout: {
-      //   paths: ['logout'],
-      // },
-=======
       orderDetails: {
         paths: ['my-account/order/:orderCode'],
         paramsMapping: { orderCode: 'code' },
@@ -32,6 +20,5 @@
         paths: ['/my-account/update-profile'],
       }
     }
->>>>>>> f7c7b8e9
   }
 };