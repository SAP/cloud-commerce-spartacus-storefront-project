<div class="cx-cdp-side">
  <table class="cx-cdp-side-table">
    <td>
      <ng-container *ngIf="user$ | async as user">
        <div *ngIf="user.title !== ''; else title">
          {{ user.name }}
        </div>
        <div>
          <a
            class="cx-sign-out"
            [routerLink]="
              {
                cxRoute: 'logout'
              } | cxUrl
            "
            >{{ 'cdpOrderHistory.signOut' | cxTranslate }}
          </a>
        </div>
      </ng-container>
    </td>
  </table>
  <table class="cx-cdp-side-table">
    <th>{{ 'cdpOrderHistory.orderInformation' | cxTranslate }}</th>
    <tr role="row">
      <td role="cell">
        <span aria-hidden="true">
          <cx-icon [type]="iconTypes.ORDER"></cx-icon>
        </span>
        <a
          class="cx-side-navigation"
          [routerLink]="
            {
              cxRoute: 'orders'
            } | cxUrl
          "
          >{{ 'cdpOrderHistory.ordersAndReturns' | cxTranslate }}
        </a>
      </td>
    </tr>

    <tr style="display: none">
      <td>
        <span aria-hidden="true">
          <cx-icon [type]="iconTypes.CART"></cx-icon>
        </span>
        {{ 'cdpOrderHistory.savedCarts' | cxTranslate }}
      </td>
    </tr>
    <tr style="display: none">
      <!-- <cx-icon type="STAR"></cx-icon> -->
      <td>
        <span aria-hidden="true">
          <cx-icon [type]="iconTypes.STAR"></cx-icon>
        </span>
        {{ 'cdpOrderHistory.wishlist' | cxTranslate }}
      </td>
    </tr>
  </table>

  <table class="cx-cdp-side-table" style="display:none">
    <th>{{ 'cdpOrderHistory.customerService' | cxTranslate }}</th>
    <tr>
      <td>
        <span aria-hidden="true">
          <cx-icon [type]="iconTypes.HEADSET"></cx-icon>
        </span>
        {{ 'cdpOrderHistory.request' | cxTranslate }}
      </td>
    </tr>
    <tr style="display: none">
      <td>
        <span aria-hidden="true">
          <cx-icon [type]="iconTypes.GRID"></cx-icon>
        </span>
        {{ 'cdpOrderHistory.registeredProducts' | cxTranslate }}
      </td>
    </tr>
  </table>

  <table class="cx-cdp-side-table">
    <th>{{ 'cdpOrderHistory.accountInformation' | cxTranslate }}</th>
    <tr>
      <td>
        <span aria-hidden="true">
          <cx-icon [type]="iconTypes.USER"></cx-icon>
        </span>
        <a
          class="cx-side-navigation"
          [routerLink]="
            {
              cxRoute: 'personalDetails'
            } | cxUrl
          "
          >{{ 'cdpOrderHistory.personalDetails' | cxTranslate }}
        </a>
      </td>
    </tr>
    <tr>
      <td>
        <span aria-hidden="true">
<<<<<<< HEAD
          <cx-icon [type]="iconTypes.INFO"></cx-icon> </span
=======
          <cx-icon [type]="iconTypes.PASSWORD"></cx-icon> </span
>>>>>>> 1ab3c464
        > <a
        class="cx-side-navigation"
        [routerLink]="
          {
            cxRoute: 'passwordDetails'
          } | cxUrl
        "
        >{{ 'cdpOrderHistory.passwordAndSecurity' | cxTranslate }}</a>
      </td>
    </tr>
    <tr style="display: none">
      <td>
        <span aria-hidden="true">
          <cx-icon [type]="iconTypes.ADDRESS_BOOK"></cx-icon>
        </span>
        {{ 'cdpOrderHistory.addressBook' | cxTranslate }}
      </td>
    </tr>
    <tr style="display: none">
      <td>
        <span aria-hidden="true">
          <cx-icon [type]="iconTypes.CREDIT_CARD"></cx-icon>
        </span>
        {{ 'cdpOrderHistory.paymentDetails' | cxTranslate }}
      </td>
    </tr>
    <tr style="display: none">
      <td>
        <span aria-hidden="true">
          <cx-icon [type]="iconTypes.COMMUNICATIONS"></cx-icon>
        </span>
        {{ 'cdpOrderHistory.communications' | cxTranslate }}
      </td>
    </tr>
    <tr>
      <td>
        <span aria-hidden="true">
          <cx-icon [type]="iconTypes.PRIVACY"></cx-icon>
        </span>
        <a
          class="cx-side-navigation"
          [routerLink]="
            {
              cxRoute: 'SettingsAndPrivacy'
            } | cxUrl
          "
          >{{ 'cdpOrderHistory.settingsAndPrivacy' | cxTranslate }}
        </a>
      </td>
    </tr>
  </table>
</div>
<ng-template #title>
  <div>
    {{ user.title }}{{ 'cdpOrderHistory.dot' | cxTranslate }}{{ user.name }}
  </div>
</ng-template><|MERGE_RESOLUTION|>--- conflicted
+++ resolved
@@ -98,11 +98,7 @@
     <tr>
       <td>
         <span aria-hidden="true">
-<<<<<<< HEAD
-          <cx-icon [type]="iconTypes.INFO"></cx-icon> </span
-=======
           <cx-icon [type]="iconTypes.PASSWORD"></cx-icon> </span
->>>>>>> 1ab3c464
         > <a
         class="cx-side-navigation"
         [routerLink]="
