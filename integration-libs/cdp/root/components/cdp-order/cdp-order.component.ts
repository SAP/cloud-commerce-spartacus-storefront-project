/*
 * SPDX-FileCopyrightText: 2023 SAP Spartacus team <spartacus-team@sap.com>
 *
 * SPDX-License-Identifier: Apache-2.0
 */

import { Component, OnInit } from '@angular/core';
import {
  CxDatePipe,
  OccEndpointsService,
  RoutingService,
  TranslationService,
} from '@spartacus/core';
import { BehaviorSubject, Observable } from 'rxjs';
import { product } from '../../model/ImageDetail/product';
import { finalOrder } from '../../model/order/finalOrder';
import { order } from '../../model/orderDetail/order';
<<<<<<< HEAD
=======
import { returnOrder } from '../../model/returnDetail/returnOrder';
>>>>>>> 44a42941
import { CdpOrderService } from '../../service';

@Component({
  selector: 'cx-order',
  templateUrl: './cdp-order.component.html',
  styleUrls: ['./cdp-order.component.scss'],
  providers: [CxDatePipe,CdpOrderService],
})
export class cdpOrderComponent implements OnInit {
  constructor(
    protected datePipe: CxDatePipe,
    protected routing: RoutingService,
    protected occEndpointsService: OccEndpointsService,
    protected translation: TranslationService,
    protected cdpOrderService: CdpOrderService,
  ) {}

  orderValue: finalOrder = { orders: [] };
  totalPrice: number = 0;
  totalItem: number[] = [];
  orderDetail: Record<string, order> = {};
  orderStatus: Record<string, Record<string, number>> = {};
  orderImage: Record<string, product[]> = {};
  returnDate: Record<string, string>={};
  userId: string;
  tabTitleParam$ = new BehaviorSubject(0);
  public loading$ = new BehaviorSubject<boolean>(true);
  sortType: string;
<<<<<<< HEAD
  obser$: Observable<finalOrder>;
=======
  orders$: Observable<finalOrder>;
  returnObser$: Observable<returnOrder>;
  orderReturn: returnOrder;
>>>>>>> 44a42941
  page_size: number = 5;

  ngOnInit(): void {
    this.getMyData();
  }

  public getMyData(): void {
<<<<<<< HEAD
    this.obser$ = this.cdpOrderService.getOrder(this.page_size);

    this.obser$.subscribe((res) => {
=======
    this.orders$ = this.cdpOrderService.getOrder(this.page_size);
    this.orders$.subscribe((res) => {
>>>>>>> 44a42941
      this.orderValue = res;
      this.tabTitleParam$.next(res.orders.length);
      this.calculateTotalAmount(this.orderValue);
      this.getItemCount(this.orderValue);
<<<<<<< HEAD
      console.log(this.orderValue);
=======
      this.fetchReturn();
>>>>>>> 44a42941
    });
  }

  public calculateTotalAmount(finalResult: finalOrder): void {
    for (var val of finalResult.orders) {
      this.totalPrice = val.total.value + this.totalPrice;
    }
  }

  public async getItemCount(finalResult: finalOrder): Promise<void> {
    await this.cdpOrderService.fetchOrderDetail(finalResult).then((data)=>{
      this.orderDetail= data;
    });
    this.getDetail();
  }

  public async getDetail() {
    this.loading$.next(true);
    this.orderStatus= this.cdpOrderService.fetchOrderStatus(this.orderDetail);
    this.orderImage=this.cdpOrderService.fetchOrderImage(this.orderDetail);
    this.loading$.next(false);
    if (Object.keys(this.orderDetail).length === 0) this.loading$.next(false);
  }

  pageChange(page: number): void {
    this.fetchOrders(page);
  }

<<<<<<< HEAD
  private fetchOrders(page: number): void {
    this.obser$ = this.cdpOrderService.fetchOrder(page,this.page_size);
    this.obser$.subscribe((res) => {
=======
  private async fetchOrders(page: number){
    this.loading$.next(false);
    this.orders$ = this.cdpOrderService.fetchOrder(page,this.page_size);
    this.orders$.subscribe((res) => {
>>>>>>> 44a42941
      this.orderValue = res;
      this.tabTitleParam$.next(res.orders.length);
      this.calculateTotalAmount(this.orderValue);
      this.getItemCount(this.orderValue);
    });
<<<<<<< HEAD
=======
    this.loading$.next(true);
    if (Object.keys(this.orderDetail).length === 0) this.loading$.next(false);
  }

  private fetchReturn(): void{
    this.returnDate= this.cdpOrderService.fetchReturn();
>>>>>>> 44a42941
  }

  goToOrderDetail(order: order): void {
    this.routing.go({
      cxRoute: 'orderDetails',
      params: order,
    });
  }
}<|MERGE_RESOLUTION|>--- conflicted
+++ resolved
@@ -15,10 +15,7 @@
 import { product } from '../../model/ImageDetail/product';
 import { finalOrder } from '../../model/order/finalOrder';
 import { order } from '../../model/orderDetail/order';
-<<<<<<< HEAD
-=======
 import { returnOrder } from '../../model/returnDetail/returnOrder';
->>>>>>> 44a42941
 import { CdpOrderService } from '../../service';
 
 @Component({
@@ -47,13 +44,9 @@
   tabTitleParam$ = new BehaviorSubject(0);
   public loading$ = new BehaviorSubject<boolean>(true);
   sortType: string;
-<<<<<<< HEAD
-  obser$: Observable<finalOrder>;
-=======
   orders$: Observable<finalOrder>;
   returnObser$: Observable<returnOrder>;
   orderReturn: returnOrder;
->>>>>>> 44a42941
   page_size: number = 5;
 
   ngOnInit(): void {
@@ -61,23 +54,13 @@
   }
 
   public getMyData(): void {
-<<<<<<< HEAD
-    this.obser$ = this.cdpOrderService.getOrder(this.page_size);
-
-    this.obser$.subscribe((res) => {
-=======
     this.orders$ = this.cdpOrderService.getOrder(this.page_size);
     this.orders$.subscribe((res) => {
->>>>>>> 44a42941
       this.orderValue = res;
       this.tabTitleParam$.next(res.orders.length);
       this.calculateTotalAmount(this.orderValue);
       this.getItemCount(this.orderValue);
-<<<<<<< HEAD
-      console.log(this.orderValue);
-=======
       this.fetchReturn();
->>>>>>> 44a42941
     });
   }
 
@@ -106,30 +89,21 @@
     this.fetchOrders(page);
   }
 
-<<<<<<< HEAD
-  private fetchOrders(page: number): void {
-    this.obser$ = this.cdpOrderService.fetchOrder(page,this.page_size);
-    this.obser$.subscribe((res) => {
-=======
   private async fetchOrders(page: number){
     this.loading$.next(false);
     this.orders$ = this.cdpOrderService.fetchOrder(page,this.page_size);
     this.orders$.subscribe((res) => {
->>>>>>> 44a42941
       this.orderValue = res;
       this.tabTitleParam$.next(res.orders.length);
       this.calculateTotalAmount(this.orderValue);
       this.getItemCount(this.orderValue);
     });
-<<<<<<< HEAD
-=======
     this.loading$.next(true);
     if (Object.keys(this.orderDetail).length === 0) this.loading$.next(false);
   }
 
   private fetchReturn(): void{
     this.returnDate= this.cdpOrderService.fetchReturn();
->>>>>>> 44a42941
   }
 
   goToOrderDetail(order: order): void {
