<ng-container *ngIf="!(loading$ | async); else loading">
  <div>
<<<<<<< HEAD
    <ng-container *ngIf="(obser$ | async)?.orders.length; else noOrders">
=======
    <ng-container *ngIf="(orders$ | async)?.orders.length; else noOrders">
>>>>>>> 44a42941
      <div class="cx-order-container" *ngFor="let order of orderValue.orders">
        <div class="cx-order-summary" (click)="goToOrderDetail(order)">
          <span class="cx-order-style">
            <a
              [routerLink]="
                {
                  cxRoute: 'orderDetails',
                  params: order
                } | cxUrl
              "
            >
              Order # {{ order?.code }}</a
            >
          </span>
          <br />
          <br />
<<<<<<< HEAD
          <span class="cx-details"
            >Purchased In Store | {{ order.placed | cxDate: 'd, MMMM, yyyy' }} |
            {{ orderDetail[order.code]?.deliveryItemsQuantity }} items |
=======
          <div *ngFor="let item of orderStatus[order.code] | keyvalue">
          <span class="cx-details"
            >Purchased | {{ order.placed | cxDate: 'd, MMMM, yyyy' }} |
            <!-- {{ orderDetail[order.code]?.deliveryItemsQuantity }} items | -->
            {{ item.value }} items |
>>>>>>> 44a42941
            <b>TotalPrice: ${{ order.total.value }}</b></span
          >
          <br />
          <br />
<<<<<<< HEAD
          <div *ngFor="let item of orderStatus[order.code] | keyvalue">
=======
          
            <div *ngIf="item.key === 'NOTSHIPPED';then NotShipped"></div>
            <ng-template #NotShipped>
              <span class="cx-consignment-status">Not Shipped - {{item.value}}
              </span>
              <br>
              <span class="cx-consignment-status">Estimated Delivery - {{orderDetail[order.code]?.cdpOrderExtendedAttributes.estimatedDeliveryDate | cxDate: 'd, MMMM, yyyy'}}</span>
            </ng-template>
            <div *ngIf="item.key === 'Not delivered';then NotDelivered"></div>
            <ng-template #NotDelivered>
              <span class="cx-consignment-status">Not Delivered - {{item.value}}</span>
              <br>
              <span class="cx-consignment-status">Estimated Delivery - {{orderDetail[order.code]?.cdpOrderExtendedAttributes.estimatedDeliveryDate | cxDate: 'd, MMMM, yyyy'}}</span>
            </ng-template>
            <div *ngIf="item.key === 'Fully delivered';then FullyDelivered"></div>
            <ng-template #FullyDelivered>
              <span class="cx-consignment-status">Fully Delivered - {{item.value}}
              </span>
            </ng-template>
            <div *ngIf="item.key === 'Partially delivered';then PartiallyDelivered"></div>
            <ng-template #PartiallyDelivered>
              <span class="cx-consignment-status">Partially Delivered - {{item.value}}
              </span>
              <br>
              <span class="cx-consignment-status">Estimated Delivery - {{orderDetail[order.code]?.cdpOrderExtendedAttributes.estimatedDeliveryDate | cxDate: 'd, MMMM, yyyy'}}</span>
            </ng-template>
>>>>>>> 44a42941
            <div *ngIf="item.key === 'READY_FOR_PICKUP'; then content"></div>
            <ng-template #content>
              <span class="cx-consignment-readforpickup"
                >Ready For Pickup - {{ item.value }} Items</span
              ><br />
              <span class="cx-ready-for-pickup"
                >Pickup By: 25, October, 2022</span
              >
            </ng-template>
            <div *ngIf="item.key === 'SHIPPED'; then contentShiped"></div>
            <ng-template #contentShiped>
              <span class="cx-consignment-status"
                >{{ item.key }} - {{ item.value }} Items</span
              ><br />
              <sapn class="cx-estimated-delivery"
                >Estimated Delivery: 15, October, 2022</sapn
              ><br />
              <span class="cx-tracking-number"
                >Tracking Number: 2495301245</span
              >
            </ng-template>
            <div *ngIf="item.key === 'Cancelled'; then contentCancelled"></div>
            <ng-template #contentCancelled>
              <span class="cx-consignment-status"
                >{{ item.key }} - {{ item.value }} Items</span
              ><br />
              <h3 style="color: red">Cancellation Processed:</h3>
            </ng-template>
            <div
              *ngIf="item.key === 'DELIVERY_REJECTED'; then deliveryRejected"
            ></div>
            <ng-template #deliveryRejected>
              <span class="cx-consignment-status"
                >{{ item.key }} - {{ item.value }} Items</span
              ><br />
              <h3 style="color: red">Delivery Rejected:</h3>
            </ng-template>
            <div
              *ngIf="item.key === 'PICKUP_COMPLETE'; then pickUpComplete"
            ></div>
            <ng-template #pickUpComplete>
              <span class="cx-consignment-pickedup"
                >Picked Up - {{ item.value }} Items</span
              ><br />
              <span class="cx-pickedup-detail">Picked Up Date: </span>
            </ng-template>
            <div
              *ngIf="item.key === 'DELIVERY_COMPLETED'; then deliveryComplete"
            ></div>
            <ng-template #deliveryComplete>
              <span class="cx-consignment-status"
                >{{ item.key }} - {{ item.value }} Items</span
              ><br />
              <h3 style="color: rgb(19, 18, 18)">Delivery Completed</h3>
            </ng-template>
            <div *ngIf="item.key === 'CANCELLED'; then deliveryCancelled"></div>
            <ng-template #deliveryCancelled>
              <span class="cx-consignment-cancelled"
                >{{ item.key }} - {{ item.value }} Items</span
              ><br />
              <span class="cx-cancelled-detail">Cancellation Processed: </span>
            </ng-template>
            <div *ngIf="item.key === 'RETURNED'; then deliveryReturned"></div>
            <ng-template #deliveryReturned>
              <span class="cx-consignment-returned"
<<<<<<< HEAD
                >{{ item.key }} - {{ item.value }} Items</span
              ><br />
              <span class="cx-returned-detail">Return Processed: </span>
=======
                >{{ item.key }} - {{ item.value }} </span
              ><br />
              <span class="cx-returned-detail">Return Processed: {{returnDate[order.code] | cxDate: 'd, MMMM, yyyy'}}</span>
>>>>>>> 44a42941
            </ng-template>
          </div>
          <br />
        </div>
        <div class="cx-order-image">
          <div *ngFor="let prdt of orderImage[order.code]">
            <div *ngFor="let img of prdt.images; let i = index">
              <div *ngIf="i < 1">
                <img
                  [src]="img.url"
                  width="88"
                  height="88"
                  class="slide active"
                />
              </div>
            </div>
          </div>
          <hr />
        </div>
        <hr>
      </div>
    </ng-container>
  </div>
  <div>
    <div class="cx-order-pagination">
<<<<<<< HEAD
      <div *ngIf="(obser$ | async)?.pagination.totalPages >= 0">
        <cx-pagination
          [pagination]="(obser$ | async)?.pagination"
=======
      <div *ngIf="(orders$ | async)?.pagination.totalPages >= 0">
        <cx-pagination
          [pagination]="(orders$ | async)?.pagination"
>>>>>>> 44a42941
          (viewPageEvent)="pageChange($event)"
        ></cx-pagination>
      </div>
    </div>
    <hr>
  </div>
</ng-container>

<ng-template #loading>
  <div class="cx-spinner">
    <cx-spinner></cx-spinner>
  </div>
</ng-template>

<ng-template #noOrders>
  <div class="cx-no-order">
    <div>
      <div>We have no order records for this account.</div>
      <a
        routerlinkactive="active"
        class="btn btn-primary"
        href="/electronics-spa/en/USD/"
        >Start Shopping</a
      >
    </div>
  </div>
</ng-template><|MERGE_RESOLUTION|>--- conflicted
+++ resolved
@@ -1,10 +1,6 @@
 <ng-container *ngIf="!(loading$ | async); else loading">
   <div>
-<<<<<<< HEAD
-    <ng-container *ngIf="(obser$ | async)?.orders.length; else noOrders">
-=======
     <ng-container *ngIf="(orders$ | async)?.orders.length; else noOrders">
->>>>>>> 44a42941
       <div class="cx-order-container" *ngFor="let order of orderValue.orders">
         <div class="cx-order-summary" (click)="goToOrderDetail(order)">
           <span class="cx-order-style">
@@ -21,24 +17,15 @@
           </span>
           <br />
           <br />
-<<<<<<< HEAD
-          <span class="cx-details"
-            >Purchased In Store | {{ order.placed | cxDate: 'd, MMMM, yyyy' }} |
-            {{ orderDetail[order.code]?.deliveryItemsQuantity }} items |
-=======
           <div *ngFor="let item of orderStatus[order.code] | keyvalue">
           <span class="cx-details"
             >Purchased | {{ order.placed | cxDate: 'd, MMMM, yyyy' }} |
             <!-- {{ orderDetail[order.code]?.deliveryItemsQuantity }} items | -->
             {{ item.value }} items |
->>>>>>> 44a42941
             <b>TotalPrice: ${{ order.total.value }}</b></span
           >
           <br />
           <br />
-<<<<<<< HEAD
-          <div *ngFor="let item of orderStatus[order.code] | keyvalue">
-=======
           
             <div *ngIf="item.key === 'NOTSHIPPED';then NotShipped"></div>
             <ng-template #NotShipped>
@@ -65,7 +52,6 @@
               <br>
               <span class="cx-consignment-status">Estimated Delivery - {{orderDetail[order.code]?.cdpOrderExtendedAttributes.estimatedDeliveryDate | cxDate: 'd, MMMM, yyyy'}}</span>
             </ng-template>
->>>>>>> 44a42941
             <div *ngIf="item.key === 'READY_FOR_PICKUP'; then content"></div>
             <ng-template #content>
               <span class="cx-consignment-readforpickup"
@@ -131,15 +117,9 @@
             <div *ngIf="item.key === 'RETURNED'; then deliveryReturned"></div>
             <ng-template #deliveryReturned>
               <span class="cx-consignment-returned"
-<<<<<<< HEAD
-                >{{ item.key }} - {{ item.value }} Items</span
-              ><br />
-              <span class="cx-returned-detail">Return Processed: </span>
-=======
                 >{{ item.key }} - {{ item.value }} </span
               ><br />
               <span class="cx-returned-detail">Return Processed: {{returnDate[order.code] | cxDate: 'd, MMMM, yyyy'}}</span>
->>>>>>> 44a42941
             </ng-template>
           </div>
           <br />
@@ -165,15 +145,9 @@
   </div>
   <div>
     <div class="cx-order-pagination">
-<<<<<<< HEAD
-      <div *ngIf="(obser$ | async)?.pagination.totalPages >= 0">
-        <cx-pagination
-          [pagination]="(obser$ | async)?.pagination"
-=======
       <div *ngIf="(orders$ | async)?.pagination.totalPages >= 0">
         <cx-pagination
           [pagination]="(orders$ | async)?.pagination"
->>>>>>> 44a42941
           (viewPageEvent)="pageChange($event)"
         ></cx-pagination>
       </div>
