.cx-cdp-body {
  padding: 5px 5px 5px 5px;
  width: 100%;
  border: 1px solid var(--cx-color-light);
  .cx-order-returns {
    font-weight: bold;
    padding-left: 5px;
    padding-top: 5px;
  }
  .cx-cdp-link-showMore {
    color: #1672b7;
    text-decoration-line: underline;
    float: right;
    padding-right: 5px;
    padding-top: 5px;
  }
  .cx-cdp-link-underline {
    // padding: 20px  ;
    color: #1672b7;
    text-decoration-line: underline;
  }

  .cx-cdp-link {
    // padding: 20px  ;
    color: #1672b7;
  }
  .cx-cdp-body-table {
    border-top: 1px solid var(--cx-color-light);
    border-bottom: 1px solid var(--cx-color-light);
    border-left: 1px solid var(--cx-color-light);
    border-right: 1px solid var(--cx-color-light);
    table-layout: auto;
    width: 99%;
    margin-top: 10px;
    margin-right: 5px;
    margin-left: 5px;
    margin-bottom: 5px;

    th {
      padding: 10px;
      text-align: justify;
      background-color: var(--cx-color-background);
      height: 30px;
      width: 33.33%;

      .cx-order-number {
        float: right;
        color: darkgray;
        font-weight: normal;
      }
    }

    // tr {
    //     padding: 0px;
    //     text-align: justify;
    //     height: 30px;
    //     .cx-hide{
    //         border-left: 0px solid var(--cx-color-light);
    //         border-right: 0px solid var(--cx-color-light);
    //         border-bottom: 0px solid var(--cx-color-light);
    //         display: none;
    //       }
    //       .cx-header{
    //         background-color: var(--cx-color-background);
    //       }
    //   }

    td {
      // padding: 10px;
      width: max-content;
      text-align: left;
      height: 30px;
      .cx-prod-name {
        padding-top: 10px;
        font-weight: 600;
        // text-align: left;
      }
      .cx-prod-body {
        font-size: small;
      }

      .cx-image {
        padding: 10px 10px 10px 30px;
        width: 20px;
      }
      .cx-cdp-link-underline {
        // float: right;
        text-align: right;
        text-decoration-line: underline;
        padding-right: 5px;
        .cx-cdp-link-underline-color {
          color: #1672b7;
        }
      }
      .cx-order-details {
        // padding-right: 10px;
        text-align: end;
        color: #1672b7;
        text-decoration-line: underline;
      }
    }
<<<<<<< HEAD
}

.cx-inline-right{
  text-align: right;
  display: inline-block;

=======
  }
>>>>>>> f7c7b8e9
}<|MERGE_RESOLUTION|>--- conflicted
+++ resolved
@@ -99,14 +99,11 @@
         text-decoration-line: underline;
       }
     }
-<<<<<<< HEAD
+  }
 }
 
 .cx-inline-right{
   text-align: right;
   display: inline-block;
 
-=======
-  }
->>>>>>> f7c7b8e9
 }