<<<<<<< HEAD
<!-- <ng-container
  *ngIf="{
    orderHistory: orders$ | async
  } as type"
> -->



<ng-container >
  <!-- HEADER -->
  <div >
   <h2  style="white-space: nowrap;">
     {{ 'cdpOrderHistory.ordersAndReturns' | cxTranslate }}
     <h3 style="text-align:right">
       <a style="display: inline-block"
     [routerLink]="
       {
         cxRoute: 'orders'
       } | cxUrl
     ">{{ 'cdpOrderHistory.showMore' | cxTranslate}} </a>
     </h3>
   </h2>
 </div>    
 
 <div class="cx-cdp-body">
   <section *ngIf="orders$ | async as orders">
 <table 
 role="table"
 id="cx-cdp-table"
 class="table cx-cdp-body-table"> 
 <!-- BODY --> 
 <tbody *ngFor="let order of orders.orders" >
   <!-- HEADER ROW-->
   
 <tr
     role="row"
   >
   <td role="cell" >
     <div >
      Purchased - Store
     </div>
   </td>
   <td></td>
   <td>
     <div style="text-align:right;">
       OrderNumber({{ order?.code }})
     </div>
   </td>
   </tr> 

   <!-- BODY ROW -->
  <tr
   role="row"
   >
   <!-- IMAGE -->
   <td role="cell" >
     <img [src]="order.url" width="88" height="88" class="slide active" >
   </td>
   <td>
     <p>
       PurchasedIn Store {{order.placed  | cxDate: 'd, MMMM, yyyy'}}<br>
       Ordered Items:{{orderDetail[order.code]?.deliveryItemsQuantity}}<br>
       <br>
       <!-- <br> -->
       TotalPrice: ${{ order.total.value }}
     </p>
   </td>
   <td>
   <div style="text-align: right;">
     <br>
     <br>
      <a
     [routerLink]="
       {
         cxRoute: 'orderDetails',
         params: order
       } | cxUrl
     ">{{ 'cdpOrderHistory.orderDetails' | cxTranslate}} </a>
     
   </div>
   </td>
   </tr>
   </tbody>

 </table>
</section>
</div>


</ng-container>
=======
<ng-container *ngIf="!(loading$ | async); else loading">
  <!-- ORDERS AND RETURNS -->
  <div class="cx-cdp-body">
    <div class="cx-order-returns">
      {{ 'cdpOrderHistory.ordersAndReturns' | cxTranslate }}
      <!-- SHOW MORE -->
      <a
        class="cx-cdp-link-showMore"
        [routerLink]="
          {
            cxRoute: 'orders'
          } | cxUrl
        "
        >{{ 'cdpOrderHistory.showMore' | cxTranslate }}
      </a>
    </div>
    <!-- TABLE -->
    <div>
      <section *ngIf="orders$ | async as orders; else noOrders">
        <table
          *ngFor="let order of orders.orders"
          role="table"
          id="cx-cdp-table"
          class="table cx-cdp-body-table"
        >
          <tbody>
            <tr role="row">
              <!-- PURCHASEDIN -->
              <th role="cell">
                <div class="cx-header">
                  {{order.status}}
                </div>
              </th>
              <th class="cx-header"></th>
              <!-- ORDER NUMBER -->
              <th class="cx-header">
                <div class="cx-order-number">
                  {{ 'cdpOrderHistory.orderNumber' | cxTranslate
                  }}{{ order?.code
                  }}{{ 'cdpOrderHistory.orderNumberClose' | cxTranslate }}
                </div>
              </th>
            </tr>
            <tr role="row">
              <!-- IMAGE -->
              <td role="cell">
                <div *ngFor="let prdt of orderImage[order.code]">
                  <div *ngFor="let img of prdt.images" class="cx-image">
                    <img *ngIf="img.format === 'thumbnail'" [src]="img.url" />
                  </div>
                </div>
              </td>

              <!-- ORDER BODY -->
              <td>
                <div
                  *ngFor="let prdt of orderImage[order.code]"
                  class="cx-prod-name"
                >
                  <!-- MATERIAL NAME -->
                  <div
                    *ngIf="orderDetail[order.code]?.deliveryItemsQuantity > 1"
                  >
                    {{ prdt.name }}{{ 'cdpOrderHistory.plus' | cxTranslate }}
                    {{ orderDetail[order.code]?.deliveryItemsQuantity - 1 }}
                    {{ 'cdpOrderHistory.items' | cxTranslate }}
                  </div>

                  <div
                    *ngIf="orderDetail[order.code]?.deliveryItemsQuantity === 1"
                  >
                    {{ prdt.name }}
                  </div>
                </div>

                <div class="cx-prod-body">
                  <p>
                    {{ 'cdpOrderHistory.purchasedStore' | cxTranslate }}
                    {{ order.placed | cxDate: 'd, MMMM, yyyy' }}<br />
                    {{ 'cdpOrderHistory.orderedItems' | cxTranslate
                    }}{{ orderDetail[order.code]?.deliveryItemsQuantity }}<br />
                    <br />
                  </p>
                </div>
                <div class="cx-prod-name">
                  {{ 'cdpOrderHistory.totalPrice' | cxTranslate
                  }}{{ order.total.formattedValue }}
                </div>
              </td>
              <!-- ORDER DETAIL HYPERLINK -->
              <td>
                <div class="cx-cdp-link-underline">
                  <br />
                  <br />
                  <a
                    class="cx-cdp-link-underline-color"
                    [routerLink]="
                      {
                        cxRoute: 'orderDetails',
                        params: order
                      } | cxUrl
                    "
                    >{{ 'cdpOrderHistory.orderDetails' | cxTranslate }}
                  </a>
                </div>
              </td>
            </tr>
          </tbody>
        </table>
      </section>
    </div>
  </div>
</ng-container>
<ng-template #loading>
  <div class="cx-spinner">
    <cx-spinner></cx-spinner>
  </div>
</ng-template>
<ng-template #noOrders>
  <div>
    <h3>No Orders</h3>
  </div>
</ng-template>
>>>>>>> f7c7b8e9
<|MERGE_RESOLUTION|>--- conflicted
+++ resolved
@@ -1,95 +1,3 @@
-<<<<<<< HEAD
-<!-- <ng-container
-  *ngIf="{
-    orderHistory: orders$ | async
-  } as type"
-> -->
-
-
-
-<ng-container >
-  <!-- HEADER -->
-  <div >
-   <h2  style="white-space: nowrap;">
-     {{ 'cdpOrderHistory.ordersAndReturns' | cxTranslate }}
-     <h3 style="text-align:right">
-       <a style="display: inline-block"
-     [routerLink]="
-       {
-         cxRoute: 'orders'
-       } | cxUrl
-     ">{{ 'cdpOrderHistory.showMore' | cxTranslate}} </a>
-     </h3>
-   </h2>
- </div>    
- 
- <div class="cx-cdp-body">
-   <section *ngIf="orders$ | async as orders">
- <table 
- role="table"
- id="cx-cdp-table"
- class="table cx-cdp-body-table"> 
- <!-- BODY --> 
- <tbody *ngFor="let order of orders.orders" >
-   <!-- HEADER ROW-->
-   
- <tr
-     role="row"
-   >
-   <td role="cell" >
-     <div >
-      Purchased - Store
-     </div>
-   </td>
-   <td></td>
-   <td>
-     <div style="text-align:right;">
-       OrderNumber({{ order?.code }})
-     </div>
-   </td>
-   </tr> 
-
-   <!-- BODY ROW -->
-  <tr
-   role="row"
-   >
-   <!-- IMAGE -->
-   <td role="cell" >
-     <img [src]="order.url" width="88" height="88" class="slide active" >
-   </td>
-   <td>
-     <p>
-       PurchasedIn Store {{order.placed  | cxDate: 'd, MMMM, yyyy'}}<br>
-       Ordered Items:{{orderDetail[order.code]?.deliveryItemsQuantity}}<br>
-       <br>
-       <!-- <br> -->
-       TotalPrice: ${{ order.total.value }}
-     </p>
-   </td>
-   <td>
-   <div style="text-align: right;">
-     <br>
-     <br>
-      <a
-     [routerLink]="
-       {
-         cxRoute: 'orderDetails',
-         params: order
-       } | cxUrl
-     ">{{ 'cdpOrderHistory.orderDetails' | cxTranslate}} </a>
-     
-   </div>
-   </td>
-   </tr>
-   </tbody>
-
- </table>
-</section>
-</div>
-
-
-</ng-container>
-=======
 <ng-container *ngIf="!(loading$ | async); else loading">
   <!-- ORDERS AND RETURNS -->
   <div class="cx-cdp-body">
@@ -212,5 +120,4 @@
   <div>
     <h3>No Orders</h3>
   </div>
-</ng-template>
->>>>>>> f7c7b8e9
+</ng-template>