/*
 * SPDX-FileCopyrightText: 2023 SAP Spartacus team <spartacus-team@sap.com>
 *
 * SPDX-License-Identifier: Apache-2.0
 */

import { Component, OnInit, Optional } from '@angular/core';
import {
  CxDatePipe,
  FeatureConfigService,
  OccEndpointsService,
  RoutingService,
  TranslationService,
  UserIdService,
} from '@spartacus/core';
import { BehaviorSubject, Observable } from 'rxjs';
import { mergeMap } from 'rxjs/operators';
import { product } from '../../model/ImageDetail/product';
import { cdpOrderAdapter } from '../../adapter/cdp-order-adapter';
import { result } from '../../model/result';
import { finalOrder } from '../../model/order/finalOrder';
import { order } from '../../model/orderDetail/order';
import {
  OrderHistoryFacade,
  OrderHistoryList,
  ReplenishmentOrderHistoryFacade,
} from '@spartacus/order/root';
import { OrderHistoryComponent } from '@spartacus/order/components';

@Component({
  selector: 'cx-cdp-body',
  templateUrl: './cdp-my-account.component.html',
  styleUrls: ['./cdp-my-account.component.scss'],
  providers: [CxDatePipe],
})
export class CdpMyAccountComponent
  extends OrderHistoryComponent
  implements OnInit
{
  orders: OrderHistoryList | undefined;

<<<<<<< HEAD
export class CdpMyAccountComponent implements OnInit{

  constructor(private userIdService: UserIdService,private cdpOrderAdapter: cdpOrderAdapter,protected datePipe: CxDatePipe,protected routing: RoutingService,protected occEndpointsService: OccEndpointsService){}

  result: finalOrder={orders:[]};
  totalPrice: number=0;
  totalItem: number[]=[];
  orderDetail: Record<string,order>={};
  orderedItems: Record<string,number>={};
  i: number=0;
  url: any;
=======
  constructor(
    protected routing: RoutingService,
    protected orderHistoryFacade: OrderHistoryFacade,
    protected translation: TranslationService,
    protected replenishmentOrderHistoryFacade: ReplenishmentOrderHistoryFacade,
    private userIdService: UserIdService,
    private cdpOrderAdapter: cdpOrderAdapter,
    protected occEndpointsService: OccEndpointsService,
    protected datePipe: CxDatePipe,
    @Optional() protected featureConfigService?: FeatureConfigService
  ) {
    super(
      routing,
      orderHistoryFacade,
      translation,
      replenishmentOrderHistoryFacade
    );
  }
  result: finalOrder = { orders: [] };
  totalPrice: number = 0;
  totalItem: number[] = [];
  orderDetail: Record<string, order> = {};
  orderedItems: Record<string, number> = {};
  i: number = 0;
>>>>>>> f7c7b8e9
  output: result;
  orderStatus: Record<string, Record<string, number>> = {};
  orderImage: Record<string, product[]> = {};
  userId: string;
<<<<<<< HEAD
  tabTitleParam$=new BehaviorSubject(0);
  public loading$ = new BehaviorSubject<boolean>(true);


  orders$ = this.userIdService.takeUserId().pipe(switchMap((userId) => this.cdpOrderAdapter.getOrder(userId)));
=======
  tabTitleParam$ = new BehaviorSubject(0);
  public loading$ = new BehaviorSubject<boolean>(true);

  // orders$ = this.userIdService.takeUserId().pipe(switchMap((userId) => this.cdpOrderAdapter.getOrder(userId)));
>>>>>>> f7c7b8e9

  private P_SIZE = 3;
  sortType: string;
  hasPONumber: boolean | undefined;
  // this.loading$.next(true);
  orders$: Observable<OrderHistoryList | undefined> =
    this.orderHistoryFacade.getOrderHistoryList(this.P_SIZE);
  // this.loading$.next(false);
  ngOnInit(): void {
    this.getMyData();
  }

<<<<<<< HEAD
  public getMyData(): void{

  this.orders$.subscribe((res)=>{
    this.result=res;
    this.tabTitleParam$.next(res.orders.length-res.orders.length+2);
    this.calculateTotalAmount(this.result);
    this.getOrderedItems(this.result);
  });

  }

  public calculateTotalAmount(finalResult: finalOrder): void{

    for(var val of finalResult.orders)
    {
      this.totalPrice = val.total.value + this.totalPrice;
      console.log(this.totalPrice);
    }
  }

  public async getOrderedItems(finalResult: finalOrder): Promise<void>{

    for(let order of finalResult.orders)
    {
      await this.userIdService.takeUserId().pipe(mergeMap((userId)=> this.cdpOrderAdapter.getOrderDetail(userId,order))).toPromise().then( data=>{
        this.orderDetail[order.code]=data;
        //orderDetail->order
      });
=======
  public getMyData(): void {
    this.orders$.subscribe((res) => {
      this.orders = res;
      this.getOrderedItems(this.orders);
    });
  }

  public async getOrderedItems(orders: any): Promise<void> {
    for (let order of orders.orders) {
      await this.userIdService
        .takeUserId()
        .pipe(
          mergeMap((userId) =>
            this.cdpOrderAdapter.getOrderDetail(userId, order)
          )
        )
        .toPromise()
        .then((data) => {
          this.orderDetail[order.code] = data;
          //orderDetail->order
        });
>>>>>>> f7c7b8e9
    }
    this.getDetail();
    console.log(this.orderDetail);
  }

  public async getDetail() {
<<<<<<< HEAD

=======
>>>>>>> f7c7b8e9
    this.loading$.next(true);
    // eslint-disable-next-line guard-for-in
    for (let orderCode in this.orderDetail) {
      this.orderStatus[orderCode] ??= {};
<<<<<<< HEAD
      this.orderImage[orderCode]??=[];
=======
      this.orderImage[orderCode] ??= [];
>>>>>>> f7c7b8e9
      this.orderDetail[orderCode].consignments.forEach((ord) => {
        this.orderStatus[orderCode][ord.status] ??= 0;
        ord.entries.forEach((entr) => {
          console.log(orderCode + ' status ' + ord.status + entr.quantity);
          this.orderStatus[orderCode][ord.status] =
            this.orderStatus[orderCode][ord.status] + entr.quantity;
<<<<<<< HEAD
            if(entr.orderEntry.product && entr.orderEntry.product.images)
            {
            //   entr.orderEntry.product.images.forEach((img)=>{
            //     img.url =
            //             this.occEndpointsService.getBaseUrl({
            //               prefix: false,
            //               baseSite: false,
            //             }) + img.url;
            //   });
            //   this.orderImage[orderCode].push(entr.orderEntry.product);

            this.url = entr.orderEntry.product.images[0];
            this.url = this.occEndpointsService.getBaseUrl({
                            prefix: false,
                            baseSite: false,
                          }) + this.url;
                          this.orderImage[orderCode].push(entr.orderEntry.product);
            }
        });
=======
        });
      });

      this.orderImage[orderCode] ??= [];
      this.orderDetail[orderCode].entries.forEach((entr) => {
        entr.product.images.forEach((prd) => {
          if (prd.url) {
            prd.url =
              this.occEndpointsService.getBaseUrl({
                prefix: false,
                baseSite: false,
              }) + prd.url;
          }
        });
        this.orderImage[orderCode].push(entr.product);
>>>>>>> f7c7b8e9
      });
      this.loading$.next(false);
    }
    console.log(this.orderImage);
  }
}<|MERGE_RESOLUTION|>--- conflicted
+++ resolved
@@ -39,19 +39,6 @@
 {
   orders: OrderHistoryList | undefined;
 
-<<<<<<< HEAD
-export class CdpMyAccountComponent implements OnInit{
-
-  constructor(private userIdService: UserIdService,private cdpOrderAdapter: cdpOrderAdapter,protected datePipe: CxDatePipe,protected routing: RoutingService,protected occEndpointsService: OccEndpointsService){}
-
-  result: finalOrder={orders:[]};
-  totalPrice: number=0;
-  totalItem: number[]=[];
-  orderDetail: Record<string,order>={};
-  orderedItems: Record<string,number>={};
-  i: number=0;
-  url: any;
-=======
   constructor(
     protected routing: RoutingService,
     protected orderHistoryFacade: OrderHistoryFacade,
@@ -76,23 +63,14 @@
   orderDetail: Record<string, order> = {};
   orderedItems: Record<string, number> = {};
   i: number = 0;
->>>>>>> f7c7b8e9
   output: result;
   orderStatus: Record<string, Record<string, number>> = {};
   orderImage: Record<string, product[]> = {};
   userId: string;
-<<<<<<< HEAD
-  tabTitleParam$=new BehaviorSubject(0);
-  public loading$ = new BehaviorSubject<boolean>(true);
-
-
-  orders$ = this.userIdService.takeUserId().pipe(switchMap((userId) => this.cdpOrderAdapter.getOrder(userId)));
-=======
   tabTitleParam$ = new BehaviorSubject(0);
   public loading$ = new BehaviorSubject<boolean>(true);
 
   // orders$ = this.userIdService.takeUserId().pipe(switchMap((userId) => this.cdpOrderAdapter.getOrder(userId)));
->>>>>>> f7c7b8e9
 
   private P_SIZE = 3;
   sortType: string;
@@ -105,36 +83,6 @@
     this.getMyData();
   }
 
-<<<<<<< HEAD
-  public getMyData(): void{
-
-  this.orders$.subscribe((res)=>{
-    this.result=res;
-    this.tabTitleParam$.next(res.orders.length-res.orders.length+2);
-    this.calculateTotalAmount(this.result);
-    this.getOrderedItems(this.result);
-  });
-
-  }
-
-  public calculateTotalAmount(finalResult: finalOrder): void{
-
-    for(var val of finalResult.orders)
-    {
-      this.totalPrice = val.total.value + this.totalPrice;
-      console.log(this.totalPrice);
-    }
-  }
-
-  public async getOrderedItems(finalResult: finalOrder): Promise<void>{
-
-    for(let order of finalResult.orders)
-    {
-      await this.userIdService.takeUserId().pipe(mergeMap((userId)=> this.cdpOrderAdapter.getOrderDetail(userId,order))).toPromise().then( data=>{
-        this.orderDetail[order.code]=data;
-        //orderDetail->order
-      });
-=======
   public getMyData(): void {
     this.orders$.subscribe((res) => {
       this.orders = res;
@@ -156,53 +104,23 @@
           this.orderDetail[order.code] = data;
           //orderDetail->order
         });
->>>>>>> f7c7b8e9
     }
     this.getDetail();
     console.log(this.orderDetail);
   }
 
   public async getDetail() {
-<<<<<<< HEAD
-
-=======
->>>>>>> f7c7b8e9
     this.loading$.next(true);
     // eslint-disable-next-line guard-for-in
     for (let orderCode in this.orderDetail) {
       this.orderStatus[orderCode] ??= {};
-<<<<<<< HEAD
-      this.orderImage[orderCode]??=[];
-=======
       this.orderImage[orderCode] ??= [];
->>>>>>> f7c7b8e9
       this.orderDetail[orderCode].consignments.forEach((ord) => {
         this.orderStatus[orderCode][ord.status] ??= 0;
         ord.entries.forEach((entr) => {
           console.log(orderCode + ' status ' + ord.status + entr.quantity);
           this.orderStatus[orderCode][ord.status] =
             this.orderStatus[orderCode][ord.status] + entr.quantity;
-<<<<<<< HEAD
-            if(entr.orderEntry.product && entr.orderEntry.product.images)
-            {
-            //   entr.orderEntry.product.images.forEach((img)=>{
-            //     img.url =
-            //             this.occEndpointsService.getBaseUrl({
-            //               prefix: false,
-            //               baseSite: false,
-            //             }) + img.url;
-            //   });
-            //   this.orderImage[orderCode].push(entr.orderEntry.product);
-
-            this.url = entr.orderEntry.product.images[0];
-            this.url = this.occEndpointsService.getBaseUrl({
-                            prefix: false,
-                            baseSite: false,
-                          }) + this.url;
-                          this.orderImage[orderCode].push(entr.orderEntry.product);
-            }
-        });
-=======
         });
       });
 
@@ -218,7 +136,6 @@
           }
         });
         this.orderImage[orderCode].push(entr.product);
->>>>>>> f7c7b8e9
       });
       this.loading$.next(false);
     }
