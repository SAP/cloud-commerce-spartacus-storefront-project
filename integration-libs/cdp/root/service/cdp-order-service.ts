--- conflicted
+++ resolved
@@ -19,10 +19,7 @@
 import { order } from '../model/orderDetail/order';
 import { Injectable } from '@angular/core';
 import { CdpOrderFacade } from '../facade/cdp-order-facade';
-<<<<<<< HEAD
-=======
 import { returnOrder } from '../model/returnDetail/returnOrder';
->>>>>>> 44a42941
 
 @Injectable()
 export class CdpOrderService implements CdpOrderFacade {
@@ -46,13 +43,9 @@
   public loading$ = new BehaviorSubject<boolean>(true);
   sortType: string;
   obser$: Observable<finalOrder>;
-<<<<<<< HEAD
-  orderData: order;
-=======
   returnObser$: Observable<returnOrder>;
   orderData: order;
   returnDate: Record<string, string>={};
->>>>>>> 44a42941
 
   public getOrder(page_size: number): Observable<finalOrder> {
     this.obser$ = this.userIdService
@@ -75,8 +68,6 @@
     return this.obser$;
   }
 
-<<<<<<< HEAD
-=======
   public fetchReturn(): Record<string, string>{
     this.returnObser$=this.userIdService.takeUserId().pipe(switchMap((userId) => this.cdpOrderAdapter.getRetunDetail(userId)));
     console.log(this.returnObser$);
@@ -91,7 +82,6 @@
     return this.returnDate;
   }
 
->>>>>>> 44a42941
   public async fetchOrderDetail(
     finalResult: finalOrder
   ): Promise<Record<string, order>> {
@@ -118,17 +108,6 @@
     // eslint-disable-next-line guard-for-in
     for (let orderCode in detail) {
       this.orderStatus[orderCode] ??= {};
-<<<<<<< HEAD
-      this.orderImage[orderCode] ??= [];
-      detail[orderCode].consignments.forEach((ord) => {
-        this.orderStatus[orderCode][ord.status] ??= 0;
-        ord.entries.forEach((entr) => {
-          this.orderStatus[orderCode][ord.status] =
-            this.orderStatus[orderCode][ord.status] + entr.quantity;
-        });
-      });
-    }
-=======
       if(detail[orderCode].consignments!=null)
       {
         detail[orderCode].consignments.forEach((ord) => {
@@ -161,7 +140,6 @@
       }
     }
     console.log(this.orderStatus);
->>>>>>> 44a42941
     return this.orderStatus;
   }
 
