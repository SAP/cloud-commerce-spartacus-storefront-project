import { ComponentFixture, TestBed } from '@angular/core/testing';
import {
  ActivatedRoute,
  convertToParamMap,
  RouterModule,
} from '@angular/router';
import { StoreModule } from '@ngrx/store';
<<<<<<< HEAD
import { ActiveCartFacade, PaymentDetails } from '@spartacus/cart/main/root';
import { CheckoutStepService } from '@spartacus/checkout/base/components';
import {
  CheckoutDeliveryAddressService,
  CheckoutPaymentService,
} from '@spartacus/checkout/base/core';
import {
  CheckoutDeliveryAddressFacade,
  CheckoutPaymentFacade,
} from '@spartacus/checkout/base/root';
import {
  Address,
  QueryState,
  TranslationService,
  UserPaymentService,
} from '@spartacus/core';
import { Observable, of } from 'rxjs';
import { DpPaymentMethodComponent } from './dp-payment-method.component';
=======
import { ActiveCartFacade } from '@spartacus/cart/base/root';
import { CheckoutStepService } from '@spartacus/checkout/components';
import {
  CheckoutDeliveryService,
  CheckoutPaymentService,
  CheckoutService,
} from '@spartacus/checkout/core';
import {
  PaymentDetails,
  TranslationService,
  UserPaymentService,
} from '@spartacus/core';
import { CheckoutPaymentFacade } from 'feature-libs/checkout/root';
import { Observable, of } from 'rxjs';
import { DpPaymentMethodComponent } from './dp-payment-method.component';

>>>>>>> a32dea3c
const mockPaymentDetails: PaymentDetails = {
  id: 'mock payment id',
  accountHolderName: 'Name',
  cardNumber: '123456789',
  cardType: {
    code: 'Visa',
    name: 'Visa',
  },
  expiryMonth: '01',
  expiryYear: '2022',
  cvn: '123',
};

class MockCheckoutDeliveryAddressService
  implements Partial<CheckoutDeliveryAddressFacade>
{
  getDeliveryAddressState(): Observable<QueryState<Address | undefined>> {
    return of({ loading: false, error: false, data: undefined });
  }
}
class MockCheckoutPaymentService implements Partial<CheckoutPaymentFacade> {
  getPaymentDetailsState(): Observable<QueryState<PaymentDetails | undefined>> {
    return of({ loading: false, error: false, data: mockPaymentDetails });
  }
  setPaymentDetails(_paymentDetails: PaymentDetails): Observable<unknown> {
    return of();
  }
}
class MockTranslationService implements Partial<TranslationService> {
  translate(): Observable<string> {
    return of('');
  }
}
class MockUserPaymentService implements Partial<UserPaymentService> {
  loadPaymentMethods(): void {}
  getPaymentMethods(): Observable<PaymentDetails[]> {
    return of();
  }
  getPaymentMethodsLoading(): Observable<boolean> {
    return of();
  }
}
class MockCheckoutStepService implements Partial<CheckoutStepService> {
  next() {}
  getBackBntText(): string {
    return '';
  }
}

const mockActivatedRoute = {
  snapshot: {
    queryParamMap: convertToParamMap({
      'x-card-registration-status': 'SUCCESSFUL',
    }),
  },
};

class MockActiveCartService {
  isGuestCart(): Observable<boolean> {
    return of(false);
  }
}

describe('DpPaymentMethodComponent', () => {
  let component: DpPaymentMethodComponent;
  let fixture: ComponentFixture<DpPaymentMethodComponent>;
  beforeEach(async () => {
    await TestBed.configureTestingModule({
      declarations: [DpPaymentMethodComponent],
      imports: [StoreModule.forRoot({}), RouterModule.forRoot([])],
      providers: [
        { provide: UserPaymentService, useClass: MockUserPaymentService },
        {
          provide: ActiveCartFacade,
          useClass: MockActiveCartService,
        },
        {
          provide: TranslationService,
          useClass: MockTranslationService,
        },
        {
          provide: CheckoutStepService,
          useClass: MockCheckoutStepService,
        },
        {
          provide: CheckoutDeliveryAddressService,
          useClass: MockCheckoutDeliveryAddressService,
        },
        {
          provide: CheckoutPaymentService,
          useClass: MockCheckoutPaymentService,
        },
        {
          provide: ActivatedRoute,
          useValue: mockActivatedRoute,
        },
      ],
    }).compileComponents();
  });
  beforeEach(() => {
    fixture = TestBed.createComponent(DpPaymentMethodComponent);
    component = fixture.componentInstance;
    fixture.detectChanges();
  });
  it('should create', () => {
    expect(component).toBeTruthy();
  });
  it('should call isDpCallback', () => {
    var result = component.isDpCallback();
    expect(result).toEqual(true);
  });
  it('should call paymentDetailsAdded', () => {
    spyOn<any>(component, 'savePaymentMethod').and.callThrough();
    spyOn(component, 'next').and.callThrough();
    component.paymentDetailsAdded(mockPaymentDetails);
    expect(component['savePaymentMethod']).toHaveBeenCalledWith(
      mockPaymentDetails
    );
    expect(component.next).toHaveBeenCalled();
  });
  it('should call hideCallbackScreen', () => {
    component.hideCallbackScreen();
    expect(component.showCallbackScreen).toBe(false);
  });
});<|MERGE_RESOLUTION|>--- conflicted
+++ resolved
@@ -2,46 +2,27 @@
 import {
   ActivatedRoute,
   convertToParamMap,
-  RouterModule,
+  RouterModule
 } from '@angular/router';
 import { StoreModule } from '@ngrx/store';
-<<<<<<< HEAD
-import { ActiveCartFacade, PaymentDetails } from '@spartacus/cart/main/root';
+import { ActiveCartFacade, PaymentDetails } from '@spartacus/cart/base/root';
 import { CheckoutStepService } from '@spartacus/checkout/base/components';
 import {
   CheckoutDeliveryAddressService,
-  CheckoutPaymentService,
+  CheckoutPaymentService
 } from '@spartacus/checkout/base/core';
 import {
   CheckoutDeliveryAddressFacade,
-  CheckoutPaymentFacade,
+  CheckoutPaymentFacade
 } from '@spartacus/checkout/base/root';
 import {
   Address,
   QueryState,
   TranslationService,
-  UserPaymentService,
+  UserPaymentService
 } from '@spartacus/core';
 import { Observable, of } from 'rxjs';
 import { DpPaymentMethodComponent } from './dp-payment-method.component';
-=======
-import { ActiveCartFacade } from '@spartacus/cart/base/root';
-import { CheckoutStepService } from '@spartacus/checkout/components';
-import {
-  CheckoutDeliveryService,
-  CheckoutPaymentService,
-  CheckoutService,
-} from '@spartacus/checkout/core';
-import {
-  PaymentDetails,
-  TranslationService,
-  UserPaymentService,
-} from '@spartacus/core';
-import { CheckoutPaymentFacade } from 'feature-libs/checkout/root';
-import { Observable, of } from 'rxjs';
-import { DpPaymentMethodComponent } from './dp-payment-method.component';
-
->>>>>>> a32dea3c
 const mockPaymentDetails: PaymentDetails = {
   id: 'mock payment id',
   accountHolderName: 'Name',
