import { ComponentFixture, TestBed } from '@angular/core/testing';
import {
  ActivatedRoute,
  convertToParamMap,
  RouterModule,
} from '@angular/router';
import { StoreModule } from '@ngrx/store';
import { CheckoutStepService } from '@spartacus/checkout/base/components';
import {
  CheckoutDeliveryAddressService,
  CheckoutPaymentService,
} from '@spartacus/checkout/base/core';
import {
  CheckoutDeliveryAddressFacade,
  CheckoutPaymentFacade,
} from '@spartacus/checkout/base/root';
import {
  Address,
  PaymentDetails,
  QueryState,
  TranslationService,
  UserPaymentService,
} from '@spartacus/core';
import { Observable, of } from 'rxjs';
import { DpPaymentMethodComponent } from './dp-payment-method.component';

const mockPaymentDetails: PaymentDetails = {
  id: 'mock payment id',
  accountHolderName: 'Name',
  cardNumber: '123456789',
  cardType: {
    code: 'Visa',
    name: 'Visa',
  },
  expiryMonth: '01',
  expiryYear: '2022',
  cvn: '123',
};

class MockCheckoutDeliveryAddressService
  implements Partial<CheckoutDeliveryAddressFacade>
{
  getDeliveryAddressState(): Observable<QueryState<Address | undefined>> {
    return of({ loading: false, error: false, data: undefined });
  }
}
class MockCheckoutPaymentService implements Partial<CheckoutPaymentFacade> {
  getPaymentDetailsState(): Observable<QueryState<PaymentDetails | undefined>> {
    return of({ loading: false, error: false, data: mockPaymentDetails });
  }
  setPaymentDetails(_paymentDetails: PaymentDetails): Observable<unknown> {
    return of();
  }
}
<<<<<<< HEAD
class MockCheckoutPaymentFacade implements Partial<CheckoutPaymentFacade> {}
=======

>>>>>>> 1c77600a
class MockTranslationService implements Partial<TranslationService> {
  translate(): Observable<string> {
    return of('');
  }
}
class MockUserPaymentService implements Partial<UserPaymentService> {
  loadPaymentMethods(): void {}
  getPaymentMethods(): Observable<PaymentDetails[]> {
    return of();
  }
  getPaymentMethodsLoading(): Observable<boolean> {
    return of();
  }
}
class MockCheckoutStepService implements Partial<CheckoutStepService> {
  next() {}
  getBackBntText(): string {
    return '';
  }
}

const mockActivatedRoute = {
  snapshot: {
    queryParamMap: convertToParamMap({
      'x-card-registration-status': 'SUCCESSFUL',
    }),
  },
};

describe('DpPaymentMethodComponent', () => {
  let component: DpPaymentMethodComponent;
  let fixture: ComponentFixture<DpPaymentMethodComponent>;
  beforeEach(async () => {
    await TestBed.configureTestingModule({
      declarations: [DpPaymentMethodComponent],
      imports: [StoreModule.forRoot({}), RouterModule.forRoot([])],
      providers: [
        { provide: UserPaymentService, useClass: MockUserPaymentService },
        {
          provide: DpPaymentMethodComponent,
          useClass: DpPaymentMethodComponent,
        },
        {
          provide: TranslationService,
          useClass: MockTranslationService,
        },
        {
          provide: CheckoutStepService,
          useClass: MockCheckoutStepService,
        },
        {
          provide: CheckoutDeliveryAddressService,
          useClass: MockCheckoutDeliveryAddressService,
<<<<<<< HEAD
        },
        {
          provide: CheckoutPaymentFacade,
          useClass: MockCheckoutPaymentFacade,
=======
>>>>>>> 1c77600a
        },
        {
          provide: CheckoutPaymentService,
          useClass: MockCheckoutPaymentService,
        },
        {
          provide: ActivatedRoute,
          useValue: mockActivatedRoute,
        },
      ],
    }).compileComponents();
  });
  beforeEach(() => {
    fixture = TestBed.createComponent(DpPaymentMethodComponent);
    component = fixture.componentInstance;
    fixture.detectChanges();
  });
  it('should create', () => {
    expect(component).toBeTruthy();
  });
  it('should call isDpCallback', () => {
    var result = component.isDpCallback();
    expect(result).toEqual(true);
  });
  it('should call paymentDetailsAdded', () => {
    spyOn(component, 'selectPaymentMethod').and.callThrough();
    spyOn(component, 'next').and.callThrough();
    component.paymentDetailsAdded(mockPaymentDetails);
    expect(component.selectPaymentMethod).toHaveBeenCalledWith(
      mockPaymentDetails
    );
    expect(component.next).toHaveBeenCalled();
  });
  it('should call hideCallbackScreen', () => {
    component.hideCallbackScreen();
    expect(component.showCallbackScreen).toBe(false);
  });
});<|MERGE_RESOLUTION|>--- conflicted
+++ resolved
@@ -52,11 +52,6 @@
     return of();
   }
 }
-<<<<<<< HEAD
-class MockCheckoutPaymentFacade implements Partial<CheckoutPaymentFacade> {}
-=======
-
->>>>>>> 1c77600a
 class MockTranslationService implements Partial<TranslationService> {
   translate(): Observable<string> {
     return of('');
@@ -110,13 +105,6 @@
         {
           provide: CheckoutDeliveryAddressService,
           useClass: MockCheckoutDeliveryAddressService,
-<<<<<<< HEAD
-        },
-        {
-          provide: CheckoutPaymentFacade,
-          useClass: MockCheckoutPaymentFacade,
-=======
->>>>>>> 1c77600a
         },
         {
           provide: CheckoutPaymentService,
