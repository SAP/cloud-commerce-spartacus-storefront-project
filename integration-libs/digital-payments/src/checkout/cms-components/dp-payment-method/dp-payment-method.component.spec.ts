import { ComponentFixture, TestBed } from '@angular/core/testing';
import {
  ActivatedRoute,
  convertToParamMap,
  RouterModule,
} from '@angular/router';
import { StoreModule } from '@ngrx/store';
<<<<<<< HEAD
import { CheckoutStepService } from '@spartacus/checkout/base/components';
import {
  CheckoutDeliveryAddressService,
  CheckoutPaymentService,
} from '@spartacus/checkout/base/core';
import {
  CheckoutDeliveryAddressFacade,
  CheckoutPaymentFacade,
} from '@spartacus/checkout/base/root';
import {
  Address,
  PaymentDetails,
  QueryState,
  TranslationService,
  UserPaymentService,
} from '@spartacus/core';
=======
import { ActiveCartFacade } from '@spartacus/cart/main/root';
import { CheckoutStepService } from '@spartacus/checkout/components';
import {
  CheckoutDeliveryService,
  CheckoutPaymentService,
  CheckoutService,
} from '@spartacus/checkout/core';
import {
  PaymentDetails,
  TranslationService,
  UserPaymentService,
} from '@spartacus/core';
import { CheckoutPaymentFacade } from 'feature-libs/checkout/root';
>>>>>>> d75d62f1
import { Observable, of } from 'rxjs';
import { DpPaymentMethodComponent } from './dp-payment-method.component';

const mockPaymentDetails: PaymentDetails = {
  id: 'mock payment id',
  accountHolderName: 'Name',
  cardNumber: '123456789',
  cardType: {
    code: 'Visa',
    name: 'Visa',
  },
  expiryMonth: '01',
  expiryYear: '2022',
  cvn: '123',
};

class MockCheckoutDeliveryAddressService
  implements Partial<CheckoutDeliveryAddressFacade>
{
  getDeliveryAddressState(): Observable<QueryState<Address | undefined>> {
    return of({ loading: false, error: false, data: undefined });
  }
}
class MockCheckoutPaymentService implements Partial<CheckoutPaymentFacade> {
  getPaymentDetailsState(): Observable<QueryState<PaymentDetails | undefined>> {
    return of({ loading: false, error: false, data: mockPaymentDetails });
  }
  setPaymentDetails(_paymentDetails: PaymentDetails): Observable<unknown> {
    return of();
  }
}
class MockTranslationService implements Partial<TranslationService> {
  translate(): Observable<string> {
    return of('');
  }
}
class MockUserPaymentService implements Partial<UserPaymentService> {
  loadPaymentMethods(): void {}
  getPaymentMethods(): Observable<PaymentDetails[]> {
    return of();
  }
  getPaymentMethodsLoading(): Observable<boolean> {
    return of();
  }
}
class MockCheckoutStepService implements Partial<CheckoutStepService> {
  next() {}
  getBackBntText(): string {
    return '';
  }
}

const mockActivatedRoute = {
  snapshot: {
    queryParamMap: convertToParamMap({
      'x-card-registration-status': 'SUCCESSFUL',
    }),
  },
};

class MockActiveCartService {
  isGuestCart(): Observable<boolean> {
    return of(false);
  }
}

describe('DpPaymentMethodComponent', () => {
  let component: DpPaymentMethodComponent;
  let fixture: ComponentFixture<DpPaymentMethodComponent>;
  beforeEach(async () => {
    await TestBed.configureTestingModule({
      declarations: [DpPaymentMethodComponent],
      imports: [StoreModule.forRoot({}), RouterModule.forRoot([])],
      providers: [
        { provide: UserPaymentService, useClass: MockUserPaymentService },
        {
          provide: ActiveCartFacade,
          useClass: MockActiveCartService,
        },
        {
          provide: TranslationService,
          useClass: MockTranslationService,
        },
        {
          provide: CheckoutStepService,
          useClass: MockCheckoutStepService,
        },
        {
          provide: CheckoutDeliveryAddressService,
          useClass: MockCheckoutDeliveryAddressService,
        },
        {
          provide: CheckoutPaymentService,
          useClass: MockCheckoutPaymentService,
        },
        {
          provide: ActivatedRoute,
          useValue: mockActivatedRoute,
        },
      ],
    }).compileComponents();
  });
  beforeEach(() => {
    fixture = TestBed.createComponent(DpPaymentMethodComponent);
    component = fixture.componentInstance;
    fixture.detectChanges();
  });
  it('should create', () => {
    expect(component).toBeTruthy();
  });
  it('should call isDpCallback', () => {
    var result = component.isDpCallback();
    expect(result).toEqual(true);
  });
  it('should call paymentDetailsAdded', () => {
    spyOn(component, 'selectPaymentMethod').and.callThrough();
    spyOn(component, 'next').and.callThrough();
    component.paymentDetailsAdded(mockPaymentDetails);
    expect(component.selectPaymentMethod).toHaveBeenCalledWith(
      mockPaymentDetails
    );
    expect(component.next).toHaveBeenCalled();
  });
  it('should call hideCallbackScreen', () => {
    component.hideCallbackScreen();
    expect(component.showCallbackScreen).toBe(false);
  });
});<|MERGE_RESOLUTION|>--- conflicted
+++ resolved
@@ -5,7 +5,7 @@
   RouterModule,
 } from '@angular/router';
 import { StoreModule } from '@ngrx/store';
-<<<<<<< HEAD
+import { ActiveCartFacade } from '@spartacus/cart/main/root';
 import { CheckoutStepService } from '@spartacus/checkout/base/components';
 import {
   CheckoutDeliveryAddressService,
@@ -22,24 +22,8 @@
   TranslationService,
   UserPaymentService,
 } from '@spartacus/core';
-=======
-import { ActiveCartFacade } from '@spartacus/cart/main/root';
-import { CheckoutStepService } from '@spartacus/checkout/components';
-import {
-  CheckoutDeliveryService,
-  CheckoutPaymentService,
-  CheckoutService,
-} from '@spartacus/checkout/core';
-import {
-  PaymentDetails,
-  TranslationService,
-  UserPaymentService,
-} from '@spartacus/core';
-import { CheckoutPaymentFacade } from 'feature-libs/checkout/root';
->>>>>>> d75d62f1
 import { Observable, of } from 'rxjs';
 import { DpPaymentMethodComponent } from './dp-payment-method.component';
-
 const mockPaymentDetails: PaymentDetails = {
   id: 'mock payment id',
   accountHolderName: 'Name',
