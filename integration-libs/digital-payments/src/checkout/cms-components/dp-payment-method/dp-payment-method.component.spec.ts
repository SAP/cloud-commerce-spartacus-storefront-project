--- conflicted
+++ resolved
@@ -7,17 +7,7 @@
 import { StoreModule } from '@ngrx/store';
 import { ActiveCartFacade, PaymentDetails } from '@spartacus/cart/base/root';
 import { CheckoutStepService } from '@spartacus/checkout/base/components';
-import {
-<<<<<<< HEAD
-  CheckoutDeliveryFacade,
-  CheckoutFacade,
-  CheckoutPaymentFacade,
-} from '@spartacus/checkout/root';
-=======
-  CheckoutDeliveryAddressService,
-  CheckoutPaymentService,
-} from '@spartacus/checkout/base/core';
->>>>>>> 3944f483
+import { CheckoutDeliveryAddressService } from '@spartacus/checkout/base/core';
 import {
   CheckoutDeliveryAddressFacade,
   CheckoutPaymentFacade,
@@ -43,17 +33,6 @@
   cvn: '123',
 };
 
-<<<<<<< HEAD
-class MockCheckoutFacade {}
-class MockCheckoutDeliveryFacade {
-  getDeliveryAddress(): Observable<PaymentDetails> {
-    return of({});
-  }
-}
-class MockCheckoutPaymentFacade {
-  getPaymentDetails(): Observable<PaymentDetails> {
-    return of(mockPaymentDetails);
-=======
 class MockCheckoutDeliveryAddressService
   implements Partial<CheckoutDeliveryAddressFacade>
 {
@@ -67,14 +46,9 @@
   }
   setPaymentDetails(_paymentDetails: PaymentDetails): Observable<unknown> {
     return of();
->>>>>>> 3944f483
   }
 }
-<<<<<<< HEAD
-class MockTranslationService {
-=======
 class MockTranslationService implements Partial<TranslationService> {
->>>>>>> 3944f483
   translate(): Observable<string> {
     return of('');
   }
@@ -127,28 +101,12 @@
           useClass: MockTranslationService,
         },
         {
-<<<<<<< HEAD
-          provide: CheckoutFacade,
-          useClass: MockCheckoutFacade,
-        },
-        {
-=======
->>>>>>> 3944f483
           provide: CheckoutStepService,
           useClass: MockCheckoutStepService,
         },
         {
-<<<<<<< HEAD
-          provide: CheckoutDeliveryFacade,
-          useClass: MockCheckoutDeliveryFacade,
-        },
-        {
-          provide: CheckoutPaymentFacade,
-          useClass: MockCheckoutPaymentFacade,
-=======
           provide: CheckoutDeliveryAddressService,
           useClass: MockCheckoutDeliveryAddressService,
->>>>>>> 3944f483
         },
         {
           provide: ActivatedRoute,
