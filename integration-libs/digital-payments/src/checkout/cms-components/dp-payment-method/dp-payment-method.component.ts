import { ChangeDetectionStrategy, Component, OnInit } from '@angular/core';
import { ActivatedRoute } from '@angular/router';
import { ActiveCartFacade } from '@spartacus/cart/main/root';
import {
  CheckoutPaymentMethodComponent as CorePaymentMethodComponent,
  CheckoutStepService,
} from '@spartacus/checkout/base/components';
import {
  CheckoutDeliveryAddressService,
  CheckoutPaymentService,
} from '@spartacus/checkout/base/core';
import {
<<<<<<< HEAD
  GlobalMessageService,
=======
  ActiveCartService,
>>>>>>> 140bccc6
  PaymentDetails,
  TranslationService,
  UserPaymentService,
} from '@spartacus/core';
import { DP_CARD_REGISTRATION_STATUS } from '../../../utils/dp-constants';

@Component({
  selector: 'cx-payment-method',
  templateUrl: './dp-payment-method.component.html',
  changeDetection: ChangeDetectionStrategy.OnPush,
})
export class DpPaymentMethodComponent
  extends CorePaymentMethodComponent
  implements OnInit
{
  showCallbackScreen = false;

  isDpCallback(): boolean {
    const queryParams = this.activatedRoute.snapshot.queryParamMap.get(
      DP_CARD_REGISTRATION_STATUS
    );
    if (queryParams) {
      return true;
    } else {
      return false;
    }
  }

  hideCallbackScreen(): void {
    this.showCallbackScreen = false;
  }

  paymentDetailsAdded(paymentDetails: PaymentDetails) {
    this.selectPaymentMethod(paymentDetails);
    this.next();
  }

  // TODO:#checkout - handle breaking changes
  constructor(
    protected userPaymentService: UserPaymentService,
    protected checkoutDeliveryAddressFacade: CheckoutDeliveryAddressService,
    protected checkoutPaymentFacade: CheckoutPaymentService,
    protected activatedRoute: ActivatedRoute,
    protected translationService: TranslationService,
    protected activeCartFacade: ActiveCartFacade,
    protected checkoutStepService: CheckoutStepService
  ) {
    super(
      userPaymentService,
      checkoutDeliveryAddressFacade,
      checkoutPaymentFacade,
      activatedRoute,
      translationService,
      activeCartFacade,
      checkoutStepService
    );

    this.showCallbackScreen = this.isDpCallback();
  }
}<|MERGE_RESOLUTION|>--- conflicted
+++ resolved
@@ -10,11 +10,6 @@
   CheckoutPaymentService,
 } from '@spartacus/checkout/base/core';
 import {
-<<<<<<< HEAD
-  GlobalMessageService,
-=======
-  ActiveCartService,
->>>>>>> 140bccc6
   PaymentDetails,
   TranslationService,
   UserPaymentService,
