{
  "name": "@spartacus/digital-payments",
  "version": "6.5.0",
  "description": "Digital Payments Integration library for Spartacus",
  "keywords": [
    "spartacus",
    "framework",
    "storefront",
    "digital payments",
    "payments"
  ],
  "homepage": "https://github.com/SAP/spartacus",
  "repository": "https://github.com/SAP/spartacus/tree/develop/integration-libs/digital-payments",
  "license": "Apache-2.0",
  "scripts": {
    "build:schematics": "npm run clean:schematics && ../../node_modules/.bin/tsc -p ./tsconfig.schematics.json",
    "clean:schematics": "../../node_modules/.bin/rimraf --glob \"schematics/**/*.js\" \"schematics/**/*.js.map\" \"schematics/**/*.d.ts\"",
    "test:schematics": "npm --prefix ../../projects/schematics/ run clean && npm run clean:schematics && ../../node_modules/.bin/jest --config ./jest.schematics.config.js"
  },
  "dependencies": {
    "tslib": "^2.6.2"
  },
  "peerDependencies": {
    "@angular-devkit/schematics": "^15.2.9",
    "@angular/common": "^15.2.9",
    "@angular/core": "^15.2.9",
    "@angular/forms": "^15.2.9",
    "@angular/router": "^15.2.9",
    "@ng-select/ng-select": "^10.0.3",
<<<<<<< HEAD
    "@spartacus/cart": "6.5.0-1",
    "@spartacus/checkout": "6.5.0-1",
    "@spartacus/core": "6.5.0-1",
    "@spartacus/schematics": "6.5.0-1",
    "@spartacus/storefront": "6.5.0-1",
    "rxjs": "^7.8.0"
=======
    "@spartacus/cart": "6.5.0",
    "@spartacus/checkout": "6.5.0",
    "@spartacus/core": "6.5.0",
    "@spartacus/schematics": "6.5.0",
    "@spartacus/storefront": "6.5.0",
    "rxjs": "^6.6.0"
>>>>>>> e02d15b5
  },
  "publishConfig": {
    "access": "public"
  },
  "schematics": "./schematics/collection.json"
}<|MERGE_RESOLUTION|>--- conflicted
+++ resolved
@@ -27,21 +27,12 @@
     "@angular/forms": "^15.2.9",
     "@angular/router": "^15.2.9",
     "@ng-select/ng-select": "^10.0.3",
-<<<<<<< HEAD
-    "@spartacus/cart": "6.5.0-1",
-    "@spartacus/checkout": "6.5.0-1",
-    "@spartacus/core": "6.5.0-1",
-    "@spartacus/schematics": "6.5.0-1",
-    "@spartacus/storefront": "6.5.0-1",
-    "rxjs": "^7.8.0"
-=======
     "@spartacus/cart": "6.5.0",
     "@spartacus/checkout": "6.5.0",
     "@spartacus/core": "6.5.0",
     "@spartacus/schematics": "6.5.0",
     "@spartacus/storefront": "6.5.0",
-    "rxjs": "^6.6.0"
->>>>>>> e02d15b5
+    "rxjs": "^7.8.0"
   },
   "publishConfig": {
     "access": "public"
