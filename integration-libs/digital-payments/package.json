{
  "name": "@spartacus/digital-payments",
<<<<<<< HEAD
  "version": "6.5.1",
=======
  "version": "6.7.0-2",
>>>>>>> a29b89da
  "description": "Digital Payments Integration library for Spartacus",
  "keywords": [
    "spartacus",
    "framework",
    "storefront",
    "digital payments",
    "payments"
  ],
  "homepage": "https://github.com/SAP/spartacus",
  "repository": "https://github.com/SAP/spartacus/tree/develop/integration-libs/digital-payments",
  "license": "Apache-2.0",
  "scripts": {
    "build:schematics": "npm run clean:schematics && ../../node_modules/.bin/tsc -p ./tsconfig.schematics.json",
    "clean:schematics": "../../node_modules/.bin/rimraf --glob \"schematics/**/*.js\" \"schematics/**/*.js.map\" \"schematics/**/*.d.ts\"",
    "test:schematics": "npm --prefix ../../projects/schematics/ run clean && npm run clean:schematics && ../../node_modules/.bin/jest --config ./jest.schematics.config.js"
  },
  "dependencies": {
    "tslib": "^2.6.2"
  },
  "peerDependencies": {
    "@angular-devkit/schematics": "^15.2.9",
    "@angular/common": "^15.2.9",
    "@angular/core": "^15.2.9",
    "@angular/forms": "^15.2.9",
    "@angular/router": "^15.2.9",
    "@ng-select/ng-select": "^10.0.3",
<<<<<<< HEAD
    "@spartacus/cart": "6.5.1",
    "@spartacus/checkout": "6.5.1",
    "@spartacus/core": "6.5.1",
    "@spartacus/schematics": "6.5.1",
    "@spartacus/storefront": "6.5.1",
=======
    "@spartacus/cart": "6.7.0-2",
    "@spartacus/checkout": "6.7.0-2",
    "@spartacus/core": "6.7.0-2",
    "@spartacus/schematics": "6.7.0-2",
    "@spartacus/storefront": "6.7.0-2",
>>>>>>> a29b89da
    "rxjs": "^6.6.0"
  },
  "publishConfig": {
    "access": "public"
  },
  "schematics": "./schematics/collection.json"
}<|MERGE_RESOLUTION|>--- conflicted
+++ resolved
@@ -1,10 +1,6 @@
 {
   "name": "@spartacus/digital-payments",
-<<<<<<< HEAD
-  "version": "6.5.1",
-=======
   "version": "6.7.0-2",
->>>>>>> a29b89da
   "description": "Digital Payments Integration library for Spartacus",
   "keywords": [
     "spartacus",
@@ -31,19 +27,11 @@
     "@angular/forms": "^15.2.9",
     "@angular/router": "^15.2.9",
     "@ng-select/ng-select": "^10.0.3",
-<<<<<<< HEAD
-    "@spartacus/cart": "6.5.1",
-    "@spartacus/checkout": "6.5.1",
-    "@spartacus/core": "6.5.1",
-    "@spartacus/schematics": "6.5.1",
-    "@spartacus/storefront": "6.5.1",
-=======
     "@spartacus/cart": "6.7.0-2",
     "@spartacus/checkout": "6.7.0-2",
     "@spartacus/core": "6.7.0-2",
     "@spartacus/schematics": "6.7.0-2",
     "@spartacus/storefront": "6.7.0-2",
->>>>>>> a29b89da
     "rxjs": "^6.6.0"
   },
   "publishConfig": {
