{
  "extends": "../../tsconfig.json",
  "compilerOptions": {
    "outDir": "../../out-tsc/lib",
    "target": "es2015",
    "module": "es2020",
    "moduleResolution": "node",
    "declaration": true,
    "sourceMap": true,
    "inlineSources": true,
    "experimentalDecorators": true,
    "importHelpers": true,
    "types": [],
    "lib": ["dom", "esnext"],
    "paths": {
<<<<<<< HEAD
      "@spartacus/checkout/b2b/assets": ["dist/checkout/b2b/assets"],
      "@spartacus/checkout/b2b/components": ["dist/checkout/b2b/components"],
      "@spartacus/checkout/b2b/core": ["dist/checkout/b2b/core"],
      "@spartacus/checkout/b2b": ["dist/checkout/b2b"],
      "@spartacus/checkout/b2b/occ": ["dist/checkout/b2b/occ"],
      "@spartacus/checkout/b2b/root": ["dist/checkout/b2b/root"],
      "@spartacus/checkout/base/assets": ["dist/checkout/base/assets"],
      "@spartacus/checkout/base/components": ["dist/checkout/base/components"],
      "@spartacus/checkout/base/core": ["dist/checkout/base/core"],
      "@spartacus/checkout/base": ["dist/checkout/base"],
      "@spartacus/checkout/base/occ": ["dist/checkout/base/occ"],
      "@spartacus/checkout/base/root": ["dist/checkout/base/root"],
      "@spartacus/checkout/scheduled-replenishment/assets": [
        "dist/checkout/scheduled-replenishment/assets"
      ],
      "@spartacus/checkout/scheduled-replenishment/components": [
        "dist/checkout/scheduled-replenishment/components"
      ],
      "@spartacus/checkout/scheduled-replenishment/core": [
        "dist/checkout/scheduled-replenishment/core"
      ],
      "@spartacus/checkout/scheduled-replenishment": [
        "dist/checkout/scheduled-replenishment"
      ],
      "@spartacus/checkout/scheduled-replenishment/occ": [
        "dist/checkout/scheduled-replenishment/occ"
      ],
      "@spartacus/checkout/scheduled-replenishment/root": [
        "dist/checkout/scheduled-replenishment/root"
      ],
=======
      "@spartacus/cart/base/assets": ["dist/cart/base/assets"],
      "@spartacus/cart/base/components/add-to-cart": [
        "dist/cart/base/components/add-to-cart"
      ],
      "@spartacus/cart/base/components/mini-cart": [
        "dist/cart/base/components/mini-cart"
      ],
      "@spartacus/cart/base/components": ["dist/cart/base/components"],
      "@spartacus/cart/base/core": ["dist/cart/base/core"],
      "@spartacus/cart/base": ["dist/cart/base"],
      "@spartacus/cart/base/occ": ["dist/cart/base/occ"],
      "@spartacus/cart/base/root": ["dist/cart/base/root"],
>>>>>>> 3e1002af
      "@spartacus/cart/import-export/assets": [
        "dist/cart/import-export/assets"
      ],
      "@spartacus/cart/import-export/components": [
        "dist/cart/import-export/components"
      ],
      "@spartacus/cart/import-export/core": ["dist/cart/import-export/core"],
      "@spartacus/cart/import-export": ["dist/cart/import-export"],
      "@spartacus/cart/import-export/root": ["dist/cart/import-export/root"],
      "@spartacus/cart/base/assets": ["dist/cart/base/assets"],
      "@spartacus/cart/base/components": ["dist/cart/base/components"],
      "@spartacus/cart/base/core": ["dist/cart/base/core"],
      "@spartacus/cart/base": ["dist/cart/base"],
      "@spartacus/cart/base/occ": ["dist/cart/base/occ"],
      "@spartacus/cart/base/root": ["dist/cart/base/root"],
      "@spartacus/cart": ["dist/cart"],
      "@spartacus/cart/quick-order/assets": ["dist/cart/quick-order/assets"],
      "@spartacus/cart/quick-order/components": [
        "dist/cart/quick-order/components"
      ],
      "@spartacus/cart/quick-order/core": ["dist/cart/quick-order/core"],
      "@spartacus/cart/quick-order": ["dist/cart/quick-order"],
      "@spartacus/cart/quick-order/root": ["dist/cart/quick-order/root"],
      "@spartacus/cart/saved-cart/assets": ["dist/cart/saved-cart/assets"],
      "@spartacus/cart/saved-cart/components": [
        "dist/cart/saved-cart/components"
      ],
      "@spartacus/cart/saved-cart/core": ["dist/cart/saved-cart/core"],
      "@spartacus/cart/saved-cart": ["dist/cart/saved-cart"],
      "@spartacus/cart/saved-cart/occ": ["dist/cart/saved-cart/occ"],
      "@spartacus/cart/saved-cart/root": ["dist/cart/saved-cart/root"],
      "@spartacus/cart/wish-list/assets": ["dist/cart/wish-list/assets"],
<<<<<<< HEAD
=======
      "@spartacus/cart/wish-list/components/add-to-wishlist": [
        "dist/cart/wish-list/components/add-to-wishlist"
      ],
>>>>>>> 3e1002af
      "@spartacus/cart/wish-list/components": [
        "dist/cart/wish-list/components"
      ],
      "@spartacus/cart/wish-list/core": ["dist/cart/wish-list/core"],
      "@spartacus/cart/wish-list": ["dist/cart/wish-list"],
      "@spartacus/cart/wish-list/root": ["dist/cart/wish-list/root"],
      "@spartacus/checkout/assets": ["dist/checkout/assets"],
      "@spartacus/checkout/components": ["dist/checkout/components"],
      "@spartacus/checkout/core": ["dist/checkout/core"],
      "@spartacus/checkout": ["dist/checkout"],
      "@spartacus/checkout/occ": ["dist/checkout/occ"],
      "@spartacus/checkout/root": ["dist/checkout/root"],
      "@spartacus/core": ["dist/core"],
      "@spartacus/storefront": ["dist/storefrontlib"],
      "@spartacus/order/assets": ["dist/order/assets"],
      "@spartacus/order/components": ["dist/order/components"],
      "@spartacus/order/core": ["dist/order/core"],
      "@spartacus/order": ["dist/order"],
      "@spartacus/order/occ": ["dist/order/occ"],
      "@spartacus/order/root": ["dist/order/root"],
      "@spartacus/user/account/assets": ["dist/user/account/assets"],
      "@spartacus/user/account/components": ["dist/user/account/components"],
      "@spartacus/user/account/core": ["dist/user/account/core"],
      "@spartacus/user/account": ["dist/user/account"],
      "@spartacus/user/account/occ": ["dist/user/account/occ"],
      "@spartacus/user/account/root": ["dist/user/account/root"],
      "@spartacus/user": ["dist/user"],
      "@spartacus/user/profile/assets": ["dist/user/profile/assets"],
      "@spartacus/user/profile/components": ["dist/user/profile/components"],
      "@spartacus/user/profile/core": ["dist/user/profile/core"],
      "@spartacus/user/profile": ["dist/user/profile"],
      "@spartacus/user/profile/occ": ["dist/user/profile/occ"],
      "@spartacus/user/profile/root": ["dist/user/profile/root"]
    }
  },
  "angularCompilerOptions": {
    "skipTemplateCodegen": true,
    "strictMetadataEmit": true,
    "fullTemplateTypeCheck": true,
    "strictInjectionParameters": true,
    "enableResourceInlining": true
  },
  "exclude": ["src/test.ts", "**/*.spec.ts"]
}<|MERGE_RESOLUTION|>--- conflicted
+++ resolved
@@ -13,7 +13,6 @@
     "types": [],
     "lib": ["dom", "esnext"],
     "paths": {
-<<<<<<< HEAD
       "@spartacus/checkout/b2b/assets": ["dist/checkout/b2b/assets"],
       "@spartacus/checkout/b2b/components": ["dist/checkout/b2b/components"],
       "@spartacus/checkout/b2b/core": ["dist/checkout/b2b/core"],
@@ -44,20 +43,6 @@
       "@spartacus/checkout/scheduled-replenishment/root": [
         "dist/checkout/scheduled-replenishment/root"
       ],
-=======
-      "@spartacus/cart/base/assets": ["dist/cart/base/assets"],
-      "@spartacus/cart/base/components/add-to-cart": [
-        "dist/cart/base/components/add-to-cart"
-      ],
-      "@spartacus/cart/base/components/mini-cart": [
-        "dist/cart/base/components/mini-cart"
-      ],
-      "@spartacus/cart/base/components": ["dist/cart/base/components"],
-      "@spartacus/cart/base/core": ["dist/cart/base/core"],
-      "@spartacus/cart/base": ["dist/cart/base"],
-      "@spartacus/cart/base/occ": ["dist/cart/base/occ"],
-      "@spartacus/cart/base/root": ["dist/cart/base/root"],
->>>>>>> 3e1002af
       "@spartacus/cart/import-export/assets": [
         "dist/cart/import-export/assets"
       ],
@@ -68,6 +53,12 @@
       "@spartacus/cart/import-export": ["dist/cart/import-export"],
       "@spartacus/cart/import-export/root": ["dist/cart/import-export/root"],
       "@spartacus/cart/base/assets": ["dist/cart/base/assets"],
+      "@spartacus/cart/base/components/add-to-cart": [
+        "dist/cart/base/components/add-to-cart"
+      ],
+      "@spartacus/cart/base/components/mini-cart": [
+        "dist/cart/base/components/mini-cart"
+      ],
       "@spartacus/cart/base/components": ["dist/cart/base/components"],
       "@spartacus/cart/base/core": ["dist/cart/base/core"],
       "@spartacus/cart/base": ["dist/cart/base"],
@@ -90,12 +81,9 @@
       "@spartacus/cart/saved-cart/occ": ["dist/cart/saved-cart/occ"],
       "@spartacus/cart/saved-cart/root": ["dist/cart/saved-cart/root"],
       "@spartacus/cart/wish-list/assets": ["dist/cart/wish-list/assets"],
-<<<<<<< HEAD
-=======
       "@spartacus/cart/wish-list/components/add-to-wishlist": [
         "dist/cart/wish-list/components/add-to-wishlist"
       ],
->>>>>>> 3e1002af
       "@spartacus/cart/wish-list/components": [
         "dist/cart/wish-list/components"
       ],
