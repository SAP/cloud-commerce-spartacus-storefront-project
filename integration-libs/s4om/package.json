--- conflicted
+++ resolved
@@ -23,18 +23,11 @@
     "@angular-devkit/schematics": "^14.2.3",
     "@angular/common": "^14.2.3",
     "@angular/core": "^14.2.3",
-<<<<<<< HEAD
     "@spartacus/cart": "5.1.0-2",
     "@spartacus/core": "5.1.0-2",
     "@spartacus/schematics": "5.1.0-2",
     "@spartacus/storefront": "5.1.0-2",
-=======
-    "@spartacus/cart": "4.1.0-next.0",
-    "@spartacus/core": "4.1.0-next.0",
-    "@spartacus/schematics": "4.1.0-next.0",
-    "@spartacus/storefront": "4.1.0-next.0",
-    "@spartacus/styles": "4.1.0-next.0",
->>>>>>> 8b85b360
+    "@spartacus/styles": "5.1.0-2",
     "rxjs": "^6.6.0"
   },
   "publishConfig": {
