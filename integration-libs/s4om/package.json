--- conflicted
+++ resolved
@@ -1,10 +1,6 @@
 {
   "name": "@spartacus/s4om",
-<<<<<<< HEAD
-  "version": "6.5.1",
-=======
   "version": "6.7.0-2",
->>>>>>> a29b89da
   "description": "S/4HANA Order Management (b2b feature)",
   "keywords": [
     "spartacus",
@@ -27,15 +23,6 @@
     "@angular-devkit/schematics": "^15.2.9",
     "@angular/common": "^15.2.9",
     "@angular/core": "^15.2.9",
-<<<<<<< HEAD
-    "@spartacus/cart": "6.5.1",
-    "@spartacus/core": "6.5.1",
-    "@spartacus/pdf-invoices": "6.5.1",
-    "@spartacus/requested-delivery-date": "6.5.1",
-    "@spartacus/schematics": "6.5.1",
-    "@spartacus/storefront": "6.5.1",
-    "@spartacus/styles": "6.5.1",
-=======
     "@spartacus/cart": "6.7.0-2",
     "@spartacus/core": "6.7.0-2",
     "@spartacus/pdf-invoices": "6.7.0-2",
@@ -43,7 +30,6 @@
     "@spartacus/schematics": "6.7.0-2",
     "@spartacus/storefront": "6.7.0-2",
     "@spartacus/styles": "6.7.0-2",
->>>>>>> a29b89da
     "rxjs": "^6.6.0"
   },
   "publishConfig": {
