--- conflicted
+++ resolved
@@ -20,17 +20,6 @@
     "tslib": "^2.6.2"
   },
   "peerDependencies": {
-<<<<<<< HEAD
-    "@angular-devkit/schematics": "^15.2.4",
-    "@angular/common": "^15.2.4",
-    "@angular/core": "^15.2.4",
-    "@spartacus/cart": "5.0.0",
-    "@spartacus/core": "5.0.0",
-    "@spartacus/schematics": "5.0.0",
-    "@spartacus/storefront": "5.0.0",
-    "@spartacus/styles": "5.0.0",
-    "rxjs": "^7.8.0"
-=======
     "@angular-devkit/schematics": "^15.2.9",
     "@angular/common": "^15.2.9",
     "@angular/core": "^15.2.9",
@@ -41,8 +30,7 @@
     "@spartacus/schematics": "6.5.0-1",
     "@spartacus/storefront": "6.5.0-1",
     "@spartacus/styles": "6.5.0-1",
-    "rxjs": "^6.6.0"
->>>>>>> ae83fd2d
+    "rxjs": "^7.8.0"
   },
   "publishConfig": {
     "access": "public"
