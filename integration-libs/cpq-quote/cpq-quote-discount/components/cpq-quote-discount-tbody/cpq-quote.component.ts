<<<<<<< HEAD
import { Component, Optional, OnDestroy, OnInit, Inject } from '@angular/core';
=======
/*
 * SPDX-FileCopyrightText: 2024 SAP Spartacus team <spartacus-team@sap.com>
 *
 * SPDX-License-Identifier: Apache-2.0
 */

import { Component, Optional, OnDestroy, OnInit, Inject} from '@angular/core';
>>>>>>> 9dc86119
import { CartItemContext, OrderEntry } from '@spartacus/cart/base/root';
import { CpqDiscounts } from 'integration-libs/cpq-quote/root/model';
import { EMPTY, Observable, Subscription } from 'rxjs';
// import { CpqQuoteService } from '../../cpq-qute.service';

// Extend the OrderEntry interface to include cpqDiscounts property
interface ExtendedOrderEntry extends OrderEntry {
  cpqDiscounts?: CpqDiscounts[];
}

@Component({
  selector: 'cx-cpq-quote',
  templateUrl: './cpq-quote.component.html',
  styleUrls: ['./cpq-quote.component.scss'],
})
export class CpqQuoteDiscountComponent implements OnInit, OnDestroy {
  quoteDiscountData: ExtendedOrderEntry | null;
  private subscription: Subscription;
  readonly orderEntry$: Observable<ExtendedOrderEntry> = // Use ExtendedOrderEntry here
    this.cartItemContext?.item$ ?? EMPTY;

  constructor(
    @Optional()
    @Inject(CartItemContext)
    protected cartItemContext: CartItemContext
  ) // private cpqQuoteService: CpqQuoteService
  {}

  ngOnInit(): void {
    if (this.cartItemContext) {
      this.subscription = this.orderEntry$.subscribe((data) => {
        this.quoteDiscountData = data;
        // const hasDiscounts = this.quoteDiscountData?.cpqDiscounts && this.quoteDiscountData.cpqDiscounts.length > 0;
        // this.cpqQuoteService.setIsFlag(!hasDiscounts);
      });
    } else {
      this.quoteDiscountData = null;
    }
  }

  ngOnDestroy(): void {
    if (this.subscription) {
      this.subscription.unsubscribe();
    }
  }
  getDiscountedPrice(
    basePrice: number | undefined,
    discountPercentage: number | undefined
  ): number | undefined {
    if (basePrice !== undefined && discountPercentage !== undefined) {
      const discountAmount = (basePrice * discountPercentage) / 100;
      return basePrice - discountAmount;
    }
    return undefined;
  }
}<|MERGE_RESOLUTION|>--- conflicted
+++ resolved
@@ -1,20 +1,12 @@
-<<<<<<< HEAD
-import { Component, Optional, OnDestroy, OnInit, Inject } from '@angular/core';
-=======
 /*
  * SPDX-FileCopyrightText: 2024 SAP Spartacus team <spartacus-team@sap.com>
  *
  * SPDX-License-Identifier: Apache-2.0
  */
-
-import { Component, Optional, OnDestroy, OnInit, Inject} from '@angular/core';
->>>>>>> 9dc86119
+import { Component, Optional, OnDestroy, OnInit, Inject } from '@angular/core';
 import { CartItemContext, OrderEntry } from '@spartacus/cart/base/root';
 import { CpqDiscounts } from 'integration-libs/cpq-quote/root/model';
 import { EMPTY, Observable, Subscription } from 'rxjs';
-// import { CpqQuoteService } from '../../cpq-qute.service';
-
-// Extend the OrderEntry interface to include cpqDiscounts property
 interface ExtendedOrderEntry extends OrderEntry {
   cpqDiscounts?: CpqDiscounts[];
 }
@@ -34,15 +26,12 @@
     @Optional()
     @Inject(CartItemContext)
     protected cartItemContext: CartItemContext
-  ) // private cpqQuoteService: CpqQuoteService
-  {}
+  ) {}
 
   ngOnInit(): void {
     if (this.cartItemContext) {
       this.subscription = this.orderEntry$.subscribe((data) => {
         this.quoteDiscountData = data;
-        // const hasDiscounts = this.quoteDiscountData?.cpqDiscounts && this.quoteDiscountData.cpqDiscounts.length > 0;
-        // this.cpqQuoteService.setIsFlag(!hasDiscounts);
       });
     } else {
       this.quoteDiscountData = null;
