--- conflicted
+++ resolved
@@ -11,14 +11,9 @@
   OnDestroy,
   OnInit,
 } from '@angular/core';
-<<<<<<< HEAD
-import { PaymentSessionData } from '@spartacus/opf/root';
-import { Observable } from 'rxjs';
-=======
 import { DomSanitizer, SafeHtml } from '@angular/platform-browser';
 import { OpfPaymentMethodType, PaymentSessionData } from '@spartacus/opf/root';
 import { Observable, Subscription } from 'rxjs';
->>>>>>> 340dae56
 import { OpfCheckoutPaymentWrapperService } from './opf-checkout-payment-wrapper.service';
 
 @Component({
@@ -29,36 +24,13 @@
 export class OpfCheckoutPaymentWrapperComponent implements OnInit, OnDestroy {
   protected subscription = new Subscription();
 
-<<<<<<< HEAD
-  paymentData$: Observable<PaymentSessionData | boolean>;
-  isInitPaymentFailed$ =
-    this.opfCheckoutPaymentWrapperService.isInitPaymentFailed$;
-=======
   renderPaymentMethodEvent$ = this.service.getRenderPaymentMethodEvent();
->>>>>>> 340dae56
 
   RENDER_TYPES = OpfPaymentMethodType;
 
   @Input() selectedPaymentId: number;
 
   constructor(
-<<<<<<< HEAD
-    protected opfCheckoutPaymentWrapperService: OpfCheckoutPaymentWrapperService
-  ) {}
-
-  ngOnInit() {
-    this.initPayment();
-  }
-
-  retryInitPayment(): void {
-    this.initPayment();
-  }
-
-  protected initPayment(): void {
-    this.paymentData$ = this.opfCheckoutPaymentWrapperService.initiatePayment(
-      this.selectedPaymentId
-    );
-=======
     protected service: OpfCheckoutPaymentWrapperService,
     protected sanitizer: DomSanitizer
   ) {}
@@ -82,6 +54,5 @@
 
   ngOnDestroy() {
     this.subscription.unsubscribe();
->>>>>>> 340dae56
   }
 }