/*
 * SPDX-FileCopyrightText: 2023 SAP Spartacus team <spartacus-team@sap.com>
 *
 * SPDX-License-Identifier: Apache-2.0
 */

import { CommonModule } from '@angular/common';
import { NgModule } from '@angular/core';
import { I18nModule } from '@spartacus/core';
<<<<<<< HEAD
=======
import { OpfCheckoutPaymentWrapperModule } from '../opf-checkout-payment-wrapper';
>>>>>>> d5f2fba2
import { OpfCheckoutPaymentsComponent } from './opf-checkout-payments.component';

@NgModule({
  declarations: [OpfCheckoutPaymentsComponent],
  exports: [OpfCheckoutPaymentsComponent],
  imports: [CommonModule, I18nModule, OpfCheckoutPaymentWrapperModule],
})
export class OpfCheckoutPaymentsModule {}<|MERGE_RESOLUTION|>--- conflicted
+++ resolved
@@ -7,10 +7,7 @@
 import { CommonModule } from '@angular/common';
 import { NgModule } from '@angular/core';
 import { I18nModule } from '@spartacus/core';
-<<<<<<< HEAD
-=======
 import { OpfCheckoutPaymentWrapperModule } from '../opf-checkout-payment-wrapper';
->>>>>>> d5f2fba2
 import { OpfCheckoutPaymentsComponent } from './opf-checkout-payments.component';
 
 @NgModule({
