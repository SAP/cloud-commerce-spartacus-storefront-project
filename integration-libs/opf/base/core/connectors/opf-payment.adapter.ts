/*
 * SPDX-FileCopyrightText: 2023 SAP Spartacus team <spartacus-team@sap.com>
 *
 * SPDX-License-Identifier: Apache-2.0
 */

import {
  ActiveConfiguration,
  AfterRedirectScriptResponse,
  CtaScriptsRequest,
  CtaScriptsResponse,
  OpfPaymentVerificationPayload,
  OpfPaymentVerificationResponse,
  SubmitCompleteRequest,
  SubmitCompleteResponse,
  SubmitRequest,
  SubmitResponse,
} from '@spartacus/opf/base/root';
import { Observable } from 'rxjs';

export abstract class OpfPaymentAdapter {
  /**
   * Abstract method used to verify payment
   */

  abstract verifyPayment(
    paymentSessionId: string,
    payload: OpfPaymentVerificationPayload
  ): Observable<OpfPaymentVerificationResponse>;

  /**
   * Abstract method used to submit payment for hosted-fields pattern
   */

  abstract submitPayment(
    submitRequest: SubmitRequest,
    otpKey: string,
    paymentSessionId: string
  ): Observable<SubmitResponse>;

  /**
   * Abstract method used to submit-complete payment for hosted-fields pattern
   */

  abstract submitCompletePayment(
    submitRequest: SubmitCompleteRequest,
    otpKey: string,
    paymentSessionId: string
  ): Observable<SubmitCompleteResponse>;

  abstract afterRedirectScripts(
    paymentSessionId: string
  ): Observable<AfterRedirectScriptResponse>;

<<<<<<< HEAD
  abstract ctaScripts(
    ctaScriptsRequest: CtaScriptsRequest
  ): Observable<CtaScriptsResponse>;
=======
  /**
   * Abstract method used to get payment active configurations
   */
  abstract getActiveConfigurations(): Observable<ActiveConfiguration[]>;
>>>>>>> c408b8e3
}<|MERGE_RESOLUTION|>--- conflicted
+++ resolved
@@ -52,14 +52,12 @@
     paymentSessionId: string
   ): Observable<AfterRedirectScriptResponse>;
 
-<<<<<<< HEAD
-  abstract ctaScripts(
-    ctaScriptsRequest: CtaScriptsRequest
-  ): Observable<CtaScriptsResponse>;
-=======
   /**
    * Abstract method used to get payment active configurations
    */
   abstract getActiveConfigurations(): Observable<ActiveConfiguration[]>;
->>>>>>> c408b8e3
+
+  abstract ctaScripts(
+    ctaScriptsRequest: CtaScriptsRequest
+  ): Observable<CtaScriptsResponse>;
 }