--- conflicted
+++ resolved
@@ -75,7 +75,6 @@
     );
   });
 
-<<<<<<< HEAD
   protected ctaScriptsCommand: Command<
     {
       ctaScriptsRequest: CtaScriptsRequest;
@@ -84,12 +83,11 @@
   > = this.commandService.create((payload) => {
     return this.opfPaymentConnector.ctaScripts(payload.ctaScriptsRequest);
   });
-=======
+
   protected activeConfigurationsQuery: Query<ActiveConfiguration[]> =
     this.queryService.create<ActiveConfiguration[]>(() =>
       this.opfPaymentConnector.getActiveConfigurations()
     );
->>>>>>> c408b8e3
 
   constructor(
     protected queryService: QueryService,
@@ -124,14 +122,13 @@
     return this.afterRedirectScriptsCommand.execute({ paymentSessionId });
   }
 
-<<<<<<< HEAD
-  ctaScripts(ctaScriptsRequest: CtaScriptsRequest) {
-    return this.ctaScriptsCommand.execute({ ctaScriptsRequest });
-=======
   getActiveConfigurationsState(): Observable<
     QueryState<ActiveConfiguration[] | undefined>
   > {
     return this.activeConfigurationsQuery.getState();
->>>>>>> c408b8e3
+  }
+
+  ctaScripts(ctaScriptsRequest: CtaScriptsRequest) {
+    return this.ctaScriptsCommand.execute({ ctaScriptsRequest });
   }
 }