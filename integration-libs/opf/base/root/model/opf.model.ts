--- conflicted
+++ resolved
@@ -50,9 +50,6 @@
     submitPending: MerchantCallback;
     submitFailure: MerchantCallback;
   }): Promise<boolean>;
-<<<<<<< HEAD
-  throwPaymentError?(errorOptions?: ErrorDialogOptions): void;
-=======
   submitCompleteRedirect?(options: {
     cartId: string;
     additionalData: Array<KeyValuePair>;
@@ -60,7 +57,7 @@
     submitPending: MerchantCallback;
     submitFailure: MerchantCallback;
   }): Promise<boolean>;
->>>>>>> 6ef7b967
+  throwPaymentError?(errorOptions?: ErrorDialogOptions): void;
 }
 
 export interface PaymentBrowserInfo {
@@ -132,8 +129,41 @@
   paymentSessionId: string;
   cartId: string;
   callbackArray: [MerchantCallback, MerchantCallback, MerchantCallback];
-<<<<<<< HEAD
-  returnPath?: Array<string>;
+  returnPath?: string;
+}
+
+export interface AfterRedirectScriptResponse {
+  afterRedirectScript: AfterRedirectDynamicScript;
+}
+
+export interface AfterRedirectDynamicScript {
+  cssUrls?: AfterRedirectDynamicScriptResource[];
+  jsUrls?: AfterRedirectDynamicScriptResource[];
+  html?: string;
+}
+
+export interface AfterRedirectDynamicScriptResource {
+  url?: string;
+  sri?: string;
+  attributes?: KeyValuePair[];
+  type?: AfterRedirectDynamicScriptResourceType;
+}
+
+export enum AfterRedirectDynamicScriptResourceType {
+  SCRIPT = 'SCRIPT',
+  STYLES = 'STYLES',
+}
+
+export interface GlobalFunctionsInput {
+  paymentSessionId: string;
+  vcr?: ViewContainerRef;
+  paramsMap?: Array<KeyValuePair>;
+  targetPage: TargetPage;
+}
+
+export enum TargetPage {
+  CHECKOUT_REVIEW = 'CHECKOUT_REVIEW',
+  RESULT = 'RESULT',
 }
 
 export interface HasMessageString {
@@ -167,42 +197,4 @@
   confirmKey: 'common.continue',
   messageReplacements: [],
   confirmReplacements: [],
-};
-=======
-  returnPath?: string;
-}
-
-export interface AfterRedirectScriptResponse {
-  afterRedirectScript: AfterRedirectDynamicScript;
-}
-
-export interface AfterRedirectDynamicScript {
-  cssUrls?: AfterRedirectDynamicScriptResource[];
-  jsUrls?: AfterRedirectDynamicScriptResource[];
-  html?: string;
-}
-
-export interface AfterRedirectDynamicScriptResource {
-  url?: string;
-  sri?: string;
-  attributes?: KeyValuePair[];
-  type?: AfterRedirectDynamicScriptResourceType;
-}
-
-export enum AfterRedirectDynamicScriptResourceType {
-  SCRIPT = 'SCRIPT',
-  STYLES = 'STYLES',
-}
-
-export interface GlobalFunctionsInput {
-  paymentSessionId: string;
-  vcr?: ViewContainerRef;
-  paramsMap?: Array<KeyValuePair>;
-  targetPage: TargetPage;
-}
-
-export enum TargetPage {
-  CHECKOUT_REVIEW = 'CHECKOUT_REVIEW',
-  RESULT = 'RESULT',
-}
->>>>>>> 6ef7b967
+};