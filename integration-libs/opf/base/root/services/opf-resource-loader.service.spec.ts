import { DOCUMENT } from '@angular/common';
import { PLATFORM_ID } from '@angular/core';
import { TestBed, fakeAsync } from '@angular/core/testing';
import { ScriptLoader } from '@spartacus/core';
import { OpfDynamicScriptResourceType } from '../model';
import { OpfResourceLoaderService } from './opf-resource-loader.service';

describe('OpfResourceLoaderService', () => {
  let opfResourceLoaderService: OpfResourceLoaderService;
  let mockDocument: any;
  let mockPlatformId: Object;

  beforeEach(() => {
    mockDocument = {
      createElement: jasmine.createSpy('createElement').and.callFake(() => ({
        href: '',
        rel: '',
        type: '',
        setAttribute: jasmine.createSpy('setAttribute'),
        addEventListener: jasmine.createSpy('addEventListener'),
      })),
      head: {
        appendChild: jasmine.createSpy('appendChild'),
      },
      querySelector: jasmine.createSpy('querySelector'),
    };

    mockPlatformId = 'browser';

    TestBed.configureTestingModule({
      providers: [
        OpfResourceLoaderService,
        { provide: DOCUMENT, useValue: mockDocument },
        { provide: PLATFORM_ID, useValue: mockPlatformId },
      ],
    });
  });

  it('should be created', () => {
    opfResourceLoaderService = TestBed.inject(OpfResourceLoaderService);
    expect(opfResourceLoaderService).toBeTruthy();
  });

<<<<<<< HEAD
  describe('loadProviderResources', () => {
=======
  it('should create OpfResourceLoaderService instance', () => {
    opfResourceLoaderService = TestBed.inject(OpfResourceLoaderService);
    expect(opfResourceLoaderService instanceof ScriptLoader).toBe(true);
  });

  describe('loadResources', () => {
>>>>>>> 3d07d930
    beforeEach(() => {
      opfResourceLoaderService = TestBed.inject(OpfResourceLoaderService);
    });

    it('should load provider resources successfully for both scripts and styles', fakeAsync(() => {
      const mockScriptResource = {
        url: 'script-url',
        type: OpfDynamicScriptResourceType.SCRIPT,
      };

      const mockStyleResource = {
        url: 'style-url',
        type: OpfDynamicScriptResourceType.STYLES,
      };

      spyOn<any>(opfResourceLoaderService, 'loadScript').and.callThrough();
      spyOn<any>(opfResourceLoaderService, 'loadStyles').and.callThrough();

      opfResourceLoaderService.loadResources(
        [mockScriptResource],
        [mockStyleResource]
      );

      expect(opfResourceLoaderService['loadStyles']).toHaveBeenCalled();
      expect(opfResourceLoaderService['loadScript']).toHaveBeenCalled();
    }));

    it('should load provider resources successfully for scripts', fakeAsync(() => {
      const mockScriptResource = {
        url: 'script-url',
        type: OpfDynamicScriptResourceType.SCRIPT,
      };

      spyOn<any>(opfResourceLoaderService, 'loadScript').and.callThrough();
      spyOn<any>(opfResourceLoaderService, 'loadStyles').and.callThrough();

      opfResourceLoaderService.loadResources([mockScriptResource]);

      expect(opfResourceLoaderService['loadStyles']).not.toHaveBeenCalled();
      expect(opfResourceLoaderService['loadScript']).toHaveBeenCalled();
    }));

    it('should load provider resources successfully for styles', fakeAsync(() => {
      const mockStyleResource = {
        url: 'style-url',
        type: OpfDynamicScriptResourceType.STYLES,
      };

      spyOn<any>(opfResourceLoaderService, 'loadScript').and.callThrough();
      spyOn<any>(opfResourceLoaderService, 'loadStyles').and.callThrough();

      opfResourceLoaderService.loadResources([], [mockStyleResource]);

      expect(opfResourceLoaderService['loadScript']).not.toHaveBeenCalled();
      expect(opfResourceLoaderService['loadStyles']).toHaveBeenCalled();
    }));

    it('should load provider resources successfully for styles with no url', fakeAsync(() => {
      const mockStyleResource = {
        type: OpfDynamicScriptResourceType.STYLES,
      };

      spyOn<any>(opfResourceLoaderService, 'loadScript').and.callThrough();
      spyOn<any>(opfResourceLoaderService, 'loadStyles').and.callThrough();
      spyOn<any>(
        opfResourceLoaderService,
        'markResourceAsLoaded'
      ).and.callThrough();

      opfResourceLoaderService.loadResources([], [mockStyleResource]);

      expect(opfResourceLoaderService['loadScript']).not.toHaveBeenCalled();
      expect(opfResourceLoaderService['loadStyles']).not.toHaveBeenCalled();
      expect(
        opfResourceLoaderService['markResourceAsLoaded']
      ).toHaveBeenCalled();
    }));

    it('should not load provider resources when no resources are provided', fakeAsync(() => {
      spyOn<any>(opfResourceLoaderService, 'loadScript').and.callThrough();
      spyOn<any>(opfResourceLoaderService, 'loadStyles').and.callThrough();
      spyOn<any>(
        opfResourceLoaderService,
        'markResourceAsLoaded'
      ).and.callThrough();

      opfResourceLoaderService.loadResources();

      expect(opfResourceLoaderService['loadScript']).not.toHaveBeenCalled();
      expect(opfResourceLoaderService['loadStyles']).not.toHaveBeenCalled();
      expect(
        opfResourceLoaderService['markResourceAsLoaded']
      ).not.toHaveBeenCalled();
    }));

    it('should mark resource as loaded when script is successfully loaded', fakeAsync(() => {
      const mockScriptResource = {
        url: 'script-url',
        type: OpfDynamicScriptResourceType.SCRIPT,
      };

      spyOn<any>(opfResourceLoaderService, 'loadScript').and.callThrough();
      spyOn<any>(opfResourceLoaderService, 'loadStyles').and.callThrough();
      spyOn<any>(
        opfResourceLoaderService,
        'markResourceAsLoaded'
      ).and.callThrough();
      spyOn<any>(ScriptLoader.prototype, 'embedScript').and.callFake(
        (options: any) => {
          options.callback?.();
        }
      );

      opfResourceLoaderService.loadResources([mockScriptResource]);

      expect(opfResourceLoaderService['loadStyles']).not.toHaveBeenCalled();
      expect(opfResourceLoaderService['loadScript']).toHaveBeenCalled();
      expect(ScriptLoader.prototype.embedScript).toHaveBeenCalled();
      expect(
        opfResourceLoaderService['markResourceAsLoaded']
      ).toHaveBeenCalled();
    }));

    it('should handle resource loading error when script is not successfully loaded', fakeAsync(() => {
      const mockScriptResource = {
        url: 'script-url',
        type: OpfDynamicScriptResourceType.SCRIPT,
      };

      spyOn<any>(opfResourceLoaderService, 'loadScript').and.callThrough();
      spyOn<any>(opfResourceLoaderService, 'loadStyles').and.callThrough();
      spyOn<any>(
        opfResourceLoaderService,
        'markResourceAsLoaded'
      ).and.callThrough();
      spyOn<any>(
        opfResourceLoaderService,
        'handleLoadingResourceError'
      ).and.callThrough();
      spyOn<any>(ScriptLoader.prototype, 'embedScript').and.callFake(
        (options: any) => {
          options.errorCallback?.();
        }
      );

      opfResourceLoaderService.loadResources([mockScriptResource]);

      expect(opfResourceLoaderService['loadStyles']).not.toHaveBeenCalled();
      expect(opfResourceLoaderService['loadScript']).toHaveBeenCalled();
      expect(
        opfResourceLoaderService['markResourceAsLoaded']
      ).not.toHaveBeenCalled();
      expect(ScriptLoader.prototype.embedScript).toHaveBeenCalled();
      expect(
        opfResourceLoaderService['handleLoadingResourceError']
      ).toHaveBeenCalled();
    }));

    it('should mark resource as loaded when style is successfully loaded', fakeAsync(() => {
      const mockStylesResources = {
        url: 'style-url',
        type: OpfDynamicScriptResourceType.STYLES,
      };

      spyOn<any>(opfResourceLoaderService, 'loadScript').and.callThrough();
      spyOn<any>(opfResourceLoaderService, 'loadStyles').and.callThrough();
      spyOn<any>(
        opfResourceLoaderService,
        'markResourceAsLoaded'
      ).and.callThrough();
      spyOn<any>(opfResourceLoaderService, 'embedStyles').and.callFake(
        (options: any) => {
          options.callback?.(); // Simulate script loading
        }
      );

      opfResourceLoaderService.loadResources([], [mockStylesResources]);

      expect(opfResourceLoaderService['loadScript']).not.toHaveBeenCalled();
      expect(opfResourceLoaderService['loadStyles']).toHaveBeenCalled();
      expect(
        opfResourceLoaderService['markResourceAsLoaded']
      ).toHaveBeenCalled();
      expect(opfResourceLoaderService['embedStyles']).toHaveBeenCalled();
    }));

    it('should handle resource loading error when style is not successfully loaded', fakeAsync(() => {
      const mockStylesResources = {
        url: 'style-url',
        type: OpfDynamicScriptResourceType.STYLES,
      };

      spyOn<any>(opfResourceLoaderService, 'loadScript').and.callThrough();
      spyOn<any>(opfResourceLoaderService, 'loadStyles').and.callThrough();
      spyOn<any>(
        opfResourceLoaderService,
        'markResourceAsLoaded'
      ).and.callThrough();
      spyOn<any>(
        opfResourceLoaderService,
        'handleLoadingResourceError'
      ).and.callThrough();
      spyOn<any>(opfResourceLoaderService, 'embedStyles').and.callFake(
        (options: any) => {
          options.errorCallback?.(); // Simulate script loading
        }
      );

      opfResourceLoaderService.loadResources([], [mockStylesResources]);

      expect(opfResourceLoaderService['loadScript']).not.toHaveBeenCalled();
      expect(
        opfResourceLoaderService['markResourceAsLoaded']
      ).not.toHaveBeenCalled();
      expect(opfResourceLoaderService['loadStyles']).toHaveBeenCalled();
      expect(opfResourceLoaderService['embedStyles']).toHaveBeenCalled();
      expect(
        opfResourceLoaderService['handleLoadingResourceError']
      ).toHaveBeenCalled();
    }));

    it('should not embed styles if there is no style in the element', fakeAsync(() => {
      const mockStyleResource = {
        url: 'style-url',
        type: OpfDynamicScriptResourceType.STYLES,
      };

      spyOn<any>(opfResourceLoaderService, 'embedStyles').and.callThrough();
      spyOn<any>(
        opfResourceLoaderService,
        'markResourceAsLoaded'
      ).and.callThrough();
      mockDocument.querySelector = jasmine
        .createSpy('querySelector')
        .and.returnValue({} as Element);

      opfResourceLoaderService.loadResources([], [mockStyleResource]);

      expect(opfResourceLoaderService['embedStyles']).not.toHaveBeenCalled();
      expect(
        opfResourceLoaderService['markResourceAsLoaded']
      ).toHaveBeenCalled();
    }));

    it('should not embed script if there is no script in the element', fakeAsync(() => {
      const mockScriptResource = {
        url: 'script-url',
        type: OpfDynamicScriptResourceType.SCRIPT,
      };

      const scriptLoader = TestBed.inject(ScriptLoader);
      spyOn<any>(scriptLoader, 'embedScript').and.callThrough();
      spyOn<any>(
        opfResourceLoaderService,
        'markResourceAsLoaded'
      ).and.callThrough();
      mockDocument.querySelector = jasmine
        .createSpy('querySelector')
        .and.returnValue({} as Element);

      opfResourceLoaderService.loadResources([mockScriptResource]);

      expect(scriptLoader.embedScript).not.toHaveBeenCalled();
      expect(
        opfResourceLoaderService['markResourceAsLoaded']
      ).toHaveBeenCalled();
    }));
  });

  describe('loadResources using server platform', () => {
    beforeEach(() => {
      TestBed.overrideProvider(PLATFORM_ID, { useValue: 'server' });
      opfResourceLoaderService = TestBed.inject(OpfResourceLoaderService);
    });

    it('should not loadStyles with SSR when platform is set to server', fakeAsync(() => {
      const mockStyleResource = {
        url: 'style-url',
        type: OpfDynamicScriptResourceType.STYLES,
      };

      spyOn<any>(opfResourceLoaderService, 'loadStyles').and.callThrough();
      opfResourceLoaderService.loadResources([], [mockStyleResource]);
      expect(opfResourceLoaderService['loadStyles']).not.toHaveBeenCalled();
    }));

    it('should not loadScript with SSR when platform is set to server', fakeAsync(() => {
      const mockScriptResource = {
        url: 'script-url',
        type: OpfDynamicScriptResourceType.SCRIPT,
      };
      spyOn<any>(opfResourceLoaderService, 'loadScript').and.callThrough();
      opfResourceLoaderService.loadResources([], [mockScriptResource]);
      expect(opfResourceLoaderService['loadScript']).not.toHaveBeenCalled();
    }));
  });

  describe('clearAllResources', () => {
    it('should clear all provider resources', () => {
      opfResourceLoaderService = TestBed.inject(OpfResourceLoaderService);

      const mockLinkElement = {
        remove: jasmine.createSpy('remove'),
      };

      mockDocument.querySelectorAll = jasmine
        .createSpy('querySelectorAll')
        .and.returnValue([mockLinkElement]);

      opfResourceLoaderService.clearAllResources();

      expect(mockLinkElement.remove).toHaveBeenCalled();
    });
  });

  describe('executeHtml', () => {
    it('should execute script from HTML correctly', () => {
      opfResourceLoaderService = TestBed.inject(OpfResourceLoaderService);

      const mockScript = document.createElement('script');
      mockScript.innerText = 'console.log("Script executed");';
      spyOn(document, 'createElement').and.returnValue(mockScript);
      spyOn(console, 'log');

      opfResourceLoaderService.executeScriptFromHtml(
        '<script>console.log("Script executed");</script>'
      );

      expect(console.log).toHaveBeenCalledWith('Script executed');
    });
  });

  describe('executeHtml in SSR', () => {
    it('should not execute script with SSR when platform is set to server', () => {
      TestBed.overrideProvider(PLATFORM_ID, { useValue: 'server' });
      opfResourceLoaderService = TestBed.inject(OpfResourceLoaderService);

      const mockScript = document.createElement('script');
      mockScript.innerText = 'console.log("Script executed");';
      spyOn(document, 'createElement').and.returnValue(mockScript);
      spyOn(console, 'log');

      opfResourceLoaderService.executeScriptFromHtml(
        '<script>console.log("Script executed");</script>'
      );

      expect(console.log).not.toHaveBeenCalledWith('Script executed');
    });
  });
});<|MERGE_RESOLUTION|>--- conflicted
+++ resolved
@@ -41,16 +41,7 @@
     expect(opfResourceLoaderService).toBeTruthy();
   });
 
-<<<<<<< HEAD
-  describe('loadProviderResources', () => {
-=======
-  it('should create OpfResourceLoaderService instance', () => {
-    opfResourceLoaderService = TestBed.inject(OpfResourceLoaderService);
-    expect(opfResourceLoaderService instanceof ScriptLoader).toBe(true);
-  });
-
   describe('loadResources', () => {
->>>>>>> 3d07d930
     beforeEach(() => {
       opfResourceLoaderService = TestBed.inject(OpfResourceLoaderService);
     });
