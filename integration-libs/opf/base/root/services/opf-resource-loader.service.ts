/*
 * SPDX-FileCopyrightText: 2024 SAP Spartacus team <spartacus-team@sap.com>
 *
 * SPDX-License-Identifier: Apache-2.0
 */

import { DOCUMENT, isPlatformServer } from '@angular/common';
import { Inject, Injectable, PLATFORM_ID } from '@angular/core';
import { ScriptLoader } from '@spartacus/core';

import {
  OpfDynamicScriptResource,
  OpfDynamicScriptResourceType,
} from '../model';

@Injectable({
  providedIn: 'root',
})
export class OpfResourceLoaderService extends ScriptLoader {
  constructor(
    @Inject(DOCUMENT) protected document: any,
    @Inject(PLATFORM_ID) protected platformId: Object
  ) {
    super(document, platformId);
  }

  protected readonly OPF_RESOURCE_ATTRIBUTE_KEY = 'data-opf-resource';

  protected loadedResources: OpfDynamicScriptResource[] = [];

  protected embedStyles(embedOptions: {
    src: string;
    callback?: EventListener;
    errorCallback: EventListener;
  }): void {
    const { src, callback, errorCallback } = embedOptions;

    const link: HTMLLinkElement = this.document.createElement('link');
    link.href = src;
    link.rel = 'stylesheet';
    link.type = 'text/css';
    link.setAttribute(this.OPF_RESOURCE_ATTRIBUTE_KEY, 'true');

    if (callback) {
      link.addEventListener('load', callback);
    }

    if (errorCallback) {
      link.addEventListener('error', errorCallback);
    }

    this.document.head.appendChild(link);
  }

  protected hasStyles(src?: string): boolean {
    return !!this.document.querySelector(`link[href="${src}"]`);
  }

  protected hasScript(src?: string): boolean {
    return super.hasScript(src);
  }

  protected handleLoadingResourceError(
    resolve: (value: void | PromiseLike<void>) => void
  ) {
    resolve();
  }

  protected isResourceLoadingCompleted(resources: OpfDynamicScriptResource[]) {
    return resources.length === this.loadedResources.length;
  }

  protected markResourceAsLoaded(
    resource: OpfDynamicScriptResource,
    resources: OpfDynamicScriptResource[],
    resolve: (value: void | PromiseLike<void>) => void
  ) {
    console.log('flo7', resource);
    this.loadedResources.push(resource);
    console.log('flo75');
    if (this.isResourceLoadingCompleted(resources)) {
      console.log('flo8');
      resolve();
    }
    console.log('flo9');
  }

  protected loadScript(
    resource: OpfDynamicScriptResource,
    resources: OpfDynamicScriptResource[],
    resolve: (value: void | PromiseLike<void>) => void
  ) {
    const attributes: any = {
      type: 'text/javascript',
      [this.OPF_RESOURCE_ATTRIBUTE_KEY]: true,
    };

    if (resource.attributes) {
      resource.attributes.forEach((attribute) => {
        attributes[attribute.key] = attribute.value;
      });
    }
    console.log('flo9');
    if (resource.url && !this.hasScript(resource.url)) {
      console.log('flo91');
      super.embedScript({
        src: resource.url,
        attributes: attributes,
        callback: () => {
          console.log('flo93');
          this.markResourceAsLoaded(resource, resources, resolve);
        },
        errorCallback: () => {
          console.log('flo94');
          this.handleLoadingResourceError(resolve);
        },
      });
    } else {
      console.log('flo92');
      this.markResourceAsLoaded(resource, resources, resolve);
    }
  }

  protected loadStyles(
    resource: OpfDynamicScriptResource,
    resources: OpfDynamicScriptResource[],
    resolve: (value: void | PromiseLike<void>) => void
  ) {
    if (resource.url && !this.hasStyles(resource.url)) {
      this.embedStyles({
        src: resource.url,
        callback: () => this.markResourceAsLoaded(resource, resources, resolve),
        errorCallback: () => {
          this.handleLoadingResourceError(resolve);
        },
      });
    } else {
      this.markResourceAsLoaded(resource, resources, resolve);
    }
  }

  executeScriptFromHtml(html: string | undefined) {
<<<<<<< HEAD
    const isSSR = isPlatformServer(this.platformId);
    console.log('3 isSSR', isSSR);
    if (html) {
=======
    // SSR mode not supported for security concerns
    if (!isPlatformServer(this.platformId) && html) {
>>>>>>> 8463def1
      const element = new DOMParser().parseFromString(html, 'text/html');
      const script = element.getElementsByTagName('script');
      if (!script?.[0]?.innerText) {
        return;
      }
      Function(script[0].innerText)();
    }
  }

  clearAllProviderResources() {
    this.document
      .querySelectorAll(`[${this.OPF_RESOURCE_ATTRIBUTE_KEY}]`)
      .forEach((resource: undefined | HTMLLinkElement | HTMLScriptElement) => {
        if (resource) {
          resource.remove();
        }
      });
  }

  loadProviderResources(
    scripts: OpfDynamicScriptResource[] = [],
    styles: OpfDynamicScriptResource[] = []
  ): Promise<void> {
    // SSR mode not supported for security concerns
    if (isPlatformServer(this.platformId)) {
      return Promise.resolve();
    }

    const resources: OpfDynamicScriptResource[] = [
      ...scripts.map((script) => ({
        ...script,
        type: OpfDynamicScriptResourceType.SCRIPT,
      })),
      ...styles.map((style) => ({
        ...style,
        type: OpfDynamicScriptResourceType.STYLES,
      })),
    ];
    console.log('flo4');
    if (!resources.length) {
      console.log('flo5');
      return Promise.resolve();
    }
    return new Promise((resolve) => {
      this.loadedResources = [];
      console.log('flo6');
      resources.forEach((resource: OpfDynamicScriptResource) => {
        console.log('flo61', resource);
        if (!resource.url) {
          console.log('flo65');
          this.markResourceAsLoaded(resource, resources, resolve);
        } else {
          console.log('flo66');
          switch (resource.type) {
            case OpfDynamicScriptResourceType.SCRIPT:
              this.loadScript(resource, resources, resolve);
              break;
            case OpfDynamicScriptResourceType.STYLES:
              this.loadStyles(resource, resources, resolve);
              break;
            default:
              break;
          }
        }
      });
    });
  }
}<|MERGE_RESOLUTION|>--- conflicted
+++ resolved
@@ -140,14 +140,8 @@
   }
 
   executeScriptFromHtml(html: string | undefined) {
-<<<<<<< HEAD
-    const isSSR = isPlatformServer(this.platformId);
-    console.log('3 isSSR', isSSR);
-    if (html) {
-=======
     // SSR mode not supported for security concerns
     if (!isPlatformServer(this.platformId) && html) {
->>>>>>> 8463def1
       const element = new DOMParser().parseFromString(html, 'text/html');
       const script = element.getElementsByTagName('script');
       if (!script?.[0]?.innerText) {
