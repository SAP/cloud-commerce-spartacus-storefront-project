--- conflicted
+++ resolved
@@ -132,17 +132,13 @@
       });
   }
 
-<<<<<<< HEAD
   /**
    * Loads scripts and stylesheets specified in the lists of resource objects (scripts and styles).
    *
    * The returned Promise is resolved when all resources are loaded.
    * The returned Promise is also resolved (not rejected!) immediately when any loading error occurs.
    */
-  loadProviderResources(
-=======
   loadResources(
->>>>>>> 18a1a79c
     scripts: OpfDynamicScriptResource[] = [],
     styles: OpfDynamicScriptResource[] = []
   ): Promise<void> {
