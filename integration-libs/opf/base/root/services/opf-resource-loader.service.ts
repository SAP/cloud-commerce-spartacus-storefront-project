/*
 * SPDX-FileCopyrightText: 2024 SAP Spartacus team <spartacus-team@sap.com>
 *
 * SPDX-License-Identifier: Apache-2.0
 */

import { DOCUMENT, isPlatformServer } from '@angular/common';
import { Injectable, PLATFORM_ID, inject } from '@angular/core';
import { ScriptLoader } from '@spartacus/core';

import {
  OpfDynamicScriptResource,
  OpfDynamicScriptResourceType,
} from '../model';

@Injectable({
  providedIn: 'root',
})
export class OpfResourceLoaderService {
  protected scriptLoader = inject(ScriptLoader);
  protected document = inject(DOCUMENT);
  protected platformId = inject(PLATFORM_ID);

  protected readonly OPF_RESOURCE_ATTRIBUTE_KEY = 'data-opf-resource';
  protected readonly OPF_RESOURCE_LOAD_ONCE_ATTR_KEY = 'opf-load-once';

  protected embedStyles(embedOptions: {
    src: string;
    sri?: string;
    callback?: EventListener;
    errorCallback: EventListener;
  }): void {
    const { src, sri, callback, errorCallback } = embedOptions;

    const link: HTMLLinkElement = this.document.createElement('link');
    link.href = src;
    link.rel = 'stylesheet';
    link.type = 'text/css';
    link.setAttribute(this.OPF_RESOURCE_ATTRIBUTE_KEY, 'true');
    if (sri) {
      link.integrity = sri;
    }

    if (callback) {
      link.addEventListener('load', callback);
    }

    if (errorCallback) {
      link.addEventListener('error', errorCallback);
    }

    this.document.head.appendChild(link);
  }

  protected hasStyles(src?: string): boolean {
    return !!this.document.querySelector(`link[href="${src}"]`);
  }

  protected hasScript(src?: string): boolean {
    return this.scriptLoader.hasScript(src);
  }

  /**
   * Loads a script specified in the resource object.
   *
   * The returned Promise is resolved when the script is loaded or already present.
   * The returned Promise is rejected when a loading error occurs.
   */
  protected loadScript(resource: OpfDynamicScriptResource): Promise<void> {
    return new Promise((resolve, reject) => {
      const attributes: any = {
        type: 'text/javascript',
        [this.OPF_RESOURCE_ATTRIBUTE_KEY]: true,
      };

      if (resource?.sri) {
        attributes['integrity'] = resource.sri;
      }

<<<<<<< HEAD
  protected loadScript(
    resource: OpfDynamicScriptResource,
    resources: OpfDynamicScriptResource[],
    resolve: (value: void | PromiseLike<void>) => void
  ) {
    const attributes: any = {
      type: 'text/javascript',
    };

    if (resource.attributes) {
      resource.attributes.forEach((attribute) => {
        attributes[attribute.key] = attribute.value;
      });
    }

    if (resource.url && !this.hasScript(resource.url)) {
      super.embedScript({
        src: resource.url,
        attributes: this.addOpfAttribute(attributes),
        callback: () => {
          this.markResourceAsLoaded(resource, resources, resolve);
        },
        errorCallback: () => {
          this.handleLoadingResourceError(resolve);
        },
      });
    } else {
      this.markResourceAsLoaded(resource, resources, resolve);
    }
  }

  protected addOpfAttribute(attributes: any): any {
    if (!attributes[this.OPF_RESOURCE_LOAD_ONCE_ATTR_KEY]) {
      attributes[this.OPF_RESOURCE_ATTRIBUTE_KEY] = true;
    } else {
      delete attributes[this.OPF_RESOURCE_LOAD_ONCE_ATTR_KEY];
    }
    return attributes;
  }

  protected loadStyles(
    resource: OpfDynamicScriptResource,
    resources: OpfDynamicScriptResource[],
    resolve: (value: void | PromiseLike<void>) => void
  ) {
    if (resource.url && !this.hasStyles(resource.url)) {
      this.embedStyles({
        src: resource.url,
        callback: () => this.markResourceAsLoaded(resource, resources, resolve),
        errorCallback: () => {
          this.handleLoadingResourceError(resolve);
        },
      });
    } else {
      this.markResourceAsLoaded(resource, resources, resolve);
    }
=======
      if (resource.attributes) {
        resource.attributes.forEach((attribute) => {
          attributes[attribute.key] = attribute.value;
        });
      }

      if (resource.url && !this.hasScript(resource.url)) {
        this.scriptLoader.embedScript({
          src: resource.url,
          attributes: attributes,
          callback: () => resolve(),
          errorCallback: () => reject(),
        });
      } else {
        resolve();
      }
    });
  }

  /**
   * Loads a stylesheet specified in the resource object.
   *
   * The returned Promise is resolved when the stylesheet is loaded or already present.
   * The returned Promise is rejected when a loading error occurs.
   */
  protected loadStyles(resource: OpfDynamicScriptResource): Promise<void> {
    return new Promise((resolve, reject) => {
      if (resource.url && !this.hasStyles(resource.url)) {
        this.embedStyles({
          src: resource.url,
          sri: resource?.sri,
          callback: () => resolve(),
          errorCallback: () => reject(),
        });
      } else {
        resolve();
      }
    });
>>>>>>> e2b43746
  }

  executeScriptFromHtml(html: string | undefined) {
    // SSR mode not supported for security concerns
    if (!isPlatformServer(this.platformId) && html) {
      const element = new DOMParser().parseFromString(html, 'text/html');
      const script = element.getElementsByTagName('script');
      if (!script?.[0]?.innerText) {
        return;
      }
      Function(script[0].innerText)();
    }
  }

  clearAllResources() {
    this.document
      .querySelectorAll(`[${this.OPF_RESOURCE_ATTRIBUTE_KEY}]`)
      .forEach((resource) => {
        if (resource) {
          resource.remove();
        }
      });
  }

  /**
   * Loads scripts and stylesheets specified in the lists of resource objects (scripts and styles).
   *
   * The returned Promise is resolved when all resources are loaded.
   * The returned Promise is also resolved (not rejected!) immediately when any loading error occurs.
   */
  loadResources(
    scripts: OpfDynamicScriptResource[] = [],
    styles: OpfDynamicScriptResource[] = []
  ): Promise<void> {
    // SSR mode not supported for security concerns
    if (isPlatformServer(this.platformId)) {
      return Promise.resolve();
    }

    const resources: OpfDynamicScriptResource[] = [
      ...scripts.map((script) => ({
        ...script,
        type: OpfDynamicScriptResourceType.SCRIPT,
      })),
      ...styles.map((style) => ({
        ...style,
        type: OpfDynamicScriptResourceType.STYLES,
      })),
    ];

    if (!resources.length) {
      return Promise.resolve();
    }

    const resourcesPromises = resources.map(
      (resource: OpfDynamicScriptResource) => {
        if (!resource.url) {
          return Promise.resolve();
        }

        switch (resource.type) {
          case OpfDynamicScriptResourceType.SCRIPT:
            return this.loadScript(resource);
          case OpfDynamicScriptResourceType.STYLES:
            return this.loadStyles(resource);
          default:
            return Promise.resolve();
        }
      }
    );

    return Promise.all(resourcesPromises)
      .then(() => {})
      .catch(() => {});
  }
}<|MERGE_RESOLUTION|>--- conflicted
+++ resolved
@@ -24,6 +24,8 @@
   protected readonly OPF_RESOURCE_ATTRIBUTE_KEY = 'data-opf-resource';
   protected readonly OPF_RESOURCE_LOAD_ONCE_ATTR_KEY = 'opf-load-once';
 
+  protected loadedResources: OpfDynamicScriptResource[] = [];
+
   protected embedStyles(embedOptions: {
     src: string;
     sri?: string;
@@ -58,6 +60,15 @@
 
   protected hasScript(src?: string): boolean {
     return this.scriptLoader.hasScript(src);
+  }
+
+  protected addOpfAttribute(attributes: any): any {
+    if (!attributes[this.OPF_RESOURCE_LOAD_ONCE_ATTR_KEY]) {
+      attributes[this.OPF_RESOURCE_ATTRIBUTE_KEY] = true;
+    } else {
+      delete attributes[this.OPF_RESOURCE_LOAD_ONCE_ATTR_KEY];
+    }
+    return attributes;
   }
 
   /**
@@ -70,71 +81,12 @@
     return new Promise((resolve, reject) => {
       const attributes: any = {
         type: 'text/javascript',
-        [this.OPF_RESOURCE_ATTRIBUTE_KEY]: true,
       };
 
       if (resource?.sri) {
         attributes['integrity'] = resource.sri;
       }
 
-<<<<<<< HEAD
-  protected loadScript(
-    resource: OpfDynamicScriptResource,
-    resources: OpfDynamicScriptResource[],
-    resolve: (value: void | PromiseLike<void>) => void
-  ) {
-    const attributes: any = {
-      type: 'text/javascript',
-    };
-
-    if (resource.attributes) {
-      resource.attributes.forEach((attribute) => {
-        attributes[attribute.key] = attribute.value;
-      });
-    }
-
-    if (resource.url && !this.hasScript(resource.url)) {
-      super.embedScript({
-        src: resource.url,
-        attributes: this.addOpfAttribute(attributes),
-        callback: () => {
-          this.markResourceAsLoaded(resource, resources, resolve);
-        },
-        errorCallback: () => {
-          this.handleLoadingResourceError(resolve);
-        },
-      });
-    } else {
-      this.markResourceAsLoaded(resource, resources, resolve);
-    }
-  }
-
-  protected addOpfAttribute(attributes: any): any {
-    if (!attributes[this.OPF_RESOURCE_LOAD_ONCE_ATTR_KEY]) {
-      attributes[this.OPF_RESOURCE_ATTRIBUTE_KEY] = true;
-    } else {
-      delete attributes[this.OPF_RESOURCE_LOAD_ONCE_ATTR_KEY];
-    }
-    return attributes;
-  }
-
-  protected loadStyles(
-    resource: OpfDynamicScriptResource,
-    resources: OpfDynamicScriptResource[],
-    resolve: (value: void | PromiseLike<void>) => void
-  ) {
-    if (resource.url && !this.hasStyles(resource.url)) {
-      this.embedStyles({
-        src: resource.url,
-        callback: () => this.markResourceAsLoaded(resource, resources, resolve),
-        errorCallback: () => {
-          this.handleLoadingResourceError(resolve);
-        },
-      });
-    } else {
-      this.markResourceAsLoaded(resource, resources, resolve);
-    }
-=======
       if (resource.attributes) {
         resource.attributes.forEach((attribute) => {
           attributes[attribute.key] = attribute.value;
@@ -144,7 +96,7 @@
       if (resource.url && !this.hasScript(resource.url)) {
         this.scriptLoader.embedScript({
           src: resource.url,
-          attributes: attributes,
+          attributes: this.addOpfAttribute(attributes),
           callback: () => resolve(),
           errorCallback: () => reject(),
         });
@@ -173,7 +125,6 @@
         resolve();
       }
     });
->>>>>>> e2b43746
   }
 
   executeScriptFromHtml(html: string | undefined) {
