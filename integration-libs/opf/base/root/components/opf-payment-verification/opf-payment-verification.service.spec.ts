/*
 * SPDX-FileCopyrightText: 2023 SAP Spartacus team <spartacus-team@sap.com>
 *
 * SPDX-License-Identifier: Apache-2.0
 */

import { TestBed } from '@angular/core/testing';
import { ActivatedRoute, Params } from '@angular/router';
import {
  GlobalMessageService,
  GlobalMessageType,
  HttpErrorModel,
  RoutingService,
} from '@spartacus/core';
import { Order } from '@spartacus/order/root';
import { of } from 'rxjs';
import { OpfOrderFacade, OpfPaymentFacade } from '../../facade';
import {
  OpfPaymentMetadata,
  OpfPaymentVerificationResponse,
  OpfPaymentVerificationResult,
} from '../../model';
import { OpfService } from '../../services';
import { OpfPaymentVerificationService } from './opf-payment-verification.service';

describe('OpfPaymentVerificationService', () => {
  let service: OpfPaymentVerificationService;
  let opfOrderFacadeMock: jasmine.SpyObj<OpfOrderFacade>;
  let routingServiceMock: jasmine.SpyObj<RoutingService>;
  let globalMessageServiceMock: jasmine.SpyObj<GlobalMessageService>;
  let opfCheckoutServiceMock: jasmine.SpyObj<OpfPaymentFacade>;
  let opfServiceMock: jasmine.SpyObj<OpfService>;

  beforeEach(() => {
    opfOrderFacadeMock = jasmine.createSpyObj('OpfOrderFacade', [
      'placeOpfOrder',
    ]);
    routingServiceMock = jasmine.createSpyObj('RoutingService', ['go']);
    globalMessageServiceMock = jasmine.createSpyObj('GlobalMessageService', [
      'add',
    ]);
    opfCheckoutServiceMock = jasmine.createSpyObj('OpfPaymentFacade', [
      'verifyPayment',
    ]);
    opfServiceMock = jasmine.createSpyObj('OpfService', [
      'getOpfMetadataState',
    ]);

    TestBed.configureTestingModule({
      providers: [
        OpfPaymentVerificationService,
        { provide: OpfOrderFacade, useValue: opfOrderFacadeMock },
        { provide: RoutingService, useValue: routingServiceMock },
        { provide: GlobalMessageService, useValue: globalMessageServiceMock },
        { provide: OpfPaymentFacade, useValue: opfCheckoutServiceMock },
        { provide: OpfService, useValue: opfServiceMock },
      ],
    });

    service = TestBed.inject(OpfPaymentVerificationService);
  });

  it('should be created', () => {
    expect(service).toBeTruthy();
  });

  describe('getOpfResponseMap', () => {
    it('should return an empty array for undefined params', () => {
      const result = service.getOpfResponseMap(undefined as unknown as Params);

      expect(result).toEqual([]);
    });

    it('should return an array of OpfResponseMapElement for provided params', () => {
      const params: Params = { key1: 'value1', key2: 'value2' };

      const result = service.getOpfResponseMap(params);

      expect(result).toEqual([
        { key: 'key1', value: 'value1' },
        { key: 'key2', value: 'value2' },
      ]);
    });
  });

  describe('findInOpfResponseMap', () => {
    it('should return the value for the provided key if found in the list', () => {
      const list = [
        { key: 'key1', value: 'value1' },
        { key: 'key2', value: 'value2' },
      ];

      const result = service.findInOpfResponseMap('key1', list);

      expect(result).toEqual('value1');
    });

    it('should return undefined if the provided key is not found in the list', () => {
      const list = [
        { key: 'key1', value: 'value1' },
        { key: 'key2', value: 'value2' },
      ];

      const result = service.findInOpfResponseMap('key3', list);

      expect(result).toBeUndefined();
    });
  });

  describe('goToPage', () => {
    it('should call routingService.go with the provided cxRoute', () => {
      service.goToPage('orderConfirmation');

      expect(routingServiceMock.go).toHaveBeenCalledWith({
        cxRoute: 'orderConfirmation',
      });
    });
  });

  describe('verifyResultUrl', () => {
    const mockPaymentSessionId = 'sessionId';
    const mockRouteSnapshot: ActivatedRoute = {
      routeConfig: {
        data: {
          cxRoute: 'paymentVerificationResult',
        },
      },
      queryParams: of({ paymentSessionId: mockPaymentSessionId }),
    } as unknown as ActivatedRoute;

    it('should verify the result URL and return the response map if the route cxRoute is "paymentVerificationResult"', (done) => {
      service.verifyResultUrl(mockRouteSnapshot).subscribe((result) => {
        expect(result.paymentSessionId).toEqual(mockPaymentSessionId);
        expect(result.responseMap).toEqual([
          { key: 'paymentSessionId', value: mockPaymentSessionId },
        ]);
        done();
      });
    });

    it('should throw an error if the route cxRoute is not "paymentVerificationResult"', (done) => {
      const mockOtherRouteSnapshot: ActivatedRoute = {
        routeConfig: {
          data: { cxRoute: 'otherRoute' },
        },
        queryParams: of(),
      } as unknown as ActivatedRoute;

      service.verifyResultUrl(mockOtherRouteSnapshot).subscribe(
        () => {},
        (error) => {
          expect(error.message).toEqual('opf.payment.errors.cancelPayment');
          done();
        }
      );
    });

    it('should throw an error if queryParams is undefined', (done) => {
      const mockRoute: ActivatedRoute = {
        routeConfig: {
          data: {
            cxRoute: 'paymentVerificationResult',
          },
        },
<<<<<<< HEAD
        queryParams: of({}),
=======
        queryParams: of(undefined),
>>>>>>> 4a9cc67a
      } as unknown as ActivatedRoute;

      service.verifyResultUrl(mockRoute).subscribe(
        () => {},
        (error) => {
<<<<<<< HEAD
=======
          expect(error).toBeDefined();
>>>>>>> 4a9cc67a
          expect(error.message).toEqual('opf.payment.errors.proceedPayment');
          done();
        }
      );
    });
  });

  describe('placeOrder', () => {
    it('should call opfOrderFacade.placeOpfOrder with true and return the result', (done) => {
      const mockPlaceOrderResult: Order = { guid: 'placeOrderResult' };
      opfOrderFacadeMock.placeOpfOrder.and.returnValue(
        of(mockPlaceOrderResult)
      );

      service.placeOrder().subscribe((result) => {
        expect(result).toEqual(mockPlaceOrderResult);
        expect(opfOrderFacadeMock.placeOpfOrder).toHaveBeenCalledWith(true);
        done();
      });
    });
  });

  describe('verifyPayment', () => {
    it('should call opfCheckoutService.verifyPayment and return true if the result is AUTHORIZED', (done) => {
      const mockPaymentSessionId = 'sessionId';
      const mockResponseMap = [{ key: 'key', value: 'value' }];
      const mockVerificationResponse: OpfPaymentVerificationResponse = {
        result: OpfPaymentVerificationResult.AUTHORIZED,
      };

      opfCheckoutServiceMock.verifyPayment.and.returnValue(
        of(mockVerificationResponse)
      );

      service
        .verifyPayment(mockPaymentSessionId, mockResponseMap)
        .subscribe((result) => {
          expect(result).toBeTruthy();
          expect(opfCheckoutServiceMock.verifyPayment).toHaveBeenCalledWith(
            mockPaymentSessionId,
            { responseMap: mockResponseMap }
          );
          done();
        });
    });

    it('should call opfCheckoutService.verifyPayment and return true if the result is DELAYED', (done) => {
      const mockPaymentSessionId = 'sessionId';
      const mockResponseMap = [{ key: 'key', value: 'value' }];
      const mockVerificationResponse: OpfPaymentVerificationResponse = {
        result: OpfPaymentVerificationResult.DELAYED,
      };

      opfCheckoutServiceMock.verifyPayment.and.returnValue(
        of(mockVerificationResponse)
      );

      service
        .verifyPayment(mockPaymentSessionId, mockResponseMap)
        .subscribe((result) => {
          expect(result).toBeTruthy();
          expect(opfCheckoutServiceMock.verifyPayment).toHaveBeenCalledWith(
            mockPaymentSessionId,
            { responseMap: mockResponseMap }
          );
          done();
        });
    });

    it('should throw an error with "opf.payment.errors.cancelPayment" if the result is CANCELLED', (done) => {
      const mockPaymentSessionId = 'sessionId';
      const mockResponseMap = [{ key: 'key', value: 'value' }];
      const mockVerificationResponse: OpfPaymentVerificationResponse = {
        result: OpfPaymentVerificationResult.CANCELLED,
      };

      opfCheckoutServiceMock.verifyPayment.and.returnValue(
        of(mockVerificationResponse)
      );

      service.verifyPayment(mockPaymentSessionId, mockResponseMap).subscribe(
        () => {},
        (error) => {
          expect(error.message).toEqual('opf.payment.errors.cancelPayment');
          done();
        }
      );
    });

    it('should throw an error with defaultError if the result is not AUTHORIZED, DELAYED, or CANCELLED', (done) => {
      const mockPaymentSessionId = 'sessionId';
      const mockResponseMap = [{ key: 'key', value: 'value' }];
      const mockVerificationResponse: OpfPaymentVerificationResponse = {
        result: 'ERROR',
      };

      opfCheckoutServiceMock.verifyPayment.and.returnValue(
        of(mockVerificationResponse)
      );

      service.verifyPayment(mockPaymentSessionId, mockResponseMap).subscribe(
        () => {},
        (error) => {
          expect(error).toEqual(service.defaultError);
          done();
        }
      );
    });
  });

  describe('isPaymentSuccessful', () => {
    it('should return true if the response result is AUTHORIZED', (done) => {
      const mockVerificationResponse: OpfPaymentVerificationResponse = {
        result: OpfPaymentVerificationResult.AUTHORIZED,
      };

      service
        .isPaymentSuccessful(mockVerificationResponse)
        .subscribe((result) => {
          expect(result).toBeTruthy();
          done();
        });
    });

    it('should return true if the response result is DELAYED', (done) => {
      const mockVerificationResponse: OpfPaymentVerificationResponse = {
        result: OpfPaymentVerificationResult.DELAYED,
      };

      service
        .isPaymentSuccessful(mockVerificationResponse)
        .subscribe((result) => {
          expect(result).toBeTruthy();
          done();
        });
    });

    it('should throw an error with "opf.payment.errors.cancelPayment" if the response result is CANCELLED', (done) => {
      const mockVerificationResponse: OpfPaymentVerificationResponse = {
        result: OpfPaymentVerificationResult.CANCELLED,
      };

      service.isPaymentSuccessful(mockVerificationResponse).subscribe(
        () => {},
        (error) => {
          expect(error.message).toEqual('opf.payment.errors.cancelPayment');
          done();
        }
      );
    });

    it('should throw an error with defaultError if the response result is not AUTHORIZED, DELAYED, or CANCELLED', (done) => {
      const mockVerificationResponse: OpfPaymentVerificationResponse = {
        result: 'ERROR',
      };

      service.isPaymentSuccessful(mockVerificationResponse).subscribe(
        () => {},
        (error) => {
          expect(error).toEqual(service.defaultError);
          done();
        }
      );
    });
  });

  describe('displayError', () => {
    it('should display the provided error message as an error global message', () => {
      const mockError: HttpErrorModel = { status: -1, message: 'Custom Error' };

      service.displayError(mockError);

      expect(globalMessageServiceMock.add).toHaveBeenCalledWith(
        { key: mockError.message },
        GlobalMessageType.MSG_TYPE_ERROR
      );
    });

    it('should display default error message as an error global message when the provided error does not have status -1', () => {
      const mockError: HttpErrorModel = {
        status: 500,
        message: 'Internal Server Error',
      };

      service.displayError(mockError);

      expect(globalMessageServiceMock.add).toHaveBeenCalledWith(
        { key: 'opf.payment.errors.proceedPayment' },
        GlobalMessageType.MSG_TYPE_ERROR
      );
    });
  });

  describe('checkIfProcessingCartIdExist', () => {
    it('should not do anything if the opfPaymentMetadata isPaymentInProgress is true', () => {
      const mockOpfPaymentMetadata: OpfPaymentMetadata = {
        isPaymentInProgress: true,
        selectedPaymentOptionId: 111,
        termsAndConditionsChecked: true,
      };

      opfServiceMock.getOpfMetadataState.and.returnValue(
        of(mockOpfPaymentMetadata)
      );

      service.checkIfProcessingCartIdExist();

      expect(opfServiceMock.getOpfMetadataState).toHaveBeenCalled();
      expect(globalMessageServiceMock.add).not.toHaveBeenCalled();
      expect(routingServiceMock.go).not.toHaveBeenCalled();
    });

    it('should go to "cart" page and add global error message if the opfPaymentMetadata isPaymentInProgress is false', () => {
      const mockOpfPaymentMetadata: OpfPaymentMetadata = {
        isPaymentInProgress: false,
        selectedPaymentOptionId: 111,
        termsAndConditionsChecked: true,
      };

      opfServiceMock.getOpfMetadataState.and.returnValue(
        of(mockOpfPaymentMetadata)
      );

      service.checkIfProcessingCartIdExist();

      expect(opfServiceMock.getOpfMetadataState).toHaveBeenCalled();
      expect(globalMessageServiceMock.add).toHaveBeenCalledWith(
        { key: 'httpHandlers.cartNotFound' },
        GlobalMessageType.MSG_TYPE_ERROR
      );
      expect(routingServiceMock.go).toHaveBeenCalledWith({ cxRoute: 'cart' });
    });
  });
});<|MERGE_RESOLUTION|>--- conflicted
+++ resolved
@@ -162,20 +162,13 @@
             cxRoute: 'paymentVerificationResult',
           },
         },
-<<<<<<< HEAD
-        queryParams: of({}),
-=======
         queryParams: of(undefined),
->>>>>>> 4a9cc67a
       } as unknown as ActivatedRoute;
 
       service.verifyResultUrl(mockRoute).subscribe(
         () => {},
         (error) => {
-<<<<<<< HEAD
-=======
           expect(error).toBeDefined();
->>>>>>> 4a9cc67a
           expect(error.message).toEqual('opf.payment.errors.proceedPayment');
           done();
         }
