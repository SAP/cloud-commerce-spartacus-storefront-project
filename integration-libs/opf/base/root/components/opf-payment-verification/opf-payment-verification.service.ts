--- conflicted
+++ resolved
@@ -28,11 +28,8 @@
 } from '../../model';
 import {
   KeyValuePair,
-<<<<<<< HEAD
   OpfDynamicScript,
-=======
   OpfPage,
->>>>>>> c408b8e3
   OpfPaymentMetadata,
   TargetPage,
 } from '../../model/opf.model';
