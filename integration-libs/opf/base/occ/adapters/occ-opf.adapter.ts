/*
 * SPDX-FileCopyrightText: 2023 SAP Spartacus team <spartacus-team@sap.com>
 *
 * SPDX-License-Identifier: Apache-2.0
 */

import { HttpClient, HttpHeaders } from '@angular/common/http';
import { Injectable } from '@angular/core';
import {
  backOff,
  ConverterService,
  isJaloError,
  normalizeHttpError,
} from '@spartacus/core';
import {
  OpfEndpointsService,
  OpfPaymentAdapter,
  OPF_ACTIVE_CONFIGURATION_NORMALIZER,
  OPF_AFTER_REDIRECT_SCRIPTS_NORMALIZER,
  OPF_CTA_SCRIPTS_NORMALIZER,
  OPF_PAYMENT_SUBMIT_COMPLETE_NORMALIZER,
  OPF_PAYMENT_SUBMIT_NORMALIZER,
  OPF_PAYMENT_VERIFICATION_NORMALIZER,
} from '@spartacus/opf/base/core';
import {
  ActiveConfiguration,
  AfterRedirectScriptResponse,
<<<<<<< HEAD
  CtaScriptsRequest,
  CtaScriptsResponse,
  OPF_CC_OTP_KEY,
  OPF_CC_PUBLIC_KEY,
=======
>>>>>>> c408b8e3
  OpfConfig,
  OpfPaymentVerificationPayload,
  OpfPaymentVerificationResponse,
  OPF_CC_OTP_KEY,
  OPF_CC_PUBLIC_KEY,
  SubmitCompleteRequest,
  SubmitCompleteResponse,
  SubmitRequest,
  SubmitResponse,
} from '@spartacus/opf/base/root';
import { Observable, throwError } from 'rxjs';
import { catchError } from 'rxjs/operators';
import { isHttp500Error } from '../utils/opf-occ-http-error-handlers';

@Injectable()
export class OccOpfPaymentAdapter implements OpfPaymentAdapter {
  constructor(
    protected http: HttpClient,
    protected converter: ConverterService,
    protected opfEndpointsService: OpfEndpointsService,
    protected config: OpfConfig
  ) {}

  protected headerWithNoLanguage: { [name: string]: string } = {
    accept: 'application/json',
    'Content-Type': 'application/json',
  };
  protected header: { [name: string]: string } = {
    ...this.headerWithNoLanguage,
    'Accept-Language': 'en-us',
  };

  protected headerWithContentLanguage: { [name: string]: string } = {
    ...this.headerWithNoLanguage,
    'Content-Language': 'en-us',
  };

  verifyPayment(
    paymentSessionId: string,
    payload: OpfPaymentVerificationPayload
  ): Observable<OpfPaymentVerificationResponse> {
    const headers = new HttpHeaders(this.headerWithNoLanguage).set(
      OPF_CC_PUBLIC_KEY,
      this.config.opf?.commerceCloudPublicKey || ''
    );

    return this.http
      .post<OpfPaymentVerificationResponse>(
        this.verifyPaymentEndpoint(paymentSessionId),
        JSON.stringify(payload),
        {
          headers,
        }
      )
      .pipe(
        catchError((error) => throwError(normalizeHttpError(error))),
        backOff({
          shouldRetry: isJaloError,
        }),
        backOff({
          shouldRetry: isHttp500Error,
          maxTries: 2,
        }),
        this.converter.pipeable(OPF_PAYMENT_VERIFICATION_NORMALIZER)
      );
  }

  submitPayment(
    submitRequest: SubmitRequest,
    otpKey: string,
    paymentSessionId: string
  ): Observable<SubmitResponse> {
    const headers = new HttpHeaders(this.header)
      .set(OPF_CC_PUBLIC_KEY, this.config.opf?.commerceCloudPublicKey || '')
      .set(OPF_CC_OTP_KEY, otpKey || '');

    const url = this.getSubmitPaymentEndpoint(paymentSessionId);

    return this.http.post<SubmitResponse>(url, submitRequest, { headers }).pipe(
      catchError((error) => throwError(normalizeHttpError(error))),
      backOff({
        shouldRetry: isJaloError,
      }),
      backOff({
        shouldRetry: isHttp500Error,
        maxTries: 2,
      }),
      this.converter.pipeable(OPF_PAYMENT_SUBMIT_NORMALIZER)
    );
  }

  submitCompletePayment(
    submitCompleteRequest: SubmitCompleteRequest,
    otpKey: string,
    paymentSessionId: string
  ): Observable<SubmitCompleteResponse> {
    const headers = new HttpHeaders(this.headerWithContentLanguage)
      .set(OPF_CC_PUBLIC_KEY, this.config.opf?.commerceCloudPublicKey || '')
      .set(OPF_CC_OTP_KEY, otpKey || '');

    const url = this.getSubmitCompletePaymentEndpoint(paymentSessionId);

    return this.http
      .post<SubmitCompleteResponse>(url, submitCompleteRequest, { headers })
      .pipe(
        catchError((error) => throwError(normalizeHttpError(error))),
        backOff({
          shouldRetry: isJaloError,
        }),
        backOff({
          shouldRetry: isHttp500Error,
          maxTries: 2,
        }),
        this.converter.pipeable(OPF_PAYMENT_SUBMIT_COMPLETE_NORMALIZER)
      );
  }

  afterRedirectScripts(
    paymentSessionId: string
  ): Observable<AfterRedirectScriptResponse> {
    const headers = new HttpHeaders(this.header).set(
      OPF_CC_PUBLIC_KEY,
      this.config.opf?.commerceCloudPublicKey || ''
    );

    const url = this.getAfterRedirectScriptsEndpoint(paymentSessionId);

    return this.http.get<AfterRedirectScriptResponse>(url, { headers }).pipe(
      catchError((error) => throwError(error)),
      backOff({
        shouldRetry: isJaloError,
      }),
      backOff({
        shouldRetry: isHttp500Error,
        maxTries: 2,
      }),
      this.converter.pipeable(OPF_AFTER_REDIRECT_SCRIPTS_NORMALIZER)
    );
  }

<<<<<<< HEAD
  ctaScripts(
    ctaScriptsRequest: CtaScriptsRequest
  ): Observable<CtaScriptsResponse> {
    const headers = new HttpHeaders(this.header).set(
=======
  getActiveConfigurations(): Observable<ActiveConfiguration[]> {
    const headers = new HttpHeaders().set(
>>>>>>> c408b8e3
      OPF_CC_PUBLIC_KEY,
      this.config.opf?.commerceCloudPublicKey || ''
    );

<<<<<<< HEAD
    const url = this.getCtaScriptsEndpoint();

    return this.http
      .post<SubmitResponse>(url, ctaScriptsRequest, { headers })
=======
    return this.http
      .get<ActiveConfiguration[]>(this.getActiveConfigurationsEndpoint(), {
        headers,
      })
>>>>>>> c408b8e3
      .pipe(
        catchError((error) => throwError(normalizeHttpError(error))),
        backOff({
          shouldRetry: isJaloError,
        }),
<<<<<<< HEAD
        backOff({
          shouldRetry: isHttp500Error,
          maxTries: 2,
        }),
        this.converter.pipeable(OPF_CTA_SCRIPTS_NORMALIZER)
=======
        this.converter.pipeable(OPF_ACTIVE_CONFIGURATION_NORMALIZER)
>>>>>>> c408b8e3
      );
  }

  protected verifyPaymentEndpoint(paymentSessionId: string): string {
    return this.opfEndpointsService.buildUrl('verifyPayment', {
      urlParams: { paymentSessionId },
    });
  }

  protected getSubmitPaymentEndpoint(paymentSessionId: string): string {
    return this.opfEndpointsService.buildUrl('submitPayment', {
      urlParams: { paymentSessionId },
    });
  }

  protected getSubmitCompletePaymentEndpoint(paymentSessionId: string): string {
    return this.opfEndpointsService.buildUrl('submitCompletePayment', {
      urlParams: { paymentSessionId },
    });
  }

  protected getAfterRedirectScriptsEndpoint(paymentSessionId: string): string {
    return this.opfEndpointsService.buildUrl('afterRedirectScripts', {
      urlParams: { paymentSessionId },
    });
  }

<<<<<<< HEAD
  protected getCtaScriptsEndpoint(): string {
    return this.opfEndpointsService.buildUrl('ctaScripts');
=======
  protected getActiveConfigurationsEndpoint(): string {
    return this.opfEndpointsService.buildUrl('getActiveConfigurations');
>>>>>>> c408b8e3
  }
}<|MERGE_RESOLUTION|>--- conflicted
+++ resolved
@@ -7,36 +7,31 @@
 import { HttpClient, HttpHeaders } from '@angular/common/http';
 import { Injectable } from '@angular/core';
 import {
+  ConverterService,
   backOff,
-  ConverterService,
   isJaloError,
   normalizeHttpError,
 } from '@spartacus/core';
 import {
-  OpfEndpointsService,
-  OpfPaymentAdapter,
   OPF_ACTIVE_CONFIGURATION_NORMALIZER,
   OPF_AFTER_REDIRECT_SCRIPTS_NORMALIZER,
   OPF_CTA_SCRIPTS_NORMALIZER,
   OPF_PAYMENT_SUBMIT_COMPLETE_NORMALIZER,
   OPF_PAYMENT_SUBMIT_NORMALIZER,
   OPF_PAYMENT_VERIFICATION_NORMALIZER,
+  OpfEndpointsService,
+  OpfPaymentAdapter,
 } from '@spartacus/opf/base/core';
 import {
   ActiveConfiguration,
   AfterRedirectScriptResponse,
-<<<<<<< HEAD
   CtaScriptsRequest,
   CtaScriptsResponse,
   OPF_CC_OTP_KEY,
   OPF_CC_PUBLIC_KEY,
-=======
->>>>>>> c408b8e3
   OpfConfig,
   OpfPaymentVerificationPayload,
   OpfPaymentVerificationResponse,
-  OPF_CC_OTP_KEY,
-  OPF_CC_PUBLIC_KEY,
   SubmitCompleteRequest,
   SubmitCompleteResponse,
   SubmitRequest,
@@ -172,44 +167,47 @@
     );
   }
 
-<<<<<<< HEAD
+  getActiveConfigurations(): Observable<ActiveConfiguration[]> {
+    const headers = new HttpHeaders().set(
+      OPF_CC_PUBLIC_KEY,
+      this.config.opf?.commerceCloudPublicKey || ''
+    );
+
+    return this.http
+      .get<ActiveConfiguration[]>(this.getActiveConfigurationsEndpoint(), {
+        headers,
+      })
+      .pipe(
+        catchError((error) => throwError(normalizeHttpError(error))),
+        backOff({
+          shouldRetry: isJaloError,
+        }),
+        this.converter.pipeable(OPF_ACTIVE_CONFIGURATION_NORMALIZER)
+      );
+  }
+
   ctaScripts(
     ctaScriptsRequest: CtaScriptsRequest
   ): Observable<CtaScriptsResponse> {
     const headers = new HttpHeaders(this.header).set(
-=======
-  getActiveConfigurations(): Observable<ActiveConfiguration[]> {
-    const headers = new HttpHeaders().set(
->>>>>>> c408b8e3
-      OPF_CC_PUBLIC_KEY,
-      this.config.opf?.commerceCloudPublicKey || ''
-    );
-
-<<<<<<< HEAD
+      OPF_CC_PUBLIC_KEY,
+      this.config.opf?.commerceCloudPublicKey || ''
+    );
+
     const url = this.getCtaScriptsEndpoint();
 
     return this.http
       .post<SubmitResponse>(url, ctaScriptsRequest, { headers })
-=======
-    return this.http
-      .get<ActiveConfiguration[]>(this.getActiveConfigurationsEndpoint(), {
-        headers,
-      })
->>>>>>> c408b8e3
-      .pipe(
-        catchError((error) => throwError(normalizeHttpError(error))),
-        backOff({
-          shouldRetry: isJaloError,
-        }),
-<<<<<<< HEAD
+      .pipe(
+        catchError((error) => throwError(normalizeHttpError(error))),
+        backOff({
+          shouldRetry: isJaloError,
+        }),
         backOff({
           shouldRetry: isHttp500Error,
           maxTries: 2,
         }),
         this.converter.pipeable(OPF_CTA_SCRIPTS_NORMALIZER)
-=======
-        this.converter.pipeable(OPF_ACTIVE_CONFIGURATION_NORMALIZER)
->>>>>>> c408b8e3
       );
   }
 
@@ -237,12 +235,11 @@
     });
   }
 
-<<<<<<< HEAD
+  protected getActiveConfigurationsEndpoint(): string {
+    return this.opfEndpointsService.buildUrl('getActiveConfigurations');
+  }
+
   protected getCtaScriptsEndpoint(): string {
     return this.opfEndpointsService.buildUrl('ctaScripts');
-=======
-  protected getActiveConfigurationsEndpoint(): string {
-    return this.opfEndpointsService.buildUrl('getActiveConfigurations');
->>>>>>> c408b8e3
   }
 }