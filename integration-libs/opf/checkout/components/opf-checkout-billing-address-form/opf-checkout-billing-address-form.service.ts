/*
 * SPDX-FileCopyrightText: 2023 SAP Spartacus team <spartacus-team@sap.com>
 *
 * SPDX-License-Identifier: Apache-2.0
 */

import { Injectable } from '@angular/core';
import { ActiveCartFacade, Cart } from '@spartacus/cart/base/root';
import {
  CheckoutBillingAddressFacade,
  CheckoutDeliveryAddressFacade,
  CheckoutPaymentFacade,
} from '@spartacus/checkout/base/root';
<<<<<<< HEAD
import {
  Address,
  Country,
  UserPaymentService,
  GlobalMessageService,
  GlobalMessageType,
} from '@spartacus/core';
import { BehaviorSubject, combineLatest, EMPTY, Observable, of } from 'rxjs';
import {
  catchError,
  filter,
  finalize,
  map,
  shareReplay,
  switchMap,
  take,
  tap,
} from 'rxjs/operators';
=======
import { Address, Country, UserPaymentService } from '@spartacus/core';
import { BehaviorSubject, combineLatest, EMPTY, Observable } from 'rxjs';
import { filter, map, shareReplay, switchMap, take, tap } from 'rxjs/operators';
import { OpfCheckoutPaymentWrapperService } from '../opf-checkout-payment-wrapper';
>>>>>>> d65f1098

@Injectable()
export class OpfCheckoutBillingAddressFormService {
  protected readonly billingAddressSub = new BehaviorSubject<
    Address | undefined
  >(undefined);
  protected readonly isLoadingAddressSub = new BehaviorSubject(false);
  protected readonly isSameAsDeliverySub = new BehaviorSubject(true);
  protected billingAddressId: string | undefined;

  billingAddress$ = this.billingAddressSub.asObservable();
  isLoadingAddress$ = this.isLoadingAddressSub.asObservable();
  isSameAsDelivery$ = this.isSameAsDeliverySub.asObservable();

  constructor(
    protected checkoutDeliveryAddressFacade: CheckoutDeliveryAddressFacade,
    protected checkoutBillingAddressFacade: CheckoutBillingAddressFacade,
    protected userPaymentService: UserPaymentService,
    protected checkoutPaymentService: CheckoutPaymentFacade,
    protected activeCartService: ActiveCartFacade,
<<<<<<< HEAD
    protected globalMessageService: GlobalMessageService
=======
    protected opfService: OpfCheckoutPaymentWrapperService
>>>>>>> d65f1098
  ) {}

  getCountries(): Observable<Country[]> {
    return this.userPaymentService.getAllBillingCountries().pipe(
      tap((countries) => {
        if (Object.keys(countries).length === 0) {
          this.userPaymentService.loadBillingCountries();
        }
      }),
      // we want to share data with the address form and prevent loading data twice
      shareReplay(1)
    );
  }

  getAddresses(): void {
    this.isLoadingAddressSub.next(true);

    combineLatest([this.getDeliveryAddress(), this.getPaymentAddress()])
      .pipe(take(1))
      .subscribe(
        ([deliveryAddress, paymentAddress]: [
          Address | undefined,
          Address | undefined
        ]) => {
          if (!paymentAddress && !!deliveryAddress) {
            this.setBillingAddress(deliveryAddress);
            this.billingAddressSub.next(deliveryAddress);
          }

          if (!!paymentAddress && !!deliveryAddress) {
            this.billingAddressId = paymentAddress.id;
            this.billingAddressSub.next(paymentAddress);
            this.isSameAsDeliverySub.next(false);
          }

          this.isLoadingAddressSub.next(false);
        }
      );
  }

  putDeliveryAddressAsPaymentAddress(): void {
    this.getDeliveryAddress()
      .pipe(
        switchMap((address: Address | undefined) =>
          !!address ? this.setBillingAddress(address) : EMPTY
        ),
        take(1)
      )
      .subscribe();
  }

  setBillingAddress(address: Address): Observable<Address | undefined> {
    this.isLoadingAddressSub.next(true);

    return this.checkoutBillingAddressFacade
      .setBillingAddress(this.getAddressWithId(address))
      .pipe(
        switchMap(() => {
          this.activeCartService.reloadActiveCart();

          return this.activeCartService.isStable();
        }),
        filter((isStable: boolean) => isStable),
        switchMap(() => this.getPaymentAddress()),
        tap((billingAddress: Address | undefined) => {
          if (!!billingAddress && !!billingAddress.id) {
            this.billingAddressId = billingAddress.id;

            this.billingAddressSub.next(billingAddress);
<<<<<<< HEAD
=======
            this.isLoadingAddressSub.next(false);
            this.opfService.reloadPaymentMode();
>>>>>>> d65f1098
          }
        }),
        catchError((error) => {
          this.globalMessageService.add(
            { key: 'opf.address.errors.cannotUpdate' },
            GlobalMessageType.MSG_TYPE_ERROR
          );
          return of(error);
        }),
        finalize(() => {
          this.isLoadingAddressSub.next(false);
        }),
        take(1)
      );
  }

  resetBillingAddress(): void {
    this.billingAddressSub.next(undefined);
  }

  get billingAddressValue(): Address | undefined {
    return this.billingAddressSub.value;
  }

  get isSameAsDeliveryValue(): boolean {
    return this.isSameAsDeliverySub.value;
  }

  setIsSameAsDeliveryValue(value: boolean): void {
    this.isSameAsDeliverySub.next(value);
  }

  protected getDeliveryAddress(): Observable<Address | undefined> {
    return this.checkoutDeliveryAddressFacade.getDeliveryAddressState().pipe(
      filter((state) => !state.loading),
      map((state) => state.data)
    );
  }

  protected getPaymentAddress(): Observable<Address | undefined> {
    return this.activeCartService
      .getActive()
      .pipe(map((cart: Cart) => cart.paymentAddress));
  }

  protected getAddressWithId(address: Address): Address {
    return { ...address, id: this.billingAddressId };
  }
}<|MERGE_RESOLUTION|>--- conflicted
+++ resolved
@@ -11,7 +11,10 @@
   CheckoutDeliveryAddressFacade,
   CheckoutPaymentFacade,
 } from '@spartacus/checkout/base/root';
-<<<<<<< HEAD
+import { Address, Country, UserPaymentService } from '@spartacus/core';
+import { BehaviorSubject, combineLatest, EMPTY, Observable } from 'rxjs';
+import { filter, map, shareReplay, switchMap, take, tap } from 'rxjs/operators';
+import { OpfCheckoutPaymentWrapperService } from '../opf-checkout-payment-wrapper';
 import {
   Address,
   Country,
@@ -30,12 +33,6 @@
   take,
   tap,
 } from 'rxjs/operators';
-=======
-import { Address, Country, UserPaymentService } from '@spartacus/core';
-import { BehaviorSubject, combineLatest, EMPTY, Observable } from 'rxjs';
-import { filter, map, shareReplay, switchMap, take, tap } from 'rxjs/operators';
-import { OpfCheckoutPaymentWrapperService } from '../opf-checkout-payment-wrapper';
->>>>>>> d65f1098
 
 @Injectable()
 export class OpfCheckoutBillingAddressFormService {
@@ -56,11 +53,8 @@
     protected userPaymentService: UserPaymentService,
     protected checkoutPaymentService: CheckoutPaymentFacade,
     protected activeCartService: ActiveCartFacade,
-<<<<<<< HEAD
-    protected globalMessageService: GlobalMessageService
-=======
+    protected globalMessageService: GlobalMessageService,
     protected opfService: OpfCheckoutPaymentWrapperService
->>>>>>> d65f1098
   ) {}
 
   getCountries(): Observable<Country[]> {
@@ -125,18 +119,16 @@
         }),
         filter((isStable: boolean) => isStable),
         switchMap(() => this.getPaymentAddress()),
+
         tap((billingAddress: Address | undefined) => {
           if (!!billingAddress && !!billingAddress.id) {
             this.billingAddressId = billingAddress.id;
 
             this.billingAddressSub.next(billingAddress);
-<<<<<<< HEAD
-=======
-            this.isLoadingAddressSub.next(false);
             this.opfService.reloadPaymentMode();
->>>>>>> d65f1098
           }
-        }),
+          };
+        ),
         catchError((error) => {
           this.globalMessageService.add(
             { key: 'opf.address.errors.cannotUpdate' },
