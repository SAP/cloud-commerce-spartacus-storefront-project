--- conflicted
+++ resolved
@@ -48,18 +48,7 @@
 
   sub: Subscription = new Subscription();
 
-<<<<<<< HEAD
-  renderHtml(html: string): SafeHtml {
-=======
-  constructor(
-    protected service: OpfCheckoutPaymentWrapperService,
-    protected sanitizer: DomSanitizer,
-    protected globalFunctionsService: OpfGlobalFunctionsFacade,
-    protected vcr: ViewContainerRef
-  ) {}
-
   bypassSecurityTrustHtml(html: string): SafeHtml {
->>>>>>> 63839900
     return this.sanitizer.bypassSecurityTrustHtml(html);
   }
 
