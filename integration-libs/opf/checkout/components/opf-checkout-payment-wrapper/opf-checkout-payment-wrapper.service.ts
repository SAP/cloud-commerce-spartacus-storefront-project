--- conflicted
+++ resolved
@@ -61,17 +61,7 @@
     protected winRef: WindowRef
   ) {}
 
-<<<<<<< HEAD
-=======
   protected readonly CHECKOUT_REVIEW_SEMANTIC_ROUTE = 'checkoutReviewOrder';
-
-  protected activeCartId: string;
-
-  protected renderPaymentMethodEvent$ =
-    new BehaviorSubject<OpfRenderPaymentMethodEvent>({
-      isLoading: false,
-      isError: false,
-    });
 
   protected executeScriptFromHtml(html: string): void {
     /**
@@ -94,7 +84,6 @@
       });
   }
 
->>>>>>> 54121ac5
   getRenderPaymentMethodEvent(): Observable<OpfRenderPaymentMethodEvent> {
     return this.renderPaymentMethodEvent$.asObservable();
   }
@@ -112,15 +101,11 @@
       this.userIdService.getUserId(),
       this.activeCartService.getActiveCartId(),
     ]).pipe(
-<<<<<<< HEAD
-      switchMap(([userId, cartId]: [string, string]) => {
-=======
       tap(([_, cartId]) =>
         // TODO: Move this key to shared place for checkout and base
         this.winRef?.localStorage?.setItem('spaProcessingCartId', cartId)
       ),
-      switchMap(([userId, cartId]) => {
->>>>>>> 54121ac5
+      switchMap(([userId, cartId]: [string, string]) => {
         this.activeCartId = cartId;
         return this.opfOtpService.generateOtpKey(userId, cartId);
       }),
