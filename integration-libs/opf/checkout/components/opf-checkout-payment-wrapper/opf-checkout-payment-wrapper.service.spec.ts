--- conflicted
+++ resolved
@@ -421,12 +421,8 @@
 
     activeCartServiceMock.getActiveCartId.and.returnValue(of(mockActiveCartId));
 
-<<<<<<< HEAD
-    const config = service['setPaymentInitiationConfig'](
+    const config = service['getPaymentInitiationConfig'](
       mockActiveCartId,
-=======
-    const config = service['getPaymentInitiationConfig'](
->>>>>>> 18a1a79c
       mockOtpKey,
       mockPaymentOptionId
     );
