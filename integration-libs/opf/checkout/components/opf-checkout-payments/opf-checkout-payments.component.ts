--- conflicted
+++ resolved
@@ -20,11 +20,6 @@
 import {
   ActiveConfiguration,
   OpfCheckoutFacade,
-<<<<<<< HEAD
-  OpfOtpFacade,
-=======
-  OpfUi,
->>>>>>> d65f1098
 } from '@spartacus/opf/checkout/root';
 import { Subscription } from 'rxjs';
 import { tap } from 'rxjs/operators';
