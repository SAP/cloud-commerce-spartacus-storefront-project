<<<<<<< HEAD
// TODO: Add unit tests
=======
import { ComponentFixture, TestBed } from '@angular/core/testing';
import { GlobalMessageEntities, GlobalMessageService, GlobalMessageType, I18nTestingModule, QueryState, Translatable } from '@spartacus/core';
import { BehaviorSubject, Observable, of } from 'rxjs';
import { OpfCheckoutPaymentsComponent } from './opf-checkout-payments.component';
import {
  ActiveConfiguration,
  OpfCheckoutFacade,
  OpfPaymentProviderType,
} from '@spartacus/opf/checkout/root';
import { OpfPaymentMetadata, OpfService } from '@spartacus/opf/base/root';

const mockActiveConfigurations: ActiveConfiguration[] = [
  {
    id: 1,
    providerType: OpfPaymentProviderType.PAYMENT_GATEWAY,
    displayName: 'Test1',
  },
  {
    id: 2,
    providerType: OpfPaymentProviderType.PAYMENT_GATEWAY,
    displayName: 'Test2',
  },
  {
    id: 3,
    providerType: OpfPaymentProviderType.PAYMENT_METHOD,
    displayName: 'Test3',
  },
];
class MockOpfCheckoutFacade implements Partial<OpfCheckoutFacade> {
  getActiveConfigurationsState(): Observable<
    QueryState<ActiveConfiguration[] | undefined>
  > {
    return activeConfigurationsState$.asObservable();
  }
}

const activeConfigurationsState$ = new BehaviorSubject<QueryState<ActiveConfiguration[] | undefined>>({
  loading: false,
  error: false,
  data: [],
});

class MockGlobalMessageService implements Partial<GlobalMessageService> {
  get(): Observable<GlobalMessageEntities> {
    return of({});
  }
  add(_: string | Translatable, __: GlobalMessageType, ___?: number): void {}
  remove(_: GlobalMessageType, __?: number): void {}
}

const mockOpfPaymentMetadata: OpfPaymentMetadata = {
  isPaymentInProgress: true,
  selectedPaymentOptionId: 111,
  termsAndConditionsChecked: true,
};

describe('OpfCheckoutPaymentsComponent', () => {
  let component: OpfCheckoutPaymentsComponent;
  let fixture: ComponentFixture<OpfCheckoutPaymentsComponent>;
  let globalMessageService: GlobalMessageService;
  let opfServiceMock: jasmine.SpyObj<OpfService>;


  beforeEach(async () => {
    opfServiceMock = jasmine.createSpyObj('OpfService', [
      'getOpfMetadataState', 'updateOpfMetadataState'
    ]);

    opfServiceMock.getOpfMetadataState.and.returnValue(
      of(mockOpfPaymentMetadata)
    );
    await TestBed.configureTestingModule({
      imports: [I18nTestingModule],
      declarations: [OpfCheckoutPaymentsComponent],
      providers: [
        { provide: OpfCheckoutFacade, useClass: MockOpfCheckoutFacade },
        { provide: GlobalMessageService, useClass: MockGlobalMessageService },
        { provide: OpfService, useValue: opfServiceMock },
      ],
    }).compileComponents();

    fixture = TestBed.createComponent(OpfCheckoutPaymentsComponent);
    component = fixture.componentInstance;

  });
  beforeEach(() => {
    globalMessageService = TestBed.inject(GlobalMessageService);
    spyOn(globalMessageService, 'add').and.callThrough();

  });

  it('should create', () => {
    expect(component).toBeTruthy();
  });

  it('should preselect the payment options', () => {
    fixture.detectChanges();
    expect(component.selectedPaymentId).toBe(mockOpfPaymentMetadata.selectedPaymentOptionId);
  });

  it('should change active payment option', () => {
    component.changePayment(mockActiveConfigurations[2]);
    expect(opfServiceMock.updateOpfMetadataState).toHaveBeenCalledWith({selectedPaymentOptionId: component.selectedPaymentId,});

  });

  it('should display an error message if active configurations are not available', () => {
    activeConfigurationsState$.next({
      loading: false,
      error: false,
      data: [],
    });

    fixture.detectChanges();

    expect(globalMessageService.add).toHaveBeenCalledWith(
      { key: 'opf.checkout.errors.noActiveConfigurations' },
      GlobalMessageType.MSG_TYPE_ERROR
    );
  });

  it('should display an error message if getting Active Configurations State fails', () => {
    activeConfigurationsState$.next({
      error: new Error('Request failed'),
      loading: false,
      data: undefined,
    });

    fixture.detectChanges();

    expect(globalMessageService.add).toHaveBeenCalledWith(
      { key: 'opf.checkout.errors.loadActiveConfigurations' },
      GlobalMessageType.MSG_TYPE_ERROR
    );
  });

});
>>>>>>> a8e18369
<|MERGE_RESOLUTION|>--- conflicted
+++ resolved
@@ -1,16 +1,20 @@
-<<<<<<< HEAD
-// TODO: Add unit tests
-=======
 import { ComponentFixture, TestBed } from '@angular/core/testing';
-import { GlobalMessageEntities, GlobalMessageService, GlobalMessageType, I18nTestingModule, QueryState, Translatable } from '@spartacus/core';
-import { BehaviorSubject, Observable, of } from 'rxjs';
-import { OpfCheckoutPaymentsComponent } from './opf-checkout-payments.component';
+import {
+  GlobalMessageEntities,
+  GlobalMessageService,
+  GlobalMessageType,
+  I18nTestingModule,
+  QueryState,
+  Translatable,
+} from '@spartacus/core';
+import { OpfPaymentMetadata, OpfService } from '@spartacus/opf/base/root';
 import {
   ActiveConfiguration,
   OpfCheckoutFacade,
   OpfPaymentProviderType,
 } from '@spartacus/opf/checkout/root';
-import { OpfPaymentMetadata, OpfService } from '@spartacus/opf/base/root';
+import { BehaviorSubject, Observable, of } from 'rxjs';
+import { OpfCheckoutPaymentsComponent } from './opf-checkout-payments.component';
 
 const mockActiveConfigurations: ActiveConfiguration[] = [
   {
@@ -37,7 +41,9 @@
   }
 }
 
-const activeConfigurationsState$ = new BehaviorSubject<QueryState<ActiveConfiguration[] | undefined>>({
+const activeConfigurationsState$ = new BehaviorSubject<
+  QueryState<ActiveConfiguration[] | undefined>
+>({
   loading: false,
   error: false,
   data: [],
@@ -63,10 +69,10 @@
   let globalMessageService: GlobalMessageService;
   let opfServiceMock: jasmine.SpyObj<OpfService>;
 
-
   beforeEach(async () => {
     opfServiceMock = jasmine.createSpyObj('OpfService', [
-      'getOpfMetadataState', 'updateOpfMetadataState'
+      'getOpfMetadataState',
+      'updateOpfMetadataState',
     ]);
 
     opfServiceMock.getOpfMetadataState.and.returnValue(
@@ -84,12 +90,10 @@
 
     fixture = TestBed.createComponent(OpfCheckoutPaymentsComponent);
     component = fixture.componentInstance;
-
   });
   beforeEach(() => {
     globalMessageService = TestBed.inject(GlobalMessageService);
     spyOn(globalMessageService, 'add').and.callThrough();
-
   });
 
   it('should create', () => {
@@ -98,13 +102,16 @@
 
   it('should preselect the payment options', () => {
     fixture.detectChanges();
-    expect(component.selectedPaymentId).toBe(mockOpfPaymentMetadata.selectedPaymentOptionId);
+    expect(component.selectedPaymentId).toBe(
+      mockOpfPaymentMetadata.selectedPaymentOptionId
+    );
   });
 
   it('should change active payment option', () => {
     component.changePayment(mockActiveConfigurations[2]);
-    expect(opfServiceMock.updateOpfMetadataState).toHaveBeenCalledWith({selectedPaymentOptionId: component.selectedPaymentId,});
-
+    expect(opfServiceMock.updateOpfMetadataState).toHaveBeenCalledWith({
+      selectedPaymentOptionId: component.selectedPaymentId,
+    });
   });
 
   it('should display an error message if active configurations are not available', () => {
@@ -136,6 +143,4 @@
       GlobalMessageType.MSG_TYPE_ERROR
     );
   });
-
-});
->>>>>>> a8e18369
+});