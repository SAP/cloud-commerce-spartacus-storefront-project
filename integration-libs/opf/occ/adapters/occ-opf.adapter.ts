--- conflicted
+++ resolved
@@ -7,18 +7,16 @@
 import { HttpClient, HttpHeaders } from '@angular/common/http';
 import { Injectable } from '@angular/core';
 import {
+  backOff,
   ConverterService,
-  backOff,
   isJaloError,
   normalizeHttpError,
 } from '@spartacus/core';
 import {
+  OpfAdapter,
+  OpfEndpointsService,
   OPF_ACTIVE_CONFIGURATION_NORMALIZER,
   OPF_PAYMENT_CONFIG_SERIALIZER,
-  OpfAdapter,
-  OpfEndpointsService,
-<<<<<<< HEAD
-  OPF_ACTIVE_CONFIGURATION_NORMALIZER,
   OPF_VERIFY_PAYMENT_NORMALIZER,
 } from '@spartacus/opf/core';
 import {
@@ -26,16 +24,10 @@
   OpfConfig,
   OpfVerifyPaymentPayload,
   OpfVerifyPaymentResponse,
-=======
-} from '@spartacus/opf/core';
-import {
-  ActiveConfiguration,
   OPF_CC_OTP_KEY,
   OPF_CC_PUBLIC_KEY,
-  OpfConfig,
   PaymentInitiationConfig,
   PaymentSessionData,
->>>>>>> d5f2fba2
 } from '@spartacus/opf/root';
 import { Observable, throwError } from 'rxjs';
 import { catchError } from 'rxjs/operators';
@@ -72,7 +64,40 @@
     return this.opfEndpointsService.buildUrl('getActiveConfigurations');
   }
 
-<<<<<<< HEAD
+  /**
+   * TODO: Let's consider splitting this code into other files,
+   * as having all endpoint declarations in one file could
+   * make cooperation and maintenance difficult.
+   *
+   * TODO: Find a way to not duplicate code for setting configuration
+   * header everywhere. Maybe we should implement some interceptor?
+   */
+
+  initiatePayment(
+    paymentConfig: PaymentInitiationConfig
+  ): Observable<PaymentSessionData> {
+    const headers = new HttpHeaders({
+      'Content-Language': 'en-us',
+    })
+      .set(OPF_CC_PUBLIC_KEY, this.config.opf?.commerceCloudPublicKey || '')
+      .set(OPF_CC_OTP_KEY, paymentConfig?.otpKey || '');
+
+    const url = this.getInitiatePaymentEndpoint();
+
+    paymentConfig = this.converter.convert(
+      paymentConfig,
+      OPF_PAYMENT_CONFIG_SERIALIZER
+    );
+
+    return this.http
+      .post<PaymentSessionData>(url, paymentConfig?.config, { headers })
+      .pipe(catchError((error) => throwError(normalizeHttpError(error))));
+  }
+
+  protected getInitiatePaymentEndpoint(): string {
+    return this.opfEndpointsService.buildUrl('initiatePayment');
+  }
+
   getVerifyPayment(
     paymentSessionId: string,
     payload: OpfVerifyPaymentPayload
@@ -106,39 +131,5 @@
     return this.opfEndpointsService.buildUrl('getVerifyPayment', {
       urlParams: { paymentSessionId },
     });
-=======
-  /**
-   * TODO: Let's consider splitting this code into other files,
-   * as having all endpoint declarations in one file could
-   * make cooperation and maintenance difficult.
-   *
-   * TODO: Find a way to not duplicate code for setting configuration
-   * header everywhere. Maybe we should implement some interceptor?
-   */
-
-  initiatePayment(
-    paymentConfig: PaymentInitiationConfig
-  ): Observable<PaymentSessionData> {
-    const headers = new HttpHeaders({
-      'Content-Language': 'en-us',
-    })
-      .set(OPF_CC_PUBLIC_KEY, this.config.opf?.commerceCloudPublicKey || '')
-      .set(OPF_CC_OTP_KEY, paymentConfig?.otpKey || '');
-
-    const url = this.getInitiatePaymentEndpoint();
-
-    paymentConfig = this.converter.convert(
-      paymentConfig,
-      OPF_PAYMENT_CONFIG_SERIALIZER
-    );
-
-    return this.http
-      .post<PaymentSessionData>(url, paymentConfig?.config, { headers })
-      .pipe(catchError((error) => throwError(normalizeHttpError(error))));
-  }
-
-  protected getInitiatePaymentEndpoint(): string {
-    return this.opfEndpointsService.buildUrl('initiatePayment');
->>>>>>> d5f2fba2
   }
 }