/*
 * SPDX-FileCopyrightText: 2023 SAP Spartacus team <spartacus-team@sap.com>
 *
 * SPDX-License-Identifier: Apache-2.0
 */

import { HttpClient, HttpHeaders } from '@angular/common/http';
import { Injectable } from '@angular/core';
import {
  backOff,
  ConverterService,
  isJaloError,
  normalizeHttpError,
} from '@spartacus/core';
import {
  OpfAdapter,
  OpfEndpointsService,
  OPF_ACTIVE_CONFIGURATION_NORMALIZER,
  OPF_PAYMENT_CONFIG_SERIALIZER,
<<<<<<< HEAD
  OPF_VERIFY_PAYMENT_NORMALIZER,
=======
  OPF_PAYMENT_VERIFICATION_NORMALIZER,
>>>>>>> a121f241
} from '@spartacus/opf/core';
import {
  ActiveConfiguration,
  OpfConfig,
  OpfPaymentVerificationPayload,
  OpfPaymentVerificationResponse,
  OPF_CC_OTP_KEY,
  OPF_CC_PUBLIC_KEY,
  PaymentInitiationConfig,
  PaymentSessionData,
} from '@spartacus/opf/root';
import { Observable, throwError } from 'rxjs';
import { catchError } from 'rxjs/operators';

@Injectable()
export class OccOpfAdapter implements OpfAdapter {
  constructor(
    protected http: HttpClient,
    protected converter: ConverterService,
    protected opfEndpointsService: OpfEndpointsService,
    protected config: OpfConfig
  ) {}

  getActiveConfigurations(): Observable<ActiveConfiguration[]> {
    const headers = new HttpHeaders().set(
      OPF_CC_PUBLIC_KEY,
      this.config.opf?.commerceCloudPublicKey || ''
    );

    return this.http
      .get<ActiveConfiguration[]>(this.getActiveConfigurationsEndpoint(), {
        headers,
      })
      .pipe(
        catchError((error) => throwError(normalizeHttpError(error))),
        backOff({
          shouldRetry: isJaloError,
        }),
        this.converter.pipeable(OPF_ACTIVE_CONFIGURATION_NORMALIZER)
      );
  }

  protected getActiveConfigurationsEndpoint(): string {
    return this.opfEndpointsService.buildUrl('getActiveConfigurations');
  }

  /**
   * TODO: Let's consider splitting this code into other files,
   * as having all endpoint declarations in one file could
   * make cooperation and maintenance difficult.
   *
   * TODO: Find a way to not duplicate code for setting configuration
   * header everywhere. Maybe we should implement some interceptor?
   */

  initiatePayment(
    paymentConfig: PaymentInitiationConfig
  ): Observable<PaymentSessionData> {
    const headers = new HttpHeaders({
      'Content-Language': 'en-us',
    })
      .set(OPF_CC_PUBLIC_KEY, this.config.opf?.commerceCloudPublicKey || '')
      .set(OPF_CC_OTP_KEY, paymentConfig?.otpKey || '');

    const url = this.getInitiatePaymentEndpoint();

    paymentConfig = this.converter.convert(
      paymentConfig,
      OPF_PAYMENT_CONFIG_SERIALIZER
    );

    return this.http
      .post<PaymentSessionData>(url, paymentConfig?.config, { headers })
      .pipe(catchError((error) => throwError(normalizeHttpError(error))));
  }

  protected getInitiatePaymentEndpoint(): string {
    return this.opfEndpointsService.buildUrl('initiatePayment');
  }

  verifyPayment(
    paymentSessionId: string,
    payload: OpfPaymentVerificationPayload
  ): Observable<OpfPaymentVerificationResponse> {
    const headers = new HttpHeaders({
      accept: 'application/json',
      'Content-Type': 'application/json',
      'Content-Language': 'en-us',
    }).set(OPF_CC_PUBLIC_KEY, this.config.opf?.commerceCloudPublicKey || '');

    return this.http
      .post<OpfPaymentVerificationResponse>(
        this.verifyPaymentEndpoint(paymentSessionId),
        JSON.stringify(payload),
        {
          headers,
        }
      )
      .pipe(
        catchError((error) => throwError(error)),
        backOff({
          shouldRetry: isJaloError,
        }),
<<<<<<< HEAD
        this.converter.pipeable(OPF_VERIFY_PAYMENT_NORMALIZER)
=======
        this.converter.pipeable(OPF_PAYMENT_VERIFICATION_NORMALIZER)
>>>>>>> a121f241
      );
  }

  protected verifyPaymentEndpoint(paymentSessionId: string): string {
    return this.opfEndpointsService.buildUrl('verifyPayment', {
      urlParams: { paymentSessionId },
    });
  }
}<|MERGE_RESOLUTION|>--- conflicted
+++ resolved
@@ -17,11 +17,7 @@
   OpfEndpointsService,
   OPF_ACTIVE_CONFIGURATION_NORMALIZER,
   OPF_PAYMENT_CONFIG_SERIALIZER,
-<<<<<<< HEAD
-  OPF_VERIFY_PAYMENT_NORMALIZER,
-=======
   OPF_PAYMENT_VERIFICATION_NORMALIZER,
->>>>>>> a121f241
 } from '@spartacus/opf/core';
 import {
   ActiveConfiguration,
@@ -125,11 +121,7 @@
         backOff({
           shouldRetry: isJaloError,
         }),
-<<<<<<< HEAD
-        this.converter.pipeable(OPF_VERIFY_PAYMENT_NORMALIZER)
-=======
         this.converter.pipeable(OPF_PAYMENT_VERIFICATION_NORMALIZER)
->>>>>>> a121f241
       );
   }
 
