--- conflicted
+++ resolved
@@ -32,13 +32,8 @@
 
   getActiveConfigurations(): Observable<ActiveConfiguration[]> {
     const headers = new HttpHeaders({
-<<<<<<< HEAD
-      // TODO OPF: to be changed once backend has stable configuration
-      'sap-commerce-cloud-public-key': '123',
-=======
       'sap-commerce-cloud-public-key':
         this.config.opf?.commerceCloudPublicKey || '',
->>>>>>> fe45692e
     });
 
     return this.http
