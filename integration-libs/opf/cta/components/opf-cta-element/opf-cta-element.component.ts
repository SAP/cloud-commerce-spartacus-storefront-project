/*
 * SPDX-FileCopyrightText: 2024 SAP Spartacus team <spartacus-team@sap.com>
 *
 * SPDX-License-Identifier: Apache-2.0
 */

import {
  AfterViewInit,
  ChangeDetectionStrategy,
  Component,
  Input,
  inject,
} from '@angular/core';
import { DomSanitizer, SafeHtml } from '@angular/platform-browser';
import { OpfDynamicScript } from '@spartacus/opf/base/root';
import { OpfCtaScriptsService } from '../opf-cta-scripts/opf-cta-scripts.service';

@Component({
  selector: 'cx-opf-cta-element',
  templateUrl: './opf-cta-element.component.html',
  changeDetection: ChangeDetectionStrategy.OnPush,
})
export class OpfCtaElementComponent implements AfterViewInit {
  protected sanitizer = inject(DomSanitizer);
  protected opfCtaScriptsService = inject(OpfCtaScriptsService);
  loader = true;

<<<<<<< HEAD
  get ctaScriptHtml(): OpfDynamicScript {
    return this._ctaScriptHtml;
  }

  @Input() set ctaScriptHtml(value: OpfDynamicScript) {
    this._ctaScriptHtml = value;

    this.htmlString = value.html ?? '';
    // ? this.opfCtaScriptsService.removeScriptTags(value.html)
    // : '';
  }
=======
  @Input() ctaScriptHtml: OpfDynamicScript;
>>>>>>> de1e703e

  ngAfterViewInit(): void {
    this.opfCtaScriptsService.loadAndRunScript(this.ctaScriptHtml).then(() => {
      this.loader = false;
    });
  }
  renderHtml(html?: string): SafeHtml {
    return html ? this.sanitizer.bypassSecurityTrustHtml(html) : '';
  }
}<|MERGE_RESOLUTION|>--- conflicted
+++ resolved
@@ -25,21 +25,7 @@
   protected opfCtaScriptsService = inject(OpfCtaScriptsService);
   loader = true;
 
-<<<<<<< HEAD
-  get ctaScriptHtml(): OpfDynamicScript {
-    return this._ctaScriptHtml;
-  }
-
-  @Input() set ctaScriptHtml(value: OpfDynamicScript) {
-    this._ctaScriptHtml = value;
-
-    this.htmlString = value.html ?? '';
-    // ? this.opfCtaScriptsService.removeScriptTags(value.html)
-    // : '';
-  }
-=======
   @Input() ctaScriptHtml: OpfDynamicScript;
->>>>>>> de1e703e
 
   ngAfterViewInit(): void {
     this.opfCtaScriptsService.loadAndRunScript(this.ctaScriptHtml).then(() => {
