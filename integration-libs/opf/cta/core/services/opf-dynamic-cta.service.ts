/*
 * SPDX-FileCopyrightText: 2024 SAP Spartacus team <spartacus-team@sap.com>
 *
 * SPDX-License-Identifier: Apache-2.0
 */

import { inject, Injectable } from '@angular/core';
import {
  ActiveCartFacade,
  Cart,
  CartAddEntrySuccessEvent,
  CartRemoveEntrySuccessEvent,
  CartUpdateEntrySuccessEvent,
} from '@spartacus/cart/base/root';
import {
  CurrencyService,
  EventService,
  LanguageService,
  Product,
  WindowRef,
} from '@spartacus/core';
import {
  CtaEvent,
  CtaProductItem,
  CtaScriptsLocation,
  CtaScriptsRequest,
  OpfCtaFacade,
} from '@spartacus/opf/cta/root';
import { OpfGlobalFunctionsFacade } from '@spartacus/opf/global-functions/root';
import {
  GlobalFunctionsDomain,
  KeyValuePair,
} from '@spartacus/opf/payment/root';
import { CurrentProductService } from '@spartacus/storefront';
import {
  combineLatest,
  map,
  merge,
  Observable,
  Subscription,
  take,
  tap,
} from 'rxjs';

@Injectable()
export class OpfDynamicCtaService {
  protected globalFunctionsFacade = inject(OpfGlobalFunctionsFacade);
  protected winRef = inject(WindowRef);
  protected eventService = inject(EventService);
  protected currencyService = inject(CurrencyService);
  protected languageService = inject(LanguageService);
  protected activeCartFacade = inject(ActiveCartFacade);
  protected opfCtaFacade = inject(OpfCtaFacade);
  protected currentProductService = inject(CurrentProductService);

  protected subList: Array<Subscription> = [];
  protected isOnsiteMessagingInit = false;
  protected scriptIdentifiers: Array<string> = [];
  protected isCartPage: boolean;

  fillCtaRequestforCartPage(
    scriptLocation: CtaScriptsLocation,
    paymentAccountIds: number[]
  ) {
    this.isCartPage = true;
    return combineLatest({
      cart: this.activeCartFacade.takeActive(),
      additionalData: this.fillAdditionalData(),
    }).pipe(
      take(1),
      map(({ cart, additionalData }) => {
        return {
          paymentAccountIds: paymentAccountIds,
          scriptLocations: [scriptLocation],
          ctaProductItems: cart.entries?.map((entry) => {
            return {
              productId: entry.product?.code,
              quantity: entry.quantity,
            } as CtaProductItem;
          }),
          additionalData,
        } as CtaScriptsRequest;
      })
    );
  }

  fillCtaRequestforProductPage(
    scriptLocation: CtaScriptsLocation,
    paymentAccountIds: number[]
  ) {
    this.isCartPage = false;
    return combineLatest({
      product: this.currentProductService.getProduct(),
      additionalData: this.fillAdditionalData(),
    }).pipe(
      take(1),
      map(({ product, additionalData }) => {
        return {
          ctaProductItems: [{ productId: product?.code, quantity: 1 }],
          paymentAccountIds: paymentAccountIds,
          scriptLocations: [scriptLocation],
          additionalData,
        } as CtaScriptsRequest;
      })
    );
  }

  protected fillAdditionalData(): Observable<Array<KeyValuePair>> {
    return combineLatest({
      language: this.languageService.getActive(),
      currency: this.currencyService.getActive(),
    }).pipe(
      take(1),
      map(({ language, currency }) => {
        return [
          {
            key: 'locale',
            value: language,
          },
          {
            key: 'currency',
            value: currency,
          },
          {
            key: 'scriptIdentifier',
            value: this.getNewScriptIdentifier(),
          },
        ];
      })
    );
  }

  initiateEvents() {
    if (!this.isOnsiteMessagingInit) {
<<<<<<< HEAD
      //   this.registerScriptReadyEvent();
=======
>>>>>>> 12c6c138
      this.listenScriptReadyEvent();

      this.isCartPage && this.cartChangedListener();
      !this.isCartPage && this.productChangedListener();

      this.isOnsiteMessagingInit = true;
    }
  }

  stopEvents() {
    if (this.isOnsiteMessagingInit) {
      this.subList.forEach((sub) => sub.unsubscribe());
      this.subList = [];
      this.globalFunctionsFacade.removeGlobalFunctions(
        GlobalFunctionsDomain.GLOBAL
      );
      this.isOnsiteMessagingInit = false;
    }
  }

  protected getNewScriptIdentifier(): string {
    this.scriptIdentifiers.push(String(this.scriptIdentifiers.length + 1));
    return String(
      this.scriptIdentifiers[this.scriptIdentifiers.length - 1]
    ).padStart(4, '0');
  }

  registerScriptReadyEvent() {
<<<<<<< HEAD
    this.globalFunctionsFacade.registerGlobalFunctions({
      paymentSessionId: '',
      domain: GlobalFunctionsDomain.GLOBAL,
    });
  }

  removeScriptReadyEvent() {
=======
>>>>>>> 12c6c138
    this.globalFunctionsFacade.registerGlobalFunctions({
      paymentSessionId: '',
      domain: GlobalFunctionsDomain.GLOBAL,
    });
  }

  protected listenScriptReadyEvent() {
    const sub = this.opfCtaFacade.listenScriptReadyEvent().subscribe({
      next: (id: string) => {
        this.isCartPage && this.dispatchCartEvents([id]);
        !this.isCartPage && this.dispatchProductEvents([id]);
      },
    });
    this.subList.push(sub);
  }

  protected dispatchCartEvents(scriptIdentifiers: Array<string>): void {
    this.activeCartFacade
      .takeActive()
      .pipe(
        take(1),
        map((cart: Cart) => {
          return { total: cart.totalPrice?.value };
        }),
        tap((cartTotalPrice) => {
          const window = this.winRef.nativeWindow;
          const dispatchEvent = window?.dispatchEvent;
          if (dispatchEvent) {
            dispatchEvent(
              new CustomEvent(CtaEvent.OPF_CART_CHANGED, {
                detail: { cart: cartTotalPrice, scriptIdentifiers },
              })
            );
          }
        })
      )
      .subscribe();
  }

  protected dispatchProductEvents(
    scriptIdentifiers: Array<string>,
    quantity = 1
  ): void {
    this.currentProductService
      .getProduct()
      .pipe(
        take(1),
        map((product: Product | null) => {
          return [
            {
              price: {
                sellingPrice: product?.price?.value,
              },
              quantity, // hard-coded until 'pdp counter change' event gets implemented
            },
          ];
        }),
        tap((productInfo) => {
          const window = this.winRef.nativeWindow as any;
          const dispatchEvent = window?.dispatchEvent;
          if (dispatchEvent) {
            dispatchEvent(
              new CustomEvent(CtaEvent.OPF_PRODUCT_AMOUNT_CHANGED, {
                detail: { productInfo, scriptIdentifiers },
              })
            );
          }
        })
      )
      .subscribe();
  }

  protected productChangedListener(): void {
    //// need event listener detecting 'pdp counter changed' event and get its qty value.
  }

  protected cartChangedListener(): void {
    const sub = merge(
      this.eventService.get(CartUpdateEntrySuccessEvent),
      this.eventService.get(CartAddEntrySuccessEvent),
      this.eventService.get(CartRemoveEntrySuccessEvent)
    ).subscribe({
      next: () => {
        this.dispatchCartEvents(this.scriptIdentifiers);
      },
    });
    this.subList.push(sub);
  }
}<|MERGE_RESOLUTION|>--- conflicted
+++ resolved
@@ -132,10 +132,6 @@
 
   initiateEvents() {
     if (!this.isOnsiteMessagingInit) {
-<<<<<<< HEAD
-      //   this.registerScriptReadyEvent();
-=======
->>>>>>> 12c6c138
       this.listenScriptReadyEvent();
 
       this.isCartPage && this.cartChangedListener();
@@ -164,16 +160,6 @@
   }
 
   registerScriptReadyEvent() {
-<<<<<<< HEAD
-    this.globalFunctionsFacade.registerGlobalFunctions({
-      paymentSessionId: '',
-      domain: GlobalFunctionsDomain.GLOBAL,
-    });
-  }
-
-  removeScriptReadyEvent() {
-=======
->>>>>>> 12c6c138
     this.globalFunctionsFacade.registerGlobalFunctions({
       paymentSessionId: '',
       domain: GlobalFunctionsDomain.GLOBAL,
