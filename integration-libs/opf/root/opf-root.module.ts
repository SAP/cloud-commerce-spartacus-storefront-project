--- conflicted
+++ resolved
@@ -7,13 +7,8 @@
 import { NgModule } from '@angular/core';
 import { RouterModule } from '@angular/router';
 import { provideConfigValidator, provideDefaultConfig } from '@spartacus/core';
-<<<<<<< HEAD
-import { OpfPaymentVerificationComponent } from '../components/opf-verify-payment';
-import { defaultOPFRoutingConfig } from './config';
-=======
 import { OpfPaymentVerificationComponent } from '../components/opf-payment-verification';
 import { defaultOpfRoutingConfig } from './config';
->>>>>>> a121f241
 import { defaultOPFCheckoutConfig } from './config/default-opf-checkout-config';
 import { defaultOpfConfig } from './config/default-opf-config';
 import { opfConfidValidator } from './config/opf-config-validator';
@@ -43,11 +38,7 @@
     provideDefaultConfig(defaultOpfConfig),
     provideDefaultConfig(defaultOPFCheckoutConfig),
     // TODO OPF: uncomment once proper type and routing is set up
-<<<<<<< HEAD
-    provideDefaultConfig(defaultOPFRoutingConfig),
-=======
     provideDefaultConfig(defaultOpfRoutingConfig),
->>>>>>> a121f241
     provideConfigValidator(opfConfidValidator),
   ],
 })
