/*
 * SPDX-FileCopyrightText: 2024 SAP Spartacus team <spartacus-team@sap.com>
 *
 * SPDX-License-Identifier: Apache-2.0
 */

import {
  HttpTestingController,
  provideHttpClientTesting,
} from '@angular/common/http/testing';
import { TestBed } from '@angular/core/testing';

import { ConverterService, LoggerService } from '@spartacus/core';
import { OpfEndpointsService } from '@spartacus/opf/base/core';
import {
  OPF_CC_ACCESS_CODE_HEADER,
  OPF_CC_PUBLIC_KEY_HEADER,
  OpfConfig,
  OpfMetadataStatePersistanceService,
} from '@spartacus/opf/base/root';
import { ApplePaySessionVerificationRequest } from '@spartacus/opf/quick-buy/root';
import { catchError, Observable, throwError } from 'rxjs';
<<<<<<< HEAD
import {
  provideHttpClient,
  withInterceptorsFromDi,
} from '@angular/common/http';
=======
import { OpfApiQuickBuyAdapter } from './opf-api-quick-buy.adapter';

class MockOpfMetadataStatePersistanceService
  implements Partial<OpfMetadataStatePersistanceService>
{
  getActiveLanguage(): string {
    return 'en-us';
  }
}
>>>>>>> 849ba77d

describe('OpfApiQuickBuyAdapter', () => {
  let service: OpfApiQuickBuyAdapter;
  let httpMock: HttpTestingController;
  let mockConverter: jasmine.SpyObj<ConverterService>;
  let mockOpfEndpointsService: jasmine.SpyObj<OpfEndpointsService>;
  let mockOpfConfig: OpfConfig;
  let mockLogger: jasmine.SpyObj<LoggerService>;

  const applePaySessionRequest: ApplePaySessionVerificationRequest = {
    validationUrl: 'https://example.com',
    cartId: 'test',
    initiative: 'web',
    initiativeContext: 'test',
  };

  const accessCode = 'test-access-code';
  const mockResponse = {
    epochTimestamp: 1625230000000,
    expiresAt: 1625233600000,
    merchantSessionIdentifier: 'merchant-session-id',
    nonce: 'test-nonce',
    merchantIdentifier: 'merchant.com.example',
    domainName: 'example.com',
    displayName: 'Example Merchant',
    signature: 'test-signature',
  };

  beforeEach(() => {
    mockConverter = jasmine.createSpyObj('ConverterService', ['pipeable']);
    mockOpfEndpointsService = jasmine.createSpyObj('OpfEndpointsService', [
      'buildUrl',
    ]);
    mockLogger = jasmine.createSpyObj('LoggerService', ['warn', 'error']);
    mockOpfConfig = { opf: { commerceCloudPublicKey: 'public-key' } };

    TestBed.configureTestingModule({
      imports: [],
      providers: [
        OpfApiQuickBuyAdapter,
        { provide: ConverterService, useValue: mockConverter },
        { provide: OpfEndpointsService, useValue: mockOpfEndpointsService },
        { provide: OpfConfig, useValue: mockOpfConfig },
        { provide: LoggerService, useValue: mockLogger },
<<<<<<< HEAD
        provideHttpClient(withInterceptorsFromDi()),
        provideHttpClientTesting(),
=======
        {
          provide: OpfMetadataStatePersistanceService,
          useClass: MockOpfMetadataStatePersistanceService,
        },
>>>>>>> 849ba77d
      ],
    });

    service = TestBed.inject(OpfApiQuickBuyAdapter);
    httpMock = TestBed.inject(HttpTestingController);
  });

  afterEach(() => {
    httpMock.verify();
  });

  it('should be created', () => {
    expect(service).toBeTruthy();
  });

  it('should call the correct URL and return the correct response', () => {
    mockOpfEndpointsService.buildUrl.and.returnValue('/test-url');
    mockConverter.pipeable.and.callFake(() => {
      return (source: Observable<any>) => source;
    });
    service
      .getApplePayWebSession(applePaySessionRequest, accessCode)
      .subscribe((response) => {
        expect(response).toEqual(mockResponse);
      });

    const req = httpMock.expectOne('/test-url');
    expect(req.request.method).toBe('POST');

    const headers = req.request.headers;
    expect(headers.get('Content-Language')).toBe('en-us');
    expect(headers.get(OPF_CC_PUBLIC_KEY_HEADER)).toBe('public-key');
    expect(headers.get(OPF_CC_ACCESS_CODE_HEADER)).toBe(accessCode);

    req.flush(mockResponse);
  });

  it('should handle error and log it', () => {
    mockOpfEndpointsService.buildUrl.and.returnValue('/test-url');
    const mockError = { status: 500, message: 'Server Error' };
    mockConverter.pipeable.and.callFake(() => {
      return (source: Observable<any>) => source;
    });

    service
      .getApplePayWebSession(applePaySessionRequest, accessCode)
      .pipe(
        catchError((error) => {
          expect(mockLogger.error).toHaveBeenCalled();
          return throwError(() => error);
        })
      )
      .subscribe({
        error: (error) => {
          expect(error.status).toBe(500);
        },
      });

    const req = httpMock.expectOne('/test-url');
    req.flush(mockError, { status: 500, statusText: 'Server Error' });
  });
});<|MERGE_RESOLUTION|>--- conflicted
+++ resolved
@@ -10,6 +10,10 @@
 } from '@angular/common/http/testing';
 import { TestBed } from '@angular/core/testing';
 
+import {
+  provideHttpClient,
+  withInterceptorsFromDi,
+} from '@angular/common/http';
 import { ConverterService, LoggerService } from '@spartacus/core';
 import { OpfEndpointsService } from '@spartacus/opf/base/core';
 import {
@@ -20,12 +24,6 @@
 } from '@spartacus/opf/base/root';
 import { ApplePaySessionVerificationRequest } from '@spartacus/opf/quick-buy/root';
 import { catchError, Observable, throwError } from 'rxjs';
-<<<<<<< HEAD
-import {
-  provideHttpClient,
-  withInterceptorsFromDi,
-} from '@angular/common/http';
-=======
 import { OpfApiQuickBuyAdapter } from './opf-api-quick-buy.adapter';
 
 class MockOpfMetadataStatePersistanceService
@@ -35,7 +33,6 @@
     return 'en-us';
   }
 }
->>>>>>> 849ba77d
 
 describe('OpfApiQuickBuyAdapter', () => {
   let service: OpfApiQuickBuyAdapter;
@@ -80,15 +77,12 @@
         { provide: OpfEndpointsService, useValue: mockOpfEndpointsService },
         { provide: OpfConfig, useValue: mockOpfConfig },
         { provide: LoggerService, useValue: mockLogger },
-<<<<<<< HEAD
-        provideHttpClient(withInterceptorsFromDi()),
-        provideHttpClientTesting(),
-=======
         {
           provide: OpfMetadataStatePersistanceService,
           useClass: MockOpfMetadataStatePersistanceService,
         },
->>>>>>> 849ba77d
+        provideHttpClient(withInterceptorsFromDi()),
+        provideHttpClientTesting(),
       ],
     });
 
