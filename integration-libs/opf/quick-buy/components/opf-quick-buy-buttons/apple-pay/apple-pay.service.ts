--- conflicted
+++ resolved
@@ -413,17 +413,13 @@
 
     return deliveryTypeHandlingObservable.pipe(
       switchMap(() => {
-<<<<<<< HEAD
-=======
         return shippingContact?.emailAddress
           ? this.opfQuickBuyTransactionService.updateCartGuestUserEmail(
               shippingContact.emailAddress
             )
           : of(true);
       }),
-      switchMap(() => this.opfQuickBuyTransactionService.getCurrentCartId()),
-      switchMap((cartId: string) => {
->>>>>>> 5ea53f89
+      switchMap(() => {
         const encryptedToken = btoa(
           JSON.stringify(applePayPayment.token.paymentData)
         );
