/*
 * SPDX-FileCopyrightText: 2024 SAP Spartacus team <spartacus-team@sap.com>
 *
 * SPDX-License-Identifier: Apache-2.0
 */

/// <reference types="@types/googlepay" />
import { ElementRef, Injectable, inject } from '@angular/core';
import { Cart, DeliveryMode } from '@spartacus/cart/base/root';
import { Address } from '@spartacus/core';

import {
  OpfActiveConfiguration,
  OpfResourceLoaderService,
} from '@spartacus/opf/base/root';
import { OpfPaymentFacade } from '@spartacus/opf/payment/root';
import { OpfQuickBuyTransactionService } from '@spartacus/opf/quick-buy/core';
import {
  OPF_QUICK_BUY_ADDRESS_FIELD_PLACEHOLDER,
  OPF_QUICK_BUY_DEFAULT_MERCHANT_NAME,
  OpfQuickBuyDeliveryType,
  OpfQuickBuyLocation,
  OpfQuickBuyProviderType,
  QuickBuyTransactionDetails,
} from '@spartacus/opf/quick-buy/root';
import { CurrentProductService } from '@spartacus/storefront';
import { Observable, forkJoin, lastValueFrom, of } from 'rxjs';
import { catchError, map, switchMap, take, tap } from 'rxjs/operators';
import { OpfQuickBuyButtonsService } from '../opf-quick-buy-buttons.service';

@Injectable({
  providedIn: 'root',
})
export class OpfGooglePayService {
  protected opfResourceLoaderService = inject(OpfResourceLoaderService);
  protected currentProductService = inject(CurrentProductService);
  protected opfPaymentFacade = inject(OpfPaymentFacade);
  protected opfQuickBuyTransactionService = inject(
    OpfQuickBuyTransactionService
  );
  protected opfQuickBuyButtonsService = inject(OpfQuickBuyButtonsService);

  protected readonly GOOGLE_PAY_JS_URL =
    'https://pay.google.com/gp/p/js/pay.js';

  private googlePaymentClient: google.payments.api.PaymentsClient;

  private googlePaymentClientOptions: google.payments.api.PaymentOptions = {
    environment: 'TEST',
  };

  private initialGooglePaymentRequest: google.payments.api.PaymentDataRequest =
    {
      /**
       * TODO: Move this part into configuration layer.
       */
      apiVersion: 2,
      apiVersionMinor: 0,
      callbackIntents: [
        'PAYMENT_AUTHORIZATION',
        'SHIPPING_ADDRESS',
        'SHIPPING_OPTION',
      ],

      // @ts-ignore
      merchantInfo: {
        // merchantId: 'spartacusStorefront',
        merchantName: OPF_QUICK_BUY_DEFAULT_MERCHANT_NAME,
      },
      shippingOptionRequired: true,
      shippingAddressRequired: true,
      // @ts-ignore
      shippingAddressParameters: {
        phoneNumberRequired: false,
      },
    };

  private initialTransactionInfo: google.payments.api.TransactionInfo = {
    totalPrice: '0.00',
    totalPriceStatus: 'ESTIMATED',
    currencyCode: 'USD',
  };

  protected initialTransactionDetails: QuickBuyTransactionDetails = {
    context: OpfQuickBuyLocation.PRODUCT,
    product: undefined,
    cart: undefined,
    quantity: 0,
    deliveryInfo: {
      type: OpfQuickBuyDeliveryType.SHIPPING,
      pickupDetails: undefined,
    },
    addressIds: [],
    total: {
      label: '',
      amount: '',
      currency: '',
    },
  };

  private googlePaymentRequest = this.initialGooglePaymentRequest;

  protected transactionDetails = this.initialTransactionDetails;

  protected updateGooglePaymentClient(): void {
    this.googlePaymentClient = new google.payments.api.PaymentsClient(
      this.googlePaymentClientOptions
    );
  }

  protected setGooglePaymentRequestConfig(
    deliveryType: OpfQuickBuyDeliveryType,
    merchantName: string
  ) {
    if (deliveryType === OpfQuickBuyDeliveryType.PICKUP) {
      this.googlePaymentClientOptions = {
        ...this.googlePaymentClientOptions,
        paymentDataCallbacks: {
          onPaymentAuthorized:
            this.handlePaymentCallbacks().onPaymentAuthorized,
        },
      };
      this.googlePaymentRequest = {
        ...this.initialGooglePaymentRequest,
        shippingAddressRequired: false,
        shippingOptionRequired: false,
        callbackIntents: ['PAYMENT_AUTHORIZATION'],
      };
    } else {
      this.googlePaymentClientOptions = {
        ...this.googlePaymentClientOptions,
        paymentDataCallbacks: this.handlePaymentCallbacks(),
      };
      this.googlePaymentRequest = this.initialGooglePaymentRequest;
    }
    this.googlePaymentRequest.merchantInfo.merchantName = merchantName;
    this.updateGooglePaymentClient();
  }

  loadProviderResources(): Promise<void> {
    return this.opfResourceLoaderService.loadProviderResources([
      { url: this.GOOGLE_PAY_JS_URL },
    ]);
  }

  initClient(activeConfiguration: OpfActiveConfiguration): void {
    this.setAllowedPaymentMethodsConfig(activeConfiguration);
    this.updateGooglePaymentClient();
  }

  private getClient(): google.payments.api.PaymentsClient {
    return this.googlePaymentClient;
  }

  isReadyToPay() {
    return this.googlePaymentClient.isReadyToPay(
      this.googlePaymentRequest
    ) as any;
  }

  private updateTransactionInfo(
    transactionInfo: google.payments.api.TransactionInfo
  ) {
    this.googlePaymentRequest.transactionInfo = transactionInfo;
  }

  private getShippingOptionParameters(): Observable<
    google.payments.api.ShippingOptionParameters | undefined
  > {
    return this.opfQuickBuyTransactionService.getSupportedDeliveryModes().pipe(
      take(1),
      map((modes) => {
        return {
          defaultSelectedOptionId: modes[0]?.code,
          shippingOptions: modes?.map((mode) => ({
            id: mode?.code,
            label: mode?.name,
            description: mode?.description,
          })),
        } as google.payments.api.ShippingOptionParameters;
      })
    );
  }

  private getNewTransactionInfo(
    cart: Cart
  ): google.payments.api.TransactionInfo | undefined {
    let transactionInfo: google.payments.api.TransactionInfo | undefined;
    const priceInfo = cart?.totalPriceWithTax;
    if (priceInfo && priceInfo.value && priceInfo.currencyIso) {
      transactionInfo = {
        totalPrice: priceInfo.value.toString(),
        currencyCode: priceInfo.currencyIso.toString(),
        totalPriceStatus: 'FINAL',
      };
    }

    return transactionInfo;
  }

  private setDeliveryAddress(
    address: google.payments.api.Address | undefined
  ): Observable<string> {
    const deliveryAddress = this.convertAddress(address);

    if (
      this.transactionDetails?.deliveryInfo?.type ===
      OpfQuickBuyDeliveryType.SHIPPING
    ) {
      return this.opfQuickBuyTransactionService
        .setDeliveryAddress(deliveryAddress)
        .pipe(
          tap((addressId) => {
            this.associateAddressId(addressId);
          })
        );
    } else {
      return of(OpfQuickBuyDeliveryType.PICKUP);
    }
  }

  private setBillingAddress(
    address: google.payments.api.Address | undefined
  ): Observable<boolean> {
    return this.opfQuickBuyTransactionService.setBillingAddress(
      this.convertAddress(address)
    );
  }

  setDeliveryMode(
    mode?: string,
    type?: OpfQuickBuyDeliveryType
  ): Observable<DeliveryMode | undefined> {
    if (type === OpfQuickBuyDeliveryType.PICKUP) {
      mode = OpfQuickBuyDeliveryType.PICKUP.toLocaleLowerCase();
    }

    if (!mode && type === OpfQuickBuyDeliveryType.SHIPPING) {
      return of(undefined);
    }

    return mode && this.verifyShippingOption(mode)
      ? this.opfQuickBuyTransactionService.setDeliveryMode(mode)
      : of(undefined);
  }

  private convertAddress(
    address: google.payments.api.Address | undefined
  ): Address {
    let convertedAddress: Address = {
      firstName: OPF_QUICK_BUY_ADDRESS_FIELD_PLACEHOLDER,
      lastName: OPF_QUICK_BUY_ADDRESS_FIELD_PLACEHOLDER,
      country: {
        isocode: address?.countryCode,
      },
      town: address?.locality,
      district: address?.administrativeArea,
      postalCode: address?.postalCode,
      line1: address?.address1 || OPF_QUICK_BUY_ADDRESS_FIELD_PLACEHOLDER,
      line2: `${address?.address2} ${address?.address3}`,
    };

    if (address?.name) {
      convertedAddress = {
        ...convertedAddress,
        ...this.getFirstAndLastName(address?.name),
      };
    }
    return convertedAddress;
  }

  handleActiveCartTransaction(): Observable<Cart> {
    this.transactionDetails.context = OpfQuickBuyLocation.CART;

    return this.opfQuickBuyTransactionService.handleCartGuestUser().pipe(
      switchMap(() => {
        return forkJoin({
          deliveryInfo:
            this.opfQuickBuyTransactionService.getTransactionDeliveryInfo(),
          merchantName: this.opfQuickBuyTransactionService.getMerchantName(),
        }).pipe(
          switchMap(({ deliveryInfo, merchantName }) => {
            this.transactionDetails.deliveryInfo = deliveryInfo;
            this.setGooglePaymentRequestConfig(deliveryInfo.type, merchantName);

            return this.setDeliveryMode(undefined, deliveryInfo.type).pipe(
              switchMap(() =>
                this.opfQuickBuyTransactionService.getCurrentCart().pipe(
                  take(1),
                  tap((cart: Cart) => {
                    this.transactionDetails.cart = cart;
                    this.updateTransactionInfo({
                      totalPrice: `${cart.totalPrice?.value}`,
                      currencyCode:
                        cart.totalPrice?.currencyIso ||
                        this.initialTransactionInfo.currencyCode,
                      totalPriceStatus:
                        this.initialTransactionInfo.totalPriceStatus,
                    });
                  })
                )
              )
            );
          })
        );
      })
    );
  }

  initTransaction(): void {
    this.transactionDetails = {
      ...this.initialTransactionDetails,
      addressIds: [],
    };

    this.opfQuickBuyTransactionService
      .getTransactionLocationContext()
      .pipe(
        switchMap((context: OpfQuickBuyLocation) => {
          this.transactionDetails.context = context;

          return this.handleActiveCartTransaction();
        })
      )
      .subscribe(() => {
        this.googlePaymentClient
          .loadPaymentData(this.googlePaymentRequest)
          .catch((err: any) => {
            // If err.statusCode === 'CANCELED' it means that customer closed popup
            if (err.statusCode === 'CANCELED') {
              this.deleteAssociatedAddresses();
            }
          });
      });
  }

  renderPaymentButton(container: ElementRef): void {
    container.nativeElement.appendChild(
      this.getClient().createButton({
        onClick: () => this.initTransaction(),
        buttonSizeMode: 'fill',
      })
    );
  }

  private handlePaymentCallbacks(): google.payments.api.PaymentDataCallbacks {
    return {
      onPaymentAuthorized: (paymentDataResponse: any) => {
        return lastValueFrom(
<<<<<<< HEAD
          this.opfQuickBuyTransactionService.getCurrentCartId().pipe(
            switchMap((cartId) =>
              this.setDeliveryAddress(paymentDataResponse.shippingAddress).pipe(
                switchMap(() =>
                  this.setBillingAddress(
                    paymentDataResponse.paymentMethodData.info?.billingAddress
                  )
                ),
                switchMap(() => {
                  const encryptedToken = btoa(
                    paymentDataResponse.paymentMethodData.tokenizationData.token
                  );

                  return this.opfPaymentFacade.submitPayment({
                    additionalData: [],
                    paymentSessionId: '',
                    callbackArray: [() => {}, () => {}, () => {}],
                    paymentMethod: OpfQuickBuyProviderType.GOOGLE_PAY as any,
                    encryptedToken,
                    cartId,
                  });
                })
=======
          this.setDeliveryAddress(paymentDataResponse.shippingAddress).pipe(
            switchMap(() =>
              this.setBillingAddress(
                paymentDataResponse.paymentMethodData.info?.billingAddress
>>>>>>> f173f11f
              )
            ),
            switchMap(() => {
              const encryptedToken = btoa(
                paymentDataResponse.paymentMethodData.tokenizationData.token
              );

              return this.opfPaymentFacade.submitPayment({
                additionalData: [],
                paymentSessionId: '',
                callbackArray: [() => {}, () => {}, () => {}],
                paymentMethod: OpfProviderType.GOOGLE_PAY as any,
                encryptedToken,
              });
            }),
            catchError(() => {
              return of(false);
            })
          )
        ).then((isSuccess) => {
          this.deleteAssociatedAddresses();
          return { transactionState: isSuccess ? 'SUCCESS' : 'ERROR' };
        });
      },

      onPaymentDataChanged: (intermediatePaymentData: any) => {
        return lastValueFrom(
          this.setDeliveryAddress(intermediatePaymentData.shippingAddress).pipe(
            switchMap(() => this.getShippingOptionParameters()),
            switchMap((shippingOptions) => {
              const selectedMode =
                this.verifyShippingOption(
                  intermediatePaymentData.shippingOptionData?.id
                ) ?? shippingOptions?.defaultSelectedOptionId;

              return this.setDeliveryMode(selectedMode).pipe(
                switchMap(() =>
                  forkJoin([
                    this.opfQuickBuyTransactionService.getCurrentCart(),
                    this.opfQuickBuyTransactionService.getSelectedDeliveryMode(),
                  ])
                ),
                switchMap(([cart, mode]) => {
                  const paymentDataRequestUpdate: google.payments.api.PaymentDataRequestUpdate =
                    {
                      newShippingOptionParameters: shippingOptions,
                      newTransactionInfo: this.getNewTransactionInfo(cart),
                    };

                  if (
                    paymentDataRequestUpdate.newShippingOptionParameters
                      ?.defaultSelectedOptionId
                  ) {
                    paymentDataRequestUpdate.newShippingOptionParameters.defaultSelectedOptionId =
                      mode?.code;
                  }

                  return of(paymentDataRequestUpdate);
                })
              );
            })
          )
        );
      },
    };
  }

  protected verifyShippingOption(mode: string | undefined): string | undefined {
    return mode === 'shipping_option_unselected' ? undefined : mode;
  }

  protected associateAddressId(addressId: string): void {
    if (!this.isAddressIdAssociated(addressId)) {
      this.transactionDetails.addressIds.push(addressId);
    }
  }

  protected isAddressIdAssociated(addressId: string): boolean {
    return this.transactionDetails.addressIds.includes(addressId);
  }

  protected resetAssociatedAddresses(): void {
    this.transactionDetails.addressIds = [];
  }

  protected deleteAssociatedAddresses(): void {
    if (this.transactionDetails.addressIds?.length) {
      this.opfQuickBuyTransactionService.deleteUserAddresses(
        this.transactionDetails.addressIds
      );
      this.resetAssociatedAddresses();
    }
  }

  protected getFirstAndLastName(name: string) {
    const firstName = name?.split(' ')[0];
    const lastName = name?.substring(firstName?.length) || firstName;

    return {
      firstName,
      lastName,
    };
  }

  protected setAllowedPaymentMethodsConfig(
    activeConfiguration: OpfActiveConfiguration
  ): void {
    const googlePayConfig =
      this.opfQuickBuyButtonsService.getQuickBuyProviderConfig(
        OpfQuickBuyProviderType.GOOGLE_PAY,
        activeConfiguration
      );

    this.googlePaymentRequest.allowedPaymentMethods = [
      {
        parameters: {
          allowedAuthMethods: ['PAN_ONLY', 'CRYPTOGRAM_3DS'],
          allowedCardNetworks: [
            'AMEX',
            'DISCOVER',
            'INTERAC',
            'JCB',
            'MASTERCARD',
            'VISA',
          ],
          billingAddressRequired: true,
          billingAddressParameters: {
            format: 'FULL',
          },
        },
        tokenizationSpecification: {
          parameters: {
            gateway: String(googlePayConfig?.googlePayGateway),
            gatewayMerchantId: String(activeConfiguration.merchantId),
          },
          type: activeConfiguration.providerType as any,
        },
        type: 'CARD',
      },
    ];
  }
}<|MERGE_RESOLUTION|>--- conflicted
+++ resolved
@@ -347,35 +347,10 @@
     return {
       onPaymentAuthorized: (paymentDataResponse: any) => {
         return lastValueFrom(
-<<<<<<< HEAD
-          this.opfQuickBuyTransactionService.getCurrentCartId().pipe(
-            switchMap((cartId) =>
-              this.setDeliveryAddress(paymentDataResponse.shippingAddress).pipe(
-                switchMap(() =>
-                  this.setBillingAddress(
-                    paymentDataResponse.paymentMethodData.info?.billingAddress
-                  )
-                ),
-                switchMap(() => {
-                  const encryptedToken = btoa(
-                    paymentDataResponse.paymentMethodData.tokenizationData.token
-                  );
-
-                  return this.opfPaymentFacade.submitPayment({
-                    additionalData: [],
-                    paymentSessionId: '',
-                    callbackArray: [() => {}, () => {}, () => {}],
-                    paymentMethod: OpfQuickBuyProviderType.GOOGLE_PAY as any,
-                    encryptedToken,
-                    cartId,
-                  });
-                })
-=======
           this.setDeliveryAddress(paymentDataResponse.shippingAddress).pipe(
             switchMap(() =>
               this.setBillingAddress(
                 paymentDataResponse.paymentMethodData.info?.billingAddress
->>>>>>> f173f11f
               )
             ),
             switchMap(() => {
