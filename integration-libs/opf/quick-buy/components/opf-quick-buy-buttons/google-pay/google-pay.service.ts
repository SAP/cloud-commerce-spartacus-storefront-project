--- conflicted
+++ resolved
@@ -139,8 +139,7 @@
     this.updateGooglePaymentClient();
   }
 
-<<<<<<< HEAD
-  loadProviderResources(): Promise<void> {
+  loadResources(): Promise<void> {
     const opfGooglePayConfig: OpfQuickBuyProvider | undefined =
       this.opfQuickBuyConfig?.providers?.find(
         (provider) => provider[OPF_GOOGLE_PAY_PROVIDER_NAME]
@@ -148,16 +147,11 @@
     if (!opfGooglePayConfig) {
       return Promise.reject('Config not found');
     }
-    return this.opfResourceLoaderService.loadProviderResources([
+    return this.opfResourceLoaderService.loadResources([
       {
         url: (opfGooglePayConfig as OpfQuickBuyGooglePayProvider).googlePay
           .resourceUrl,
       },
-=======
-  loadResources(): Promise<void> {
-    return this.opfResourceLoaderService.loadResources([
-      { url: this.GOOGLE_PAY_JS_URL },
->>>>>>> 458ceaf5
     ]);
   }
 
