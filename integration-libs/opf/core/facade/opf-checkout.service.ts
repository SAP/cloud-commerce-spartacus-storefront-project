--- conflicted
+++ resolved
@@ -5,14 +5,6 @@
  */
 
 import { Injectable } from '@angular/core';
-<<<<<<< HEAD
-import { Query, QueryService, QueryState } from '@spartacus/core';
-import {
-  ActiveConfiguration,
-  OpfCheckoutFacade,
-  OpfVerifyPaymentPayload,
-  OpfVerifyPaymentResponse,
-=======
 import {
   Command,
   CommandService,
@@ -23,9 +15,10 @@
 import {
   ActiveConfiguration,
   OpfCheckoutFacade,
+  OpfVerifyPaymentPayload,
+  OpfVerifyPaymentResponse,
   PaymentInitiationConfig,
   PaymentSessionData,
->>>>>>> d5f2fba2
 } from '@spartacus/opf/root';
 import { Observable } from 'rxjs';
 import { OpfCheckoutConnector } from '../connectors/opf-checkout.connector';
@@ -37,7 +30,15 @@
       this.opfCheckoutConnector.getActiveConfigurations()
     );
 
-<<<<<<< HEAD
+  protected initiatePaymentCommand: Command<
+    {
+      paymentConfig: PaymentInitiationConfig;
+    },
+    PaymentSessionData
+  > = this.commandService.create((payload) =>
+    this.opfCheckoutConnector.initiatePayment(payload.paymentConfig)
+  );
+
   protected verifyPaymentQuery = (
     paymentSessionId: string,
     payload: OpfVerifyPaymentPayload
@@ -48,16 +49,6 @@
         payload
       );
     });
-=======
-  protected initiatePaymentCommand: Command<
-    {
-      paymentConfig: PaymentInitiationConfig;
-    },
-    PaymentSessionData
-  > = this.commandService.create((payload) =>
-    this.opfCheckoutConnector.initiatePayment(payload.paymentConfig)
-  );
->>>>>>> d5f2fba2
 
   constructor(
     protected queryService: QueryService,
@@ -71,17 +62,16 @@
     return this.activeConfigurationsQuery.getState();
   }
 
-<<<<<<< HEAD
+  initiatePayment(
+    paymentConfig: PaymentInitiationConfig
+  ): Observable<PaymentSessionData> {
+    return this.initiatePaymentCommand.execute({ paymentConfig });
+  }
+
   getVerifyPaymentState(
     paymentSessionId: string,
     payload: OpfVerifyPaymentPayload
   ): Observable<QueryState<OpfVerifyPaymentResponse | undefined>> {
     return this.verifyPaymentQuery(paymentSessionId, payload).getState();
-=======
-  initiatePayment(
-    paymentConfig: PaymentInitiationConfig
-  ): Observable<PaymentSessionData> {
-    return this.initiatePaymentCommand.execute({ paymentConfig });
->>>>>>> d5f2fba2
   }
 }