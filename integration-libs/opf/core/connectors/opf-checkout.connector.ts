--- conflicted
+++ resolved
@@ -7,14 +7,12 @@
 import { Injectable } from '@angular/core';
 import {
   ActiveConfiguration,
-<<<<<<< HEAD
   OpfVerifyPaymentPayload,
   OpfVerifyPaymentResponse,
-=======
   PaymentInitiationConfig,
   PaymentSessionData,
->>>>>>> d5f2fba2
 } from '@spartacus/opf/root';
+
 import { Observable } from 'rxjs';
 import { OpfAdapter } from './opf.adapter';
 
@@ -26,17 +24,16 @@
     return this.adapter.getActiveConfigurations();
   }
 
-<<<<<<< HEAD
+  public initiatePayment(
+    paymentConfig: PaymentInitiationConfig
+  ): Observable<PaymentSessionData> {
+    return this.adapter.initiatePayment(paymentConfig);
+  }
+
   public getVerifyPayment(
     paymentSessionId: string,
     payload: OpfVerifyPaymentPayload
   ): Observable<OpfVerifyPaymentResponse> {
     return this.adapter.getVerifyPayment(paymentSessionId, payload);
-=======
-  public initiatePayment(
-    paymentConfig: PaymentInitiationConfig
-  ): Observable<PaymentSessionData> {
-    return this.adapter.initiatePayment(paymentConfig);
->>>>>>> d5f2fba2
   }
 }