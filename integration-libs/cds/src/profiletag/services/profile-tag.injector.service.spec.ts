--- conflicted
+++ resolved
@@ -1,14 +1,10 @@
 import { TestBed } from '@angular/core/testing';
-<<<<<<< HEAD
-import { Cart } from '@spartacus/cart/main/root';
-=======
 import { Cart } from '@spartacus/cart/base/root';
->>>>>>> a32dea3c
 import { BehaviorSubject, of, ReplaySubject, Subject } from 'rxjs';
 import { CdsBackendConnector } from '../connectors/cds-backend-connector';
 import {
   ConsentChangedPushEvent,
-  ProfileTagPushEvent,
+  ProfileTagPushEvent
 } from '../model/profile-tag.model';
 import { ProfileTagLifecycleService } from './profile-tag-lifecycle.service';
 import { ProfileTagPushEventsService } from './profile-tag-push-events.service';
