--- conflicted
+++ resolved
@@ -1,14 +1,10 @@
 import { Injectable } from '@angular/core';
-<<<<<<< HEAD
-import { OrderPlacedEvent } from '@spartacus/checkout/base/root';
-=======
->>>>>>> d75d62f1
 import {
   CartAddEntrySuccessEvent,
   CartRemoveEntrySuccessEvent,
   CartUpdateEntrySuccessEvent,
 } from '@spartacus/cart/main/root';
-import { OrderPlacedEvent } from '@spartacus/checkout/root';
+import { OrderPlacedEvent } from '@spartacus/checkout/base/root';
 import { Category, EventService } from '@spartacus/core';
 import {
   CartPageEvent,
