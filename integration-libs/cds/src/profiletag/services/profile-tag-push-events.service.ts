--- conflicted
+++ resolved
@@ -5,11 +5,7 @@
   CartRemoveEntrySuccessEvent,
   CartUpdateEntrySuccessEvent,
 } from '@spartacus/cart/main/root';
-<<<<<<< HEAD
 import { OrderPlacedEvent } from '@spartacus/checkout/base/root';
-=======
-import { OrderPlacedEvent } from '@spartacus/checkout/root';
->>>>>>> 62d9196d
 import { Category, EventService } from '@spartacus/core';
 import {
   CategoryPageResultsEvent,
