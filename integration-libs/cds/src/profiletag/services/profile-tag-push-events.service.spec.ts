import { AbstractType, Type } from '@angular/core';
import { TestBed } from '@angular/core/testing';
import {
  CartAddEntrySuccessEvent,
  CartPageEvent,
  CartRemoveEntrySuccessEvent,
  CartUpdateEntrySuccessEvent,
} from '@spartacus/cart/main/root';
<<<<<<< HEAD
import { OrderPlacedEvent } from '@spartacus/checkout/base/root';
=======
import { OrderPlacedEvent } from '@spartacus/checkout/root';
>>>>>>> 62d9196d
import { CxEvent, EventService } from '@spartacus/core';
import {
  CategoryPageResultsEvent,
  HomePageEvent,
  PageEvent,
  ProductDetailsPageEvent,
  SearchPageResultsEvent,
} from '@spartacus/storefront';
import {
  PersonalizationContext,
  PersonalizationContextService,
} from '@spartacus/tracking/personalization/core';
import { ReplaySubject } from 'rxjs';
import { filter, tap } from 'rxjs/operators';
import { ProfileTagPushEventsService } from './profile-tag-push-events.service';

let profileTagPushEventsService: ProfileTagPushEventsService;
let eventService: Partial<EventService>;
let eventServiceEvents: Map<
  AbstractType<CxEvent>,
  ReplaySubject<any>
> = new Map();
let personalizationContextService: Partial<PersonalizationContextService>;
let getPersonalizationContext;

function setVariables() {
  eventServiceEvents = new Map();
  eventServiceEvents.set(
    CategoryPageResultsEvent,
    new ReplaySubject<CategoryPageResultsEvent>()
  );
  eventServiceEvents.set(
    SearchPageResultsEvent,
    new ReplaySubject<SearchPageResultsEvent>()
  );
  eventServiceEvents.set(
    ProductDetailsPageEvent,
    new ReplaySubject<ProductDetailsPageEvent>()
  );
  eventServiceEvents.set(PageEvent, new ReplaySubject<PageEvent>());
  eventServiceEvents.set(CartPageEvent, new ReplaySubject<CartPageEvent>());
  eventServiceEvents.set(HomePageEvent, new ReplaySubject<HomePageEvent>());
  eventServiceEvents.set(
    OrderPlacedEvent,
    new ReplaySubject<OrderPlacedEvent>()
  );
  eventServiceEvents.set(
    CartAddEntrySuccessEvent,
    new ReplaySubject<CartAddEntrySuccessEvent>()
  );
  eventServiceEvents.set(
    CartRemoveEntrySuccessEvent,
    new ReplaySubject<CartRemoveEntrySuccessEvent>()
  );
  eventServiceEvents.set(
    CartUpdateEntrySuccessEvent,
    new ReplaySubject<CartUpdateEntrySuccessEvent>()
  );

  getPersonalizationContext = new ReplaySubject<PersonalizationContext>();
  eventService = {
    get<T>(eventType: Type<T>) {
      return eventServiceEvents.get(eventType);
    },
  };
  personalizationContextService = {
    getPersonalizationContext: () => getPersonalizationContext,
  };
}

describe('profileTagPushEventsService', () => {
  beforeEach(() => {
    setVariables();
    TestBed.configureTestingModule({
      providers: [
        {
          provide: EventService,
          useValue: eventService,
        },
        {
          provide: PersonalizationContextService,
          useValue: personalizationContextService,
        },
      ],
    });
    profileTagPushEventsService = TestBed.inject(ProfileTagPushEventsService);
  });

  it('should be created', () => {
    expect(profileTagPushEventsService).toBeTruthy();
  });

  describe('Cart Events', () => {
    it(`Should Transform CartAddEntrySuccessEvents to a AddedToCartPushEvent`, () => {
      let timesCalled = 0;
      let calledWith;
      const subscription = profileTagPushEventsService
        .getPushEvents()
        .pipe(
          tap((item) => {
            timesCalled++;
            calledWith = item;
          })
        )
        .subscribe();
      eventServiceEvents
        .get(CartAddEntrySuccessEvent)
        .next({ entry: { product: { categories: [{}] } } });
      subscription.unsubscribe();
      expect(timesCalled).toEqual(1);
      expect(calledWith.name).toBe('AddedToCart');
    });

    it(`Should Transform CartRemoveEntrySuccessEvents to a RemovedFromCartPushEvent`, () => {
      let timesCalled = 0;
      let calledWith;
      const subscription = profileTagPushEventsService
        .getPushEvents()
        .pipe(
          tap((item) => {
            timesCalled++;
            calledWith = item;
          })
        )
        .subscribe();
      eventServiceEvents
        .get(CartRemoveEntrySuccessEvent)
        .next({ entry: { product: { categories: [{}] } } });
      subscription.unsubscribe();
      expect(timesCalled).toEqual(1);
      expect(calledWith.name).toBe('RemovedFromCart');
    });

    it(`Should Transform CartUpdateEntrySuccessEvents to a ModifiedCart`, () => {
      let timesCalled = 0;
      let calledWith;
      const subscription = profileTagPushEventsService
        .getPushEvents()
        .pipe(
          tap((item) => {
            timesCalled++;
            calledWith = item;
          })
        )
        .subscribe();
      eventServiceEvents
        .get(CartUpdateEntrySuccessEvent)
        .next({ entry: { product: { categories: [{}] } } });
      subscription.unsubscribe();
      expect(timesCalled).toEqual(1);
      expect(calledWith.name).toBe('ModifiedCart');
    });
  });

  describe('CategoryPageResultsEvent events', () => {
    const pageEventHome: PageEvent = {
      navigation: {
        semanticRoute: 'home',
        url: 'page 1',
        context: undefined,
        params: { 'pt-debug': true },
      },
    };
    const pageEventCategory: PageEvent = {
      navigation: {
        semanticRoute: 'home',
        url: 'page 1',
        context: undefined,
        params: { 'pt-debug': true },
      },
    };
    const categoryPageResultsEvent123: CategoryPageResultsEvent = {
      categoryCode: '123',
      categoryName: 'categoryName1',
      numberOfResults: 2,
      navigation: {
        context: null,
        url: 'http',
        params: { 'pt-debug': true },
      },
    };
    const categoryPageResultsEvent234: CategoryPageResultsEvent = {
      categoryCode: '234',
      categoryName: 'categoryName2',
      numberOfResults: 2,
      navigation: {
        context: null,
        url: 'http',
        params: { 'pt-debug': true },
      },
    };
    const categoryPageResultsEvent345: CategoryPageResultsEvent = {
      categoryCode: '345',
      categoryName: 'categoryName3',
      numberOfResults: 2,
      navigation: {
        context: undefined,
        url: 'http',
        params: { 'pt-debug': true },
      },
    };
    it(`Should emit an event for every CategoryPageResultsEvent event with a different category code`, () => {
      let timesCalled = 0;
      const subscription = profileTagPushEventsService
        .getPushEvents()
        .pipe(
          filter((event) => event.name === 'CategoryPageViewed'),
          tap(() => timesCalled++)
        )
        .subscribe();
      eventServiceEvents.get(PageEvent).next(pageEventHome);
      eventServiceEvents
        .get(CategoryPageResultsEvent)
        .next(categoryPageResultsEvent123);
      eventServiceEvents.get(PageEvent).next(pageEventCategory);
      eventServiceEvents
        .get(CategoryPageResultsEvent)
        .next(categoryPageResultsEvent234);
      eventServiceEvents.get(PageEvent).next(pageEventCategory);
      eventServiceEvents
        .get(CategoryPageResultsEvent)
        .next(categoryPageResultsEvent345);
      subscription.unsubscribe();
      expect(timesCalled).toEqual(3);
    });

    it(`Should not emit an event if the category code and semantic route are the same`, () => {
      let timesCalled = 0;
      const subscription = profileTagPushEventsService
        .getPushEvents()
        .pipe(
          filter((event) => event.name === 'CategoryPageViewed'),
          tap(() => timesCalled++)
        )
        .subscribe();
      eventServiceEvents.get(PageEvent).next(pageEventHome);
      eventServiceEvents
        .get(CategoryPageResultsEvent)
        .next(categoryPageResultsEvent123);
      eventServiceEvents.get(PageEvent).next(pageEventCategory);
      eventServiceEvents
        .get(CategoryPageResultsEvent)
        .next(categoryPageResultsEvent123);
      eventServiceEvents.get(PageEvent).next(pageEventCategory);
      eventServiceEvents
        .get(CategoryPageResultsEvent)
        .next(categoryPageResultsEvent123);
      eventServiceEvents.get(PageEvent).next(pageEventCategory);
      eventServiceEvents
        .get(CategoryPageResultsEvent)
        .next(categoryPageResultsEvent234);
      eventServiceEvents.get(PageEvent).next(pageEventCategory);
      eventServiceEvents
        .get(CategoryPageResultsEvent)
        .next(categoryPageResultsEvent345);
      eventServiceEvents.get(PageEvent).next(pageEventCategory);
      eventServiceEvents
        .get(CategoryPageResultsEvent)
        .next(categoryPageResultsEvent345);
      subscription.unsubscribe();
      expect(timesCalled).toEqual(3);
    });

    it(`Should emit an event if the category code is the same, and different type of page is visited`, () => {
      let timesCalled = 0;
      const subscription = profileTagPushEventsService
        .getPushEvents()
        .pipe(
          filter((event) => event.name === 'CategoryPageViewed'),
          tap(() => timesCalled++)
        )
        .subscribe();
      eventServiceEvents.get(PageEvent).next(pageEventHome);
      eventServiceEvents
        .get(CategoryPageResultsEvent)
        .next(categoryPageResultsEvent123);

      eventServiceEvents.get(PageEvent).next(pageEventCategory);
      eventServiceEvents
        .get(CategoryPageResultsEvent)
        .next(categoryPageResultsEvent123);

      eventServiceEvents.get(PageEvent).next(pageEventCategory);
      eventServiceEvents
        .get(CategoryPageResultsEvent)
        .next(categoryPageResultsEvent123);

      eventServiceEvents.get(PageEvent).next(pageEventCategory);
      eventServiceEvents
        .get(CategoryPageResultsEvent)
        .next(categoryPageResultsEvent345);

      eventServiceEvents.get(PageEvent).next(pageEventCategory);
      eventServiceEvents
        .get(CategoryPageResultsEvent)
        .next(categoryPageResultsEvent345);

      eventServiceEvents.get(PageEvent).next(pageEventCategory);
      eventServiceEvents
        .get(CategoryPageResultsEvent)
        .next(categoryPageResultsEvent234);
      subscription.unsubscribe();
      expect(timesCalled).toEqual(3);
    });
  });

  describe('call profileTagPushEventsService for SearchPageResultsEvent events', () => {
    it(`Should call the searchResultsChanged method for every SearchPageResultsEvent event`, () => {
      let timesCalled = 0;
      const subscription = profileTagPushEventsService
        .getPushEvents()
        .pipe(tap(() => timesCalled++))
        .subscribe();
      const searchResultEvent1: SearchPageResultsEvent = {
        searchTerm: 'search term 1',
        numberOfResults: 0,
        navigation: {
          context: undefined,
          url: 'http',
          params: { 'pt-debug': true },
        },
      };
      const searchResultEvent2: SearchPageResultsEvent = {
        searchTerm: 'search term 2',
        numberOfResults: 1,
        navigation: {
          context: undefined,
          url: 'http',
          params: { 'pt-debug': true },
        },
      };
      const searchResultEvent3: SearchPageResultsEvent = {
        searchTerm: 'search term 3',
        numberOfResults: 4,
        navigation: {
          context: undefined,
          url: 'http',
          params: { 'pt-debug': true },
        },
      };
      eventServiceEvents.get(SearchPageResultsEvent).next(searchResultEvent1);
      eventServiceEvents.get(SearchPageResultsEvent).next(searchResultEvent2);
      eventServiceEvents.get(SearchPageResultsEvent).next(searchResultEvent3);
      subscription.unsubscribe();
      expect(timesCalled).toEqual(3);
    });
  });

  describe('ProductDetailsPageEvent events', () => {
    const productDetailsPageEvent: ProductDetailsPageEvent = {
      code: '12345',
      name: 'product 1',
      price: {
        value: 123.45,
        currencyIso: 'EUR',
      },
      categories: [
        {
          code: '321',
          name: 'category 1',
        },
      ],
      navigation: {
        context: undefined,
        url: 'http',
        params: { 'pt-debug': true },
      },
    };

    it(`Should call the productDetailsPageView method for every ProductDetailsPageEvent event with a different code`, () => {
      let timesCalled = 0;
      const subscription = profileTagPushEventsService
        .getPushEvents()
        .pipe(tap(() => timesCalled++))
        .subscribe();
      eventServiceEvents
        .get(ProductDetailsPageEvent)
        .next(productDetailsPageEvent);
      eventServiceEvents
        .get(ProductDetailsPageEvent)
        .next(productDetailsPageEvent);
      subscription.unsubscribe();
      expect(timesCalled).toEqual(2);
    });
  });

  describe('call profileTagPushEventsService for PageEvent events', () => {
    it(`Should call the navigatedEvent method for every PageEvent event`, () => {
      let timesCalled = 0;
      const subscription = profileTagPushEventsService
        .getPushEvents()
        .pipe(tap(() => timesCalled++))
        .subscribe();
      const pageEvent: PageEvent = {
        navigation: {
          url: 'page 1',
          context: undefined,
          params: { 'pt-debug': true },
        },
      };
      eventServiceEvents.get(PageEvent).next(pageEvent);
      eventServiceEvents.get(PageEvent).next(pageEvent);
      subscription.unsubscribe();
      expect(timesCalled).toEqual(2);
    });
  });

  describe('call profileTagPushEventsService for HomePageEvent events', () => {
    it(`Should call the HomePageEventEvent method for every HomePageEvent event`, () => {
      let timesCalled = 0;
      const subscription = profileTagPushEventsService
        .getPushEvents()
        .pipe(tap(() => timesCalled++))
        .subscribe();
      const mockOrderEntry: HomePageEvent[] = [
        {
          navigation: {
            url: 'page 1',
            context: undefined,
            params: { 'pt-debug': true },
          },
        },
      ];
      const mockOrderEntries: HomePageEvent[] = [
        {
          navigation: {
            url: 'page 1',
            context: undefined,
            params: { 'pt-debug': true },
          },
        },
        {
          navigation: {
            url: 'page 1',
            context: undefined,
            params: { 'pt-debug': true },
          },
        },
      ];
      eventServiceEvents.get(HomePageEvent).next(mockOrderEntry);
      eventServiceEvents.get(HomePageEvent).next(mockOrderEntries);
      subscription.unsubscribe();
      expect(timesCalled).toEqual(2);
    });
  });

  describe('call profileTagPushEventsService for OrderPlacedEvent events', () => {
    it(`Should call the OrderPlacedEvent method for every OrderPlacedEvent event`, () => {
      let timesCalled = 0;
      const subscription = profileTagPushEventsService
        .getPushEvents()
        .pipe(tap(() => timesCalled++))
        .subscribe();
      const mockOrderEntry: OrderPlacedEvent[] = [{ order: { code: '123' } }];
      const mockOrderEntries: OrderPlacedEvent[] = [
        { order: { code: '234' } },
        { order: { code: '345' } },
      ];
      eventServiceEvents.get(OrderPlacedEvent).next(mockOrderEntry);
      eventServiceEvents.get(OrderPlacedEvent).next(mockOrderEntries);
      subscription.unsubscribe();
      expect(timesCalled).toEqual(2);
    });
  });
});<|MERGE_RESOLUTION|>--- conflicted
+++ resolved
@@ -6,11 +6,7 @@
   CartRemoveEntrySuccessEvent,
   CartUpdateEntrySuccessEvent,
 } from '@spartacus/cart/main/root';
-<<<<<<< HEAD
 import { OrderPlacedEvent } from '@spartacus/checkout/base/root';
-=======
-import { OrderPlacedEvent } from '@spartacus/checkout/root';
->>>>>>> 62d9196d
 import { CxEvent, EventService } from '@spartacus/core';
 import {
   CategoryPageResultsEvent,
