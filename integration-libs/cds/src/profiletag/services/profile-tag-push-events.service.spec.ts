import { AbstractType, Type } from '@angular/core';
import { TestBed } from '@angular/core/testing';
import {
  CartAddEntrySuccessEvent,
  CartPageEvent,
  CartRemoveEntrySuccessEvent,
  CartUpdateEntrySuccessEvent,
<<<<<<< HEAD
} from '@spartacus/cart/main/root';
import { CheckoutOrderPlacedEvent } from '@spartacus/checkout/base/root';
=======
} from '@spartacus/cart/base/root';
import { OrderPlacedEvent } from '@spartacus/checkout/root';
>>>>>>> a32dea3c
import { CxEvent, EventService } from '@spartacus/core';
import {
  CategoryPageResultsEvent,
  HomePageEvent,
  PageEvent,
  ProductDetailsPageEvent,
  SearchPageResultsEvent,
} from '@spartacus/storefront';
import {
  PersonalizationContext,
  PersonalizationContextService,
} from '@spartacus/tracking/personalization/core';
import { ReplaySubject } from 'rxjs';
import { filter, tap } from 'rxjs/operators';
import { ProfileTagPushEventsService } from './profile-tag-push-events.service';

let profileTagPushEventsService: ProfileTagPushEventsService;
let eventService: Partial<EventService>;
let eventServiceEvents: Map<
  AbstractType<CxEvent>,
  ReplaySubject<any>
> = new Map();
let personalizationContextService: Partial<PersonalizationContextService>;
let getPersonalizationContext;

function setVariables() {
  eventServiceEvents = new Map();
  eventServiceEvents.set(
    CategoryPageResultsEvent,
    new ReplaySubject<CategoryPageResultsEvent>()
  );
  eventServiceEvents.set(
    SearchPageResultsEvent,
    new ReplaySubject<SearchPageResultsEvent>()
  );
  eventServiceEvents.set(
    ProductDetailsPageEvent,
    new ReplaySubject<ProductDetailsPageEvent>()
  );
  eventServiceEvents.set(PageEvent, new ReplaySubject<PageEvent>());
  eventServiceEvents.set(CartPageEvent, new ReplaySubject<CartPageEvent>());
  eventServiceEvents.set(HomePageEvent, new ReplaySubject<HomePageEvent>());
  eventServiceEvents.set(
    CheckoutOrderPlacedEvent,
    new ReplaySubject<CheckoutOrderPlacedEvent>()
  );
  eventServiceEvents.set(
    CartAddEntrySuccessEvent,
    new ReplaySubject<CartAddEntrySuccessEvent>()
  );
  eventServiceEvents.set(
    CartRemoveEntrySuccessEvent,
    new ReplaySubject<CartRemoveEntrySuccessEvent>()
  );
  eventServiceEvents.set(
    CartUpdateEntrySuccessEvent,
    new ReplaySubject<CartUpdateEntrySuccessEvent>()
  );

  getPersonalizationContext = new ReplaySubject<PersonalizationContext>();
  eventService = {
    get<T>(eventType: Type<T>) {
      return eventServiceEvents.get(eventType);
    },
  };
  personalizationContextService = {
    getPersonalizationContext: () => getPersonalizationContext,
  };
}

describe('profileTagPushEventsService', () => {
  beforeEach(() => {
    setVariables();
    TestBed.configureTestingModule({
      providers: [
        {
          provide: EventService,
          useValue: eventService,
        },
        {
          provide: PersonalizationContextService,
          useValue: personalizationContextService,
        },
      ],
    });
    profileTagPushEventsService = TestBed.inject(ProfileTagPushEventsService);
  });

  it('should be created', () => {
    expect(profileTagPushEventsService).toBeTruthy();
  });

  describe('Cart Events', () => {
    it(`Should Transform CartAddEntrySuccessEvents to a AddedToCartPushEvent`, () => {
      let timesCalled = 0;
      let calledWith;
      const subscription = profileTagPushEventsService
        .getPushEvents()
        .pipe(
          tap((item) => {
            timesCalled++;
            calledWith = item;
          })
        )
        .subscribe();
      eventServiceEvents
        .get(CartAddEntrySuccessEvent)
        .next({ entry: { product: { categories: [{}] } } });
      subscription.unsubscribe();
      expect(timesCalled).toEqual(1);
      expect(calledWith.name).toBe('AddedToCart');
    });

    it(`Should Transform CartRemoveEntrySuccessEvents to a RemovedFromCartPushEvent`, () => {
      let timesCalled = 0;
      let calledWith;
      const subscription = profileTagPushEventsService
        .getPushEvents()
        .pipe(
          tap((item) => {
            timesCalled++;
            calledWith = item;
          })
        )
        .subscribe();
      eventServiceEvents
        .get(CartRemoveEntrySuccessEvent)
        .next({ entry: { product: { categories: [{}] } } });
      subscription.unsubscribe();
      expect(timesCalled).toEqual(1);
      expect(calledWith.name).toBe('RemovedFromCart');
    });

    it(`Should Transform CartUpdateEntrySuccessEvents to a ModifiedCart`, () => {
      let timesCalled = 0;
      let calledWith;
      const subscription = profileTagPushEventsService
        .getPushEvents()
        .pipe(
          tap((item) => {
            timesCalled++;
            calledWith = item;
          })
        )
        .subscribe();
      eventServiceEvents
        .get(CartUpdateEntrySuccessEvent)
        .next({ entry: { product: { categories: [{}] } } });
      subscription.unsubscribe();
      expect(timesCalled).toEqual(1);
      expect(calledWith.name).toBe('ModifiedCart');
    });
  });

  describe('CategoryPageResultsEvent events', () => {
    const pageEventHome: PageEvent = {
      navigation: {
        semanticRoute: 'home',
        url: 'page 1',
        context: undefined,
        params: { 'pt-debug': true },
      },
    };
    const pageEventCategory: PageEvent = {
      navigation: {
        semanticRoute: 'home',
        url: 'page 1',
        context: undefined,
        params: { 'pt-debug': true },
      },
    };
    const categoryPageResultsEvent123: CategoryPageResultsEvent = {
      categoryCode: '123',
      categoryName: 'categoryName1',
      numberOfResults: 2,
      navigation: {
        context: null,
        url: 'http',
        params: { 'pt-debug': true },
      },
    };
    const categoryPageResultsEvent234: CategoryPageResultsEvent = {
      categoryCode: '234',
      categoryName: 'categoryName2',
      numberOfResults: 2,
      navigation: {
        context: null,
        url: 'http',
        params: { 'pt-debug': true },
      },
    };
    const categoryPageResultsEvent345: CategoryPageResultsEvent = {
      categoryCode: '345',
      categoryName: 'categoryName3',
      numberOfResults: 2,
      navigation: {
        context: undefined,
        url: 'http',
        params: { 'pt-debug': true },
      },
    };
    it(`Should emit an event for every CategoryPageResultsEvent event with a different category code`, () => {
      let timesCalled = 0;
      const subscription = profileTagPushEventsService
        .getPushEvents()
        .pipe(
          filter((event) => event.name === 'CategoryPageViewed'),
          tap(() => timesCalled++)
        )
        .subscribe();
      eventServiceEvents.get(PageEvent).next(pageEventHome);
      eventServiceEvents
        .get(CategoryPageResultsEvent)
        .next(categoryPageResultsEvent123);
      eventServiceEvents.get(PageEvent).next(pageEventCategory);
      eventServiceEvents
        .get(CategoryPageResultsEvent)
        .next(categoryPageResultsEvent234);
      eventServiceEvents.get(PageEvent).next(pageEventCategory);
      eventServiceEvents
        .get(CategoryPageResultsEvent)
        .next(categoryPageResultsEvent345);
      subscription.unsubscribe();
      expect(timesCalled).toEqual(3);
    });

    it(`Should not emit an event if the category code and semantic route are the same`, () => {
      let timesCalled = 0;
      const subscription = profileTagPushEventsService
        .getPushEvents()
        .pipe(
          filter((event) => event.name === 'CategoryPageViewed'),
          tap(() => timesCalled++)
        )
        .subscribe();
      eventServiceEvents.get(PageEvent).next(pageEventHome);
      eventServiceEvents
        .get(CategoryPageResultsEvent)
        .next(categoryPageResultsEvent123);
      eventServiceEvents.get(PageEvent).next(pageEventCategory);
      eventServiceEvents
        .get(CategoryPageResultsEvent)
        .next(categoryPageResultsEvent123);
      eventServiceEvents.get(PageEvent).next(pageEventCategory);
      eventServiceEvents
        .get(CategoryPageResultsEvent)
        .next(categoryPageResultsEvent123);
      eventServiceEvents.get(PageEvent).next(pageEventCategory);
      eventServiceEvents
        .get(CategoryPageResultsEvent)
        .next(categoryPageResultsEvent234);
      eventServiceEvents.get(PageEvent).next(pageEventCategory);
      eventServiceEvents
        .get(CategoryPageResultsEvent)
        .next(categoryPageResultsEvent345);
      eventServiceEvents.get(PageEvent).next(pageEventCategory);
      eventServiceEvents
        .get(CategoryPageResultsEvent)
        .next(categoryPageResultsEvent345);
      subscription.unsubscribe();
      expect(timesCalled).toEqual(3);
    });

    it(`Should emit an event if the category code is the same, and different type of page is visited`, () => {
      let timesCalled = 0;
      const subscription = profileTagPushEventsService
        .getPushEvents()
        .pipe(
          filter((event) => event.name === 'CategoryPageViewed'),
          tap(() => timesCalled++)
        )
        .subscribe();
      eventServiceEvents.get(PageEvent).next(pageEventHome);
      eventServiceEvents
        .get(CategoryPageResultsEvent)
        .next(categoryPageResultsEvent123);

      eventServiceEvents.get(PageEvent).next(pageEventCategory);
      eventServiceEvents
        .get(CategoryPageResultsEvent)
        .next(categoryPageResultsEvent123);

      eventServiceEvents.get(PageEvent).next(pageEventCategory);
      eventServiceEvents
        .get(CategoryPageResultsEvent)
        .next(categoryPageResultsEvent123);

      eventServiceEvents.get(PageEvent).next(pageEventCategory);
      eventServiceEvents
        .get(CategoryPageResultsEvent)
        .next(categoryPageResultsEvent345);

      eventServiceEvents.get(PageEvent).next(pageEventCategory);
      eventServiceEvents
        .get(CategoryPageResultsEvent)
        .next(categoryPageResultsEvent345);

      eventServiceEvents.get(PageEvent).next(pageEventCategory);
      eventServiceEvents
        .get(CategoryPageResultsEvent)
        .next(categoryPageResultsEvent234);
      subscription.unsubscribe();
      expect(timesCalled).toEqual(3);
    });
  });

  describe('call profileTagPushEventsService for SearchPageResultsEvent events', () => {
    it(`Should call the searchResultsChanged method for every SearchPageResultsEvent event`, () => {
      let timesCalled = 0;
      const subscription = profileTagPushEventsService
        .getPushEvents()
        .pipe(tap(() => timesCalled++))
        .subscribe();
      const searchResultEvent1: SearchPageResultsEvent = {
        searchTerm: 'search term 1',
        numberOfResults: 0,
        navigation: {
          context: undefined,
          url: 'http',
          params: { 'pt-debug': true },
        },
      };
      const searchResultEvent2: SearchPageResultsEvent = {
        searchTerm: 'search term 2',
        numberOfResults: 1,
        navigation: {
          context: undefined,
          url: 'http',
          params: { 'pt-debug': true },
        },
      };
      const searchResultEvent3: SearchPageResultsEvent = {
        searchTerm: 'search term 3',
        numberOfResults: 4,
        navigation: {
          context: undefined,
          url: 'http',
          params: { 'pt-debug': true },
        },
      };
      eventServiceEvents.get(SearchPageResultsEvent).next(searchResultEvent1);
      eventServiceEvents.get(SearchPageResultsEvent).next(searchResultEvent2);
      eventServiceEvents.get(SearchPageResultsEvent).next(searchResultEvent3);
      subscription.unsubscribe();
      expect(timesCalled).toEqual(3);
    });
  });

  describe('ProductDetailsPageEvent events', () => {
    const productDetailsPageEvent: ProductDetailsPageEvent = {
      code: '12345',
      name: 'product 1',
      price: {
        value: 123.45,
        currencyIso: 'EUR',
      },
      categories: [
        {
          code: '321',
          name: 'category 1',
        },
      ],
      navigation: {
        context: undefined,
        url: 'http',
        params: { 'pt-debug': true },
      },
    };

    it(`Should call the productDetailsPageView method for every ProductDetailsPageEvent event with a different code`, () => {
      let timesCalled = 0;
      const subscription = profileTagPushEventsService
        .getPushEvents()
        .pipe(tap(() => timesCalled++))
        .subscribe();
      eventServiceEvents
        .get(ProductDetailsPageEvent)
        .next(productDetailsPageEvent);
      eventServiceEvents
        .get(ProductDetailsPageEvent)
        .next(productDetailsPageEvent);
      subscription.unsubscribe();
      expect(timesCalled).toEqual(2);
    });
  });

  describe('call profileTagPushEventsService for PageEvent events', () => {
    it(`Should call the navigatedEvent method for every PageEvent event`, () => {
      let timesCalled = 0;
      const subscription = profileTagPushEventsService
        .getPushEvents()
        .pipe(tap(() => timesCalled++))
        .subscribe();
      const pageEvent: PageEvent = {
        navigation: {
          url: 'page 1',
          context: undefined,
          params: { 'pt-debug': true },
        },
      };
      eventServiceEvents.get(PageEvent).next(pageEvent);
      eventServiceEvents.get(PageEvent).next(pageEvent);
      subscription.unsubscribe();
      expect(timesCalled).toEqual(2);
    });
  });

  describe('call profileTagPushEventsService for HomePageEvent events', () => {
    it(`Should call the HomePageEventEvent method for every HomePageEvent event`, () => {
      let timesCalled = 0;
      const subscription = profileTagPushEventsService
        .getPushEvents()
        .pipe(tap(() => timesCalled++))
        .subscribe();
      const mockOrderEntry: HomePageEvent[] = [
        {
          navigation: {
            url: 'page 1',
            context: undefined,
            params: { 'pt-debug': true },
          },
        },
      ];
      const mockOrderEntries: HomePageEvent[] = [
        {
          navigation: {
            url: 'page 1',
            context: undefined,
            params: { 'pt-debug': true },
          },
        },
        {
          navigation: {
            url: 'page 1',
            context: undefined,
            params: { 'pt-debug': true },
          },
        },
      ];
      eventServiceEvents.get(HomePageEvent).next(mockOrderEntry);
      eventServiceEvents.get(HomePageEvent).next(mockOrderEntries);
      subscription.unsubscribe();
      expect(timesCalled).toEqual(2);
    });
  });

  describe('call profileTagPushEventsService for CheckoutOrderPlacedEvent events', () => {
    it(`Should call the CheckoutOrderPlacedEvent method for every CheckoutOrderPlacedEvent event`, () => {
      let timesCalled = 0;
      const subscription = profileTagPushEventsService
        .getPushEvents()
        .pipe(tap(() => timesCalled++))
        .subscribe();
      const mockOrderEntry: CheckoutOrderPlacedEvent[] = [
        { order: { code: '123' } },
      ];
      const mockOrderEntries: CheckoutOrderPlacedEvent[] = [
        { order: { code: '234' } },
        { order: { code: '345' } },
      ];
      eventServiceEvents.get(CheckoutOrderPlacedEvent).next(mockOrderEntry);
      eventServiceEvents.get(CheckoutOrderPlacedEvent).next(mockOrderEntries);
      subscription.unsubscribe();
      expect(timesCalled).toEqual(2);
    });
  });
});<|MERGE_RESOLUTION|>--- conflicted
+++ resolved
@@ -4,25 +4,20 @@
   CartAddEntrySuccessEvent,
   CartPageEvent,
   CartRemoveEntrySuccessEvent,
-  CartUpdateEntrySuccessEvent,
-<<<<<<< HEAD
-} from '@spartacus/cart/main/root';
+  CartUpdateEntrySuccessEvent
+} from '@spartacus/cart/base/root';
 import { CheckoutOrderPlacedEvent } from '@spartacus/checkout/base/root';
-=======
-} from '@spartacus/cart/base/root';
-import { OrderPlacedEvent } from '@spartacus/checkout/root';
->>>>>>> a32dea3c
 import { CxEvent, EventService } from '@spartacus/core';
 import {
   CategoryPageResultsEvent,
   HomePageEvent,
   PageEvent,
   ProductDetailsPageEvent,
-  SearchPageResultsEvent,
+  SearchPageResultsEvent
 } from '@spartacus/storefront';
 import {
   PersonalizationContext,
-  PersonalizationContextService,
+  PersonalizationContextService
 } from '@spartacus/tracking/personalization/core';
 import { ReplaySubject } from 'rxjs';
 import { filter, tap } from 'rxjs/operators';
