--- conflicted
+++ resolved
@@ -1,15 +1,11 @@
 import { AbstractType, Type } from '@angular/core';
 import { TestBed } from '@angular/core/testing';
-<<<<<<< HEAD
-import { OrderPlacedEvent } from '@spartacus/checkout/base/root';
-=======
->>>>>>> d75d62f1
 import {
   CartAddEntrySuccessEvent,
   CartRemoveEntrySuccessEvent,
   CartUpdateEntrySuccessEvent,
 } from '@spartacus/cart/main/root';
-import { OrderPlacedEvent } from '@spartacus/checkout/root';
+import { OrderPlacedEvent } from '@spartacus/checkout/base/root';
 import { CxEvent, EventService } from '@spartacus/core';
 import {
   CartPageEvent,
