import {
  chain,
  noop,
  Rule,
  SchematicContext,
  SchematicsException,
  Tree,
} from '@angular-devkit/schematics';
import {
  addLibraryFeature,
  addPackageJsonDependenciesForLibrary,
  CDS_CONFIG,
  CLI_CDS_FEATURE,
<<<<<<< HEAD
  createDependencies,
  createSpartacusDependencies,
=======
>>>>>>> 177ea817
  CustomConfig,
  readPackageJson,
  shouldAddFeature,
  SPARTACUS_CDS,
  validateSpartacusInstallation,
} from '@spartacus/schematics';
import { peerDependencies } from '../../../package.json';
import { CDS_FOLDER_NAME, CDS_MODULE } from '../constants';
import { Schema as SpartacusCdsOptions } from './schema';

export function addCdsFeature(options: SpartacusCdsOptions): Rule {
  return (tree: Tree, context: SchematicContext) => {
    const packageJson = readPackageJson(tree);
    validateSpartacusInstallation(packageJson);

    return chain([
      shouldAddFeature(CLI_CDS_FEATURE, options.features)
        ? addCds(options)
        : noop(),

      addPackageJsonDependenciesForLibrary({
        packageJson,
        context,
        libraryPeerDependencies: peerDependencies,
        options,
      }),
    ]);
  };
}

function validateCdsOptions({ tenant, baseUrl }: SpartacusCdsOptions): void {
  if (!tenant) {
    throw new SchematicsException(`Please specify tenant name.`);
  }
  if (!baseUrl) {
    throw new SchematicsException(`Please specify the base URL.`);
  }
}

<<<<<<< HEAD
function addCdsPackageJsonDependencies(packageJson: any): Rule {
  const spartacusLibraries = createSpartacusDependencies(peerDependencies);
  const thirdPartyDependencies = createDependencies(peerDependencies);
  const dependencies = spartacusLibraries.concat(thirdPartyDependencies);

  return addPackageJsonDependencies(dependencies, packageJson);
}

=======
>>>>>>> 177ea817
function addCds(options: SpartacusCdsOptions): Rule {
  validateCdsOptions(options);

  const customConfig: CustomConfig[] = [
    {
      import: [
        {
          moduleSpecifier: SPARTACUS_CDS,
          namedImports: [CDS_CONFIG],
        },
      ],
      content: `<${CDS_CONFIG}>{
      cds: {
        tenant: '${options.tenant}',
        baseUrl: '${options.baseUrl}',
        endpoints: {
          strategyProducts: '/strategy/\${tenant}/strategies/\${strategyId}/products',
        },
        merchandising: {
          defaultCarouselViewportThreshold: 80,
        },
      },
    }`,
    },
  ];
  if (options.profileTagLoadUrl && options.profileTagConfigUrl) {
    customConfig.push({
      import: [
        {
          moduleSpecifier: SPARTACUS_CDS,
          namedImports: [CDS_CONFIG],
        },
      ],
      content: `<${CDS_CONFIG}>{
          cds: {
            profileTag: {
              javascriptUrl:
                '${options.profileTagLoadUrl}',
              configUrl:
                '${options.profileTagConfigUrl}',
              allowInsecureCookies: true,
            },
          },
        }`,
    });
  }

  return addLibraryFeature(
    { ...options, lazy: false },
    {
      folderName: CDS_FOLDER_NAME,
      name: CLI_CDS_FEATURE,
      featureModule: {
        importPath: SPARTACUS_CDS,
        name: CDS_MODULE,
        content: `${CDS_MODULE}.forRoot()`,
      },
      customConfig,
    }
  );
}<|MERGE_RESOLUTION|>--- conflicted
+++ resolved
@@ -11,11 +11,6 @@
   addPackageJsonDependenciesForLibrary,
   CDS_CONFIG,
   CLI_CDS_FEATURE,
-<<<<<<< HEAD
-  createDependencies,
-  createSpartacusDependencies,
-=======
->>>>>>> 177ea817
   CustomConfig,
   readPackageJson,
   shouldAddFeature,
@@ -55,17 +50,6 @@
   }
 }
 
-<<<<<<< HEAD
-function addCdsPackageJsonDependencies(packageJson: any): Rule {
-  const spartacusLibraries = createSpartacusDependencies(peerDependencies);
-  const thirdPartyDependencies = createDependencies(peerDependencies);
-  const dependencies = spartacusLibraries.concat(thirdPartyDependencies);
-
-  return addPackageJsonDependencies(dependencies, packageJson);
-}
-
-=======
->>>>>>> 177ea817
 function addCds(options: SpartacusCdsOptions): Rule {
   validateCdsOptions(options);
 
