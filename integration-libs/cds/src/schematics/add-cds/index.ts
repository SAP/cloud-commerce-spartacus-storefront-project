--- conflicted
+++ resolved
@@ -11,11 +11,6 @@
   addPackageJsonDependenciesForLibrary,
   CDS_CONFIG,
   CLI_CDS_FEATURE,
-<<<<<<< HEAD
-  createDependencies,
-  createSpartacusDependencies,
-=======
->>>>>>> 49a802b6
   CustomConfig,
   readPackageJson,
   shouldAddFeature,
@@ -23,11 +18,7 @@
   validateSpartacusInstallation,
 } from '@spartacus/schematics';
 import { peerDependencies } from '../../../package.json';
-<<<<<<< HEAD
 import { CDS_FOLDER_NAME, CDS_MODULE, CDS_MODULE_NAME } from '../constants';
-=======
-import { CDS_FOLDER_NAME, CDS_MODULE } from '../constants';
->>>>>>> 49a802b6
 import { Schema as SpartacusCdsOptions } from './schema';
 
 export function addCdsFeature(options: SpartacusCdsOptions): Rule {
@@ -59,17 +50,6 @@
   }
 }
 
-<<<<<<< HEAD
-function addCdsPackageJsonDependencies(packageJson: any): Rule {
-  const spartacusLibraries = createSpartacusDependencies(peerDependencies);
-  const thirdPartyDependencies = createDependencies(peerDependencies);
-  const dependencies = spartacusLibraries.concat(thirdPartyDependencies);
-
-  return addPackageJsonDependencies(dependencies, packageJson);
-}
-
-=======
->>>>>>> 49a802b6
 function addCds(options: SpartacusCdsOptions): Rule {
   validateCdsOptions(options);
 
