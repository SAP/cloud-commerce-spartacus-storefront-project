<<<<<<< HEAD
import { StrategyRequest } from '../../cds-models';
=======
/*
 * SPDX-FileCopyrightText: 2022 SAP Spartacus team <spartacus-team@sap.com>
 *
 * SPDX-License-Identifier: Apache-2.0
 */
>>>>>>> 8292715b

export interface StrategyProduct {
  id?: string;
  metadata?: { [metadataAttributeName: string]: string };
}

export interface Paged {
  from?: number;
  size?: number;
}

export interface StrategyProducts {
  resultCount?: number;
  products?: StrategyProduct[];
  paged?: Paged;
  metadata?: { [metadataAttributeName: string]: string };
}

export interface StrategyResponse {
  request: StrategyRequest;
  products: StrategyProducts;
}<|MERGE_RESOLUTION|>--- conflicted
+++ resolved
@@ -1,12 +1,10 @@
-<<<<<<< HEAD
-import { StrategyRequest } from '../../cds-models';
-=======
 /*
  * SPDX-FileCopyrightText: 2022 SAP Spartacus team <spartacus-team@sap.com>
  *
  * SPDX-License-Identifier: Apache-2.0
  */
->>>>>>> 8292715b
+
+import { StrategyRequest } from '../../cds-models';
 
 export interface StrategyProduct {
   id?: string;
