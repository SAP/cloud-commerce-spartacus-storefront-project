<<<<<<< HEAD
=======
/*
 * SPDX-FileCopyrightText: 2022 SAP Spartacus team <spartacus-team@sap.com>
 *
 * SPDX-License-Identifier: Apache-2.0
 */

>>>>>>> cd9553ed
import { StrategyRequest } from '../../cds-models';

export interface StrategyProduct {
  id?: string;
  metadata?: { [metadataAttributeName: string]: string };
}

export interface Paged {
  from?: number;
  size?: number;
}

export interface StrategyProducts {
  resultCount?: number;
  products?: StrategyProduct[];
  paged?: Paged;
  metadata?: { [metadataAttributeName: string]: string };
}

export interface StrategyResponse {
  request: StrategyRequest;
  products: StrategyProducts;
}<|MERGE_RESOLUTION|>--- conflicted
+++ resolved
@@ -1,12 +1,9 @@
-<<<<<<< HEAD
-=======
 /*
  * SPDX-FileCopyrightText: 2022 SAP Spartacus team <spartacus-team@sap.com>
  *
  * SPDX-License-Identifier: Apache-2.0
  */
 
->>>>>>> cd9553ed
 import { StrategyRequest } from '../../cds-models';
 
 export interface StrategyProduct {
