--- conflicted
+++ resolved
@@ -1,3 +1,7 @@
+import {
+  provideHttpClient,
+  withInterceptorsFromDi,
+} from '@angular/common/http';
 import {
   HttpTestingController,
   provideHttpClientTesting,
@@ -7,15 +11,6 @@
 import { StrategyProducts } from '../../model/strategy-products.model';
 import { CdsMerchandisingStrategyAdapter } from './cds-merchandising-strategy.adapter';
 import createSpy = jasmine.createSpy;
-<<<<<<< HEAD
-import { BaseSiteService } from '@spartacus/core';
-import { of } from 'rxjs';
-import {
-  provideHttpClient,
-  withInterceptorsFromDi,
-} from '@angular/common/http';
-=======
->>>>>>> 679b7082
 
 const STRATEGY_ID = 'test-strategy-id';
 const STRATEGY_PRODUCTS_ENDPOINT_KEY = 'strategyProducts';
