/*
 * SPDX-FileCopyrightText: 2024 SAP Spartacus team <spartacus-team@sap.com>
 *
 * SPDX-License-Identifier: Apache-2.0
 */

import {
  Component,
  OnInit,
  inject,
  ChangeDetectionStrategy,
} from '@angular/core';
import {
  OutletContextData,
  SearchBoxComponentService,
} from '@spartacus/storefront';
import { TrendingSearchesService } from './trending-searches.service';
import { map, switchMap, tap } from 'rxjs/operators';
import { EMPTY, Observable } from 'rxjs';
import { SearchBoxOutletTrendingSearches, SearchPhrases } from './model';

const MAX_TRENDING_SEARCHES = 5;

@Component({
  selector: 'cx-trending-searches',
  templateUrl: './trending-searches.component.html',
  changeDetection: ChangeDetectionStrategy.OnPush,
})
export class TrendingSearchesComponent implements OnInit {
  public searchPhrases$: Observable<SearchPhrases[]>;

  protected searchBoxComponentService = inject(SearchBoxComponentService);
  protected trendingSearchesService = inject(TrendingSearchesService);
  protected outletContext = inject(OutletContextData, {
    optional: true,
  }) as OutletContextData | null;

  ngOnInit() {
    this.searchPhrases$ = this.getSearchPhrases().pipe(
      tap((searchPhrases) => {
        this.searchBoxComponentService.setTrendingSearches(
          !!searchPhrases.length
        );
      })
    );
  }

  protected getSearchPhrases(): Observable<SearchPhrases[]> {
    return this.contextObservable.pipe(
      switchMap((context: SearchBoxOutletTrendingSearches) => {
        const maxSearches =
          context?.maxTrendingSearches ?? MAX_TRENDING_SEARCHES;
        return this.trendingSearchesService
          .getTrendingSearches()
          .pipe(map((data) => (data ? data.slice(0, maxSearches) : [])));
      })
    );
  }

  get contextObservable() {
    return this.outletContext?.context$ ?? EMPTY;
  }
<<<<<<< HEAD

  shareEvent(event: KeyboardEvent) {
    if (!event) {
      throw new Error('Missing Event');
    }
    this.searchBoxComponentService.shareEvent(event);
  }

  ngOnDestroy() {
    this.destroy$.next();
    this.destroy$.complete();
  }
=======
>>>>>>> d8b5c0bf
}<|MERGE_RESOLUTION|>--- conflicted
+++ resolved
@@ -60,7 +60,6 @@
   get contextObservable() {
     return this.outletContext?.context$ ?? EMPTY;
   }
-<<<<<<< HEAD
 
   shareEvent(event: KeyboardEvent) {
     if (!event) {
@@ -68,11 +67,4 @@
     }
     this.searchBoxComponentService.shareEvent(event);
   }
-
-  ngOnDestroy() {
-    this.destroy$.next();
-    this.destroy$.complete();
-  }
-=======
->>>>>>> d8b5c0bf
 }