--- conflicted
+++ resolved
@@ -15,6 +15,15 @@
     "types": [],
     "lib": ["dom", "esnext"],
     "paths": {
+      "@spartacus/cart/import-export/assets": [
+        "dist/cart/import-export/assets"
+      ],
+      "@spartacus/cart/import-export/components": [
+        "dist/cart/import-export/components"
+      ],
+      "@spartacus/cart/import-export/core": ["dist/cart/import-export/core"],
+      "@spartacus/cart/import-export": ["dist/cart/import-export"],
+      "@spartacus/cart/import-export/root": ["dist/cart/import-export/root"],
       "@spartacus/cart/main/assets": ["dist/cart/main/assets"],
       "@spartacus/cart/main/components": ["dist/cart/main/components"],
       "@spartacus/cart/main/core": ["dist/cart/main/core"],
@@ -64,40 +73,12 @@
       "@spartacus/tracking/tms/core": ["dist/tracking/tms/core"],
       "@spartacus/tracking/tms/gtm": ["dist/tracking/tms/gtm"],
       "@spartacus/tracking/tms": ["dist/tracking/tms"],
-<<<<<<< HEAD
       "@spartacus/order/assets": ["dist/order/assets"],
       "@spartacus/order/components": ["dist/order/components"],
       "@spartacus/order/core": ["dist/order/core"],
       "@spartacus/order": ["dist/order"],
       "@spartacus/order/occ": ["dist/order/occ"],
       "@spartacus/order/root": ["dist/order/root"],
-=======
-      "@spartacus/cart/import-export/assets": [
-        "dist/cart/import-export/assets"
-      ],
-      "@spartacus/cart/import-export/components": [
-        "dist/cart/import-export/components"
-      ],
-      "@spartacus/cart/import-export/core": ["dist/cart/import-export/core"],
-      "@spartacus/cart/import-export": ["dist/cart/import-export"],
-      "@spartacus/cart/import-export/root": ["dist/cart/import-export/root"],
-      "@spartacus/cart": ["dist/cart"],
-      "@spartacus/cart/quick-order/assets": ["dist/cart/quick-order/assets"],
-      "@spartacus/cart/quick-order/components": [
-        "dist/cart/quick-order/components"
-      ],
-      "@spartacus/cart/quick-order/core": ["dist/cart/quick-order/core"],
-      "@spartacus/cart/quick-order": ["dist/cart/quick-order"],
-      "@spartacus/cart/quick-order/root": ["dist/cart/quick-order/root"],
-      "@spartacus/cart/saved-cart/assets": ["dist/cart/saved-cart/assets"],
-      "@spartacus/cart/saved-cart/components": [
-        "dist/cart/saved-cart/components"
-      ],
-      "@spartacus/cart/saved-cart/core": ["dist/cart/saved-cart/core"],
-      "@spartacus/cart/saved-cart": ["dist/cart/saved-cart"],
-      "@spartacus/cart/saved-cart/occ": ["dist/cart/saved-cart/occ"],
-      "@spartacus/cart/saved-cart/root": ["dist/cart/saved-cart/root"],
->>>>>>> 8a8d2bd4
       "@spartacus/user/account/assets": ["dist/user/account/assets"],
       "@spartacus/user/account/components": ["dist/user/account/components"],
       "@spartacus/user/account/core": ["dist/user/account/core"],
