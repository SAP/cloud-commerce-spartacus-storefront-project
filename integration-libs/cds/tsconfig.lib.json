--- conflicted
+++ resolved
@@ -15,8 +15,6 @@
     "types": [],
     "lib": ["dom", "esnext"],
     "paths": {
-<<<<<<< HEAD
-      "@spartacus/checkout/assets": ["dist/checkout/assets"],
       "@spartacus/checkout/b2b/assets": ["dist/checkout/b2b/assets"],
       "@spartacus/checkout/b2b/components": ["dist/checkout/b2b/components"],
       "@spartacus/checkout/b2b/core": ["dist/checkout/b2b/core"],
@@ -29,11 +27,6 @@
       "@spartacus/checkout/base": ["dist/checkout/base"],
       "@spartacus/checkout/base/occ": ["dist/checkout/base/occ"],
       "@spartacus/checkout/base/root": ["dist/checkout/base/root"],
-      "@spartacus/checkout/components": ["dist/checkout/components"],
-      "@spartacus/checkout/core": ["dist/checkout/core"],
-      "@spartacus/checkout": ["dist/checkout"],
-      "@spartacus/checkout/occ": ["dist/checkout/occ"],
-      "@spartacus/checkout/root": ["dist/checkout/root"],
       "@spartacus/checkout/scheduled-replenishment/assets": [
         "dist/checkout/scheduled-replenishment/assets"
       ],
@@ -52,22 +45,6 @@
       "@spartacus/checkout/scheduled-replenishment/root": [
         "dist/checkout/scheduled-replenishment/root"
       ],
-      "@spartacus/core": ["dist/core"],
-      "@spartacus/storefront": ["dist/storefrontlib"],
-      "@spartacus/tracking": ["dist/tracking"],
-      "@spartacus/tracking/personalization/core": [
-        "dist/tracking/personalization/core"
-      ],
-      "@spartacus/tracking/personalization": ["dist/tracking/personalization"],
-      "@spartacus/tracking/personalization/root": [
-        "dist/tracking/personalization/root"
-      ],
-      "@spartacus/tracking/tms/aep": ["dist/tracking/tms/aep"],
-      "@spartacus/tracking/tms/core": ["dist/tracking/tms/core"],
-      "@spartacus/tracking/tms/gtm": ["dist/tracking/tms/gtm"],
-      "@spartacus/tracking/tms": ["dist/tracking/tms"],
-=======
->>>>>>> d75d62f1
       "@spartacus/cart/import-export/assets": [
         "dist/cart/import-export/assets"
       ],
