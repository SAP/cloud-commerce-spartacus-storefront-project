{
  "extends": "../../tsconfig.json",
  "compilerOptions": {
    "outDir": "../../out-tsc/lib",
    "declarationMap": true,
    "target": "es2015",
    "module": "es2020",
    "moduleResolution": "node",
    "declaration": true,
    "sourceMap": true,
    "inlineSources": true,
    "experimentalDecorators": true,
    "importHelpers": true,
    "strict": false, // TODO: Fix strict errors and remove this option
    "types": [],
    "lib": ["dom", "esnext"],
    "paths": {
      "@spartacus/cart/main/assets": ["dist/cart/main/assets"],
      "@spartacus/cart/main/components": ["dist/cart/main/components"],
      "@spartacus/cart/main/core": ["dist/cart/main/core"],
      "@spartacus/cart/main": ["dist/cart/main"],
      "@spartacus/cart/main/occ": ["dist/cart/main/occ"],
      "@spartacus/cart/main/root": ["dist/cart/main/root"],
      "@spartacus/cart": ["dist/cart"],
      "@spartacus/cart/quick-order/assets": ["dist/cart/quick-order/assets"],
      "@spartacus/cart/quick-order/components": [
        "dist/cart/quick-order/components"
      ],
      "@spartacus/cart/quick-order/core": ["dist/cart/quick-order/core"],
      "@spartacus/cart/quick-order": ["dist/cart/quick-order"],
      "@spartacus/cart/quick-order/root": ["dist/cart/quick-order/root"],
      "@spartacus/cart/saved-cart/assets": ["dist/cart/saved-cart/assets"],
      "@spartacus/cart/saved-cart/components": [
        "dist/cart/saved-cart/components"
      ],
      "@spartacus/cart/saved-cart/core": ["dist/cart/saved-cart/core"],
      "@spartacus/cart/saved-cart": ["dist/cart/saved-cart"],
      "@spartacus/cart/saved-cart/occ": ["dist/cart/saved-cart/occ"],
      "@spartacus/cart/saved-cart/root": ["dist/cart/saved-cart/root"],
      "@spartacus/checkout/assets": ["dist/checkout/assets"],
      "@spartacus/checkout/components": ["dist/checkout/components"],
      "@spartacus/checkout/core": ["dist/checkout/core"],
      "@spartacus/checkout": ["dist/checkout"],
      "@spartacus/checkout/occ": ["dist/checkout/occ"],
      "@spartacus/checkout/root": ["dist/checkout/root"],
      "@spartacus/core": ["dist/core"],
      "@spartacus/storefront": ["dist/storefrontlib"],
      "@spartacus/tracking": ["dist/tracking"],
      "@spartacus/tracking/personalization/core": [
        "dist/tracking/personalization/core"
      ],
      "@spartacus/tracking/personalization": ["dist/tracking/personalization"],
      "@spartacus/tracking/personalization/root": [
        "dist/tracking/personalization/root"
      ],
      "@spartacus/tracking/tms/aep": ["dist/tracking/tms/aep"],
      "@spartacus/tracking/tms/core": ["dist/tracking/tms/core"],
      "@spartacus/tracking/tms/gtm": ["dist/tracking/tms/gtm"],
      "@spartacus/tracking/tms": ["dist/tracking/tms"],
<<<<<<< HEAD
=======
      "@spartacus/cart/import-export/assets": [
        "dist/cart/import-export/assets"
      ],
      "@spartacus/cart/import-export/components": [
        "dist/cart/import-export/components"
      ],
      "@spartacus/cart/import-export/core": ["dist/cart/import-export/core"],
      "@spartacus/cart/import-export": ["dist/cart/import-export"],
      "@spartacus/cart/import-export/root": ["dist/cart/import-export/root"],
      "@spartacus/cart": ["dist/cart"],
      "@spartacus/cart/quick-order/assets": ["dist/cart/quick-order/assets"],
      "@spartacus/cart/quick-order/components": [
        "dist/cart/quick-order/components"
      ],
      "@spartacus/cart/quick-order/core": ["dist/cart/quick-order/core"],
      "@spartacus/cart/quick-order": ["dist/cart/quick-order"],
      "@spartacus/cart/quick-order/root": ["dist/cart/quick-order/root"],
      "@spartacus/cart/saved-cart/assets": ["dist/cart/saved-cart/assets"],
      "@spartacus/cart/saved-cart/components": [
        "dist/cart/saved-cart/components"
      ],
      "@spartacus/cart/saved-cart/core": ["dist/cart/saved-cart/core"],
      "@spartacus/cart/saved-cart": ["dist/cart/saved-cart"],
      "@spartacus/cart/saved-cart/occ": ["dist/cart/saved-cart/occ"],
      "@spartacus/cart/saved-cart/root": ["dist/cart/saved-cart/root"],
>>>>>>> 6db9f64a
      "@spartacus/user/account/assets": ["dist/user/account/assets"],
      "@spartacus/user/account/components": ["dist/user/account/components"],
      "@spartacus/user/account/core": ["dist/user/account/core"],
      "@spartacus/user/account": ["dist/user/account"],
      "@spartacus/user/account/occ": ["dist/user/account/occ"],
      "@spartacus/user/account/root": ["dist/user/account/root"],
      "@spartacus/user": ["dist/user"],
      "@spartacus/user/profile/assets": ["dist/user/profile/assets"],
      "@spartacus/user/profile/components": ["dist/user/profile/components"],
      "@spartacus/user/profile/core": ["dist/user/profile/core"],
      "@spartacus/user/profile": ["dist/user/profile"],
      "@spartacus/user/profile/occ": ["dist/user/profile/occ"],
      "@spartacus/user/profile/root": ["dist/user/profile/root"],
      "@spartacus/order/assets": ["dist/order/assets"],
      "@spartacus/order/components": ["dist/order/components"],
      "@spartacus/order/core": ["dist/order/core"],
      "@spartacus/order": ["dist/order"],
      "@spartacus/order/occ": ["dist/order/occ"],
      "@spartacus/order/root": ["dist/order/root"]
    }
  },
  "angularCompilerOptions": {
    "skipTemplateCodegen": true,
    "strictMetadataEmit": true,
    "fullTemplateTypeCheck": true,
    "strictInjectionParameters": true,
    "enableResourceInlining": true
  },
  "exclude": ["src/test.ts", "**/*.spec.ts"]
}<|MERGE_RESOLUTION|>--- conflicted
+++ resolved
@@ -57,8 +57,6 @@
       "@spartacus/tracking/tms/core": ["dist/tracking/tms/core"],
       "@spartacus/tracking/tms/gtm": ["dist/tracking/tms/gtm"],
       "@spartacus/tracking/tms": ["dist/tracking/tms"],
-<<<<<<< HEAD
-=======
       "@spartacus/cart/import-export/assets": [
         "dist/cart/import-export/assets"
       ],
@@ -84,7 +82,6 @@
       "@spartacus/cart/saved-cart": ["dist/cart/saved-cart"],
       "@spartacus/cart/saved-cart/occ": ["dist/cart/saved-cart/occ"],
       "@spartacus/cart/saved-cart/root": ["dist/cart/saved-cart/root"],
->>>>>>> 6db9f64a
       "@spartacus/user/account/assets": ["dist/user/account/assets"],
       "@spartacus/user/account/components": ["dist/user/account/components"],
       "@spartacus/user/account/core": ["dist/user/account/core"],
