--- conflicted
+++ resolved
@@ -1,10 +1,6 @@
 {
   "name": "@spartacus/cds",
-<<<<<<< HEAD
-  "version": "6.5.1",
-=======
   "version": "6.7.0-2",
->>>>>>> a29b89da
   "description": "Context Driven Service library for Spartacus",
   "keywords": [
     "spartacus",
@@ -32,21 +28,12 @@
     "@angular/core": "^15.2.9",
     "@angular/router": "^15.2.9",
     "@ngrx/store": "^15.3.0",
-<<<<<<< HEAD
-    "@spartacus/cart": "6.5.1",
-    "@spartacus/core": "6.5.1",
-    "@spartacus/order": "6.5.1",
-    "@spartacus/schematics": "6.5.1",
-    "@spartacus/storefront": "6.5.1",
-    "@spartacus/tracking": "6.5.1",
-=======
     "@spartacus/cart": "6.7.0-2",
     "@spartacus/core": "6.7.0-2",
     "@spartacus/order": "6.7.0-2",
     "@spartacus/schematics": "6.7.0-2",
     "@spartacus/storefront": "6.7.0-2",
     "@spartacus/tracking": "6.7.0-2",
->>>>>>> a29b89da
     "rxjs": "^6.6.0"
   },
   "publishConfig": {
