--- conflicted
+++ resolved
@@ -23,33 +23,18 @@
     "tslib": "^2.6.2"
   },
   "peerDependencies": {
-<<<<<<< HEAD
     "@angular-devkit/schematics": "^16.2.7",
     "@angular/common": "^16.2.10",
     "@angular/core": "^16.2.10",
     "@angular/router": "^16.2.10",
     "@ngrx/store": "^16.0.1",
-    "@spartacus/cart": "6.6.0-1",
-    "@spartacus/core": "6.6.0-1",
-    "@spartacus/order": "6.6.0-1",
-    "@spartacus/schematics": "6.6.0-1",
-    "@spartacus/storefront": "6.6.0-1",
-    "@spartacus/tracking": "6.6.0-1",
-    "rxjs": "^7.8.0"
-=======
-    "@angular-devkit/schematics": "^15.2.9",
-    "@angular/common": "^15.2.9",
-    "@angular/core": "^15.2.9",
-    "@angular/router": "^15.2.9",
-    "@ngrx/store": "^15.3.0",
     "@spartacus/cart": "6.7.0",
     "@spartacus/core": "6.7.0",
     "@spartacus/order": "6.7.0",
     "@spartacus/schematics": "6.7.0",
     "@spartacus/storefront": "6.7.0",
     "@spartacus/tracking": "6.7.0",
-    "rxjs": "^6.6.0"
->>>>>>> e50e64ab
+    "rxjs": "^7.8.0"
   },
   "publishConfig": {
     "access": "public"
