--- conflicted
+++ resolved
@@ -19,13 +19,8 @@
       expect(isHttpOrHttps(new URL('http://www.google.com/'))).toBeTruthy();
     });
 
-<<<<<<< HEAD
-    it('should return false for data: protocol', () => {
-      expect(isHttpOrHttps(new URL('data:text/plain,some%20data'))).toBeFalsy();
-=======
     it('should return false for non http-based protocol', () => {
       expect(isHttpOrHttps(new URL('ws://example.com'))).toBeFalsy();
->>>>>>> 103db4d0
     });
   });
 });