--- conflicted
+++ resolved
@@ -1,10 +1,6 @@
 {
   "name": "@spartacus/epd-visualization",
-<<<<<<< HEAD
-  "version": "6.8.0-1",
-=======
   "version": "2211.19.0",
->>>>>>> 52285875
   "description": "SAP Enterprise Product Development Visualization integration library for Spartacus",
   "keywords": [
     "spartacus",
@@ -42,19 +38,11 @@
     "@angular/forms": "^17.0.5",
     "@angular/router": "^17.0.5",
     "@sapui5/ts-types-esm": "1.120.1",
-<<<<<<< HEAD
-    "@spartacus/cart": "6.8.0-1",
-    "@spartacus/core": "6.8.0-1",
-    "@spartacus/schematics": "6.8.0-1",
-    "@spartacus/storefront": "6.8.0-1",
-    "@spartacus/styles": "6.8.0-1",
-=======
     "@spartacus/cart": "2211.19.0",
     "@spartacus/core": "2211.19.0",
     "@spartacus/schematics": "2211.19.0",
     "@spartacus/storefront": "2211.19.0",
     "@spartacus/styles": "2211.19.0",
->>>>>>> 52285875
     "bootstrap": "^4.6.2",
     "rxjs": "^7.8.0"
   },
