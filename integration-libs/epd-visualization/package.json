{
  "name": "@spartacus/epd-visualization",
  "version": "4.3.3",
  "description": "SAP Enterprise Product Development Visualization integration library for Spartacus",
  "keywords": [
    "spartacus",
    "framework",
    "storefront",
    "epd-visualization",
    "2d",
    "3d",
    "visual",
    "spare",
    "part",
    "picking",
    "epd"
  ],
  "homepage": "https://github.com/SAP/spartacus",
  "repository": "https://github.com/SAP/spartacus/tree/develop/integration-libs/epd-visualization",
  "license": "Apache-2.0",
  "scripts": {
    "build:schematics": "yarn clean:schematics && ../../node_modules/.bin/tsc -p ./tsconfig.schematics.json",
    "clean:schematics": "../../node_modules/.bin/rimraf \"schematics/**/*.js\" \"schematics/**/*.js.map\" \"schematics/**/*.d.ts\"",
    "test:schematics": "yarn --cwd ../../projects/schematics/ run clean && yarn clean:schematics && ../../node_modules/.bin/jest --config ./jest.schematics.config.js"
  },
  "dependencies": {
    "tslib": "^2.3.0"
  },
  "peerDependencies": {
    "@angular-devkit/schematics": "^12.0.5",
    "@angular/common": "^12.0.5",
    "@angular/core": "^12.0.5",
    "@angular/forms": "^12.0.5",
    "@angular/router": "^12.0.5",
    "@sapui5/ts-types-esm": "1.97.0",
<<<<<<< HEAD
    "@spartacus/core": "4.3.1",
    "@spartacus/schematics": "4.3.1",
    "@spartacus/storefront": "4.3.1",
    "@spartacus/styles": "4.3.1",
=======
    "@spartacus/core": "4.3.3",
    "@spartacus/schematics": "4.3.3",
    "@spartacus/storefront": "4.3.3",
    "@spartacus/styles": "4.3.3",
>>>>>>> 910d81ef
    "bootstrap": "^4.3.1",
    "rxjs": "^6.6.0"
  },
  "publishConfig": {
    "access": "public"
  },
  "schematics": "./schematics/collection.json"
}<|MERGE_RESOLUTION|>--- conflicted
+++ resolved
@@ -33,17 +33,10 @@
     "@angular/forms": "^12.0.5",
     "@angular/router": "^12.0.5",
     "@sapui5/ts-types-esm": "1.97.0",
-<<<<<<< HEAD
-    "@spartacus/core": "4.3.1",
-    "@spartacus/schematics": "4.3.1",
-    "@spartacus/storefront": "4.3.1",
-    "@spartacus/styles": "4.3.1",
-=======
     "@spartacus/core": "4.3.3",
     "@spartacus/schematics": "4.3.3",
     "@spartacus/storefront": "4.3.3",
     "@spartacus/styles": "4.3.3",
->>>>>>> 910d81ef
     "bootstrap": "^4.3.1",
     "rxjs": "^6.6.0"
   },
