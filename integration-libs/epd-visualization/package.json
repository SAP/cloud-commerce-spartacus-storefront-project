--- conflicted
+++ resolved
@@ -32,31 +32,17 @@
     "tslib": "^2.6.2"
   },
   "peerDependencies": {
-<<<<<<< HEAD
     "@angular-devkit/schematics": "^17.0.5",
     "@angular/common": "^17.0.5",
     "@angular/core": "^17.0.5",
     "@angular/forms": "^17.0.5",
     "@angular/router": "^17.0.5",
-    "@sapui5/ts-types-esm": "1.108.14",
-    "@spartacus/cart": "6.6.0-1",
-    "@spartacus/core": "6.6.0-1",
-    "@spartacus/schematics": "6.6.0-1",
-    "@spartacus/storefront": "6.6.0-1",
-    "@spartacus/styles": "6.6.0-1",
-=======
-    "@angular-devkit/schematics": "^16.2.7",
-    "@angular/common": "^16.2.10",
-    "@angular/core": "^16.2.10",
-    "@angular/forms": "^16.2.10",
-    "@angular/router": "^16.2.10",
     "@sapui5/ts-types-esm": "1.120.1",
     "@spartacus/cart": "6.7.0",
     "@spartacus/core": "6.7.0",
     "@spartacus/schematics": "6.7.0",
     "@spartacus/storefront": "6.7.0",
     "@spartacus/styles": "6.7.0",
->>>>>>> 9d66debe
     "bootstrap": "^4.6.2",
     "rxjs": "^7.8.0"
   },
