--- conflicted
+++ resolved
@@ -38,19 +38,11 @@
     "@angular/forms": "^15.2.4",
     "@angular/router": "^15.2.4",
     "@sapui5/ts-types-esm": "1.108.5",
-<<<<<<< HEAD
-    "@spartacus/cart": "5.0.0",
-    "@spartacus/core": "5.0.0",
-    "@spartacus/schematics": "5.0.0",
-    "@spartacus/storefront": "5.0.0",
-    "@spartacus/styles": "5.0.0",
-=======
     "@spartacus/cart": "6.0.0-1",
     "@spartacus/core": "6.0.0-1",
     "@spartacus/schematics": "6.0.0-1",
     "@spartacus/storefront": "6.0.0-1",
     "@spartacus/styles": "6.0.0-1",
->>>>>>> d800ad57
     "bootstrap": "^4.6.2",
     "rxjs": "^6.6.0"
   },
