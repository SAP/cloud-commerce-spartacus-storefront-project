{
  "name": "@spartacus/epd-visualization",
  "version": "5.0.0",
  "description": "SAP Enterprise Product Development Visualization integration library for Spartacus",
  "keywords": [
    "spartacus",
    "framework",
    "storefront",
    "epd-visualization",
    "2d",
    "3d",
    "visual",
    "spare",
    "part",
    "picking",
    "epd"
  ],
  "homepage": "https://github.com/SAP/spartacus",
  "repository": "https://github.com/SAP/spartacus/tree/develop/integration-libs/epd-visualization",
  "license": "Apache-2.0",
  "exports": {
    ".": {
      "sass": "./_index.scss"
    }
  },
  "scripts": {
    "build:schematics": "npm run clean:schematics && ../../node_modules/.bin/tsc -p ./tsconfig.schematics.json",
    "clean:schematics": "../../node_modules/.bin/rimraf \"schematics/**/*.js\" \"schematics/**/*.js.map\" \"schematics/**/*.d.ts\"",
    "test:schematics": "npm --prefix ../../projects/schematics/ run clean && npm run clean:schematics && ../../node_modules/.bin/jest --config ./jest.schematics.config.js"
  },
  "dependencies": {
    "tslib": "^2.4.0"
  },
  "peerDependencies": {
    "@angular-devkit/schematics": "^14.2.3",
    "@angular/common": "^14.2.3",
    "@angular/core": "^14.2.3",
    "@angular/forms": "^14.2.3",
    "@angular/router": "^14.2.3",
<<<<<<< HEAD
    "@sapui5/ts-types-esm": "1.107.1",
    "@spartacus/cart": "5.0.0",
    "@spartacus/core": "5.0.0",
    "@spartacus/schematics": "5.0.0",
    "@spartacus/storefront": "5.0.0",
    "@spartacus/styles": "5.0.0",
=======
    "@sapui5/ts-types-esm": "1.108.5",
    "@spartacus/cart": "4.1.0-next.0",
    "@spartacus/core": "4.1.0-next.0",
    "@spartacus/schematics": "4.1.0-next.0",
    "@spartacus/storefront": "4.1.0-next.0",
    "@spartacus/styles": "4.1.0-next.0",
>>>>>>> 0be967a2
    "bootstrap": "^4.6.1",
    "rxjs": "^6.6.0"
  },
  "publishConfig": {
    "access": "public"
  },
  "schematics": "./schematics/collection.json"
}<|MERGE_RESOLUTION|>--- conflicted
+++ resolved
@@ -37,21 +37,12 @@
     "@angular/core": "^14.2.3",
     "@angular/forms": "^14.2.3",
     "@angular/router": "^14.2.3",
-<<<<<<< HEAD
-    "@sapui5/ts-types-esm": "1.107.1",
+    "@sapui5/ts-types-esm": "1.108.5",
     "@spartacus/cart": "5.0.0",
     "@spartacus/core": "5.0.0",
     "@spartacus/schematics": "5.0.0",
     "@spartacus/storefront": "5.0.0",
     "@spartacus/styles": "5.0.0",
-=======
-    "@sapui5/ts-types-esm": "1.108.5",
-    "@spartacus/cart": "4.1.0-next.0",
-    "@spartacus/core": "4.1.0-next.0",
-    "@spartacus/schematics": "4.1.0-next.0",
-    "@spartacus/storefront": "4.1.0-next.0",
-    "@spartacus/styles": "4.1.0-next.0",
->>>>>>> 0be967a2
     "bootstrap": "^4.6.1",
     "rxjs": "^6.6.0"
   },
