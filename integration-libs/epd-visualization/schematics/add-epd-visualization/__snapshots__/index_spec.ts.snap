// Jest Snapshot v1, https://goo.gl/fbAQLP

exports[`Spartacus SAP EPD Visualization integration schematics: ng-add SAP EPD Visualization feature - No compilerOptions in tsconfig eager loading should import appropriate modules 1`] = `
"import { NgModule } from '@angular/core';
import { I18nConfig, provideConfig } from "@spartacus/core";
import { EpdVisualizationModule } from "@spartacus/epd-visualization";
import { epdVisualizationTranslationChunksConfig, epdVisualizationTranslations } from "@spartacus/epd-visualization/assets";
import { EpdVisualizationConfig, EpdVisualizationRootModule } from "@spartacus/epd-visualization/root";

@NgModule({
  declarations: [],
  imports: [
    EpdVisualizationRootModule,
    EpdVisualizationModule
  ],
  providers: [provideConfig(<I18nConfig>{
    i18n: {
      resources: epdVisualizationTranslations,
      chunks: epdVisualizationTranslationChunksConfig,
    },
  }),
  provideConfig(<EpdVisualizationConfig>{
    epdVisualization: {
      ui5: {
        bootstrapUrl: "https://sapui5.hana.ondemand.com/1.98.0/resources/sap-ui-core.js"
      },

      apis: {
        baseUrl: "https://epd-acc-eu20-consumer.epdacc.cfapps.eu20.hana.ondemand.com"
      }
    }
  })
  ]
})
export class EpdVisualizationFeatureModule { }
"
`;

exports[`Spartacus SAP EPD Visualization integration schematics: ng-add SAP EPD Visualization feature eager loading should import appropriate modules 1`] = `
"import { NgModule } from '@angular/core';
import { I18nConfig, provideConfig } from "@spartacus/core";
import { EpdVisualizationModule } from "@spartacus/epd-visualization";
import { epdVisualizationTranslationChunksConfig, epdVisualizationTranslations } from "@spartacus/epd-visualization/assets";
import { EpdVisualizationConfig, EpdVisualizationRootModule } from "@spartacus/epd-visualization/root";

@NgModule({
  declarations: [],
  imports: [
    EpdVisualizationRootModule,
    EpdVisualizationModule
  ],
  providers: [provideConfig(<I18nConfig>{
    i18n: {
      resources: epdVisualizationTranslations,
      chunks: epdVisualizationTranslationChunksConfig,
    },
  }),
  provideConfig(<EpdVisualizationConfig>{
    epdVisualization: {
      ui5: {
        bootstrapUrl: "https://sapui5.hana.ondemand.com/1.98.0/resources/sap-ui-core.js"
      },

      apis: {
        baseUrl: "https://epd-acc-eu20-consumer.epdacc.cfapps.eu20.hana.ondemand.com"
      }
    }
  })
  ]
})
export class EpdVisualizationFeatureModule { }
"
`;

exports[`Spartacus SAP EPD Visualization integration schematics: ng-add SAP EPD Visualization feature general setup should add the feature using the lazy loading syntax 1`] = `
"import { NgModule } from '@angular/core';
import { CmsConfig, I18nConfig, provideConfig } from "@spartacus/core";
import { epdVisualizationTranslationChunksConfig, epdVisualizationTranslations } from "@spartacus/epd-visualization/assets";
import { EpdVisualizationConfig, EpdVisualizationRootModule, EPD_VISUALIZATION_FEATURE } from "@spartacus/epd-visualization/root";

@NgModule({
  declarations: [],
  imports: [
    EpdVisualizationRootModule
  ],
  providers: [provideConfig(<CmsConfig>{
    featureModules: {
      [EPD_VISUALIZATION_FEATURE]: {
        module: () =>
          import('@spartacus/epd-visualization').then((m) => m.EpdVisualizationModule),
      },
    }
  }),
  provideConfig(<I18nConfig>{
    i18n: {
      resources: epdVisualizationTranslations,
      chunks: epdVisualizationTranslationChunksConfig,
    },
  }),
  provideConfig(<EpdVisualizationConfig>{
    epdVisualization: {
      ui5: {
        bootstrapUrl: "https://sapui5.hana.ondemand.com/1.98.0/resources/sap-ui-core.js"
      },

      apis: {
        baseUrl: "https://epd-acc-eu20-consumer.epdacc.cfapps.eu20.hana.ondemand.com"
      }
    }
  })
  ]
})
export class EpdVisualizationFeatureModule { }
"
`;

<<<<<<< HEAD
exports[`Spartacus SAP EPD Visualization integration schematics: ng-add SAP EPD Visualization feature general setup styling should create a proper scss file 1`] = `"@import "@spartacus/epd-visualization";"`;
=======
exports[`Spartacus SAP EPD Visualization integration schematics: ng-add SAP EPD Visualization feature general setup styling should create a proper scss file 1`] = `
"@import \\"../../styles-config\\";
@import \\"@spartacus/epd-visualization\\";
"
`;
>>>>>>> d0b649f3

exports[`Spartacus SAP EPD Visualization integration schematics: ng-add SAP EPD Visualization feature general setup styling should update angular.json 1`] = `
"{
  "$schema": "./node_modules/@angular/cli/lib/config/schema.json",
  "version": 1,
  "newProjectRoot": "",
  "projects": {
    "schematics-test": {
      "projectType": "application",
      "schematics": {
        "@schematics/angular:component": {
          "style": "scss"
        }
      },
      "root": "",
      "sourceRoot": "src",
      "prefix": "app",
      "architect": {
        "build": {
          "builder": "@angular-devkit/build-angular:browser",
          "options": {
            "outputPath": "dist/schematics-test",
            "index": "src/index.html",
            "main": "src/main.ts",
            "polyfills": "src/polyfills.ts",
            "tsConfig": "tsconfig.app.json",
            "inlineStyleLanguage": "scss",
            "assets": [
              "src/favicon.ico",
              "src/assets"
            ],
            "styles": [
              "src/styles.scss",
              "src/styles/spartacus/epd-visualization.scss"
            ],
            "scripts": [],
            "stylePreprocessorOptions": {
              "includePaths": [
                "node_modules/"
              ]
            }
          },
          "configurations": {
            "production": {
              "budgets": [
                {
                  "type": "initial",
                  "maximumWarning": "500kb",
                  "maximumError": "2.5mb"
                },
                {
                  "type": "anyComponentStyle",
                  "maximumWarning": "2kb",
                  "maximumError": "4kb"
                }
              ],
              "fileReplacements": [
                {
                  "replace": "src/environments/environment.ts",
                  "with": "src/environments/environment.prod.ts"
                }
              ],
              "outputHashing": "all"
            },
            "development": {
              "buildOptimizer": false,
              "optimization": false,
              "vendorChunk": true,
              "extractLicenses": false,
              "sourceMap": true,
              "namedChunks": true
            }
          },
          "defaultConfiguration": "production"
        },
        "serve": {
          "builder": "@angular-devkit/build-angular:dev-server",
          "configurations": {
            "production": {
              "browserTarget": "schematics-test:build:production"
            },
            "development": {
              "browserTarget": "schematics-test:build:development"
            }
          },
          "defaultConfiguration": "development"
        },
        "extract-i18n": {
          "builder": "@angular-devkit/build-angular:extract-i18n",
          "options": {
            "browserTarget": "schematics-test:build"
          }
        },
        "test": {
          "builder": "@angular-devkit/build-angular:karma",
          "options": {
            "main": "src/test.ts",
            "polyfills": "src/polyfills.ts",
            "tsConfig": "tsconfig.spec.json",
            "karmaConfig": "karma.conf.js",
            "inlineStyleLanguage": "scss",
            "assets": [
              "src/favicon.ico",
              "src/assets"
            ],
            "styles": [
              "src/styles.scss",
              "src/styles/spartacus/epd-visualization.scss"
            ],
            "scripts": [],
            "stylePreprocessorOptions": {
              "includePaths": [
                "node_modules/"
              ]
            }
          }
        }
      }
    }
  }
}"
`;<|MERGE_RESOLUTION|>--- conflicted
+++ resolved
@@ -114,15 +114,11 @@
 "
 `;
 
-<<<<<<< HEAD
-exports[`Spartacus SAP EPD Visualization integration schematics: ng-add SAP EPD Visualization feature general setup styling should create a proper scss file 1`] = `"@import "@spartacus/epd-visualization";"`;
-=======
 exports[`Spartacus SAP EPD Visualization integration schematics: ng-add SAP EPD Visualization feature general setup styling should create a proper scss file 1`] = `
-"@import \\"../../styles-config\\";
-@import \\"@spartacus/epd-visualization\\";
-"
-`;
->>>>>>> d0b649f3
+"@import "../../styles-config";
+@import "@spartacus/epd-visualization";
+"
+`;
 
 exports[`Spartacus SAP EPD Visualization integration schematics: ng-add SAP EPD Visualization feature general setup styling should update angular.json 1`] = `
 "{
