--- conflicted
+++ resolved
@@ -137,11 +137,7 @@
   }),
   provideConfig(<EpdVisualizationConfig>{
     ui5: {
-<<<<<<< HEAD
-      bootstrapUrl: \\"https://sapui5.hana.ondemand.com/1.96.0/resources/sap-ui-core.js\\"
-=======
       bootstrapUrl: \\"https://sapui5.hana.ondemand.com/resources/sap-ui-core.js\\"
->>>>>>> 67a72405
     },
 
     usageIds: {
