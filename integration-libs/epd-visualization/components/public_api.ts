--- conflicted
+++ resolved
@@ -2,16 +2,11 @@
  * SPDX-FileCopyrightText: 2022 SAP Spartacus team <spartacus-team@sap.com>
  *
  * SPDX-License-Identifier: Apache-2.0
-<<<<<<< HEAD
- */
-
-=======
  */
 
 /*
  * Public API Surface for @spartacus/epd-visualization/components
  */
->>>>>>> 2abeaf78
 export * from './epd-visualization-components.module';
 export * from './visual-picking/index';
 export * from './visual-viewer/index';