--- conflicted
+++ resolved
@@ -7,24 +7,16 @@
 import {
   addFeatures,
   addPackageJsonDependenciesForLibrary,
-<<<<<<< HEAD
   analyzeApplication,
   analyzeCrossFeatureDependencies,
-  LibraryOptions as SpartacusCdcOptions,
-=======
-  CDC_MODULE,
-  CDC_ROOT_MODULE,
-  CLI_CDC_FEATURE,
-  CLI_USER_PROFILE_FEATURE,
->>>>>>> 3f348231
   readPackageJson,
+  SpartacusCdcOptions,
   validateSpartacusInstallation,
 } from '@spartacus/schematics';
-import { Schema as SpartacusCdcOptions } from './schema';
 import { peerDependencies } from '../../package.json';
 
 export function addCdcFeature(options: SpartacusCdcOptions): Rule {
-  return (tree: Tree, context: SchematicContext): Rule => {
+  return (tree: Tree, _context: SchematicContext): Rule => {
     const packageJson = readPackageJson(tree);
     validateSpartacusInstallation(packageJson);
 
@@ -36,66 +28,6 @@
       analyzeApplication(options, features),
       addFeatures(options, features),
       addPackageJsonDependenciesForLibrary(peerDependencies, options),
-<<<<<<< HEAD
     ]);
   };
-=======
-
-      shouldAddFeature(CLI_CDC_FEATURE, options.features)
-        ? addCdc(options, context)
-        : noop(),
-    ]);
-  };
-}
-
-function addCdc(options: SpartacusCdcOptions, context: SchematicContext): Rule {
-  if (!options.javascriptUrl) {
-    context.logger.warn(
-      `CDC JS SDK URL is not provided. Please run the schematic again, or make sure you update the javascriptUrl.`
-    );
-  }
-
-  return addLibraryFeature(options, {
-    folderName: CDC_FOLDER_NAME,
-    moduleName: CDC_MODULE_NAME,
-    rootModule: {
-      importPath: SPARTACUS_CDC_ROOT,
-      name: CDC_ROOT_MODULE,
-      content: `${CDC_ROOT_MODULE}`,
-    },
-    featureModule: {
-      importPath: SPARTACUS_CDC,
-      name: CDC_MODULE,
-    },
-    lazyLoadingChunk: {
-      moduleSpecifier: SPARTACUS_CDC_ROOT,
-      namedImports: [CDC_FEATURE_CONSTANT],
-    },
-    customConfig: {
-      import: [
-        {
-          moduleSpecifier: SPARTACUS_CDC_ROOT,
-          namedImports: [CDC_CONFIG],
-        },
-      ],
-      content: `<${CDC_CONFIG}>{
-          cdc: [
-            {
-              baseSite: '${options.baseSite}',
-              javascriptUrl: '${
-                options.javascriptUrl || 'JS_SDK_URL_PLACEHOLDER'
-              }',
-              sessionExpiration: ${options.sessionExpiration}
-            },
-          ],
-        }`,
-    },
-    dependencyManagement: {
-      featureName: CLI_CDC_FEATURE,
-      featureDependencies: {
-        [SPARTACUS_USER]: [CLI_USER_PROFILE_FEATURE],
-      },
-    },
-  });
->>>>>>> 3f348231
 }