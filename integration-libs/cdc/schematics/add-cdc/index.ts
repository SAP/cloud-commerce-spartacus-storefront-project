import {
  chain,
  noop,
  Rule,
  SchematicContext,
  Tree,
} from '@angular-devkit/schematics';
import {
  addLibraryFeature,
<<<<<<< HEAD
  addPackageJsonDependencies,
  addSchematicsTasks,
  createDependencies,
  createSpartacusDependencies,
  createSpartacusFeatureOptionsForLibrary,
=======
  addPackageJsonDependenciesForLibrary,
>>>>>>> 177ea817
  LibraryOptions as SpartacusCdcOptions,
  readPackageJson,
  shouldAddFeature,
  SPARTACUS_CDC,
  validateSpartacusInstallation,
} from '@spartacus/schematics';
import { peerDependencies } from '../../package.json';
import {
  CDC_CONFIG,
  CDC_FEATURE,
  CDC_FOLDER_NAME,
  CDC_MODULE,
  CDC_ROOT_MODULE,
  CLI_CDC_FEATURE,
  SPARTACUS_CDC_ROOT,
} from '../constants';

export function addCdcFeature(options: SpartacusCdcOptions): Rule {
  return (tree: Tree, context: SchematicContext) => {
    const packageJson = readPackageJson(tree);
    validateSpartacusInstallation(packageJson);

    return chain([
      shouldAddFeature(CLI_CDC_FEATURE, options.features)
        ? addCdc(options)
        : noop(),

<<<<<<< HEAD
      addCdcPackageJsonDependencies(packageJson, context, options),
    ]);
  };
}

function addCdcPackageJsonDependencies(
  packageJson: any,
  context: SchematicContext,
  options: SpartacusCdcOptions
): Rule {
  const spartacusLibraries = createSpartacusDependencies(peerDependencies);
  const thirdPartyDependencies = createDependencies(peerDependencies);
  const dependencies = spartacusLibraries.concat(thirdPartyDependencies);

  const rule = addPackageJsonDependencies(dependencies, packageJson);

  const featureOptions = createSpartacusFeatureOptionsForLibrary(
    spartacusLibraries.map((dependency) => dependency.name),
    options
  );
  addSchematicsTasks(featureOptions, context);

  return rule;
}

=======
      addPackageJsonDependenciesForLibrary({
        packageJson,
        context,
        libraryPeerDependencies: peerDependencies,
        options,
      }),
    ]);
  };
}

>>>>>>> 177ea817
function addCdc(options: SpartacusCdcOptions): Rule {
  return addLibraryFeature(options, {
    folderName: CDC_FOLDER_NAME,
    name: CLI_CDC_FEATURE,
    rootModule: {
      importPath: SPARTACUS_CDC_ROOT,
      name: CDC_ROOT_MODULE,
      content: `${CDC_ROOT_MODULE}`,
    },
    featureModule: {
      importPath: SPARTACUS_CDC,
      name: CDC_MODULE,
    },
    lazyModuleName: `[CDC_FEATURE]`,
    customConfig: {
      import: [
        {
          moduleSpecifier: SPARTACUS_CDC_ROOT,
          namedImports: [CDC_CONFIG, CDC_FEATURE],
        },
      ],
      content: `<${CDC_CONFIG}>{
          cdc: [
            {
              baseSite: 'electronics-spa',
              javascriptUrl: '<url-to-cdc-script>',
              sessionExpiration: 3600
            },
          ],
        }`,
    },
  });
}<|MERGE_RESOLUTION|>--- conflicted
+++ resolved
@@ -7,15 +7,7 @@
 } from '@angular-devkit/schematics';
 import {
   addLibraryFeature,
-<<<<<<< HEAD
-  addPackageJsonDependencies,
-  addSchematicsTasks,
-  createDependencies,
-  createSpartacusDependencies,
-  createSpartacusFeatureOptionsForLibrary,
-=======
   addPackageJsonDependenciesForLibrary,
->>>>>>> 177ea817
   LibraryOptions as SpartacusCdcOptions,
   readPackageJson,
   shouldAddFeature,
@@ -43,33 +35,6 @@
         ? addCdc(options)
         : noop(),
 
-<<<<<<< HEAD
-      addCdcPackageJsonDependencies(packageJson, context, options),
-    ]);
-  };
-}
-
-function addCdcPackageJsonDependencies(
-  packageJson: any,
-  context: SchematicContext,
-  options: SpartacusCdcOptions
-): Rule {
-  const spartacusLibraries = createSpartacusDependencies(peerDependencies);
-  const thirdPartyDependencies = createDependencies(peerDependencies);
-  const dependencies = spartacusLibraries.concat(thirdPartyDependencies);
-
-  const rule = addPackageJsonDependencies(dependencies, packageJson);
-
-  const featureOptions = createSpartacusFeatureOptionsForLibrary(
-    spartacusLibraries.map((dependency) => dependency.name),
-    options
-  );
-  addSchematicsTasks(featureOptions, context);
-
-  return rule;
-}
-
-=======
       addPackageJsonDependenciesForLibrary({
         packageJson,
         context,
@@ -80,7 +45,6 @@
   };
 }
 
->>>>>>> 177ea817
 function addCdc(options: SpartacusCdcOptions): Rule {
   return addLibraryFeature(options, {
     folderName: CDC_FOLDER_NAME,
