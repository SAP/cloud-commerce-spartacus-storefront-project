--- conflicted
+++ resolved
@@ -7,16 +7,8 @@
 } from '@angular-devkit/schematics';
 import {
   addLibraryFeature,
-<<<<<<< HEAD
-  addPackageJsonDependencies,
-  addSchematicsTasks,
+  addPackageJsonDependenciesForLibrary,
   CLI_CDC_FEATURE,
-  createDependencies,
-  createSpartacusDependencies,
-  createSpartacusFeatureOptionsForLibrary,
-=======
-  addPackageJsonDependenciesForLibrary,
->>>>>>> 49a802b6
   LibraryOptions as SpartacusCdcOptions,
   readPackageJson,
   shouldAddFeature,
@@ -44,33 +36,6 @@
         ? addCdc(options)
         : noop(),
 
-<<<<<<< HEAD
-      addCdcPackageJsonDependencies(packageJson, context, options),
-    ]);
-  };
-}
-
-function addCdcPackageJsonDependencies(
-  packageJson: any,
-  context: SchematicContext,
-  options: SpartacusCdcOptions
-): Rule {
-  const spartacusLibraries = createSpartacusDependencies(peerDependencies);
-  const thirdPartyDependencies = createDependencies(peerDependencies);
-  const dependencies = spartacusLibraries.concat(thirdPartyDependencies);
-
-  const rule = addPackageJsonDependencies(dependencies, packageJson);
-
-  const featureOptions = createSpartacusFeatureOptionsForLibrary(
-    spartacusLibraries.map((dependency) => dependency.name),
-    options
-  );
-  addSchematicsTasks(featureOptions, context);
-
-  return rule;
-}
-
-=======
       addPackageJsonDependenciesForLibrary({
         packageJson,
         context,
@@ -81,7 +46,6 @@
   };
 }
 
->>>>>>> 49a802b6
 function addCdc(options: SpartacusCdcOptions): Rule {
   return addLibraryFeature(options, {
     folderName: CDC_FOLDER_NAME,
