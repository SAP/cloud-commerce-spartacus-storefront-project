--- conflicted
+++ resolved
@@ -7,17 +7,8 @@
 } from '@angular-devkit/schematics';
 import {
   addLibraryFeature,
-<<<<<<< HEAD
-  addPackageJsonDependencies,
-  addSchematicsTasks,
-  CLI_CDC_FEATURE,
-  createDependencies,
-  createSpartacusDependencies,
-  createSpartacusFeatureOptionsForLibrary,
-=======
   addPackageJsonDependenciesForLibrary,
   CLI_CDC_FEATURE,
->>>>>>> 791c627c
   LibraryOptions as SpartacusCdcOptions,
   readPackageJson,
   shouldAddFeature,
@@ -45,33 +36,6 @@
         ? addCdc(options)
         : noop(),
 
-<<<<<<< HEAD
-      addCdcPackageJsonDependencies(packageJson, context, options),
-    ]);
-  };
-}
-
-function addCdcPackageJsonDependencies(
-  packageJson: any,
-  context: SchematicContext,
-  options: SpartacusCdcOptions
-): Rule {
-  const spartacusLibraries = createSpartacusDependencies(peerDependencies);
-  const thirdPartyDependencies = createDependencies(peerDependencies);
-  const dependencies = spartacusLibraries.concat(thirdPartyDependencies);
-
-  const rule = addPackageJsonDependencies(dependencies, packageJson);
-
-  const featureOptions = createSpartacusFeatureOptionsForLibrary(
-    spartacusLibraries.map((dependency) => dependency.name),
-    options
-  );
-  addSchematicsTasks(featureOptions, context);
-
-  return rule;
-}
-
-=======
       addPackageJsonDependenciesForLibrary({
         packageJson,
         context,
@@ -82,7 +46,6 @@
   };
 }
 
->>>>>>> 791c627c
 function addCdc(options: SpartacusCdcOptions): Rule {
   return addLibraryFeature(options, {
     folderName: CDC_FOLDER_NAME,
