--- conflicted
+++ resolved
@@ -22,14 +22,9 @@
     "@angular/router": "^10.1.0",
     "@ngrx/effects": "^10.0.0",
     "@ngrx/store": "^10.0.0",
-<<<<<<< HEAD
-    "@spartacus/core": "3.0.0",
-    "@spartacus/storefront": "3.0.0",
-    "@spartacus/asm": "3.0.0",
-=======
+    "@spartacus/asm": "3.1.0-next.0",
     "@spartacus/core": "3.1.0-next.0",
     "@spartacus/storefront": "3.1.0-next.0",
->>>>>>> 7f32e63d
     "rxjs": "^6.6.0"
   },
   "publishConfig": {
