--- conflicted
+++ resolved
@@ -1,10 +1,6 @@
 {
   "name": "@spartacus/cdc",
-<<<<<<< HEAD
-  "version": "6.5.1",
-=======
   "version": "6.7.0-2",
->>>>>>> a29b89da
   "description": "Customer Data Cloud Integration library for Spartacus",
   "keywords": [
     "spartacus",
@@ -34,21 +30,12 @@
     "@ng-select/ng-select": "^10.0.3",
     "@ngrx/effects": "^15.3.0",
     "@ngrx/store": "^15.3.0",
-<<<<<<< HEAD
-    "@spartacus/asm": "6.5.1",
-    "@spartacus/core": "6.5.1",
-    "@spartacus/organization": "6.5.1",
-    "@spartacus/schematics": "6.5.1",
-    "@spartacus/storefront": "6.5.1",
-    "@spartacus/user": "6.5.1",
-=======
     "@spartacus/asm": "6.7.0-2",
     "@spartacus/core": "6.7.0-2",
     "@spartacus/organization": "6.7.0-2",
     "@spartacus/schematics": "6.7.0-2",
     "@spartacus/storefront": "6.7.0-2",
     "@spartacus/user": "6.7.0-2",
->>>>>>> a29b89da
     "rxjs": "^6.6.0"
   },
   "publishConfig": {
