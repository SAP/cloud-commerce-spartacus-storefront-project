{
  "name": "@spartacus/cdc",
  "version": "4.1.0-next.0",
  "description": "Customer Data Cloud Integration library for Spartacus",
  "keywords": [
    "spartacus",
    "framework",
    "storefront",
    "customer data cloud",
    "gigya",
    "cdc"
  ],
  "homepage": "https://github.com/SAP/spartacus",
  "repository": "https://github.com/SAP/spartacus/tree/develop/integration-libs/cdc",
  "license": "Apache-2.0",
  "scripts": {
    "build:schematics": "yarn clean:schematics && ../../node_modules/.bin/tsc -p ./tsconfig.schematics.json",
    "clean:schematics": "../../node_modules/.bin/rimraf \"schematics/**/*.js\" \"schematics/**/*.js.map\" \"schematics/**/*.d.ts\"",
    "test:schematics": "yarn --cwd ../../projects/schematics/ run clean && yarn clean:schematics && ../../node_modules/.bin/jest --config ./jest.schematics.config.js"
  },
  "dependencies": {
    "tslib": "^2.4.0"
  },
  "peerDependencies": {
    "@angular-devkit/schematics": "^14.2.3",
    "@angular/common": "^14.2.3",
    "@angular/core": "^14.2.3",
<<<<<<< HEAD
    "@angular/forms": "^14.2.3",
    "@angular/router": "^14.2.3",
    "@ng-select/ng-select": "^9.0.2",
=======
    "@angular/router": "^14.2.3",
>>>>>>> 2abeaf78
    "@ngrx/effects": "^14.3.0",
    "@ngrx/store": "^14.3.0",
    "@spartacus/asm": "4.1.0-next.0",
    "@spartacus/core": "4.1.0-next.0",
    "@spartacus/schematics": "4.1.0-next.0",
    "@spartacus/storefront": "4.1.0-next.0",
    "@spartacus/user": "4.1.0-next.0",
    "rxjs": "^6.6.0"
  },
  "publishConfig": {
    "access": "public"
  },
  "schematics": "./schematics/collection.json"
}<|MERGE_RESOLUTION|>--- conflicted
+++ resolved
@@ -25,13 +25,7 @@
     "@angular-devkit/schematics": "^14.2.3",
     "@angular/common": "^14.2.3",
     "@angular/core": "^14.2.3",
-<<<<<<< HEAD
-    "@angular/forms": "^14.2.3",
     "@angular/router": "^14.2.3",
-    "@ng-select/ng-select": "^9.0.2",
-=======
-    "@angular/router": "^14.2.3",
->>>>>>> 2abeaf78
     "@ngrx/effects": "^14.3.0",
     "@ngrx/store": "^14.3.0",
     "@spartacus/asm": "4.1.0-next.0",
