--- conflicted
+++ resolved
@@ -30,23 +30,13 @@
     "@ng-select/ng-select": "^10.0.3",
     "@ngrx/effects": "^15.3.0",
     "@ngrx/store": "^15.3.0",
-<<<<<<< HEAD
-    "@spartacus/asm": "6.5.0",
-    "@spartacus/core": "6.5.0",
-    "@spartacus/organization": "6.5.0",
-    "@spartacus/schematics": "6.5.0",
-    "@spartacus/storefront": "6.5.0",
-    "@spartacus/user": "6.5.0",
-    "rxjs": "^7.8.0"
-=======
     "@spartacus/asm": "6.6.0-1",
     "@spartacus/core": "6.6.0-1",
     "@spartacus/organization": "6.6.0-1",
     "@spartacus/schematics": "6.6.0-1",
     "@spartacus/storefront": "6.6.0-1",
     "@spartacus/user": "6.6.0-1",
-    "rxjs": "^6.6.0"
->>>>>>> 9090f161
+    "rxjs": "^7.8.0"
   },
   "publishConfig": {
     "access": "public"
