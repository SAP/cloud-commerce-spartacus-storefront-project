--- conflicted
+++ resolved
@@ -20,20 +20,14 @@
     "@angular/common": "^10.1.0",
     "@angular/core": "^10.1.0",
     "@angular/router": "^10.1.0",
-<<<<<<< HEAD
-    "rxjs": "^6.6.0",
-    "@spartacus/core": "3.0.0-next.6",
-    "@spartacus/storefront": "3.0.0-next.6",
-    "@spartacus/asm": "3.0.0-next.6"
-=======
     "@ngrx/effects": "^10.0.0",
     "@ngrx/store": "^10.0.0",
     "@spartacus/core": "3.0.0",
     "@spartacus/storefront": "3.0.0",
+    "@spartacus/asm": "3.0.0",
     "rxjs": "^6.6.0"
   },
   "publishConfig": {
     "access": "public"
->>>>>>> 02091730
   }
 }