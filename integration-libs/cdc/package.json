{
  "name": "@spartacus/cdc",
<<<<<<< HEAD
  "version": "0.201.0-next.0",
=======
  "version": "0.201.0-next.1",
>>>>>>> f110bba4
  "description": "Customer Data Cloud Integration library for Spartacus",
  "homepage": "https://github.com/SAP/spartacus",
  "keywords": [
    "spartacus",
    "framework",
    "storefront",
    "customer data cloud",
    "gigya",
    "cdc"
  ],
  "license": "Apache-2.0",
  "publishConfig": {
    "access": "public"
  },
  "repository": "https://github.com/SAP/spartacus/tree/develop/integration-libs/cdc",
  "peerDependencies": {
    "@angular/common": "^9.0.0",
    "@angular/core": "^9.0.0",
    "@angular/router": "^9.0.0",
    "rxjs": "^6.5.4",
<<<<<<< HEAD
    "@spartacus/core": "2.1.0-next.0",
    "@spartacus/storefront": "2.1.0-next.0"
=======
    "@spartacus/core": "2.1.0-next.1",
    "@spartacus/storefront": "2.1.0-next.1"
>>>>>>> f110bba4
  }
}<|MERGE_RESOLUTION|>--- conflicted
+++ resolved
@@ -1,10 +1,6 @@
 {
   "name": "@spartacus/cdc",
-<<<<<<< HEAD
-  "version": "0.201.0-next.0",
-=======
   "version": "0.201.0-next.1",
->>>>>>> f110bba4
   "description": "Customer Data Cloud Integration library for Spartacus",
   "homepage": "https://github.com/SAP/spartacus",
   "keywords": [
@@ -25,12 +21,7 @@
     "@angular/core": "^9.0.0",
     "@angular/router": "^9.0.0",
     "rxjs": "^6.5.4",
-<<<<<<< HEAD
-    "@spartacus/core": "2.1.0-next.0",
-    "@spartacus/storefront": "2.1.0-next.0"
-=======
     "@spartacus/core": "2.1.0-next.1",
     "@spartacus/storefront": "2.1.0-next.1"
->>>>>>> f110bba4
   }
 }