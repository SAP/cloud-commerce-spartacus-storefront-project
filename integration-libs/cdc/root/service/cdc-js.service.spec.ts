import { TestBed } from '@angular/core/testing';
import {
  AuthService,
  BaseSiteService,
  GlobalMessageService,
  GlobalMessageType,
  LanguageService,
  ScriptLoader,
  User,
  WindowRef,
} from '@spartacus/core';
import { UserProfileFacade } from '@spartacus/user/profile/root';
import { Observable, of, Subscription } from 'rxjs';
import { take } from 'rxjs/operators';
import { CdcConfig } from '../config/cdc-config';
import { CdcAuthFacade } from '../facade/cdc-auth.facade';
import { CdcJsService } from './cdc-js.service';
import createSpy = jasmine.createSpy;

const sampleCdcConfig: CdcConfig = {
  cdc: [
    {
      baseSite: 'electronics-spa',
      javascriptUrl: 'sample-url',
      sessionExpiration: 120,
    },
  ],
};

const newEmail: string = 'newemail@domain.com';

class BaseSiteServiceStub implements Partial<BaseSiteService> {
  getActive(): Observable<string> {
    return of('electronics-spa');
  }
}
class LanguageServiceStub implements Partial<LanguageService> {
  getActive(): Observable<string> {
    return of();
  }
}

declare var window: Window;

interface Window {
  gigya?: any;
}

class ScriptLoaderMock {
  public embedScript(_embedOptions: {
    _src: string;
    _params?: Object;
    _attributes?: Object;
    _callback?: EventListener;
  }): void {}
}

class MockCdcAuthFacade implements Partial<CdcAuthFacade> {
  loginWithCustomCdcFlow(): void {}
}

class MockAuthService implements Partial<AuthService> {
  isUserLoggedIn(): Observable<boolean> {
    return of();
  }
  coreLogout(): Promise<void> {
    return Promise.resolve();
  }
}

class MockUserProfileFacade implements Partial<UserProfileFacade> {
  update = createSpy().and.returnValue(of(undefined));
  get = createSpy().and.returnValue(of({ uid: newEmail }));
}

class MockSubscription {
  unsubscribe() {}

  add() {}
}

const b2b = {
  getOrganizationContext: () => {},
  openDelegatedAdminLogin: () => {},
};

const gigya = {
  accounts: {
    addEventHandlers: () => {},
    register: () => {},
    initRegistration: () => {},
    login: () => {},
    logout: () => {},
    resetPassword: () => {},
<<<<<<< HEAD
    setAccountInfo: () => {},
=======
    b2b: b2b,
>>>>>>> bd2b5677
  },
};

const mockedWindowRef = {
  nativeWindow: {
    gigya: gigya,
  },
};

const mockedGlobalMessageService = {
  add: () => {},
  remove: () => {},
};

const orgId = 'f5fe0023-a8c4-4379-a3e4-5fbda8895f2e';

describe('CdcJsService', () => {
  let service: CdcJsService;
  let baseSiteService: BaseSiteService;
  let languageService: LanguageService;
  let scriptLoader: ScriptLoader;
  let userProfileFacade: UserProfileFacade;
  let cdcAuth: CdcAuthFacade;
  let winRef: WindowRef;
  let authService: AuthService;
  let globalMessageService: GlobalMessageService;

  beforeEach(() => {
    TestBed.configureTestingModule({
      providers: [
        { provide: CdcConfig, useValue: sampleCdcConfig },
        { provide: BaseSiteService, useClass: BaseSiteServiceStub },
        { provide: LanguageService, useClass: LanguageServiceStub },
        { provide: ScriptLoader, useClass: ScriptLoaderMock },
        { provide: UserProfileFacade, useClass: MockUserProfileFacade },
        { provide: CdcAuthFacade, useClass: MockCdcAuthFacade },
        { provide: WindowRef, useValue: mockedWindowRef },
        { provide: Subscription, useValue: MockSubscription },
        { provide: AuthService, useClass: MockAuthService },
        { provide: GlobalMessageService, useValue: mockedGlobalMessageService },
      ],
    });

    service = TestBed.inject(CdcJsService);
    baseSiteService = TestBed.inject(BaseSiteService);
    languageService = TestBed.inject(LanguageService);
    scriptLoader = TestBed.inject(ScriptLoader);
    userProfileFacade = TestBed.inject(UserProfileFacade);
    cdcAuth = TestBed.inject(CdcAuthFacade);
    authService = TestBed.inject(AuthService);
    winRef = TestBed.inject(WindowRef);
    globalMessageService = TestBed.inject(GlobalMessageService);
  });

  it('should create', () => {
    expect(service).toBeTruthy();
  });

  describe('initialize', () => {
    it('should load the CDC script', () => {
      spyOn(service, 'loadCdcJavascript').and.stub();

      service.initialize();

      expect(service.loadCdcJavascript).toHaveBeenCalled();
    });
  });

  describe('didLoad', () => {
    it('should return CDC script loading state', (done) => {
      spyOn(scriptLoader, 'embedScript').and.callFake(() => {
        (service as any)['loaded$'].next(true);
      });
      spyOn(baseSiteService, 'getActive').and.returnValue(
        of('electronics-spa')
      );
      spyOn(languageService, 'getActive').and.returnValue(of('en'));

      const results: Array<boolean> = [];

      (service as any)['loaded$'].next(false);

      service
        .didLoad()
        .pipe(take(2))
        .subscribe((val) => {
          results.push(val);
          if (results.length > 1) {
            expect(results[0]).toBe(false);
            expect(results[1]).toBe(true);
            done();
          }
        });

      service.loadCdcJavascript();
    });
  });

  describe('didScriptFailToLoad', () => {
    it('should return CDC script loading error state', (done) => {
      spyOn(scriptLoader, 'embedScript').and.callFake(() => {
        (service as any)['errorLoading$'].next(true);
      });

      spyOn(baseSiteService, 'getActive').and.returnValue(
        of('electronics-spa')
      );
      spyOn(languageService, 'getActive').and.returnValue(of('en'));

      const results: Array<boolean> = [];

      (service as any)['errorLoading$'].next(false);

      service
        .didScriptFailToLoad()
        .pipe(take(2))
        .subscribe((val) => {
          results.push(val);
          if (results.length > 1) {
            expect(results[0]).toBe(false);
            expect(results[1]).toBe(true);
            done();
          }
        });

      service.loadCdcJavascript();
    });
  });

  describe('loadCdcScript', () => {
    it('should load CDC script', () => {
      const site = 'electronics-spa';
      const language = 'en';

      spyOn(scriptLoader, 'embedScript');
      spyOn(baseSiteService, 'getActive').and.returnValue(of(site));
      spyOn(languageService, 'getActive').and.returnValue(of(language));

      service.loadCdcJavascript();

      expect(scriptLoader.embedScript).toHaveBeenCalledWith({
        src: 'sample-url&lang=en',
        params: undefined,
        attributes: { type: 'text/javascript' },
        callback: jasmine.any(Function) as any,
        errorCallback: jasmine.any(Function) as any,
      });
      expect(winRef.nativeWindow['__gigyaConf']).toEqual({
        include: 'id_token',
      });
    });

    it('should not load CDC script if it is not configured', () => {
      const site = 'electronics';
      const language = 'en';

      spyOn(scriptLoader, 'embedScript');
      spyOn(baseSiteService, 'getActive').and.returnValue(of(site));
      spyOn(languageService, 'getActive').and.returnValue(of(language));

      service.initialize();

      expect(scriptLoader.embedScript).not.toHaveBeenCalled();
    });
  });

  describe('registerEventListeners', () => {
    it('should register event listeners and remove message and redirect on loading the token', () => {
      const site = 'electronics-spa';
      const language = 'en';

      spyOn(scriptLoader, 'embedScript').and.callFake(() => {
        service['registerEventListeners']('electronics-spa');
      });
      spyOn(baseSiteService, 'getActive').and.returnValue(of(site));
      spyOn(languageService, 'getActive').and.returnValue(of(language));

      spyOn(authService, 'isUserLoggedIn').and.returnValue(of(true));
      spyOn(service as any, 'addCdcEventHandlers').and.stub();

      service.loadCdcJavascript();

      expect(service['addCdcEventHandlers']).toHaveBeenCalledWith(
        'electronics-spa'
      );
    });
  });

  describe('addCdcEventHandlers', () => {
    it('should add event handlers for CDC login', () => {
      spyOn(winRef.nativeWindow['gigya'].accounts, 'addEventHandlers');

      service['addCdcEventHandlers']('electronics-spa');

      expect(
        winRef.nativeWindow['gigya'].accounts.addEventHandlers
      ).toHaveBeenCalledWith({ onLogin: jasmine.any(Function) });
    });
  });

  describe('onLoginEventHandler', () => {
    it('should login user when on login event is triggered', () => {
      spyOn(cdcAuth, 'loginWithCustomCdcFlow');

      const response = {
        UID: 'UID',
        UIDSignature: 'UIDSignature',
        signatureTimestamp: 'signatureTimestamp',
        id_token: 'id_token',
      };

      service['onLoginEventHandler']('electronics-spa', response);

      expect(cdcAuth.loginWithCustomCdcFlow).toHaveBeenCalledWith(
        response.UID,
        response.UIDSignature,
        response.signatureTimestamp,
        response.id_token,
        'electronics-spa'
      );
    });

    it('should NOT login user when on login event is triggered with RESET_EMAIL context in response', () => {
      spyOn(cdcAuth, 'loginWithCustomCdcFlow');

      const response = {
        UID: 'UID',
        UIDSignature: 'UIDSignature',
        signatureTimestamp: 'signatureTimestamp',
        id_token: 'id_token',
        context: 'RESET_EMAIL',
      };

      service['onLoginEventHandler']('electronics-spa', response);

      expect(cdcAuth.loginWithCustomCdcFlow).not.toHaveBeenCalled();
    });

    it('should not login user when on login event have empty payload', () => {
      spyOn(cdcAuth, 'loginWithCustomCdcFlow');

      service['onLoginEventHandler']('electronics-spa');

      expect(cdcAuth.loginWithCustomCdcFlow).not.toHaveBeenCalled();
    });
  });

  describe('registerUserWithoutScreenSet', () => {
    it('should not call register', () => {
      spyOn(winRef.nativeWindow['gigya'].accounts, 'initRegistration');
      service.registerUserWithoutScreenSet({});
      expect(
        winRef.nativeWindow['gigya'].accounts.initRegistration
      ).not.toHaveBeenCalled();
    });

    it('should call register', (done) => {
      spyOn(
        winRef.nativeWindow['gigya'].accounts,
        'initRegistration'
      ).and.callFake((options: { callback: Function }) => {
        options.callback({ status: 'OK' });
      });
      spyOn(service as any, 'onInitRegistrationHandler').and.returnValue(
        of({ status: 'OK' })
      );
      expect(service.registerUserWithoutScreenSet).toBeTruthy();
      service
        .registerUserWithoutScreenSet({
          uid: 'uid',
          password: 'password',
        })
        .subscribe(() => {
          expect(
            winRef.nativeWindow['gigya'].accounts.initRegistration
          ).toHaveBeenCalled();
          done();
        });
    });
  });

  describe('onInitRegistrationHandler', () => {
    it('should register the user', (done) => {
      spyOn(winRef.nativeWindow['gigya'].accounts, 'register').and.callFake(
        (options: { callback: Function }) => {
          options.callback({ status: 'OK' });
        }
      );
      expect(service['onInitRegistrationHandler']).toBeTruthy();
      service['onInitRegistrationHandler'](
        {
          uid: 'uid',
          password: 'password',
          firstName: 'fname',
          lastName: 'lname',
        },
        { regToken: 'TOKEN' }
      ).subscribe({
        complete: () => {
          expect(
            winRef.nativeWindow['gigya'].accounts.register
          ).toHaveBeenCalledWith({
            email: 'uid',
            password: 'password',
            profile: {
              firstName: 'fname',
              lastName: 'lname',
            },
            regToken: 'TOKEN',
            finalizeRegistration: true,
            callback: jasmine.any(Function),
          });
          done();
        },
      });
    });

    it('should not do anything', () => {
      spyOn(winRef.nativeWindow['gigya'].accounts, 'register');
      service['onInitRegistrationHandler']({}, null);
      expect(
        winRef.nativeWindow['gigya'].accounts.register
      ).not.toHaveBeenCalled();
    });
  });

  describe('loginUserWithoutScreenSet', () => {
    it('should login user without screenset', (done) => {
      spyOn(winRef.nativeWindow['gigya'].accounts, 'login').and.callFake(
        (options: { callback: Function }) => {
          options.callback({ status: 'OK' });
        }
      );
      expect(service.loginUserWithoutScreenSet).toBeTruthy();
      service.loginUserWithoutScreenSet('uid', 'password').subscribe(() => {
        expect(
          winRef.nativeWindow['gigya'].accounts.login
        ).toHaveBeenCalledWith({
          loginID: 'uid',
          password: 'password',
          sessionExpiry: sampleCdcConfig.cdc[0].sessionExpiration,
          callback: jasmine.any(Function),
        });
        done();
      });
    });

    it('should not login user without screenset and having empty response', () => {
      spyOn(winRef.nativeWindow['gigya'].accounts, 'login');
      service.loginUserWithoutScreenSet('uid', 'password');

      expect(
        winRef.nativeWindow['gigya'].accounts.login
      ).not.toHaveBeenCalled();
    });

    it('should pass the additional context given as input ', (done) => {
      spyOn(winRef.nativeWindow['gigya'].accounts, 'login').and.callFake(
        (options: { callback: Function }) => {
          options.callback({ status: 'OK' });
        }
      );
      expect(service.loginUserWithoutScreenSet).toBeTruthy();
      service
        .loginUserWithoutScreenSet('uid', 'password', 'RESET_EMAIL')
        .subscribe(() => {
          expect(
            winRef.nativeWindow['gigya'].accounts.login
          ).toHaveBeenCalledWith({
            loginID: 'uid',
            password: 'password',
            context: 'RESET_EMAIL',
            sessionExpiry: sampleCdcConfig.cdc[0].sessionExpiration,
            callback: jasmine.any(Function),
          });
          done();
        });
    });
  });

  describe('resetPasswordWithoutScreenSet', () => {
    it('should not call accounts.resetPassword', (done) => {
      spyOn(
        winRef.nativeWindow['gigya'].accounts,
        'resetPassword'
      ).and.callFake((options: { callback: Function }) => {
        options.callback({ status: 'OK' });
      });
      expect(service.resetPasswordWithoutScreenSet).toBeTruthy();
      service.resetPasswordWithoutScreenSet('').subscribe(() => {
        expect(
          winRef.nativeWindow['gigya'].accounts.resetPassword
        ).not.toHaveBeenCalled();
        done();
      });
    });

    it('should call accounts.resetPassword', (done) => {
      spyOn(
        winRef.nativeWindow['gigya'].accounts,
        'resetPassword'
      ).and.callFake((options: { callback: Function }) => {
        options.callback({ status: 'OK' });
      });
      expect(service.resetPasswordWithoutScreenSet).toBeTruthy();
      service.resetPasswordWithoutScreenSet('test@mail.com').subscribe(() => {
        expect(
          winRef.nativeWindow['gigya'].accounts.resetPassword
        ).toHaveBeenCalled();
        done();
      });
    });
  });

  describe('handleLoginError', () => {
    it('should not show anything with no response', () => {
      spyOn(globalMessageService, 'remove');
      spyOn(globalMessageService, 'add');
      service['handleLoginError'](null);
      expect(globalMessageService.add).not.toHaveBeenCalled();
      expect(globalMessageService.remove).not.toHaveBeenCalled();
    });

    it('should not show error messages on success', () => {
      spyOn(globalMessageService, 'remove');
      spyOn(globalMessageService, 'add');
      service['handleLoginError']({
        status: 'OK',
      });
      expect(globalMessageService.remove).not.toHaveBeenCalled();
      expect(globalMessageService.add).not.toHaveBeenCalled();
    });

    it('should show error', () => {
      spyOn(globalMessageService, 'remove');
      spyOn(globalMessageService, 'add');
      service['handleLoginError']({
        status: 'FAIL',
        errorDetails: 'Error',
      });
      expect(globalMessageService.remove).not.toHaveBeenCalled();
      expect(globalMessageService.add).toHaveBeenCalledWith(
        {
          key: 'httpHandlers.badRequestPleaseLoginAgain',
          params: {
            errorMessage: 'Error',
          },
        },
        GlobalMessageType.MSG_TYPE_ERROR
      );
    });
  });

  describe('handleRegisterError', () => {
    it('should not show anything with no response', () => {
      spyOn(globalMessageService, 'remove');
      spyOn(globalMessageService, 'add');
      service['handleRegisterError'](null);
      expect(globalMessageService.add).not.toHaveBeenCalled();
      expect(globalMessageService.remove).not.toHaveBeenCalled();
    });

    it('should not show error messages on success', () => {
      spyOn(globalMessageService, 'remove');
      spyOn(globalMessageService, 'add');
      service['handleRegisterError']({
        status: 'OK',
      });
      expect(globalMessageService.remove).not.toHaveBeenCalled();
      expect(globalMessageService.add).not.toHaveBeenCalled();
    });

    it('should show error', () => {
      spyOn(globalMessageService, 'remove');
      spyOn(globalMessageService, 'add');
      service['handleRegisterError']({
        status: 'FAIL',
        statusMessage: 'Error',
        validationErrors: [
          {
            message: 'Error',
          },
        ],
      });
      expect(globalMessageService.remove).not.toHaveBeenCalled();
      expect(globalMessageService.add).toHaveBeenCalledWith(
        'Error',
        GlobalMessageType.MSG_TYPE_ERROR
      );
    });
  });

  describe('handleResetPassResponse', () => {
    it('should not show Error with no response', () => {
      spyOn(globalMessageService, 'remove');
      spyOn(globalMessageService, 'add');
      service['handleResetPassResponse'](null);
      expect(globalMessageService.add).toHaveBeenCalledWith(
        {
          key: 'httpHandlers.unknownError',
        },
        GlobalMessageType.MSG_TYPE_ERROR
      );
      expect(globalMessageService.remove).not.toHaveBeenCalled();
    });

    it('should not show error messages on success', () => {
      spyOn(globalMessageService, 'remove');
      spyOn(globalMessageService, 'add');
      service['handleResetPassResponse']({
        status: 'OK',
      });
      expect(globalMessageService.remove).not.toHaveBeenCalled();
      expect(globalMessageService.add).toHaveBeenCalledWith(
        { key: 'forgottenPassword.passwordResetEmailSent' },
        GlobalMessageType.MSG_TYPE_CONFIRMATION
      );
    });

    it('should show error', () => {
      spyOn(globalMessageService, 'remove');
      spyOn(globalMessageService, 'add');
      service['handleResetPassResponse']({
        status: 'FAIL',
      });
      expect(globalMessageService.add).toHaveBeenCalledWith(
        {
          key: 'httpHandlers.unknownError',
        },
        GlobalMessageType.MSG_TYPE_ERROR
      );
      expect(globalMessageService.remove).not.toHaveBeenCalled();
    });
  });

  describe('getSessionExpirationValue', () => {
    it('should return the configured value for a given base site', () => {
      service['getSessionExpirationValue']().subscribe((sessionExipration) => {
        expect(sessionExipration).toBe(120);
      });
    });

    it('should return the default value if no configurations found', () => {
      service['cdcConfig'] = {};
      service['getSessionExpirationValue']().subscribe((sessionExipration) => {
        expect(sessionExipration).toBe(3600);
      });
    });
  });

  describe('getCurrentBaseSite', () => {
    it('should return the configured value of the base site', () => {
      expect(service['getCurrentBaseSite']()).toBe('electronics-spa');
    });

    it('should return the configured value of the base site', () => {
      spyOn(baseSiteService, 'getActive').and.returnValue(of(''));
      expect(service['getCurrentBaseSite']()).toBe('');
    });
  });

  describe('updateProfileWithoutScreenSet', () => {
    it('should not call accounts.setAccountInfo', (done) => {
      spyOn(
        winRef.nativeWindow['gigya'].accounts,
        'setAccountInfo'
      ).and.callFake((options: { callback: Function }) => {
        options.callback({ status: 'OK' });
      });
      expect(service.updateProfileWithoutScreenSet).toBeTruthy();
      service.updateProfileWithoutScreenSet({}).subscribe(() => {
        expect(
          winRef.nativeWindow['gigya'].accounts.setAccountInfo
        ).not.toHaveBeenCalled();
        done();
      });
    });

    it('should call accounts.setAccountInfo', (done) => {
      spyOn(
        winRef.nativeWindow['gigya'].accounts,
        'setAccountInfo'
      ).and.callFake((options: { callback: Function }) => {
        options.callback({ status: 'OK' });
      });
      expect(service.resetPasswordWithoutScreenSet).toBeTruthy();
      let sampleUser: User = {
        firstName: 'firstName',
        lastName: 'lastName',
        titleCode: 'mr',
      };

      service.updateProfileWithoutScreenSet(sampleUser).subscribe(() => {
        service.updateProfileWithoutScreenSet({}).subscribe(() => {
          expect(
            winRef.nativeWindow['gigya'].accounts.setAccountInfo
          ).toHaveBeenCalledWith({
            profile: {
              firstName: sampleUser.firstName,
              lastName: sampleUser.lastName,
            },
          });
          expect(userProfileFacade.update).toHaveBeenCalledWith({
            firstName: sampleUser.firstName,
            lastName: sampleUser.lastName,
            titleCode: sampleUser.titleCode,
          });
          done();
        });
      });
    });
  });

  describe('updateUserPasswordWithoutScreenSet', () => {
    it('should not call accounts.setAccountInfo', (done) => {
      spyOn(
        winRef.nativeWindow['gigya'].accounts,
        'setAccountInfo'
      ).and.callFake((options: { callback: Function }) => {
        options.callback({ status: 'OK' });
      });
      expect(service.updateProfileWithoutScreenSet).toBeTruthy();
      service.updateUserPasswordWithoutScreenSet('', '').subscribe(() => {
        expect(
          winRef.nativeWindow['gigya'].accounts.setAccountInfo
        ).not.toHaveBeenCalled();
        done();
      });
    });

    it('should call accounts.setAccountInfo', (done) => {
      spyOn(
        winRef.nativeWindow['gigya'].accounts,
        'setAccountInfo'
      ).and.callFake((options: { callback: Function }) => {
        options.callback({ status: 'OK' });
      });
      expect(service.updateUserPasswordWithoutScreenSet).toBeTruthy();
      let oldPass = 'OldPass123!';
      let newPass = 'Password1!';

      service
        .updateUserPasswordWithoutScreenSet(oldPass, newPass)
        .subscribe(() => {
          expect(
            winRef.nativeWindow['gigya'].accounts.setAccountInfo
          ).toHaveBeenCalledWith({
            password: oldPass,
            newPassword: newPass,
            callback: jasmine.any(Function),
          });
          done();
        });
    });
  });

  describe('updateUserEmailWithoutScreenSet', () => {
    it('should not call accounts.setAccountInfo', (done) => {
      spyOn(
        winRef.nativeWindow['gigya'].accounts,
        'setAccountInfo'
      ).and.callFake((options: { callback: Function }) => {
        options.callback({ status: 'OK' });
      });
      expect(service.updateProfileWithoutScreenSet).toBeTruthy();
      service.updateUserEmailWithoutScreenSet('', '').subscribe(() => {
        expect(
          winRef.nativeWindow['gigya'].accounts.setAccountInfo
        ).not.toHaveBeenCalled();
        done();
      });
    });

    it('should call accounts.setAccountInfo', (done) => {
      spyOn(
        winRef.nativeWindow['gigya'].accounts,
        'setAccountInfo'
      ).and.callFake((options: { callback: Function }) => {
        options.callback({ status: 'OK' });
      });
      spyOn(winRef.nativeWindow['gigya'].accounts, 'login').and.callFake(
        (options: { callback: Function }) => {
          options.callback({ status: 'OK' });
        }
      );

      expect(service.updateUserEmailWithoutScreenSet).toBeTruthy();
      let pass = 'Password123!';

      service.updateUserEmailWithoutScreenSet(pass, newEmail).subscribe(() => {
        expect(
          winRef.nativeWindow['gigya'].accounts.setAccountInfo
        ).toHaveBeenCalledWith({
          profile: {
            email: newEmail,
          },
          callback: jasmine.any(Function),
        });
        expect(userProfileFacade.update).toHaveBeenCalledWith({
          uid: newEmail,
        });
        done();
      });
    });
  });

  describe('getLoggedInUserEmail', () => {
    it('should return the logged in user email', () => {
      userProfileFacade.get = createSpy().and.returnValue(
        of({ uid: newEmail })
      );

      expect(service['getLoggedInUserEmail']()).toEqual(newEmail);
    });

    it('should return empty if no email is obtained', () => {
      userProfileFacade.get = createSpy().and.returnValue(of({}));

      expect(service['getLoggedInUserEmail']()).toEqual('');
    });
  });

  describe('updateAddressWithoutScreenSet', () => {
    it('should not call accounts.setAccountInfo', (done) => {
      spyOn(
        winRef.nativeWindow['gigya'].accounts,
        'setAccountInfo'
      ).and.callFake((options: { callback: Function }) => {
        options.callback({ status: 'OK' });
      });
      expect(service.updateProfileWithoutScreenSet).toBeTruthy();
      service.updateAddressWithoutScreenSet('').subscribe(() => {
        expect(
          winRef.nativeWindow['gigya'].accounts.setAccountInfo
        ).not.toHaveBeenCalled();
        done();
      });
    });

    it('should call accounts.setAccountInfo', (done) => {
      spyOn(
        winRef.nativeWindow['gigya'].accounts,
        'setAccountInfo'
      ).and.callFake((options: { callback: Function }) => {
        options.callback({ status: 'OK' });
      });
      expect(service.updateAddressWithoutScreenSet).toBeTruthy();
      let sampleAddress = 'Address1, address2 , US';
      service.updateAddressWithoutScreenSet(sampleAddress).subscribe(() => {
        expect(
          winRef.nativeWindow['gigya'].accounts.setAccountInfo
        ).toHaveBeenCalledWith({
          profile: {
            address: sampleAddress,
          },
          callback: jasmine.any(Function),
        });
        done();
      });
    });
  });

  describe('onProfileUpdateEventHandler', () => {
    it('should update personal details when response have data', () => {
      const response = {
        profile: {
          firstName: 'firstName',
          lastName: 'lastName',
        },
      };

      service.onProfileUpdateEventHandler(response);

      expect(userProfileFacade.update).toHaveBeenCalledWith({
        firstName: response.profile.firstName,
        lastName: response.profile.lastName,
      });
    });

    it('should not update personal details when response is empty', () => {
      service.onProfileUpdateEventHandler();

      expect(userProfileFacade.update).not.toHaveBeenCalled();
    });
  });

  describe('ngOnDestroy', () => {
    it('should unsubscribe from any subscriptions when destroyed', () => {
      spyOn(service['subscription'], 'unsubscribe');
      service.ngOnDestroy();
      expect(service['subscription'].unsubscribe).toHaveBeenCalled();
    });
  });

  describe('getOrganizationContext', () => {
    it('should retrieve organization context', (done) => {
      spyOn(
        winRef.nativeWindow['gigya'].accounts.b2b,
        'getOrganizationContext'
      ).and.returnValue(of({ orgId: orgId }));
      service.getOrganizationContext().subscribe({
        next: (response) => {
          expect(response.orgId).toEqual(orgId);
          expect(
            winRef.nativeWindow['gigya'].accounts.b2b.getOrganizationContext
          ).toHaveBeenCalledWith({ callback: jasmine.any(Function) });
        },
      });
      expect(service.getOrganizationContext).toBeTruthy();
      done();
    });
  });

  describe('openDelegatedAdminLogin', () => {
    it('should open delegate admin login', (done) => {
      spyOn(
        winRef.nativeWindow['gigya'].accounts.b2b,
        'openDelegatedAdminLogin'
      ).and.callFake(() => {});

      service.openDelegatedAdminLogin(orgId);
      expect(
        winRef.nativeWindow['gigya'].accounts.b2b.openDelegatedAdminLogin
      ).toHaveBeenCalledWith({
        orgId: orgId,
      });
      expect(service.openDelegatedAdminLogin).toBeTruthy();
      done();
    });
  });
});<|MERGE_RESOLUTION|>--- conflicted
+++ resolved
@@ -92,11 +92,8 @@
     login: () => {},
     logout: () => {},
     resetPassword: () => {},
-<<<<<<< HEAD
     setAccountInfo: () => {},
-=======
     b2b: b2b,
->>>>>>> bd2b5677
   },
 };
 
