/*
 * SPDX-FileCopyrightText: 2024 SAP Spartacus team <spartacus-team@sap.com>
 *
 * SPDX-License-Identifier: Apache-2.0
 */

import { APP_INITIALIZER, NgModule } from '@angular/core';
import {
  CONFIG_INITIALIZER,
  CmsConfig,
  Config,
  CONFIG_INITIALIZER,
  ConfigInitializerService,
  provideDefaultConfig,
  provideDefaultConfigFactory,
} from '@spartacus/core';
import { LogoutGuard } from '@spartacus/storefront';
import { lastValueFrom } from 'rxjs';
import { tap } from 'rxjs/operators';
import { CdcConsentManagementModule } from './consent-management/cdc-consent.module';
import { defaultCdcRoutingConfig } from './config/default-cdc-routing-config';
import { CDC_CORE_FEATURE, CDC_FEATURE } from './feature-name';
import { CdcLogoutGuard } from './guards/cdc-logout.guard';
import { CdcJsService } from './service/cdc-js.service';
<<<<<<< HEAD
import { CdcConfigInitializer } from './config/cdc-config-initializer';
=======
import { CdcAuthConfigInitializer } from './config';
>>>>>>> 926d5586

export function cdcJsFactory(
  cdcJsService: CdcJsService,
  configInit: ConfigInitializerService
): () => Promise<Config> {
  return () =>
    lastValueFrom(
      configInit.getStable('context', 'cdc').pipe(
        tap(() => {
          cdcJsService.initialize();
        })
      )
    );
}

export function defaultCdcComponentsConfig(): CmsConfig {
  const config: CmsConfig = {
    featureModules: {
      [CDC_FEATURE]: {
        cmsComponents: ['GigyaRaasComponent'],
      },
      // by default core is bundled together with components
      [CDC_CORE_FEATURE]: CDC_FEATURE,
    },
  };
  return config;
}

<<<<<<< HEAD
export function initCdcConfigFactory(
  cdcConfigInitializer: CdcConfigInitializer
) {
  return cdcConfigInitializer;
=======
export function initCdcAuthConfigFactory(
  cdcAuthConfigInitializer: CdcAuthConfigInitializer
) {
  return cdcAuthConfigInitializer;
>>>>>>> 926d5586
}

@NgModule({
  imports: [CdcConsentManagementModule],
  providers: [
    provideDefaultConfigFactory(defaultCdcComponentsConfig),
    { provide: LogoutGuard, useExisting: CdcLogoutGuard },
    {
      provide: CONFIG_INITIALIZER,
      useFactory: initCdcConfigFactory,
      deps: [CdcConfigInitializer],
      multi: true,
    },
    {
      provide: APP_INITIALIZER,
      useFactory: cdcJsFactory,
      deps: [CdcJsService, ConfigInitializerService],
      multi: true,
    },
    {
      provide: CONFIG_INITIALIZER,
      useFactory: initCdcAuthConfigFactory,
      deps: [CdcAuthConfigInitializer],
      multi: true,
    },
    provideDefaultConfig(defaultCdcRoutingConfig),
  ],
})
export class CdcRootModule {}<|MERGE_RESOLUTION|>--- conflicted
+++ resolved
@@ -6,7 +6,6 @@
 
 import { APP_INITIALIZER, NgModule } from '@angular/core';
 import {
-  CONFIG_INITIALIZER,
   CmsConfig,
   Config,
   CONFIG_INITIALIZER,
@@ -22,11 +21,9 @@
 import { CDC_CORE_FEATURE, CDC_FEATURE } from './feature-name';
 import { CdcLogoutGuard } from './guards/cdc-logout.guard';
 import { CdcJsService } from './service/cdc-js.service';
-<<<<<<< HEAD
 import { CdcConfigInitializer } from './config/cdc-config-initializer';
-=======
-import { CdcAuthConfigInitializer } from './config';
->>>>>>> 926d5586
+import { CdcAuthConfigInitializer } from './config/cdc-auth-config-initializer';
+
 
 export function cdcJsFactory(
   cdcJsService: CdcJsService,
@@ -55,17 +52,16 @@
   return config;
 }
 
-<<<<<<< HEAD
+
 export function initCdcConfigFactory(
   cdcConfigInitializer: CdcConfigInitializer
 ) {
   return cdcConfigInitializer;
-=======
+}
 export function initCdcAuthConfigFactory(
   cdcAuthConfigInitializer: CdcAuthConfigInitializer
 ) {
   return cdcAuthConfigInitializer;
->>>>>>> 926d5586
 }
 
 @NgModule({
