/*
 * SPDX-FileCopyrightText: 2024 SAP Spartacus team <spartacus-team@sap.com>
 *
 * SPDX-License-Identifier: Apache-2.0
 */

import { APP_INITIALIZER, NgModule } from '@angular/core';
import {
  CmsConfig,
  Config,
  CONFIG_INITIALIZER,
  ConfigInitializerService,
  provideDefaultConfig,
  provideDefaultConfigFactory,
} from '@spartacus/core';
import { LogoutGuard } from '@spartacus/storefront';
import { lastValueFrom } from 'rxjs';
import { tap } from 'rxjs/operators';
import { CdcConsentManagementModule } from './consent-management/cdc-consent.module';
import { defaultCdcRoutingConfig } from './config/default-cdc-routing-config';
import { CDC_CORE_FEATURE, CDC_FEATURE } from './feature-name';
import { CdcLogoutGuard } from './guards/cdc-logout.guard';
import { CdcJsService } from './service/cdc-js.service';
import { CdcConfigInitializer } from './config/cdc-config-initializer';
import { CdcAuthConfigInitializer } from './config/cdc-auth-config-initializer';
<<<<<<< HEAD
=======

>>>>>>> a9f42c7b

export function cdcJsFactory(
  cdcJsService: CdcJsService,
  configInit: ConfigInitializerService
): () => Promise<Config> {
  return () =>
    lastValueFrom(
      configInit.getStable('context', 'cdc').pipe(
        tap(() => {
          cdcJsService.initialize();
        })
      )
    );
}

export function defaultCdcComponentsConfig(): CmsConfig {
  const config: CmsConfig = {
    featureModules: {
      [CDC_FEATURE]: {
        cmsComponents: ['GigyaRaasComponent'],
      },
      // by default core is bundled together with components
      [CDC_CORE_FEATURE]: CDC_FEATURE,
    },
  };
  return config;
}

<<<<<<< HEAD
=======

>>>>>>> a9f42c7b
export function initCdcConfigFactory(
  cdcConfigInitializer: CdcConfigInitializer
) {
  return cdcConfigInitializer;
}
export function initCdcAuthConfigFactory(
  cdcAuthConfigInitializer: CdcAuthConfigInitializer
) {
  return cdcAuthConfigInitializer;
}

@NgModule({
  imports: [CdcConsentManagementModule],
  providers: [
    provideDefaultConfigFactory(defaultCdcComponentsConfig),
    { provide: LogoutGuard, useExisting: CdcLogoutGuard },
    {
      provide: CONFIG_INITIALIZER,
      useFactory: initCdcConfigFactory,
      deps: [CdcConfigInitializer],
      multi: true,
    },
    {
      provide: APP_INITIALIZER,
      useFactory: cdcJsFactory,
      deps: [CdcJsService, ConfigInitializerService],
      multi: true,
    },
    {
      provide: CONFIG_INITIALIZER,
      useFactory: initCdcAuthConfigFactory,
      deps: [CdcAuthConfigInitializer],
      multi: true,
    },
    provideDefaultConfig(defaultCdcRoutingConfig),
  ],
})
export class CdcRootModule {}<|MERGE_RESOLUTION|>--- conflicted
+++ resolved
@@ -23,10 +23,7 @@
 import { CdcJsService } from './service/cdc-js.service';
 import { CdcConfigInitializer } from './config/cdc-config-initializer';
 import { CdcAuthConfigInitializer } from './config/cdc-auth-config-initializer';
-<<<<<<< HEAD
-=======
 
->>>>>>> a9f42c7b
 
 export function cdcJsFactory(
   cdcJsService: CdcJsService,
@@ -55,10 +52,7 @@
   return config;
 }
 
-<<<<<<< HEAD
-=======
 
->>>>>>> a9f42c7b
 export function initCdcConfigFactory(
   cdcConfigInitializer: CdcConfigInitializer
 ) {
