--- conflicted
+++ resolved
@@ -169,7 +169,6 @@
       "@spartacus/order/core": ["dist/order/core"],
       "@spartacus/order": ["dist/order"],
       "@spartacus/order/occ": ["dist/order/occ"],
-<<<<<<< HEAD
       "@spartacus/order/root": ["dist/order/root"],
       "@spartacus/storefinder/assets": ["dist/storefinder/assets"],
       "@spartacus/storefinder/components": ["dist/storefinder/components"],
@@ -177,9 +176,6 @@
       "@spartacus/storefinder": ["dist/storefinder"],
       "@spartacus/storefinder/occ": ["dist/storefinder/occ"],
       "@spartacus/storefinder/root": ["dist/storefinder/root"]
-=======
-      "@spartacus/order/root": ["dist/order/root"]
->>>>>>> 34dd72d1
     }
   },
   "angularCompilerOptions": {
