--- conflicted
+++ resolved
@@ -177,21 +177,18 @@
       "@spartacus/order": ["dist/order"],
       "@spartacus/order/occ": ["dist/order/occ"],
       "@spartacus/order/root": ["dist/order/root"],
-<<<<<<< HEAD
       "@spartacus/storefinder/assets": ["dist/storefinder/assets"],
       "@spartacus/storefinder/components": ["dist/storefinder/components"],
       "@spartacus/storefinder/core": ["dist/storefinder/core"],
       "@spartacus/storefinder": ["dist/storefinder"],
       "@spartacus/storefinder/occ": ["dist/storefinder/occ"],
       "@spartacus/storefinder/root": ["dist/storefinder/root"]
-=======
       "@spartacus/pdf-invoices/assets": ["dist/pdf-invoices/assets"],
       "@spartacus/pdf-invoices/components": ["dist/pdf-invoices/components"],
       "@spartacus/pdf-invoices/core": ["dist/pdf-invoices/core"],
       "@spartacus/pdf-invoices": ["dist/pdf-invoices"],
       "@spartacus/pdf-invoices/occ": ["dist/pdf-invoices/occ"],
       "@spartacus/pdf-invoices/root": ["dist/pdf-invoices/root"]
->>>>>>> c8b91f40
     }
   },
   "angularCompilerOptions": {
