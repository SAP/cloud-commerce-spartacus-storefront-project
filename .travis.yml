language: node_js
node_js:
  - 8.9.0
dist: trusty
git:
  depth: false
branches:
  only:
    - develop
    - master
    - "/^feature\\/.*$/"
    - "/^hotfix\\/.*$/"
<<<<<<< HEAD
    - "/^release\\/.*$/"
=======
>>>>>>> 2359a9fc
jobs:
  include:
    - stage: 'Validation'
      script: './ci-scripts/validate.sh'
      name: 'Validation'
    - script: './ci-scripts/lint.sh'
      name: 'Lint'
    - stage: 'Unit tests'
      script: './ci-scripts/unit-tests-sonar.sh'
      name: 'Unit tests/Sonar scan'
    - script: './ci-scripts/e2e-tests.sh'
      name: 'End to end tests'
    - stage: deploy
      script: './ci-scripts/build-deploy.sh'
      name: 'Deploy to github pages'
      deploy:
        provider: pages
        skip_cleanup: true
        github_token: $GITHUB_TOKEN
        local_dir: dist/storefrontapp
        on:
          branch: develop
notifications:
  slack:
    secure: D/c2tdqrGpf5I8CJ/rnrhYeNG1Gk/mEu7B1bI49IpC9CSsHzDeS624+9IoI6XLBjp3RfgffxTI4s2AWJcEAxhs+jSd6HaRYw44BZQJ1zyVhtZHTjm5uouqOCPaX4JTs9mPGAlqC2qnLxnbOr63uNgKghrPmsAGiFh68eqbP5+4CKx2HpqkqdlaxzR/By35wZxW1HmVMbY1yG1J+dO8vh1dpohYyB3ktDwA8K75BGPXDGCY3Uyly2rmH3AqTSsgnBXw5wJfXWAXAAeHYVS914K6Pf3FBSPWP3738Rra3SA4juxHWJlQEnoFNN4jiiXHt61uuOMYlKBjdvXy0oOTgRAaio/hkePrFZP5izQVg4+izh9bOP914N4Ia3fC42cgilNXA+NT0+vRsy9gQG30hzc8FMvjM8VstQniSbuE2qtZ/Bk8FJ8ItpdKaxNN4Ram9rCW5tzc/7qlaGnjIx4RIMWwuWHe8S5lwmV6zjoYzzOSE0Pq/v5tN3rx9YubrAhugoY+78hqh6AhCV0iWzoBhsTTxYYlSvPicf1vN9l1j/3b2yOoimliPx5Pt/74vgYLnCivrQCZS4E4MDkPlz1L8ubqibznVkcy3vrkEC9HzJSWUVXusHj/asSnaeF16b0KS4p/EoLw8k4nRPCOH4ippHly4uCPpbhEh0djaC3YgvobI=
  email:
    on_failure: always
    on_success: change
addons:
  chrome: stable
  sonarcloud:
    organization: sap
    token:
      secure: I2+ah2XiEbJ6MwWG51B0Vqpsv7KhnqMJzhoPTun6iPxlMXVqIJm1bCRkutOtlVJ+65UDj20H6ld0Tc9LOEz3Uvjk/ZSmHIA/7esC1kRcOu62VE8k/Y+nH8epI3dBr70Yymn9V27kqBNTMs+i2qC8z/+2cd0DBrAPtRQXcPedd4kw41kdeFBzmI/ng1uOhadLF2U63s+krkfLSoaBcCkksll3KsnDe/ItJN1Hu7oZ5UQUxcbP8LHDHBIm3YuMDh9WLWvp9zypglS5as8GC55Zi8dDFlqXrcVcKa5niN8Q/UOByBDy1JiM6kJbc/mjbpjdQMAoCz9YjkPhd181hbz0rocxqPmbEszwPVNadRbz3mUjTz/us+3ekrw3/i4DhuzmGlV2kRkbXIquegecivNnWMP8JyZDRerR8onSKS+YMmEI1t7tOLWHCJ4ImkfMWGVbT8t27ZWO2bhDu+N0JxyPuMRSVPRXvhEAqIbts8OdeITxQiWcSdI2Q/Fsfsft7uUBJhhU8S+c6Gs0LuCikG4WfchjCUxK5kFQqEAqLX+BUJbQxw6J2S+geoAzxWhQrs+O/GzXDzuez8Z3Ou8hk2w/l+VSJ2MuiJq/jlcSmVkYUUtKhvPfq/fcLtp9Lt9dUCw/8Es9jbvtg/0i2iyajkF/9PRc6UzhcYu/sk8xopNK4bQ=<|MERGE_RESOLUTION|>--- conflicted
+++ resolved
@@ -10,10 +10,7 @@
     - master
     - "/^feature\\/.*$/"
     - "/^hotfix\\/.*$/"
-<<<<<<< HEAD
     - "/^release\\/.*$/"
-=======
->>>>>>> 2359a9fc
 jobs:
   include:
     - stage: 'Validation'
