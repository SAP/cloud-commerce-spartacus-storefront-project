--- conflicted
+++ resolved
@@ -10,21 +10,6 @@
     - develop
     - "/^epic\\/.*$/"
     - "/^release\\/.*$/"
-<<<<<<< HEAD
-env:
-  - TEST_SUITE="./build.sh sonar"
-script: $TEST_SUITE
-deploy:
-  provider: script
-  skip_cleanup: true
-  script: bash scripts/publish-builds.sh
-  on:
-    branch: develop
-notifications:
-  email:
-    on_failure: always
-    on_success: change
-=======
 defaults: &defaults
   script: "export CYPRESS_CONFIG=cypress.ci.json && ./ci-scripts/e2e-cypress.sh"
 jobs:
@@ -48,7 +33,6 @@
     name: "E2E tests for B2C, 4th job"
     env: STAGE_NAME=spa-ci-regression
     <<: *defaults
->>>>>>> bd70ab96
 addons:
   chrome: stable
   sonarcloud:
