--- conflicted
+++ resolved
@@ -12,13 +12,6 @@
     - "/^epic\\/.*$/"
     - "/^release\\/.*$/"
     - "/^integration-libs\\/.*$/"
-<<<<<<< HEAD
-defaults: &defaults
-  script: "export CYPRESS_CONFIG=cypress.ci.json && export SPA_ENV='ci,b2c' && ./ci-scripts/e2e-cypress.sh"
-defaults_b2b: &defaults_b2b
-  script: "export CYPRESS_CONFIG=cypress.ci.b2b.json && export SPA_ENV='ci,b2b' && ./ci-scripts/e2e-cypress.sh -s b2b"  
-=======
->>>>>>> 9ff439a0
 jobs:
   - script: "./ci-scripts/unit-tests-core-lib.sh"
     name: "Unit tests for core and storefrontlib"
@@ -26,39 +19,20 @@
     name: "Unit tests for libs"
   - script: "./ci-scripts/validate-lint.sh"
     name: "Validation checks"
-<<<<<<< HEAD
-  - script:
+  - script: "export CYPRESS_CONFIG=cypress.ci.b2b.json && export SPA_ENV='ci,b2b' && ./ci-scripts/e2e-cypress.sh -s b2b"
     name: "E2E tests for B2B, 1st job"
-    <<: *defaults_b2b
-  - script:
+  - script: "export CYPRESS_CONFIG=cypress.ci.b2b.json && export SPA_ENV='ci,b2b' && ./ci-scripts/e2e-cypress.sh -s b2b"
     name: "E2E tests for B2B, 2nd job"
-    <<: *defaults_b2b  
-  - script:
-    name: "E2E tests for B2C, 1st job"
-    <<: *defaults
-  - script:
-    name: "E2E tests for B2C, 2nd job"
-    <<: *defaults
-  - script:
-=======
-  - script: "export CYPRESS_CONFIG=cypress.ci.b2b.json && export SPA_ENV='ci,b2b' && ./ci-scripts/e2e-cypress.sh -s b2b"
-    name: "E2E regression tests for B2B"
   - script: "export CYPRESS_CONFIG=cypress.ci.json && export SPA_ENV='ci,b2c' && ./ci-scripts/e2e-cypress.sh"
     name: "E2E tests for B2C, 1st job"
   - script: "export CYPRESS_CONFIG=cypress.ci.json && export SPA_ENV='ci,b2c' && ./ci-scripts/e2e-cypress.sh"
-    name: "E2E tests for B2C, 2st job"
+    name: "E2E tests for B2C, 2nd job"
   - script: "export CYPRESS_CONFIG=cypress.ci.json && export SPA_ENV='ci,b2c' && ./ci-scripts/e2e-cypress.sh"
->>>>>>> 9ff439a0
     name: "E2E tests for B2C, 3rd job"
   - script: "export CYPRESS_CONFIG=cypress.ci.json && export SPA_ENV='ci,b2c' && ./ci-scripts/e2e-cypress.sh"
     name: "E2E tests for B2C, 4th job"
-<<<<<<< HEAD
-    <<: *defaults
-  - script:
+  - script: "export CYPRESS_CONFIG=cypress.ci.json && export SPA_ENV='ci,b2c' && ./ci-scripts/e2e-cypress.sh"
     name: "E2E tests for B2C, 5th job"
-    <<: *defaults
-=======
->>>>>>> 9ff439a0
   - script: "./ci-scripts/e2e-cypress.sh --ssr"
     name: "E2E tests for SSR B2C"
   - script: "export CYPRESS_CONFIG=cypress.ci.cdc.json && export SPA_ENV='cdc' && ./ci-scripts/e2e-cypress.sh -s cdc || exit 0"
