{
  "name": "storefrontapp",
  "version": "0.0.0",
  "license": "Apache-2.0",
  "author": "SAP, Spartacus team",
  "engines": {
    "node": ">=12 <17"
  },
  "scripts": {
    "build:analyze": "yarn build --stats-json && npx --yes webpack-bundle-analyzer dist/storefrontapp/stats.json",
    "build": "env-cmd --no-override -e dev,b2c,$SPA_ENV ng build storefrontapp --configuration production",
    "build:asm": "yarn --cwd feature-libs/asm run build:schematics && ng build asm --configuration production",
    "build:user": "yarn --cwd feature-libs/user run build:schematics && ng build user --configuration production",
    "build:assets": "yarn --cwd ./projects/assets build",
    "build:cart": "yarn --cwd feature-libs/cart run build:schematics && ng build cart --configuration production",
    "build:cdc": "yarn --cwd integration-libs/cdc run build:schematics && ng build cdc --configuration production",
    "build:cds": "yarn --cwd integration-libs/cds run build:schematics && ng build cds --configuration production",
    "build:checkout": "yarn --cwd feature-libs/checkout run build:schematics && ng build checkout --configuration production",
    "build:digital-payments": "yarn --cwd integration-libs/digital-payments run build:schematics && ng build digital-payments --configuration production",
    "build:order": "yarn --cwd feature-libs/order run build:schematics && ng build order --configuration production",
<<<<<<< HEAD
    "build:libs": "ng build core --configuration production && ng build storefrontlib --configuration production && yarn build:schematics && yarn build:user && yarn build:cart && yarn build:order && yarn build:checkout && yarn build:asm && concurrently --kill-others-on-fail -m 4 yarn:build:organization yarn:build:product yarn:build:product-configurator yarn:build:tracking yarn:build:storefinder yarn:build:smartedit yarn:build:qualtrics yarn:build:assets yarn:build:incubator yarn:build:cdc yarn:build:cds yarn:build:setup yarn:build:digital-payments",
=======
    "build:libs": "ng build core --configuration production && ng build storefrontlib --configuration production && yarn build:schematics && yarn build:user && yarn build:cart && yarn build:order && yarn build:checkout && yarn build:asm && yarn build:tracking  && concurrently --kill-others-on-fail -m 4 yarn:build:organization yarn:build:product yarn:build:product-configurator yarn:build:storefinder yarn:build:smartedit yarn:build:qualtrics yarn:build:assets yarn:build:incubator yarn:build:cdc yarn:build:cds yarn:build:digital-payments && yarn build:setup",
>>>>>>> d75d62f1
    "build:incubator": "ng build incubator --configuration production",
    "build:organization": "yarn --cwd feature-libs/organization run build:schematics && ng build organization --configuration production",
    "build:product": "yarn --cwd feature-libs/product run build:schematics && ng build product --configuration production",
    "build:product-configurator": "yarn --cwd feature-libs/product-configurator run build:schematics && ng build product-configurator --configuration production",
    "build:qualtrics": "yarn --cwd feature-libs/qualtrics run build:schematics && ng build qualtrics --configuration production",
    "build:schematics": "yarn --cwd projects/schematics run build",
    "build:setup": "ng build setup --configuration production",
    "build:ssr": "env-cmd --no-override -e dev,b2c,$SPA_ENV ng run storefrontapp:server:production",
    "build:ssr:ci": "env-cmd -e ci,b2c,$SPA_ENV ng run storefrontapp:server:production",
    "build:storefinder": "yarn --cwd feature-libs/storefinder run build:schematics && ng build storefinder --configuration production",
    "build:smartedit": "yarn --cwd feature-libs/smartedit run build:schematics && ng build smartedit --configuration production",
    "build:tracking": "yarn --cwd feature-libs/tracking run build:schematics && ng build tracking --configuration production",
    "config:update": "ts-node ./tools/config/index.ts --fix",
    "config:check": "ts-node ./tools/config/index.ts",
    "generate:deps": "ts-node ./tools/schematics/dependency-collector.ts",
    "e2e:open": "yarn --cwd ./projects/storefrontapp-e2e-cypress run cy:open",
    "e2e:open:b2b": "yarn --cwd ./projects/storefrontapp-e2e-cypress run cy:open:b2b",
    "e2e:run": "yarn --cwd ./projects/storefrontapp-e2e-cypress run cy:run",
    "e2e:run:b2b": "yarn --cwd ./projects/storefrontapp-e2e-cypress run cy:run:b2b",
    "e2e:run:ci": "yarn --cwd ./projects/storefrontapp-e2e-cypress run cy:run:ci",
    "e2e:run:ci:ssr": "yarn --cwd ./projects/storefrontapp-e2e-cypress run cy:run:ci:ssr",
    "e2e:run:ci:b2b": "yarn --cwd ./projects/storefrontapp-e2e-cypress run cy:run:ci:b2b",
    "e2e:run:ci:flaky": "yarn --cwd ./projects/storefrontapp-e2e-cypress run cy:run:ci:flaky",
    "e2e:run:ci:cds": "yarn --cwd ./projects/storefrontapp-e2e-cypress run cy:run:ci:cds",
    "e2e:run:ci:product-configuration": "yarn --cwd ./projects/storefrontapp-e2e-cypress run cy:run:product-configurator-vc",
    "e2e:run:ci:cdc": "yarn --cwd ./projects/storefrontapp-e2e-cypress run cy:run:ci:cdc",
    "e2e:run:ci:digital-payments": "yarn --cwd ./projects/storefrontapp-e2e-cypress run cy:run:ci:digital-payments",
    "generate:changelog": "ts-node ./scripts/changelog.ts",
    "generate:docs": "npx @compodoc/compodoc@1.1.13 -p tsconfig.compodoc.json && ./scripts/zip-docs.sh",
    "generate:publish:docs": "yarn generate:docs && yarn publish:docs",
    "i18n-lint": "i18n-lint -t \"{{,}}\" projects/storefrontlib/**/*.html feature-libs/**/*.html --exclude **/node_modules/**/*.html -a alt,title,placeholder,aria-label",
    "lint": "ng lint",
    "lint:styles": "stylelint \"{projects,feature-libs}/**/*.scss\"",
    "prettier": "prettier --config ./.prettierrc --list-different \"{projects,feature-libs,core-libs,integration-libs}/**/*{.ts,.js,.json,.scss,.html}\"",
    "prettier:fix": "prettier --config ./.prettierrc --list-different \"{projects,feature-libs,core-libs,integration-libs}/**/*{.ts,.js,.json,.scss,.html}\" --write",
    "start": "env-cmd --no-override -e dev,b2c,$SPA_ENV ng serve",
    "start:prod": "env-cmd --no-override -e dev,b2c,$SPA_ENV ng serve --configuration production",
    "start:pwa": "cd ./dist/storefrontapp/ && http-server --silent --proxy http://localhost:4200? -p 4200",
    "test": "ng test",
    "test:libs": "concurrently \"ng test core --code-coverage\" \"ng test storefrontlib --code-coverage\" \"ng test cart --code-coverage\" \"ng test organization --code-coverage\" \"ng test storefinder --code-coverage\" \"ng test smartedit --code-coverage\" \"ng test asm --code-coverage\" \"ng test qualtrics --code-coverage\" \"ng test product --code-coverage\" \"ng test product-configurator --code-coverage\" \"ng test cdc --code-coverage\" \"ng test setup --code-coverage\" \"ng test checkout --code-coverage\" \"ng test order --code-coverage\" \"ng test digital-payments --code-coverage\"",
    "test:storefront:lib": "ng test storefrontlib --sourceMap --code-coverage",
    "dev:ssr": "env-cmd --no-override -e dev,b2c,$SPA_ENV cross-env NODE_TLS_REJECT_UNAUTHORIZED=0 ng run storefrontapp:serve-ssr",
    "serve:ssr": "node dist/storefrontapp-server/main.js",
    "serve:ssr:ci": "NODE_TLS_REJECT_UNAUTHORIZED=0 SSR_TIMEOUT=0 node dist/storefrontapp-server/main.js",
    "serve:ssr:dev": "cross-env NODE_TLS_REJECT_UNAUTHORIZED=0 node dist/storefrontapp-server/main.js",
    "prerender": "ng run storefrontapp:prerender --routesFile projects/storefrontapp/prerender.txt",
    "prerender:dev": "cross-env NODE_TLS_REJECT_UNAUTHORIZED=0 ng run storefrontapp:prerender --routesFile projects/storefrontapp/prerender.txt",
    "postinstall": "ngcc --properties es2015 browser module main --first-only --create-ivy-entry-points",
    "release:core:with-changelog": "cd projects/core && release-it && cd ../..",
    "release:assets:with-changelog": "cd projects/assets && release-it && cd ../..",
    "release:user:with-changelog": "cd feature-libs/user && release-it && cd ../..",
    "release:asm:with-changelog": "cd feature-libs/asm && release-it && cd ../..",
    "release:styles:with-changelog": "cd projects/storefrontstyles && release-it && cd ../..",
    "release:storefront:with-changelog": "cd projects/storefrontlib && release-it && cd ../..",
    "release:cart:with-changelog": "cd feature-libs/cart && release-it && cd ../..",
    "release:order:with-changelog": "cd feature-libs/order && release-it && cd ../..",
    "release:cdc:with-changelog": "cd integration-libs/cdc && release-it && cd ../..",
    "release:cds:with-changelog": "cd integration-libs/cds && release-it && cd ../..",
    "release:checkout:with-changelog": "cd feature-libs/checkout && release-it && cd ../..",
    "release:digital-payments:with-changelog": "cd integration-libs/digital-payments && release-it && cd ../..",
    "release:schematics:with-changelog": "cd projects/schematics && release-it && cd ../..",
    "release:incubator:with-changelog": "cd projects/incubator && release-it && cd ../..",
    "release:setup:with-changelog": "cd core-libs/setup && release-it && cd ../..",
    "release:organization:with-changelog": "cd feature-libs/organization && release-it && cd ../..",
    "release:product:with-changelog": "cd feature-libs/product && release-it && cd ../..",
    "release:storefinder:with-changelog": "cd feature-libs/storefinder && release-it && cd ../..",
    "release:smartedit:with-changelog": "cd feature-libs/smartedit && release-it && cd ../..",
    "release:product-configurator:with-changelog": "cd feature-libs/product-configurator && release-it && cd ../..",
    "release:qualtrics:with-changelog": "cd feature-libs/qualtrics && release-it && cd ../..",
    "release:tracking:with-changelog": "cd feature-libs/tracking && release-it && cd ../..",
    "prerender:cds": "cross-env SPARTACUS_CDS=true ng run storefrontapp:prerender",
    "publish:docs": "gh-pages -d documentation -m \"Compodocs updates\"",
    "test:cds:lib": "ng test cds --code-coverage",
    "build:cds:ssr": "cross-env SPARTACUS_CDS=true ng run storefrontapp:server:production",
    "dev:cds:ssr": "cross-env NODE_TLS_REJECT_UNAUTHORIZED=0 SPARTACUS_CDS=true ng run storefrontapp:serve-ssr",
    "prerender:cds:dev": "cross-env NODE_TLS_REJECT_UNAUTHORIZED=0 SPARTACUS_CDS=true ng run storefrontapp:prerender --routesFile projects/storefrontapp/prerender.txt"
  },
  "private": false,
  "dependencies": {
    "@angular/animations": "^12.0.5",
    "@angular/common": "^12.0.5",
    "@angular/compiler": "^12.0.5",
    "@angular/core": "^12.0.5",
    "@angular/forms": "^12.0.5",
    "@angular/platform-browser": "^12.0.5",
    "@angular/platform-browser-dynamic": "^12.0.5",
    "@angular/platform-server": "^12.0.5",
    "@angular/pwa": "^12.0.5",
    "@angular/router": "^12.0.5",
    "@angular/service-worker": "^12.0.5",
    "@ng-bootstrap/ng-bootstrap": "^10.0.0",
    "@ng-select/ng-select": "^7.0.1",
    "@ngrx/effects": "^12.1.0",
    "@ngrx/router-store": "^12.1.0",
    "@ngrx/store": "^12.1.0",
    "@nguniversal/express-engine": "^12.0.2",
    "@types/googlemaps": "^3.37.5",
    "angular-oauth2-oidc": "^10.0.1",
    "bootstrap": "^4.3.1",
    "comment-json": "^4.1.0",
    "express": "^4.15.2",
    "hamburgers": "^1.1.3",
    "i18next": "^20.2.2",
    "i18next-http-backend": "^1.2.2",
    "ngx-infinite-scroll": "^8.0.0",
    "parse5": "^6.0.1",
    "rxjs": "^6.6.0",
    "ts-loader": "^6.0.4",
    "tslib": "^2.3.0",
    "zone.js": "~0.11.4"
  },
  "devDependencies": {
    "@angular-builders/custom-webpack": "^12.1.0",
    "@angular-builders/dev-server": "^7.3.1",
    "@angular-devkit/build-angular": "^12.0.5",
    "@angular-devkit/core": "^12.0.5",
    "@angular-devkit/schematics": "^12.0.5",
    "@angular-eslint/builder": "^1.2.0",
    "@angular-eslint/eslint-plugin": "^1.2.0",
    "@angular-eslint/eslint-plugin-template": "^1.2.0",
    "@angular-eslint/schematics": "^1.2.0",
    "@angular-eslint/template-parser": "^1.2.0",
    "@angular/cli": "^12.0.5",
    "@angular/compiler-cli": "^12.0.5",
    "@angular/language-service": "^12.0.5",
    "@ngrx/store-devtools": "^12.1.0",
    "@nguniversal/builders": "^12.0.2",
    "@schematics/angular": "^12.0.5",
    "@types/ejs": "^3.0.6",
    "@types/express": "^4.17.0",
    "@types/fs-extra": "^9.0.7",
    "@types/i18next": "^12.1.0",
    "@types/jasmine": "~3.6.0",
    "@types/jasminewd2": "~2.0.3",
    "@types/jest": "^26.0.19",
    "@types/node": "^12.11.1",
    "@types/parse5": "^5.0.3",
    "@types/semver": "6",
    "@types/shelljs": "^0.8.7",
    "@typescript-eslint/eslint-plugin": "^4.3.0",
    "@typescript-eslint/parser": "^4.3.0",
    "chalk": "^4.1.0",
    "commander": "^3.0.0",
    "concurrently": "^5.3.0",
    "conventional-commits-parser": "^3.0.1",
    "core-js": "^3.2.1",
    "cross-env": "^7.0.0",
    "ejs": "^2.6.2",
    "enquirer": "^2.3.6",
    "env-cmd": "^10.1.0",
    "eslint": "^7.6.0",
    "eslint-plugin-deprecation": "^1.2.0",
    "eslint-plugin-import": "^2.22.1",
    "eslint-plugin-jsdoc": "^30.7.6",
    "eslint-plugin-prefer-arrow": "^1.2.2",
    "faker": "^4.1.0",
    "fs-extra": "^9.0.1",
    "gh-got": "^8.0.1",
    "gh-pages": "^2.1.1",
    "git-raw-commits": "^2.0.0",
    "glob": "^7.1.6",
    "http-server": "^0.12.3",
    "i18n-lint": "^1.0.0",
    "jasmine-core": "~3.6.0",
    "jasmine-marbles": "^0.6.0",
    "jest": "^26.6.3",
    "jsonc-parser": "^3.0.0",
    "karma": "~6.3.4",
    "karma-chrome-launcher": "~3.1.0",
    "karma-cli": "^2.0.0",
    "karma-coverage": "~2.0.3",
    "karma-jasmine": "~4.0.0",
    "karma-jasmine-html-reporter": "^1.5.0",
    "karma-parallel": "^0.3.1",
    "ng-packagr": "^12.0.8",
    "npm-package-versions": "^1.0.1",
    "postcss": "^8.2.10",
    "postcss-scss": "^3.0.4",
    "prettier": "~2.4.1",
    "release-it": "^14.10.0",
    "rimraf": "^3.0.2",
    "sass": "^1.22.10",
    "semver": "^6.3.0",
    "semver-extra": "^3.0.0",
    "shelljs": "^0.8.3",
    "stylelint": "^13.7.2",
    "stylelint-scss": "^3.18.0",
    "through2": "^3.0.1",
    "ts-jest": "^26.4.4",
    "ts-morph": "^9.1.0",
    "ts-node": "~8.3.0",
    "typescript": "^4.2.4",
    "webpack-cli": "^3.3.12"
  }
}<|MERGE_RESOLUTION|>--- conflicted
+++ resolved
@@ -18,11 +18,7 @@
     "build:checkout": "yarn --cwd feature-libs/checkout run build:schematics && ng build checkout --configuration production",
     "build:digital-payments": "yarn --cwd integration-libs/digital-payments run build:schematics && ng build digital-payments --configuration production",
     "build:order": "yarn --cwd feature-libs/order run build:schematics && ng build order --configuration production",
-<<<<<<< HEAD
     "build:libs": "ng build core --configuration production && ng build storefrontlib --configuration production && yarn build:schematics && yarn build:user && yarn build:cart && yarn build:order && yarn build:checkout && yarn build:asm && concurrently --kill-others-on-fail -m 4 yarn:build:organization yarn:build:product yarn:build:product-configurator yarn:build:tracking yarn:build:storefinder yarn:build:smartedit yarn:build:qualtrics yarn:build:assets yarn:build:incubator yarn:build:cdc yarn:build:cds yarn:build:setup yarn:build:digital-payments",
-=======
-    "build:libs": "ng build core --configuration production && ng build storefrontlib --configuration production && yarn build:schematics && yarn build:user && yarn build:cart && yarn build:order && yarn build:checkout && yarn build:asm && yarn build:tracking  && concurrently --kill-others-on-fail -m 4 yarn:build:organization yarn:build:product yarn:build:product-configurator yarn:build:storefinder yarn:build:smartedit yarn:build:qualtrics yarn:build:assets yarn:build:incubator yarn:build:cdc yarn:build:cds yarn:build:digital-payments && yarn build:setup",
->>>>>>> d75d62f1
     "build:incubator": "ng build incubator --configuration production",
     "build:organization": "yarn --cwd feature-libs/organization run build:schematics && ng build organization --configuration production",
     "build:product": "yarn --cwd feature-libs/product run build:schematics && ng build product --configuration production",
