--- conflicted
+++ resolved
@@ -173,12 +173,8 @@
     "gh-got": "^8.0.1",
     "gh-pages": "^2.1.1",
     "git-raw-commits": "^2.0.0",
-<<<<<<< HEAD
     "glob": "^7.1.6",
-    "http-server": "^0.11.1",
-=======
     "http-server": "^0.12.3",
->>>>>>> 7185500f
     "i18n-lint": "^1.0.0",
     "jasmine-core": "~3.6.0",
     "jasmine-marbles": "^0.6.0",
