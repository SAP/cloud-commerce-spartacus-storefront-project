{
  "name": "storefrontapp",
  "version": "0.0.0",
  "license": "Apache-2.0",
  "author": "SAP, Spartacus team",
  "engines": {
    "node": "^16.13.0 || ^18.10.0"
  },
  "scripts": {
    "build:analyze": "npm run build --stats-json && npx --yes webpack-bundle-analyzer dist/storefrontapp/stats.json",
    "build": "env-cmd --no-override -e dev,b2c,$SPA_ENV nx build storefrontapp --configuration production",
    "build:core": "nx build core --configuration production",
    "build:storefrontlib": "nx build storefrontlib --configuration production",
    "build:asm": "npm --prefix feature-libs/asm run build:schematics && nx build asm --configuration production",
    "build:user": "npm --prefix feature-libs/user run build:schematics && nx build user --configuration production",
    "build:assets": "npm --prefix ./projects/assets run build",
    "build:cart": "npm --prefix feature-libs/cart run build:schematics && nx build cart --configuration production",
    "build:cdc": "npm --prefix integration-libs/cdc run build:schematics && nx build cdc --configuration production",
    "build:cds": "npm --prefix integration-libs/cds run build:schematics && nx build cds --configuration production",
    "build:checkout": "npm --prefix feature-libs/checkout run build:schematics && nx build checkout --configuration production",
    "build:customer-ticketing": "npm --prefix feature-libs/customer-ticketing run build:schematics && nx build customer-ticketing --configuration production",
    "build:digital-payments": "npm --prefix integration-libs/digital-payments run build:schematics && nx build digital-payments --configuration production",
    "build:epd-visualization": "npm --prefix integration-libs/epd-visualization run build:schematics && nx build epd-visualization --configuration production",
    "build:order": "npm --prefix feature-libs/order run build:schematics && nx build order --configuration production",
    "build:libs": "nx build core --configuration production && nx build storefrontlib --configuration production && concurrently --kill-others-on-fail npm:build:schematics npm:build:user && npm run build:cart && npm run build:order && concurrently --kill-others-on-fail npm:build:checkout npm:build:asm npm:build:tracking npm:build:customer-ticketing && concurrently --kill-others-on-fail npm:build:organization npm:build:pdf-invoices npm:build:product npm:build:product-configurator npm:build:requested-delivery-date npm:build:storefinder && concurrently --kill-others-on-fail npm:build:smartedit npm:build:qualtrics npm:build:assets npm:build:cds npm:build:cdc npm:build:digital-payments npm:build:epd-visualization npm:build:s4om npm:build:segment-refs npm:build:pickup-in-store && npm run build:setup",
    "build:organization": "npm --prefix feature-libs/organization run build:schematics && nx build organization --configuration production",
    "build:pdf-invoices": "npm --prefix feature-libs/pdf-invoices run build:schematics && nx build pdf-invoices --configuration production",
    "build:pickup-in-store": "npm --prefix feature-libs/pickup-in-store run build:schematics && nx build pickup-in-store --configuration production",
    "build:product": "npm --prefix feature-libs/product run build:schematics && nx build product --configuration production",
    "build:product-configurator": "npm --prefix feature-libs/product-configurator run build:schematics && nx build product-configurator --configuration production",
    "build:s4om": "npm --prefix integration-libs/s4om run build:schematics && nx build s4om --configuration production",
    "build:segment-refs": "npm --prefix integration-libs/segment-refs run build:schematics && nx build segment-refs --configuration production",
    "build:qualtrics": "npm --prefix feature-libs/qualtrics run build:schematics && nx build qualtrics --configuration production",
    "build:requested-delivery-date": "npm --prefix feature-libs/requested-delivery-date run build:schematics && nx build requested-delivery-date --configuration production",
    "build:schematics": "npm --prefix projects/schematics run build",
    "build:setup": "nx build setup --configuration production",
    "build:ssr": "env-cmd --no-override -e dev,b2c,$SPA_ENV nx run storefrontapp:server:production",
    "build:ssr:ci": "env-cmd -e ci,b2c,$SPA_ENV nx run storefrontapp:server:production",
    "build:storefinder": "npm --prefix feature-libs/storefinder run build:schematics && nx build storefinder --configuration production",
    "build:smartedit": "npm --prefix feature-libs/smartedit run build:schematics && nx build smartedit --configuration production",
    "build:tracking": "npm --prefix feature-libs/tracking run build:schematics && nx build tracking --configuration production",
    "build:quote": "npm --prefix feature-libs/quote run build:schematics && nx build quote --configuration production",
    "config:update": "ts-node ./tools/config/index.ts --fix",
    "config:check": "ts-node ./tools/config/index.ts",
    "generate:deps": "ts-node ./tools/schematics/dependency-collector.ts",
    "e2e:open": "npm --prefix ./projects/storefrontapp-e2e-cypress run cy:open",
    "e2e:open:ci": "npm --prefix ./projects/storefrontapp-e2e-cypress run cy:open:ci",
    "e2e:open:ci:b2b": "npm --prefix ./projects/storefrontapp-e2e-cypress run cy:open:ci:b2b",
    "e2e:open:b2b": "npm --prefix ./projects/storefrontapp-e2e-cypress run cy:open:b2b",
    "e2e:open:ccv2": "npm --prefix ./projects/storefrontapp-e2e-cypress run cy:open:ccv2",
    "e2e:open:mcs": "npm --prefix ./projects/storefrontapp-e2e-cypress run run cy:open:mcs",
    "e2e:run": "npm --prefix ./projects/storefrontapp-e2e-cypress run cy:run",
    "e2e:run:b2b": "npm --prefix ./projects/storefrontapp-e2e-cypress run cy:run:b2b",
    "e2e:run:core": "npm --prefix ./projects/storefrontapp-e2e-cypress run cy:run:core",
    "e2e:run:ci": "npm --prefix ./projects/storefrontapp-e2e-cypress run cy:run:ci",
    "e2e:run:ci:ssr": "npm --prefix ./projects/storefrontapp-e2e-cypress run cy:run:ci:ssr",
    "e2e:run:ci:b2b": "npm --prefix ./projects/storefrontapp-e2e-cypress run cy:run:ci:b2b",
    "e2e:run:ci:flaky": "npm --prefix ./projects/storefrontapp-e2e-cypress run cy:run:ci:flaky",
    "e2e:run:ci:core": "npm --prefix ./projects/storefrontapp-e2e-cypress run cy:run:ci:core",
    "e2e:run:ci:core:b2b": "npm --prefix ./projects/storefrontapp-e2e-cypress run cy:run:ci:core:b2b",
    "e2e:run:ci:cds": "npm --prefix ./projects/storefrontapp-e2e-cypress run cy:run:ci:cds",
    "e2e:run:ci:product-configuration": "npm --prefix ./projects/storefrontapp-e2e-cypress run cy:run:product-configurator-vc",
    "e2e:run:ci:cdc": "npm --prefix ./projects/storefrontapp-e2e-cypress run cy:run:ci:cdc",
    "e2e:run:ci:digital-payments": "npm --prefix ./projects/storefrontapp-e2e-cypress run cy:run:ci:digital-payments",
    "e2e:run:ci:epd-visualization": "npm --prefix ./projects/storefrontapp-e2e-cypress run cy:run:ci:epd-visualization",
    "e2e:run:ci:ccv2": "npm --prefix ./projects/storefrontapp-e2e-cypress run cy:run:ci:ccv2",
    "e2e:run:ci:ccv2-b2b": "npm --prefix ./projects/storefrontapp-e2e-cypress run cy:run:ci:ccv2-b2b",
    "e2e:run:ci:ccv2-cpq": "npm --prefix ./projects/storefrontapp-e2e-cypress run cy:run:ci:ccv2-cpq",
    "e2e:run:ci:mcs": "npm --prefix ./projects/storefrontapp-e2e-cypress run run cy:run:ci:mcs",
    "e2e:run:ci:cdc-b2b": "npm --prefix ./projects/storefrontapp-e2e-cypress run cy:run:ci:cdc-b2b",
    "e2e:run:ci:segment-refs": "npm --prefix ./projects/storefrontapp-e2e-cypress run cy:run:ci:segment-refs",
    "generate:docs": "npx @compodoc/compodoc@1.1.13 -p tsconfig.compodoc.json",
    "generate:publish:docs": "npm run generate:docs && npm run publish:docs",
    "graph": "nx graph",
    "i18n-lint": "i18n-lint -t \"{{,}}\" projects/storefrontlib/**/*.html feature-libs/**/*.html integration-libs/**/*.html -a alt,title,placeholder,aria-label",
    "lint": "nx run-many --all --target=lint",
    "lint:styles": "stylelint \"{projects,feature-libs}/**/*.scss\"",
    "prettier": "prettier --config ./.prettierrc --list-different \"{projects,feature-libs,core-libs,integration-libs}/**/*{.ts,.js,.json,.scss,.html}\"",
    "prettier:fix": "prettier --config ./.prettierrc --list-different \"{projects,feature-libs,core-libs,integration-libs}/**/*{.ts,.js,.json,.scss,.html}\" --write",
    "start": "env-cmd --no-override -e dev,b2c,$SPA_ENV nx serve storefrontapp --configuration=development",
    "start:b2b": "env-cmd --no-override -e dev,b2b,$SPA_ENV nx serve storefrontapp --configuration=development",
    "start:ci": "env-cmd --no-override -e ci,b2c,$SPA_ENV nx serve storefrontapp --configuration=development",
    "start:ci:b2b": "env-cmd --no-override -e ci,b2b,$SPA_ENV nx serve storefrontapp --configuration=development",
    "start:prod": "env-cmd --no-override -e dev,b2c,$SPA_ENV nx serve storefrontapp --configuration=production",
    "start:pwa": "cd ./dist/storefrontapp/ && http-server --silent --proxy http://localhost:4200? -p 4200",
    "test": "nx test",
<<<<<<< HEAD
    "test:libs": "concurrently \"nx test core --code-coverage\" \"nx test storefrontlib --code-coverage\" \"nx test cart --code-coverage\" \"nx test organization --code-coverage\" \"nx test storefinder --code-coverage\" \"nx test smartedit --code-coverage\" \"nx test asm --code-coverage\" \"nx test qualtrics --code-coverage\" \"nx test product --code-coverage\" \"nx test product-configurator --code-coverage\" \"nx test customer-ticketing --code-coverage\" \"nx test cdc --code-coverage\" \"nx test setup --code-coverage\" \"nx test checkout --code-coverage\" \"nx test order --code-coverage\" \"nx test digital-payments --code-coverage\" \"nx test epd-visualization --code-coverage\" \"nx test pickup-in-store --code-coverage\" \"nx test s4om --code-coverage\" \"nx test requested-delivery-date --code-coverage\"",
    "test:quote": "nx test quote --code-coverage",
=======
    "test:libs": "concurrently \"nx test core --code-coverage\" \"nx test storefrontlib --code-coverage\" \"nx test cart --code-coverage\" \"nx test organization --code-coverage\" \"nx test storefinder --code-coverage\" \"nx test smartedit --code-coverage\" \"nx test asm --code-coverage\" \"nx test qualtrics --code-coverage\" \"nx test product --code-coverage\" \"nx test product-configurator --code-coverage\" \"nx test customer-ticketing --code-coverage\" \"nx test cdc --code-coverage\" \"nx test setup --code-coverage\" \"nx test checkout --code-coverage\" \"nx test order --code-coverage\" \"nx test digital-payments --code-coverage\" \"nx test epd-visualization --code-coverage\" \"nx test pickup-in-store --code-coverage\" \"nx test s4om --code-coverage\" \"nx test requested-delivery-date --code-coverage\" \"nx test pdf-invoices --code-coverage\"",
>>>>>>> 30e51f88
    "test:storefront:lib": "nx test storefrontlib --source-map --code-coverage",
    "dev:ssr": "env-cmd --no-override -e dev,b2c,$SPA_ENV cross-env NODE_TLS_REJECT_UNAUTHORIZED=0 nx run storefrontapp:serve-ssr",
    "serve:ssr": "node dist/storefrontapp-server/main.js",
    "serve:ssr:ci": "NODE_TLS_REJECT_UNAUTHORIZED=0 SSR_TIMEOUT=0 node dist/storefrontapp-server/main.js",
    "serve:ssr:dev": "cross-env NODE_TLS_REJECT_UNAUTHORIZED=0 node dist/storefrontapp-server/main.js",
    "prerender": "nx run storefrontapp:prerender --routes-file projects/storefrontapp/prerender.txt",
    "prerender:dev": "env-cmd --no-override -e dev,$SPA_ENV cross-env NODE_TLS_REJECT_UNAUTHORIZED=0 nx run storefrontapp:prerender --routes-file projects/storefrontapp/prerender.txt",
    "postinstall": "ngcc --properties es2015 browser module main --first-only --create-ivy-entry-points",
    "prerender:cds": "env-cmd --no-override -e cds nx run storefrontapp:prerender --routes-file projects/storefrontapp/prerender.txt",
    "publish:docs": "npx --yes gh-pages@^2.2.0 -d documentation -m \"Compodocs updates\"",
    "test:cds:lib": "nx test cds --code-coverage",
    "build:cds:ssr": "env-cmd --no-override -e dev,b2c,cds nx run storefrontapp:server:production",
    "dev:cds:ssr": "env-cmd --no-override -e dev,b2c,cds cross-env NODE_TLS_REJECT_UNAUTHORIZED=0 nx run storefrontapp:serve-ssr",
    "prerender:cds:dev": "env-cmd --no-override -e dev,cds cross-env NODE_TLS_REJECT_UNAUTHORIZED=0 nx run storefrontapp:prerender --routes-file projects/storefrontapp/prerender.txt"
  },
  "private": false,
  "dependencies": {
    "@angular/animations": "^15.2.9",
    "@angular/common": "^15.2.9",
    "@angular/compiler": "^15.2.9",
    "@angular/core": "^15.2.9",
    "@angular/forms": "^15.2.9",
    "@angular/platform-browser": "^15.2.9",
    "@angular/platform-browser-dynamic": "^15.2.9",
    "@angular/platform-server": "^15.2.9",
    "@angular/pwa": "^15.2.9",
    "@angular/router": "^15.2.9",
    "@angular/service-worker": "^15.2.9",
    "@fontsource/open-sans": "^4.5.14",
    "@fortawesome/fontawesome-free": "6.4.2",
    "@ng-select/ng-select": "^10.0.3",
    "@ngrx/effects": "^15.3.0",
    "@ngrx/router-store": "^15.3.0",
    "@ngrx/store": "^15.3.0",
    "@nguniversal/express-engine": "^15.2.0",
    "@types/google.maps": "^3.54.0",
    "angular-oauth2-oidc": "^15.0.1",
    "bootstrap": "^4.6.2",
    "comment-json": "^4.2.3",
    "express": "^4.18.2",
    "hamburgers": "^1.2.1",
    "i18next": "^21.10.0",
    "i18next-http-backend": "^1.4.5",
    "i18next-resources-to-backend": "^1.1.2",
    "ngx-infinite-scroll": "^15.0.0",
    "rxjs": "^6.6.0",
    "ts-loader": "^9.4.4",
    "tslib": "^2.6.2",
    "zone.js": "~0.12.0"
  },
  "devDependencies": {
    "@angular-builders/custom-webpack": "^15.0.0",
    "@angular-devkit/build-angular": "^15.2.9",
    "@angular-devkit/core": "^15.2.9",
    "@angular-devkit/schematics": "^15.2.9",
    "@angular-eslint/builder": "^15.2.0",
    "@angular-eslint/eslint-plugin": "^15.2.0",
    "@angular-eslint/eslint-plugin-template": "^15.2.0",
    "@angular-eslint/schematics": "^15.2.0",
    "@angular-eslint/template-parser": "^15.2.0",
    "@angular-eslint/utils": "^15.2.0",
    "@angular/cli": "^15.2.9",
    "@angular/compiler-cli": "^15.2.9",
    "@angular/language-service": "^15.2.9",
    "@babel/runtime": "^7.18.9",
    "@ngrx/store-devtools": "^15.3.0",
    "@nguniversal/builders": "^15.2.0",
    "@nrwl/angular": "15.9.2",
    "@nrwl/devkit": "^15.9.2",
    "@nrwl/eslint-plugin-nx": "^15.9.2",
    "@nrwl/jest": "^15.9.2",
    "@nrwl/workspace": "15.9.2",
    "@sapui5/ts-types-esm": "1.108.14",
    "@schematics/angular": "^15.2.9",
    "@types/express": "^4.17.17",
    "@types/fs-extra": "^11.0.1",
    "@types/i18next": "^13.0.0",
    "@types/jasmine": "~4.3.1",
    "@types/jest": "^29.4.0",
    "@types/node": "^18.15.11",
    "@types/parse5": "^5.0.3",
    "@types/semver": "7.3.13",
    "@types/shelljs": "^0.8.12",
    "@typescript-eslint/eslint-plugin": "^5.43.0",
    "@typescript-eslint/parser": "^5.43.0",
    "chalk": "^4.1.0",
    "commander": "^10.0.1",
    "concurrently": "^8.0.1",
    "core-js": "^3.30.1",
    "cross-env": "^7.0.3",
    "enquirer": "^2.3.6",
    "env-cmd": "^10.1.0",
    "eslint": "^8.32.0",
    "eslint-plugin-deprecation": "^1.4.1",
    "eslint-plugin-import": "^2.27.5",
    "eslint-plugin-jsdoc": "^40.0.0",
    "eslint-plugin-prefer-arrow": "^1.2.3",
    "fs-extra": "^11.1.1",
    "glob": "^7.1.6",
    "http-server": "^14.1.1",
    "i18n-lint": "^1.1.0",
    "jasmine-core": "~4.6.0",
    "jasmine-marbles": "^0.6.0",
    "jest": "^29.0.0",
    "jest-preset-angular": "^13.0.0",
    "jsonc-parser": "^3.2.0",
    "karma": "~6.4.1",
    "karma-chrome-launcher": "~3.1.1",
    "karma-cli": "^2.0.0",
    "karma-coverage": "~2.2.0",
    "karma-jasmine": "~5.1.0",
    "karma-jasmine-html-reporter": "^2.0.0",
    "karma-junit-reporter": "^2.0.1",
    "karma-parallel": "^0.3.1",
    "ng-packagr": "^15.1.2",
    "nx": "^15.9.2",
    "parse5": "^6.0.1",
    "postcss": "^8.4.22",
    "postcss-scss": "^4.0.6",
    "prettier": "~2.4.1",
    "rimraf": "^5.0.0",
    "sass-true": "^6.1.0",
    "semver": "^7.5.2",
    "shelljs": "^0.8.5",
    "stylelint": "^13.13.1",
    "stylelint-scss": "^3.18.0",
    "ts-jest": "^29.0.0",
    "ts-morph": "^9.1.0",
    "ts-node": "^10.6.0",
    "typescript": "^4.8.2",
    "webpack": "~5.76.1",
    "webpack-cli": "^4.10.0"
  },
  "overrides": {
    "@nguniversal/builders": {
      "qs": "6.2.4"
    }
  },
  "resolutions": {
    "@nguniversal/builders/browser-sync/qs": "6.2.4",
    "@nguniversal/builders/browser-sync/ua-parser-js": "1.0.33"
  }
}<|MERGE_RESOLUTION|>--- conflicted
+++ resolved
@@ -84,12 +84,8 @@
     "start:prod": "env-cmd --no-override -e dev,b2c,$SPA_ENV nx serve storefrontapp --configuration=production",
     "start:pwa": "cd ./dist/storefrontapp/ && http-server --silent --proxy http://localhost:4200? -p 4200",
     "test": "nx test",
-<<<<<<< HEAD
-    "test:libs": "concurrently \"nx test core --code-coverage\" \"nx test storefrontlib --code-coverage\" \"nx test cart --code-coverage\" \"nx test organization --code-coverage\" \"nx test storefinder --code-coverage\" \"nx test smartedit --code-coverage\" \"nx test asm --code-coverage\" \"nx test qualtrics --code-coverage\" \"nx test product --code-coverage\" \"nx test product-configurator --code-coverage\" \"nx test customer-ticketing --code-coverage\" \"nx test cdc --code-coverage\" \"nx test setup --code-coverage\" \"nx test checkout --code-coverage\" \"nx test order --code-coverage\" \"nx test digital-payments --code-coverage\" \"nx test epd-visualization --code-coverage\" \"nx test pickup-in-store --code-coverage\" \"nx test s4om --code-coverage\" \"nx test requested-delivery-date --code-coverage\"",
     "test:quote": "nx test quote --code-coverage",
-=======
     "test:libs": "concurrently \"nx test core --code-coverage\" \"nx test storefrontlib --code-coverage\" \"nx test cart --code-coverage\" \"nx test organization --code-coverage\" \"nx test storefinder --code-coverage\" \"nx test smartedit --code-coverage\" \"nx test asm --code-coverage\" \"nx test qualtrics --code-coverage\" \"nx test product --code-coverage\" \"nx test product-configurator --code-coverage\" \"nx test customer-ticketing --code-coverage\" \"nx test cdc --code-coverage\" \"nx test setup --code-coverage\" \"nx test checkout --code-coverage\" \"nx test order --code-coverage\" \"nx test digital-payments --code-coverage\" \"nx test epd-visualization --code-coverage\" \"nx test pickup-in-store --code-coverage\" \"nx test s4om --code-coverage\" \"nx test requested-delivery-date --code-coverage\" \"nx test pdf-invoices --code-coverage\"",
->>>>>>> 30e51f88
     "test:storefront:lib": "nx test storefrontlib --source-map --code-coverage",
     "dev:ssr": "env-cmd --no-override -e dev,b2c,$SPA_ENV cross-env NODE_TLS_REJECT_UNAUTHORIZED=0 nx run storefrontapp:serve-ssr",
     "serve:ssr": "node dist/storefrontapp-server/main.js",
