{
  "name": "storefrontapp",
  "version": "1.4.0-next.1",
  "license": "Apache-2.0",
  "engines": {
    "node": ">=10 <14"
  },
  "scripts": {
    "build": "ng build storefrontapp --prod",
    "build:assets": "yarn --cwd ./projects/assets build",
    "build:libs": "ng build core --prod && ng build storefrontlib --prod && yarn build:organization && yarn build:product && yarn build:assets && yarn build:incubator && yarn build:cdc && yarn build:cds:lib && yarn build:setup",
    "build:core:lib": "echo Deprecated command! Use `yarn build:libs` instead. && yarn build:libs",
    "build:incubator": "ng build incubator --prod",
    "build:setup": "ng build setup --prod",
    "e2e:cy:open": "yarn --cwd ./projects/storefrontapp-e2e-cypress run cy:open",
    "e2e:cy:run": "yarn --cwd ./projects/storefrontapp-e2e-cypress run cy:run",
    "e2e:cy:run:ci:all": "yarn --cwd ./projects/storefrontapp-e2e-cypress run cy:run:ci:all",
    "e2e:cy:run:ci:1905": "yarn --cwd ./projects/storefrontapp-e2e-cypress run cy:run:ci:1905",
    "e2e:cy:run:ci:2005": "yarn --cwd ./projects/storefrontapp-e2e-cypress run cy:run:ci:2005",
    "e2e:cy:run:ci:ccv2": "yarn --cwd ./projects/storefrontapp-e2e-cypress run cy:run:ci:ccv2",
    "e2e:cy:run:smoke": "yarn --cwd ./projects/storefrontapp-e2e-cypress run cy:run:smoke",
    "e2e:cy:run:smoke:ci:1905": "yarn --cwd ./projects/storefrontapp-e2e-cypress run cy:run:smoke:ci:1905",
    "e2e:cy:run:smoke:ci:2005": "yarn --cwd ./projects/storefrontapp-e2e-cypress run cy:run:smoke:ci:2005",
    "e2e:cy:run:smoke:ci:ccv2": "yarn --cwd ./projects/storefrontapp-e2e-cypress run cy:run:smoke:ci:ccv2",
    "e2e:cy:run:mobile": "yarn --cwd ./projects/storefrontapp-e2e-cypress run cy:run:mobile",
    "e2e:cy:run:mobile:ci": "yarn --cwd ./projects/storefrontapp-e2e-cypress run cy:run:mobile:ci",
    "e2e:cy:run:regression": "yarn --cwd ./projects/storefrontapp-e2e-cypress run cy:run:regression",
    "e2e:cy:run:regression:ci": "yarn --cwd ./projects/storefrontapp-e2e-cypress run cy:run:regression:ci",
    "e2e:cy:run:vendor": "yarn --cwd ./projects/storefrontapp-e2e-cypress run cy:run:vendor",
    "e2e:cy:start-open": "start-server-and-test start http-get://localhost:4200 e2e:cy:open",
    "e2e:cy:start-run": "start-server-and-test start http-get://localhost:4200 e2e:cy:run",
    "e2e:cy:start-run-ci:1905": "start-server-and-test start:ci:1905 http-get://localhost:4200 e2e:cy:run:ci:1905",
    "e2e:cy:start-run-ci:2005": "start-server-and-test start:ci:2005 http-get://localhost:4200 e2e:cy:run:ci:2005",
    "e2e:cy:start-run-ci:ccv2": "start-server-and-test start:ci:ccv2 http-get://localhost:4200 e2e:cy:run:ci:ccv2",
    "e2e:cy:start-run-smoke": "start-server-and-test start http-get://localhost:4200 e2e:cy:run:smoke",
    "e2e:cy:start-run-smoke-ci:1905": "start-server-and-test start:ci:1905 http-get://localhost:4200 e2e:cy:run:smoke:ci:1905",
    "e2e:cy:start-run-smoke-ci:2005": "start-server-and-test start:ci:2005 http-get://localhost:4200 e2e:cy:run:smoke:ci:2005",
    "e2e:cy:start-run-smoke-ci:ccv2": "start-server-and-test start:ci:ccv2 http-get://localhost:4200 e2e:cy:run:smoke:ci:ccv2",
    "e2e:cy:start-run-mobile": "start-server-and-test start http-get://localhost:4200 e2e:cy:run:mobile",
    "e2e:cy:start-run-mobile-ci": "start-server-and-test start:ci:1905 http-get://localhost:4200 e2e:cy:run:mobile:ci",
    "e2e:cy:start-run-regression": "start-server-and-test start http-get://localhost:4200 e2e:cy:run:regression",
    "e2e:cy:start-run-regression-ci": "start-server-and-test start:ci:1905 http-get://localhost:4200 e2e:cy:run:regression:ci",
    "generate:changelog": "ts-node ./scripts/changelog.ts",
    "generate:docs": "npx @compodoc/compodoc -p tsconfig.compodoc.json && ./scripts/zip-docs.sh",
    "generate:publish:docs": "yarn generate:docs && yarn publish:docs",
    "lint": "ng lint",
    "i18n-lint": "i18n-lint -t \"{{,}}\" projects/storefrontlib/src/**/*.html",
    "prettier": "prettier --config ./.prettierrc --list-different \"{projects,feature-libs}/**/*{.ts,.js,.json,.scss,.html}\"",
    "prettier:fix": "prettier --config ./.prettierrc --list-different \"{projects,feature-libs}/**/*{.ts,.js,.json,.scss,.html}\" --write",
    "start": "ng serve",
    "start:ci:1905": "cross-env SPARTACUS_BASE_URL=https://spartacus-legacy.eastus.cloudapp.azure.com:9002 SPARTACUS_API_PREFIX=/rest/v2/ yarn start:prod",
    "start:ci:2005": "cross-env SPARTACUS_BASE_URL=https://spartacus-dev0.eastus.cloudapp.azure.com:9002 SPARTACUS_API_PREFIX=/occ/v2/ yarn start:prod",
    "start:ci:ccv2": "cross-env SPARTACUS_BASE_URL=https://spartacus-demo.eastus.cloudapp.azure.com:8443 yarn start:prod",
    "start:prod": "ng serve --prod",
    "start:ssl": "ng serve --ssl",
    "start:pwa": "cd ./dist/storefrontapp/ && http-server -p 4200",
    "test": "ng test",
    "test:core:lib": "concurrently \"ng test core --code-coverage\" \"ng test storefrontlib --code-coverage\" \"ng test organization --code-coverage\" \"ng test product --code-coverage\" \"ng test cdc --code-coverage\" \"ng test setup --code-coverage\"",
    "test:storefront:lib": "ng test storefrontlib --sourceMap --code-coverage",
    "dev:ssr": "cross-env NODE_TLS_REJECT_UNAUTHORIZED=0 ng run storefrontapp:serve-ssr",
    "serve:ssr:dev": "cross-env NODE_TLS_REJECT_UNAUTHORIZED=0 node dist/storefrontapp-server/main.js",
    "serve:ssr": "node dist/storefrontapp-server/main.js",
    "build:ssr": "ng run storefrontapp:server:production",
    "prerender": "ng run storefrontapp:prerender --routesFile projects/storefrontapp/prerender.txt",
    "prerender:dev": "cross-env NODE_TLS_REJECT_UNAUTHORIZED=0 ng run storefrontapp:prerender --routesFile projects/storefrontapp/prerender.txt",
    "postinstall": "ngcc --properties es2015 browser module main --first-only --create-ivy-entry-points",
    "release:assets:with-changelog": "cd projects/assets && release-it && cd ../..",
    "release:styles:with-changelog": "cd projects/storefrontstyles && release-it && cd ../..",
    "release:lib:with-changelog": "cd projects/storefrontlib && release-it && cd ../..",
    "release:core:with-changelog": "cd projects/core && release-it && cd ../..",
    "release:schematics:with-changelog": "cd projects/schematics && release-it && cd ../..",
    "release:incubator:with-changelog": "cd projects/incubator && release-it && cd ../..",
    "release:setup:with-changelog": "cd core-libs/setup && release-it && cd ../..",
    "publish:docs": "gh-pages -d documentation -m \"Compodocs updates\"",
    "build:cds": "cross-env SPARTACUS_CDS=true ng build storefrontapp --prod",
    "build:cds:lib": "ng build cds --prod",
    "build:core:lib:cds": "echo Deprecated command! Use `yarn build:libs` instead. && yarn build:libs",
    "e2e:cy:cds:run:vendor": "yarn --cwd ./projects/storefrontapp-e2e-cypress run cy:cds:run:vendor",
    "e2e:cy:cds:start-open": "start-server-and-test start:cds:ci:1905 http-get://localhost:4200 e2e:cy:open",
    "e2e:cy:cds:start-run": "start-server-and-test start:cds:ci:1905 http-get://localhost:4200 e2e:cy:run",
    "e2e:cy:cds:start-run-smoke-ci": "start-server-and-test start:cds:ci:1905 http-get://localhost:4200 e2e:cy:run:smoke:ci",
    "e2e:cy:cds:start-run-ci": "start-server-and-test start:cds:ci:1905 http-get://localhost:4200 e2e:cy:run:ci:all",
    "start:cds": "cross-env SPARTACUS_CDS=true ng serve",
    "start:cds:ci:1905": "cross-env SPARTACUS_BASE_URL=https://spartacus-legacy.eastus.cloudapp.azure.com:9002 SPARTACUS_API_PREFIX=/rest/v2/ SPARTACUS_CDS=true ng serve --prod",
    "start:cds:ci:2005": "cross-env SPARTACUS_BASE_URL=https://spartacus-dev3.eastus.cloudapp.azure.com:9002 SPARTACUS_API_PREFIX=/occ/v2/ SPARTACUS_CDS=true ng serve --prod",
    "start:cds:ci:ccv2": "cross-env SPARTACUS_BASE_URL=https://spartacus-demo.eastus.cloudapp.azure.com:8443 SPARTACUS_CDS=true ng serve --prod",
    "test:cds:lib": "ng test cds --code-coverage",
    "dev:cds:ssr": "cross-env NODE_TLS_REJECT_UNAUTHORIZED=0 SPARTACUS_CDS=true ng run storefrontapp:serve-ssr",
    "prerender:cds:dev": "cross-env NODE_TLS_REJECT_UNAUTHORIZED=0 SPARTACUS_CDS=true ng run storefrontapp:prerender --routesFile projects/storefrontapp/prerender.txt",
    "build:cds:ssr": "cross-env SPARTACUS_CDS=true ng run storefrontapp:server:production",
    "prerender:cds": "cross-env SPARTACUS_CDS=true ng run storefrontapp:prerender",
    "release:cds:with-changelog": "cd integration-libs/cds && release-it && cd ../..",
    "build:organization": "ng build organization --prod && yarn --cwd feature-libs/organization run build:schematics",
    "start:b2b": "cross-env SPARTACUS_BASE_URL=https://localhost:9002 SPARTACUS_API_PREFIX=/occ/v2/ SPARTACUS_B2B=true ng serve --prod",
    "build:product": "ng build product --prod",
    "release:organization:with-changelog": "cd feature-libs/organization && release-it && cd ../..",
    "release:product:with-changelog": "cd feature-libs/product && release-it && cd ../..",
    "start:b2b:ci:2005": "cross-env SPARTACUS_BASE_URL=https://spartacus-dev3.eastus.cloudapp.azure.com:9002 SPARTACUS_API_PREFIX=/occ/v2/ SPARTACUS_B2B=true ng serve --prod",
    "build:cdc": "ng build cdc --prod",
    "release:cdc:with-changelog": "cd integration-libs/cdc && release-it && cd ../..",
    "build:b2b": "cross-env SPARTACUS_B2B=true ng build storefrontapp --prod",
    "e2e:cy:run:b2b": "yarn --cwd ./projects/storefrontapp-e2e-cypress run cy:run:b2b",
    "e2e:cy:run:b2b:ci": "yarn --cwd ./projects/storefrontapp-e2e-cypress run cy:run:b2b:ci",
    "e2e:cy:b2b:start-run-ci:2005": "start-server-and-test start:ci:b2b http-get://localhost:4200 e2e:cy:run:b2b:ci",
    "start:ci:b2b": "cross-env SPARTACUS_BASE_URL=https://spartacus-dev0.eastus.cloudapp.azure.com:9002 SPARTACUS_API_PREFIX=/occ/v2/ SPARTACUS_B2B=true yarn start:prod",
    "e2e:cy:open:b2b": "yarn --cwd ./projects/storefrontapp-e2e-cypress run cy:open:b2b"
  },
  "private": false,
  "dependencies": {
<<<<<<< HEAD
    "@angular/animations": "~9.1.11",
    "@angular/common": "~9.1.11",
    "@angular/compiler": "~9.1.11",
    "@angular/core": "~9.1.11",
    "@angular/forms": "~9.1.11",
    "@angular/localize": "^9.1.11",
    "@angular/platform-browser": "~9.1.11",
    "@angular/platform-browser-dynamic": "~9.1.11",
    "@angular/platform-server": "~9.1.11",
    "@angular/router": "~9.1.11",
    "@angular/service-worker": "~9.1.11",
=======
    "@angular/animations": "^10.1.0",
    "@angular/common": "^10.1.0",
    "@angular/compiler": "^10.1.0",
    "@angular/core": "^10.1.0",
    "@angular/forms": "^10.1.0",
    "@angular/localize": "^10.1.0",
    "@angular/platform-browser": "^10.1.0",
    "@angular/platform-browser-dynamic": "^10.1.0",
    "@angular/platform-server": "^10.1.0",
    "@angular/router": "^10.1.0",
    "@angular/service-worker": "^10.1.0",
>>>>>>> 1da3d163
    "@compodoc/compodoc": "^1.1.10",
    "@ng-bootstrap/ng-bootstrap": "^7.0.0",
    "@ng-select/ng-select": "^5.0.0",
    "@ngrx/effects": "^10.0.0",
    "@ngrx/router-store": "^10.0.0",
    "@ngrx/store": "^10.0.0",
    "@nguniversal/express-engine": "^10.1.0",
    "@types/googlemaps": "^3.37.5",
    "bootstrap": "^4.3.1",
    "express": "^4.15.2",
    "hamburgers": "^1.1.3",
    "i18next": "^19.3.4",
    "i18next-xhr-backend": "^3.2.2",
    "ngx-infinite-scroll": "^8.0.0",
    "rxjs": "^6.6.0",
    "ts-loader": "^6.0.4",
<<<<<<< HEAD
    "tslib": "^1.10.0",
=======
    "tslib": "^2.0.0",
>>>>>>> 1da3d163
    "zone.js": "~0.10.3"
  },
  "devDependencies": {
    "@angular-builders/custom-webpack": "^10.0.0",
    "@angular-builders/dev-server": "^7.3.1",
<<<<<<< HEAD
    "@angular-devkit/build-angular": "^0.901.9",
    "@angular-devkit/build-ng-packagr": "~0.901.9",
    "@angular/cli": "~9.1.9",
    "@angular/compiler-cli": "~9.1.11",
    "@angular/language-service": "~9.1.11",
    "@ngrx/store-devtools": "~9.0.0",
    "@nguniversal/builders": "^9.1.1",
=======
    "@angular-devkit/schematics": "^10.1.0",
    "@angular-devkit/build-angular": "^0.1001.0",
    "@angular-devkit/build-ng-packagr": "~0.1001.0",
    "@angular/cli": "^10.1.0",
    "@angular/compiler-cli": "^10.1.0",
    "@angular/language-service": "^10.1.0",
    "@ngrx/store-devtools": "^10.0.0",
    "@nguniversal/builders": "^10.1.0",
>>>>>>> 1da3d163
    "@types/express": "^4.17.0",
    "@types/i18next": "^12.1.0",
    "@types/jasmine": "~3.5.0",
    "@types/jasminewd2": "~2.0.3",
    "@types/node": "^12.11.1",
    "@types/shelljs": "^0.8.7",
    "chalk": "^2.4.2",
    "codelyzer": "^6.0.0",
    "commander": "^3.0.0",
    "concurrently": "^4.1.2",
    "conventional-commits-parser": "^3.0.1",
    "core-js": "^3.2.1",
    "cross-env": "^7.0.0",
    "ejs": "^2.6.2",
    "faker": "^4.1.0",
    "gh-got": "^8.0.1",
    "gh-pages": "^2.1.1",
    "git-raw-commits": "^2.0.0",
    "http-server": "^0.11.1",
    "i18n-lint": "^1.0.0",
    "jasmine-core": "~3.6.0",
    "jasmine-marbles": "^0.6.0",
    "json-server": "^0.15.0",
    "karma": "~5.0.0",
    "karma-chrome-launcher": "~3.1.0",
    "karma-cli": "^2.0.0",
    "karma-coverage": "^2.0.1",
    "karma-coverage-istanbul-reporter": "~3.0.2",
    "karma-jasmine": "~4.0.0",
    "karma-jasmine-html-reporter": "^1.5.0",
    "karma-junit-reporter": "^1.2.0",
    "ng-packagr": "^10.1.0",
    "npm-package-versions": "^1.0.1",
    "prettier": "~2.1.1",
    "release-it": "^12.3.6",
    "sass": "^1.22.10",
    "semver": "^6.3.0",
    "semver-extra": "^3.0.0",
    "shelljs": "^0.8.3",
    "start-server-and-test": "^1.10.0",
    "through2": "^3.0.1",
    "ts-node": "~8.3.0",
    "tslint": "~6.1.0",
    "typescript": "~4.0.2",
    "webpack-cli": "^3.3.12"
  }
}<|MERGE_RESOLUTION|>--- conflicted
+++ resolved
@@ -107,19 +107,6 @@
   },
   "private": false,
   "dependencies": {
-<<<<<<< HEAD
-    "@angular/animations": "~9.1.11",
-    "@angular/common": "~9.1.11",
-    "@angular/compiler": "~9.1.11",
-    "@angular/core": "~9.1.11",
-    "@angular/forms": "~9.1.11",
-    "@angular/localize": "^9.1.11",
-    "@angular/platform-browser": "~9.1.11",
-    "@angular/platform-browser-dynamic": "~9.1.11",
-    "@angular/platform-server": "~9.1.11",
-    "@angular/router": "~9.1.11",
-    "@angular/service-worker": "~9.1.11",
-=======
     "@angular/animations": "^10.1.0",
     "@angular/common": "^10.1.0",
     "@angular/compiler": "^10.1.0",
@@ -131,7 +118,6 @@
     "@angular/platform-server": "^10.1.0",
     "@angular/router": "^10.1.0",
     "@angular/service-worker": "^10.1.0",
->>>>>>> 1da3d163
     "@compodoc/compodoc": "^1.1.10",
     "@ng-bootstrap/ng-bootstrap": "^7.0.0",
     "@ng-select/ng-select": "^5.0.0",
@@ -148,25 +134,12 @@
     "ngx-infinite-scroll": "^8.0.0",
     "rxjs": "^6.6.0",
     "ts-loader": "^6.0.4",
-<<<<<<< HEAD
-    "tslib": "^1.10.0",
-=======
     "tslib": "^2.0.0",
->>>>>>> 1da3d163
     "zone.js": "~0.10.3"
   },
   "devDependencies": {
     "@angular-builders/custom-webpack": "^10.0.0",
     "@angular-builders/dev-server": "^7.3.1",
-<<<<<<< HEAD
-    "@angular-devkit/build-angular": "^0.901.9",
-    "@angular-devkit/build-ng-packagr": "~0.901.9",
-    "@angular/cli": "~9.1.9",
-    "@angular/compiler-cli": "~9.1.11",
-    "@angular/language-service": "~9.1.11",
-    "@ngrx/store-devtools": "~9.0.0",
-    "@nguniversal/builders": "^9.1.1",
-=======
     "@angular-devkit/schematics": "^10.1.0",
     "@angular-devkit/build-angular": "^0.1001.0",
     "@angular-devkit/build-ng-packagr": "~0.1001.0",
@@ -175,7 +148,6 @@
     "@angular/language-service": "^10.1.0",
     "@ngrx/store-devtools": "^10.0.0",
     "@nguniversal/builders": "^10.1.0",
->>>>>>> 1da3d163
     "@types/express": "^4.17.0",
     "@types/i18next": "^12.1.0",
     "@types/jasmine": "~3.5.0",
