{
  "name": "storefrontapp",
  "version": "3.0.0",
  "license": "Apache-2.0",
  "author": "SAP, Spartacus team",
  "engines": {
    "node": ">=12 <17"
  },
  "scripts": {
    "build": "env-cmd --no-override -e dev,b2c,$SPA_ENV ng build storefrontapp --prod",
    "build:asm": "yarn --cwd feature-libs/asm run build:schematics && ng build asm --prod",
    "build:user": "yarn --cwd feature-libs/user run build:schematics && ng build user --prod",
    "build:assets": "yarn --cwd ./projects/assets build",
    "build:cart": "yarn --cwd feature-libs/cart run build:schematics && ng build cart --prod",
    "build:cdc": "yarn --cwd integration-libs/cdc run build:schematics && ng build cdc --prod",
    "build:cds": "yarn --cwd integration-libs/cds run build:schematics && ng build cds --prod",
<<<<<<< HEAD
    "build:digital-payments": "ng build digital-payments --prod",
    "build:libs": "yarn ngcc:lock:remove && ng build core --prod && ng build storefrontlib --prod && yarn build:schematics && yarn build:user && yarn build:asm && concurrently --kill-others-on-fail -m 4 yarn:build:organization yarn:build:product yarn:build:product-configurator yarn:build:storefinder yarn:build:smartedit yarn:build:qualtrics yarn:build:cart yarn:build:assets yarn:build:incubator yarn:build:cdc yarn:build:cds yarn:build:setup yarn:build:tracking yarn:build:digital-payments",
=======
    "build:libs": "yarn ngcc:lock:remove && ng build core --prod && ng build storefrontlib --prod && yarn build:schematics && yarn build:user && yarn build:asm && yarn build:tracking && concurrently --kill-others-on-fail -m 4 yarn:build:organization yarn:build:product yarn:build:product-configurator yarn:build:storefinder yarn:build:smartedit yarn:build:qualtrics yarn:build:cart yarn:build:assets yarn:build:incubator yarn:build:cdc yarn:build:cds yarn:build:setup",
>>>>>>> cb68728a
    "build:incubator": "ng build incubator --prod",
    "build:organization": "yarn --cwd feature-libs/organization run build:schematics && ng build organization --prod",
    "build:product": "yarn --cwd feature-libs/product run build:schematics && ng build product --prod",
    "build:product-configurator": "yarn --cwd feature-libs/product-configurator run build:schematics && ng build product-configurator --prod",
    "build:qualtrics": "yarn --cwd feature-libs/qualtrics run build:schematics && ng build qualtrics --prod",
    "build:schematics": "yarn --cwd projects/schematics run build",
    "build:setup": "ng build setup --prod",
    "build:ssr": "env-cmd --no-override -e dev,b2c,$SPA_ENV ng run storefrontapp:server:production",
    "build:ssr:ci": "env-cmd -e ci,b2c,$SPA_ENV ng run storefrontapp:server:production",
    "build:storefinder": "yarn --cwd feature-libs/storefinder run build:schematics && ng build storefinder --prod",
    "build:smartedit": "yarn --cwd feature-libs/smartedit run build:schematics && ng build smartedit --prod",
    "build:tracking": "yarn --cwd feature-libs/tracking run build:schematics && ng build tracking --prod",
    "config:update": "ts-node ./tools/config/index.ts --fix",
    "config:check": "ts-node ./tools/config/index.ts",
    "generate:deps": "ts-node ./tools/schematics/dependency-collector.ts",
    "e2e:open": "yarn --cwd ./projects/storefrontapp-e2e-cypress run cy:open",
    "e2e:run": "yarn --cwd ./projects/storefrontapp-e2e-cypress run cy:run",
    "e2e:run:ci": "yarn --cwd ./projects/storefrontapp-e2e-cypress run cy:run:ci",
    "e2e:run:ci:ssr": "yarn --cwd ./projects/storefrontapp-e2e-cypress run cy:run:ci:ssr",
    "e2e:run:ci:b2b": "yarn --cwd ./projects/storefrontapp-e2e-cypress run cy:run:ci:b2b",
    "e2e:run:ci:flaky": "yarn --cwd ./projects/storefrontapp-e2e-cypress run cy:run:ci:flaky",
    "e2e:run:ci:cds": "yarn --cwd ./projects/storefrontapp-e2e-cypress run cy:run:ci:cds",
    "e2e:run:ci:product-configuration": "yarn --cwd ./projects/storefrontapp-e2e-cypress run cy:run:product-configuration",
    "e2e:run:ci:cdc": "yarn --cwd ./projects/storefrontapp-e2e-cypress run cy:run:ci:cdc",
    "generate:changelog": "ts-node ./scripts/changelog.ts",
    "generate:docs": "npx @compodoc/compodoc -p tsconfig.compodoc.json && ./scripts/zip-docs.sh",
    "generate:publish:docs": "yarn generate:docs && yarn publish:docs",
    "i18n-lint": "i18n-lint -t \"{{,}}\" projects/storefrontlib/src/**/*.html feature-libs/**/*.html --exclude **/node_modules/**/*.html",
    "lint": "ng lint",
    "lint:styles": "stylelint \"{projects,feature-libs}/**/*.scss\"",
    "prettier": "prettier --config ./.prettierrc --list-different \"{projects,feature-libs,core-libs,integration-libs}/**/*{.ts,.js,.json,.scss,.html}\"",
    "prettier:fix": "prettier --config ./.prettierrc --list-different \"{projects,feature-libs,core-libs,integration-libs}/**/*{.ts,.js,.json,.scss,.html}\" --write",
    "start": "env-cmd --no-override -e dev,b2c,$SPA_ENV ng serve",
    "start:prod": "env-cmd --no-override -e dev,b2c,$SPA_ENV ng serve --prod",
    "start:pwa": "cd ./dist/storefrontapp/ && http-server --silent --proxy http://localhost:4200? -p 4200",
    "test": "ng test",
    "test:libs": "concurrently \"ng test core --code-coverage\" \"ng test storefrontlib --code-coverage\" \"ng test organization --code-coverage\" \"ng test storefinder --code-coverage\" \"ng test smartedit --code-coverage\" \"ng test asm --code-coverage\" \"ng test qualtrics --code-coverage\" \"ng test product --code-coverage\" \"ng test product-configurator --code-coverage\" \"ng test cdc --code-coverage\" \"ng test setup --code-coverage\" \"ng test digital-payments --code-coverage\"",
    "test:storefront:lib": "ng test storefrontlib --sourceMap --code-coverage",
    "dev:ssr": "env-cmd --no-override -e dev,b2c,$SPA_ENV cross-env NODE_TLS_REJECT_UNAUTHORIZED=0 ng run storefrontapp:serve-ssr",
    "serve:ssr": "node dist/storefrontapp-server/main.js",
    "serve:ssr:dev": "cross-env NODE_TLS_REJECT_UNAUTHORIZED=0 node dist/storefrontapp-server/main.js",
    "prerender": "ng run storefrontapp:prerender --routesFile projects/storefrontapp/prerender.txt",
    "prerender:dev": "cross-env NODE_TLS_REJECT_UNAUTHORIZED=0 ng run storefrontapp:prerender --routesFile projects/storefrontapp/prerender.txt",
    "postinstall": "ngcc --properties es2015 browser module main --first-only --create-ivy-entry-points",
    "ngcc:lock:remove": "rm -rf ./node_modules/.cli-ngcc/*.lock",
    "release:core:with-changelog": "cd projects/core && release-it && cd ../..",
    "release:assets:with-changelog": "cd projects/assets && release-it && cd ../..",
    "release:user:with-changelog": "cd feature-libs/user && release-it && cd ../..",
    "release:asm:with-changelog": "cd feature-libs/asm && release-it && cd ../..",
    "release:styles:with-changelog": "cd projects/storefrontstyles && release-it && cd ../..",
    "release:storefront:with-changelog": "cd projects/storefrontlib && release-it && cd ../..",
    "release:cart:with-changelog": "cd feature-libs/cart && release-it && cd ../..",
    "release:cdc:with-changelog": "cd integration-libs/cdc && release-it && cd ../..",
    "release:cds:with-changelog": "cd integration-libs/cds && release-it && cd ../..",
    "release:digital-payments:with-changelog": "cd integration-libs/digital-payments && release-it && cd ../..",
    "release:schematics:with-changelog": "cd projects/schematics && release-it && cd ../..",
    "release:incubator:with-changelog": "cd projects/incubator && release-it && cd ../..",
    "release:setup:with-changelog": "cd core-libs/setup && release-it && cd ../..",
    "release:organization:with-changelog": "cd feature-libs/organization && release-it && cd ../..",
    "release:product:with-changelog": "cd feature-libs/product && release-it && cd ../..",
    "release:storefinder:with-changelog": "cd feature-libs/storefinder && release-it && cd ../..",
    "release:smartedit:with-changelog": "cd feature-libs/smartedit && release-it && cd ../..",
    "release:product-configurator:with-changelog": "cd feature-libs/product-configurator && release-it && cd ../..",
    "release:qualtrics:with-changelog": "cd feature-libs/qualtrics && release-it && cd ../..",
    "release:tracking:with-changelog": "cd feature-libs/tracking && release-it && cd ../..",
    "prerender:cds": "cross-env SPARTACUS_CDS=true ng run storefrontapp:prerender",
    "publish:docs": "gh-pages -d documentation -m \"Compodocs updates\"",
    "test:cds:lib": "ng test cds --code-coverage",
    "build:cds:ssr": "cross-env SPARTACUS_CDS=true ng run storefrontapp:server:production",
    "dev:cds:ssr": "cross-env NODE_TLS_REJECT_UNAUTHORIZED=0 SPARTACUS_CDS=true ng run storefrontapp:serve-ssr",
    "prerender:cds:dev": "cross-env NODE_TLS_REJECT_UNAUTHORIZED=0 SPARTACUS_CDS=true ng run storefrontapp:prerender --routesFile projects/storefrontapp/prerender.txt"
  },
  "private": false,
  "dependencies": {
    "@angular/animations": "^10.2.4",
    "@angular/common": "^10.2.4",
    "@angular/compiler": "^10.2.4",
    "@angular/core": "^10.2.4",
    "@angular/forms": "^10.2.4",
    "@angular/platform-browser": "^10.2.4",
    "@angular/platform-browser-dynamic": "^10.2.4",
    "@angular/platform-server": "^10.2.4",
    "@angular/pwa": "^0.1001.0",
    "@angular/router": "^10.2.4",
    "@angular/service-worker": "^10.2.4",
    "@ng-bootstrap/ng-bootstrap": "^7.0.0",
    "@ng-select/ng-select": "^5.0.9",
    "@ngrx/effects": "^10.0.0",
    "@ngrx/router-store": "^10.0.0",
    "@ngrx/store": "^10.0.0",
    "@nguniversal/express-engine": "^10.1.0",
    "@types/googlemaps": "^3.37.5",
    "angular-oauth2-oidc": "^10.0.1",
    "bootstrap": "^4.3.1",
    "comment-json": "^4.1.0",
    "express": "^4.15.2",
    "hamburgers": "^1.1.3",
    "i18next": "^19.3.4",
    "i18next-xhr-backend": "^3.2.2",
    "ngx-infinite-scroll": "^8.0.0",
    "parse5": "^6.0.1",
    "rxjs": "^6.6.0",
    "ts-loader": "^6.0.4",
    "tslib": "^2.0.0",
    "zone.js": "~0.10.3"
  },
  "devDependencies": {
    "@angular-builders/custom-webpack": "^10.0.0",
    "@angular-builders/dev-server": "^7.3.1",
    "@angular-devkit/build-angular": "^0.1002.1",
    "@angular-devkit/build-ng-packagr": "~0.1002.1",
    "@angular-devkit/core": "10.2.1",
    "@angular-devkit/schematics": "^10.2.1",
    "@angular-eslint/builder": "^1.2.0",
    "@angular-eslint/eslint-plugin": "^1.2.0",
    "@angular-eslint/eslint-plugin-template": "^1.2.0",
    "@angular-eslint/schematics": "^1.2.0",
    "@angular-eslint/template-parser": "^1.2.0",
    "@angular/cli": "^10.2.1",
    "@angular/compiler-cli": "^10.2.4",
    "@angular/language-service": "^10.2.4",
    "@ngrx/store-devtools": "^10.0.0",
    "@nguniversal/builders": "^10.1.0",
    "@schematics/angular": "10.2.1",
    "@types/ejs": "^3.0.6",
    "@types/express": "^4.17.0",
    "@types/fs-extra": "^9.0.7",
    "@types/i18next": "^12.1.0",
    "@types/jasmine": "~3.5.0",
    "@types/jasminewd2": "~2.0.3",
    "@types/jest": "^26.0.19",
    "@types/node": "^12.11.1",
    "@types/parse5": "^5.0.3",
    "@types/semver": "6",
    "@types/shelljs": "^0.8.7",
    "@typescript-eslint/eslint-plugin": "^4.3.0",
    "@typescript-eslint/parser": "^4.3.0",
    "chalk": "^4.1.0",
    "commander": "^3.0.0",
    "concurrently": "^5.3.0",
    "conventional-commits-parser": "^3.0.1",
    "core-js": "^3.2.1",
    "cross-env": "^7.0.0",
    "ejs": "^2.6.2",
    "enquirer": "^2.3.6",
    "env-cmd": "^10.1.0",
    "eslint": "^7.6.0",
    "eslint-plugin-deprecation": "^1.2.0",
    "eslint-plugin-import": "^2.22.1",
    "eslint-plugin-jsdoc": "^30.7.6",
    "eslint-plugin-prefer-arrow": "^1.2.2",
    "faker": "^4.1.0",
    "fs-extra": "^9.0.1",
    "gh-got": "^8.0.1",
    "gh-pages": "^2.1.1",
    "git-raw-commits": "^2.0.0",
    "glob": "^7.1.6",
    "http-server": "^0.12.3",
    "i18n-lint": "^1.0.0",
    "jasmine-core": "~3.6.0",
    "jasmine-marbles": "^0.6.0",
    "jest": "^26.6.3",
    "karma": "~5.0.0",
    "karma-chrome-launcher": "~3.1.0",
    "karma-cli": "^2.0.0",
    "karma-coverage": "^2.0.3",
    "karma-coverage-istanbul-reporter": "~3.0.2",
    "karma-jasmine": "~4.0.0",
    "karma-jasmine-html-reporter": "^1.5.0",
    "karma-junit-reporter": "^1.2.0",
    "ng-packagr": "^10.1.1",
    "npm-package-versions": "^1.0.1",
    "postcss": "^8.2.10",
    "postcss-scss": "^3.0.4",
    "prettier": "~2.2.1",
    "release-it": "^14.2.2",
    "rimraf": "^3.0.2",
    "sass": "^1.22.10",
    "semver": "^6.3.0",
    "semver-extra": "^3.0.0",
    "shelljs": "^0.8.3",
    "stylelint": "^13.7.2",
    "stylelint-scss": "^3.18.0",
    "through2": "^3.0.1",
    "ts-jest": "^26.4.4",
    "ts-morph": "^9.1.0",
    "ts-node": "~8.3.0",
    "typescript": "~4.0.2",
    "webpack-cli": "^3.3.12"
  }
}<|MERGE_RESOLUTION|>--- conflicted
+++ resolved
@@ -14,12 +14,11 @@
     "build:cart": "yarn --cwd feature-libs/cart run build:schematics && ng build cart --prod",
     "build:cdc": "yarn --cwd integration-libs/cdc run build:schematics && ng build cdc --prod",
     "build:cds": "yarn --cwd integration-libs/cds run build:schematics && ng build cds --prod",
-<<<<<<< HEAD
+
     "build:digital-payments": "ng build digital-payments --prod",
-    "build:libs": "yarn ngcc:lock:remove && ng build core --prod && ng build storefrontlib --prod && yarn build:schematics && yarn build:user && yarn build:asm && concurrently --kill-others-on-fail -m 4 yarn:build:organization yarn:build:product yarn:build:product-configurator yarn:build:storefinder yarn:build:smartedit yarn:build:qualtrics yarn:build:cart yarn:build:assets yarn:build:incubator yarn:build:cdc yarn:build:cds yarn:build:setup yarn:build:tracking yarn:build:digital-payments",
-=======
-    "build:libs": "yarn ngcc:lock:remove && ng build core --prod && ng build storefrontlib --prod && yarn build:schematics && yarn build:user && yarn build:asm && yarn build:tracking && concurrently --kill-others-on-fail -m 4 yarn:build:organization yarn:build:product yarn:build:product-configurator yarn:build:storefinder yarn:build:smartedit yarn:build:qualtrics yarn:build:cart yarn:build:assets yarn:build:incubator yarn:build:cdc yarn:build:cds yarn:build:setup",
->>>>>>> cb68728a
+   
+    "build:libs": "yarn ngcc:lock:remove && ng build core --prod && ng build storefrontlib --prod && yarn build:schematics && yarn build:user && yarn build:asm && yarn build:tracking && concurrently --kill-others-on-fail -m 4 yarn:build:organization yarn:build:product yarn:build:product-configurator yarn:build:storefinder yarn:build:smartedit yarn:build:qualtrics yarn:build:cart yarn:build:assets yarn:build:incubator yarn:build:cdc yarn:build:cds yarn:build:setup yarn:build:digital-payments",
+
     "build:incubator": "ng build incubator --prod",
     "build:organization": "yarn --cwd feature-libs/organization run build:schematics && ng build organization --prod",
     "build:product": "yarn --cwd feature-libs/product run build:schematics && ng build product --prod",
